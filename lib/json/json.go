--- conflicted
+++ resolved
@@ -357,22 +357,19 @@
 	// control the returned types, but there's no compelling need yet.
 
 	// Use panic/recover with a distinguished type (failure) for error handling.
-<<<<<<< HEAD
 	i := 0
 
-	type forward struct{ underlying error }
-=======
 	// If "default" is set, we only want to return it when encountering invalid
 	// json - not for any other possible causes of panic.
 	// In particular, if we ever extend the json.decode API to take a callback,
 	// a distinguished, private failure type prevents the possibility of
 	// json.decode with "default" becoming abused as a try-catch mechanism.
 	type failure string
->>>>>>> 10651d51
 	fail := func(format string, args ...interface{}) {
-		panic(forward{fmt.Errorf("json.decode: at offset %d, %s", i, fmt.Sprintf(format, args...))})
-	}
-
+		panic(failure(fmt.Sprintf(format, args...)))
+	}
+
+	type forward struct{ underlying error }
 	failWith := func(err error) {
 		panic(forward{err})
 	}
@@ -597,17 +594,14 @@
 	defer func() {
 		x := recover()
 		switch x := x.(type) {
-<<<<<<< HEAD
 		case forward:
 			err = x.underlying
-=======
 		case failure:
 			if d != nil {
 				v = d
 			} else {
 				err = fmt.Errorf("json.decode: at offset %d, %s", i, x)
 			}
->>>>>>> 10651d51
 		case nil:
 			// nop
 		default:
