--- conflicted
+++ resolved
@@ -63,12 +63,8 @@
 //   - JSON objects are parsed as new unfrozen Starlark dicts.
 //   - JSON arrays are parsed as new unfrozen Starlark lists.
 //
-<<<<<<< HEAD
-// Decoding fails if x is not a valid JSON string.
-=======
 // If x is not a valid JSON string, the behavior depends on the "default"
 // parameter: if present, Decode returns its value; otherwise, Decode fails.
->>>>>>> cc332104
 //
 // def indent(str, *, prefix="", indent="\t"):
 //
@@ -85,17 +81,10 @@
 		"indent": starlark.NewBuiltin("json.indent", indent),
 	},
 }
-<<<<<<< HEAD
-var safeties = map[string]starlark.Safety{
-	"encode": starlark.MemSafe,
-	"decode": starlark.MemSafe,
-	"indent": starlark.MemSafe,
-=======
 var safeties = map[string]starlark.SafetyFlags{
-	"encode": starlark.IOSafe,
+	"encode": starlark.MemSafe | starlark.IOSafe,
 	"decode": starlark.MemSafe | starlark.IOSafe,
 	"indent": starlark.MemSafe | starlark.IOSafe,
->>>>>>> cc332104
 }
 
 func init() {
@@ -140,7 +129,6 @@
 
 	var emit func(x starlark.Value) error
 	emit = func(x starlark.Value) error {
-
 		// It is only necessary to push/pop the item when it might contain
 		// itself (i.e. the last three switch cases), but omitting it in the other
 		// cases did not show significant improvement on the benchmarks.
@@ -304,14 +292,10 @@
 	}
 
 	if err := emit(x); err != nil {
-<<<<<<< HEAD
 		if fwd, ok := err.(forward); ok {
 			return nil, fwd.error
 		}
 		return nil, fmt.Errorf("%s: %v", b.Name(), err)
-=======
-		return nil, fmt.Errorf("%s: %w", b.Name(), err)
->>>>>>> cc332104
 	}
 
 	if err := thread.AddAllocs(starlark.StringTypeOverhead); err != nil {
