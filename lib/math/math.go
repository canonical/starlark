// Copyright 2021 The Bazel Authors. All rights reserved.
// Use of this source code is governed by a BSD-style
// license that can be found in the LICENSE file.

// Package math provides basic constants and mathematical functions.
package math // import "github.com/canonical/starlark/lib/math"

import (
	"errors"
	"fmt"
	"math"

	"github.com/canonical/starlark/starlark"
	"github.com/canonical/starlark/starlarkstruct"
)

// Module math is a Starlark module of math-related functions and constants.
// The module defines the following functions:
//
//     ceil(x) - Returns the ceiling of x, the smallest integer greater than or equal to x.
//     copysign(x, y) - Returns a value with the magnitude of x and the sign of y.
//     fabs(x) - Returns the absolute value of x as float.
//     floor(x) - Returns the floor of x, the largest integer less than or equal to x.
//     mod(x, y) - Returns the floating-point remainder of x/y. The magnitude of the result is less than y and its sign agrees with that of x.
//     pow(x, y) - Returns x**y, the base-x exponential of y.
//     remainder(x, y) - Returns the IEEE 754 floating-point remainder of x/y.
//     round(x) - Returns the nearest integer, rounding half away from zero.
//
//     exp(x) - Returns e raised to the power x, where e = 2.718281… is the base of natural logarithms.
//     sqrt(x) - Returns the square root of x.
//
//     acos(x) - Returns the arc cosine of x, in radians.
//     asin(x) - Returns the arc sine of x, in radians.
//     atan(x) - Returns the arc tangent of x, in radians.
//     atan2(y, x) - Returns atan(y / x), in radians.
//                   The result is between -pi and pi.
//                   The vector in the plane from the origin to point (x, y) makes this angle with the positive X axis.
//                   The point of atan2() is that the signs of both inputs are known to it, so it can compute the correct
//                   quadrant for the angle.
//                   For example, atan(1) and atan2(1, 1) are both pi/4, but atan2(-1, -1) is -3*pi/4.
//     cos(x) - Returns the cosine of x, in radians.
//     hypot(x, y) - Returns the Euclidean norm, sqrt(x*x + y*y). This is the length of the vector from the origin to point (x, y).
//     sin(x) - Returns the sine of x, in radians.
//     tan(x) - Returns the tangent of x, in radians.
//
//     degrees(x) - Converts angle x from radians to degrees.
//     radians(x) - Converts angle x from degrees to radians.
//
//     acosh(x) - Returns the inverse hyperbolic cosine of x.
//     asinh(x) - Returns the inverse hyperbolic sine of x.
//     atanh(x) - Returns the inverse hyperbolic tangent of x.
//     cosh(x) - Returns the hyperbolic cosine of x.
//     sinh(x) - Returns the hyperbolic sine of x.
//     tanh(x) - Returns the hyperbolic tangent of x.
//
//     log(x, base) - Returns the logarithm of x in the given base, or natural logarithm by default.
//
//     gamma(x) - Returns the Gamma function of x.
//
// All functions accept both int and float values as arguments.
//
// The module also defines approximations of the following constants:
//
//     e - The base of natural logarithms, approximately 2.71828.
//     pi - The ratio of a circle's circumference to its diameter, approximately 3.14159.
//
var Module = &starlarkstruct.Module{
	Name: "math",
	Members: starlark.StringDict{
		"ceil":      starlark.NewBuiltin("ceil", ceil),
		"copysign":  newBinaryBuiltin("copysign", math.Copysign),
		"fabs":      newUnaryBuiltin("fabs", math.Abs),
		"floor":     starlark.NewBuiltin("floor", floor),
		"mod":       newBinaryBuiltin("round", math.Mod),
		"pow":       newBinaryBuiltin("pow", math.Pow),
		"remainder": newBinaryBuiltin("remainder", math.Remainder),
		"round":     newUnaryBuiltin("round", math.Round),

		"exp":  newUnaryBuiltin("exp", math.Exp),
		"sqrt": newUnaryBuiltin("sqrt", math.Sqrt),

		"acos":  newUnaryBuiltin("acos", math.Acos),
		"asin":  newUnaryBuiltin("asin", math.Asin),
		"atan":  newUnaryBuiltin("atan", math.Atan),
		"atan2": newBinaryBuiltin("atan2", math.Atan2),
		"cos":   newUnaryBuiltin("cos", math.Cos),
		"hypot": newBinaryBuiltin("hypot", math.Hypot),
		"sin":   newUnaryBuiltin("sin", math.Sin),
		"tan":   newUnaryBuiltin("tan", math.Tan),

		"degrees": newUnaryBuiltin("degrees", degrees),
		"radians": newUnaryBuiltin("radians", radians),

		"acosh": newUnaryBuiltin("acosh", math.Acosh),
		"asinh": newUnaryBuiltin("asinh", math.Asinh),
		"atanh": newUnaryBuiltin("atanh", math.Atanh),
		"cosh":  newUnaryBuiltin("cosh", math.Cosh),
		"sinh":  newUnaryBuiltin("sinh", math.Sinh),
		"tanh":  newUnaryBuiltin("tanh", math.Tanh),

		"log": starlark.NewBuiltin("log", log),

		"gamma": newUnaryBuiltin("gamma", math.Gamma),

		"e":  starlark.Float(math.E),
		"pi": starlark.Float(math.Pi),
	},
}
var safeties = map[string]starlark.Safety{
<<<<<<< HEAD
	"ceil":      starlark.NotSafe,
	"copysign":  starlark.MemSafe,
	"fabs":      starlark.MemSafe,
	"floor":     starlark.NotSafe,
	"mod":       starlark.MemSafe,
	"pow":       starlark.MemSafe,
	"remainder": starlark.MemSafe,
=======
	"ceil":      starlark.MemSafe,
	"copysign":  starlark.NotSafe,
	"fabs":      starlark.MemSafe,
	"floor":     starlark.MemSafe,
	"mod":       starlark.NotSafe,
	"pow":       starlark.NotSafe,
	"remainder": starlark.NotSafe,
>>>>>>> a043f88b
	"round":     starlark.MemSafe,
	"exp":       starlark.MemSafe,
	"sqrt":      starlark.MemSafe,
	"acos":      starlark.MemSafe,
	"asin":      starlark.MemSafe,
	"atan":      starlark.MemSafe,
	"atan2":     starlark.MemSafe,
	"cos":       starlark.MemSafe,
	"hypot":     starlark.MemSafe,
	"sin":       starlark.MemSafe,
	"tan":       starlark.MemSafe,
	"degrees":   starlark.MemSafe,
	"radians":   starlark.MemSafe,
	"acosh":     starlark.MemSafe,
	"asinh":     starlark.MemSafe,
	"atanh":     starlark.MemSafe,
	"cosh":      starlark.MemSafe,
	"sinh":      starlark.MemSafe,
	"tanh":      starlark.MemSafe,
	"log":       starlark.NotSafe,
	"gamma":     starlark.MemSafe,
}

var floatSize = starlark.EstimateSize(starlark.Float(0))

func init() {
	for name, safety := range safeties {
		if v, ok := Module.Members[name]; ok {
			if builtin, ok := v.(*starlark.Builtin); ok {
				builtin.DeclareSafety(safety)
			}
		}
	}
}

// floatOrInt is an Unpacker that converts a Starlark int or float to Go's float64.
type floatOrInt float64

func (p *floatOrInt) Unpack(v starlark.Value) error {
	switch v := v.(type) {
	case starlark.Int:
		*p = floatOrInt(v.Float())
		return nil
	case starlark.Float:
		*p = floatOrInt(v)
		return nil
	}
	return fmt.Errorf("got %s, want float or int", v.Type())
}

// newUnaryBuiltin wraps a unary floating-point Go function
// as a Starlark built-in that accepts int or float arguments.
func newUnaryBuiltin(name string, fn func(float64) float64) *starlark.Builtin {
	return starlark.NewBuiltin(name, func(thread *starlark.Thread, b *starlark.Builtin, args starlark.Tuple, kwargs []starlark.Tuple) (starlark.Value, error) {
		var x floatOrInt
		if err := starlark.UnpackPositionalArgs(name, args, kwargs, 1, &x); err != nil {
			return nil, err
		}
		if err := thread.AddAllocs(floatSize); err != nil {
			return nil, err
		}
		return starlark.Float(fn(float64(x))), nil
	})
}

// newBinaryBuiltin wraps a binary floating-point Go function
// as a Starlark built-in that accepts int or float arguments.
func newBinaryBuiltin(name string, fn func(float64, float64) float64) *starlark.Builtin {
	return starlark.NewBuiltin(name, func(thread *starlark.Thread, b *starlark.Builtin, args starlark.Tuple, kwargs []starlark.Tuple) (starlark.Value, error) {
		var x, y floatOrInt
		if err := starlark.UnpackPositionalArgs(name, args, kwargs, 2, &x, &y); err != nil {
			return nil, err
		}
		if err := thread.AddAllocs(floatSize); err != nil {
			return nil, err
		}
		return starlark.Float(fn(float64(x), float64(y))), nil
	})
}

//  log wraps the Log function
// as a Starlark built-in that accepts int or float arguments.
func log(thread *starlark.Thread, b *starlark.Builtin, args starlark.Tuple, kwargs []starlark.Tuple) (starlark.Value, error) {
	var (
		x    floatOrInt
		base floatOrInt = math.E
	)
	if err := starlark.UnpackPositionalArgs("log", args, kwargs, 1, &x, &base); err != nil {
		return nil, err
	}
	if base == 1 {
		return nil, errors.New("division by zero")
	}
	return starlark.Float(math.Log(float64(x)) / math.Log(float64(base))), nil
}

func ceil(thread *starlark.Thread, _ *starlark.Builtin, args starlark.Tuple, kwargs []starlark.Tuple) (starlark.Value, error) {
	var x starlark.Value

	if err := starlark.UnpackPositionalArgs("ceil", args, kwargs, 1, &x); err != nil {
		return nil, err
	}

	switch t := x.(type) {
	case starlark.Int:
		return x, nil
	case starlark.Float:
		var res starlark.Value // Avoid transient allocation
		res, err := starlark.NumberToInt(starlark.Float(math.Ceil(float64(t))))
		if err != nil {
			return nil, err
		}
		if err := thread.AddAllocs(starlark.EstimateSize(res)); err != nil {
			return nil, err
		}
		return res, nil
	}

	return nil, fmt.Errorf("got %s, want float or int", x.Type())
}

func floor(thread *starlark.Thread, _ *starlark.Builtin, args starlark.Tuple, kwargs []starlark.Tuple) (starlark.Value, error) {
	var x starlark.Value

	if err := starlark.UnpackPositionalArgs("floor", args, kwargs, 1, &x); err != nil {
		return nil, err
	}

	switch t := x.(type) {
	case starlark.Int:
		return x, nil
	case starlark.Float:
		var ret starlark.Value // Avoid transient allocation
		ret, err := starlark.NumberToInt(starlark.Float(math.Floor(float64(t))))
		if err != nil {
			return nil, err
		}
		if err := thread.AddAllocs(starlark.EstimateSize(ret)); err != nil {
			return nil, err
		}
		return ret, nil
	}

	return nil, fmt.Errorf("got %s, want float or int", x.Type())
}

func degrees(x float64) float64 {
	return 360 * x / (2 * math.Pi)
}

func radians(x float64) float64 {
	return 2 * math.Pi * x / 360
}<|MERGE_RESOLUTION|>--- conflicted
+++ resolved
@@ -107,23 +107,13 @@
 	},
 }
 var safeties = map[string]starlark.Safety{
-<<<<<<< HEAD
-	"ceil":      starlark.NotSafe,
+	"ceil":      starlark.MemSafe,
 	"copysign":  starlark.MemSafe,
 	"fabs":      starlark.MemSafe,
-	"floor":     starlark.NotSafe,
+	"floor":     starlark.MemSafe,
 	"mod":       starlark.MemSafe,
 	"pow":       starlark.MemSafe,
 	"remainder": starlark.MemSafe,
-=======
-	"ceil":      starlark.MemSafe,
-	"copysign":  starlark.NotSafe,
-	"fabs":      starlark.MemSafe,
-	"floor":     starlark.MemSafe,
-	"mod":       starlark.NotSafe,
-	"pow":       starlark.NotSafe,
-	"remainder": starlark.NotSafe,
->>>>>>> a043f88b
 	"round":     starlark.MemSafe,
 	"exp":       starlark.MemSafe,
 	"sqrt":      starlark.MemSafe,
