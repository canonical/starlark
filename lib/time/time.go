// Copyright 2021 The Bazel Authors. All rights reserved.
// Use of this source code is governed by a BSD-style
// license that can be found in the LICENSE file.

// Package time provides time-related constants and functions.
package time // import "github.com/canonical/starlark/lib/time"

import (
	"fmt"
	"sort"
	"time"

	"github.com/canonical/starlark/starlark"
	"github.com/canonical/starlark/starlarkstruct"
	"github.com/canonical/starlark/syntax"
)

// Module time is a Starlark module of time-related functions and constants.
// The module defines the following functions:
//
//     from_timestamp(sec, nsec) - Converts the given Unix time corresponding to the number of seconds
//                                 and (optionally) nanoseconds since January 1, 1970 UTC into an object
//                                 of type Time. For more details, refer to https://pkg.go.dev/time#Unix.
//
//     is_valid_timezone(loc) - Reports whether loc is a valid time zone name.
//
//     now() - Returns the current local time. Applications may replace this function by a deterministic one.
//
//     parse_duration(d) - Parses the given duration string. For more details, refer to
//                         https://pkg.go.dev/time#ParseDuration.
//
//     parse_time(x, format, location) - Parses the given time string using a specific time format and location.
//                                      The expected arguments are a time string (mandatory), a time format
//                                      (optional, set to RFC3339 by default, e.g. "2021-03-22T23:20:50.52Z")
//                                      and a name of location (optional, set to UTC by default). For more details,
//                                      refer to https://pkg.go.dev/time#Parse and https://pkg.go.dev/time#ParseInLocation.
//
//     time(year, month, day, hour, minute, second, nanosecond, location) - Returns the Time corresponding to
//	                                                                        yyyy-mm-dd hh:mm:ss + nsec nanoseconds
//                                                                          in the appropriate zone for that time
//                                                                          in the given location. All the parameters
//                                                                          are optional.
// The module also defines the following constants:
//
//     nanosecond - A duration representing one nanosecond.
//     microsecond - A duration representing one microsecond.
//     millisecond - A duration representing one millisecond.
//     second - A duration representing one second.
//     minute - A duration representing one minute.
//     hour - A duration representing one hour.
//
var Module = &starlarkstruct.Module{
	Name: "time",
	Members: starlark.StringDict{
		"from_timestamp":    starlark.NewBuiltin("from_timestamp", fromTimestamp),
		"is_valid_timezone": starlark.NewBuiltin("is_valid_timezone", isValidTimezone),
		"now":               starlark.NewBuiltin("now", now),
		"parse_duration":    starlark.NewBuiltin("parse_duration", parseDuration),
		"parse_time":        starlark.NewBuiltin("parse_time", parseTime),
		"time":              starlark.NewBuiltin("time", newTime),

		"nanosecond":  Duration(time.Nanosecond),
		"microsecond": Duration(time.Microsecond),
		"millisecond": Duration(time.Millisecond),
		"second":      Duration(time.Second),
		"minute":      Duration(time.Minute),
		"hour":        Duration(time.Hour),
	},
}
var safeties = map[string]starlark.SafetyFlags{
	"from_timestamp":    starlark.MemSafe | starlark.IOSafe | starlark.CPUSafe,
	"is_valid_timezone": starlark.MemSafe | starlark.CPUSafe,
	"now":               starlark.MemSafe | starlark.IOSafe | starlark.CPUSafe,
	"parse_duration":    starlark.MemSafe | starlark.IOSafe | starlark.CPUSafe,
<<<<<<< HEAD
	"parse_time":        starlark.CPUSafe,
	"time":              starlark.NotSafe,
=======
	"parse_time":        starlark.MemSafe,
	"time":              starlark.MemSafe | starlark.CPUSafe,
>>>>>>> 371b31b1
}

func init() {
	for name, safety := range safeties {
		if v, ok := Module.Members[name]; ok {
			if builtin, ok := v.(*starlark.Builtin); ok {
				builtin.DeclareSafety(safety)
			}
		}
	}
}

// NowFunc is a function that generates the current time. Intentionally exported
// so that it can be overridden, for example by applications that require their
// Starlark scripts to be fully deterministic.
var NowFunc = time.Now
var NowFuncSafety = starlark.MemSafe | starlark.CPUSafe

func parseDuration(thread *starlark.Thread, _ *starlark.Builtin, args starlark.Tuple, kwargs []starlark.Tuple) (starlark.Value, error) {
	sdu := SafeDurationUnpacker{}
	sdu.BindThread(thread)
	if err := starlark.UnpackPositionalArgs("parse_duration", args, kwargs, 1, &sdu); err != nil {
		return nil, err
	}
	d := sdu.Duration()
	if err := thread.AddAllocs(starlark.EstimateSize(Duration(0))); err != nil {
		return nil, err
	}
	return d, nil
}

func isValidTimezone(thread *starlark.Thread, _ *starlark.Builtin, args starlark.Tuple, kwargs []starlark.Tuple) (starlark.Value, error) {
	var s string
	if err := starlark.UnpackPositionalArgs("is_valid_timezone", args, kwargs, 1, &s); err != nil {
		return nil, err
	}
	_, err := time.LoadLocation(s)
	return starlark.Bool(err == nil), nil
}

func parseTime(thread *starlark.Thread, _ *starlark.Builtin, args starlark.Tuple, kwargs []starlark.Tuple) (starlark.Value, error) {
	var (
		x        string
		location = "UTC"
		format   = time.RFC3339
	)
	if err := starlark.UnpackArgs("parse_time", args, kwargs, "x", &x, "format?", &format, "location?", &location); err != nil {
		return nil, err
	}

	stepDelta := len(x)
	if formatLen := len(format); formatLen < stepDelta {
		stepDelta = formatLen
	}
	if err := thread.AddExecutionSteps(int64(stepDelta)); err != nil {
		return nil, err
	}

	if location == "UTC" {
		t, err := time.Parse(format, x)
		if err != nil {
			return nil, err
		}
		res := Time(t)
		if err := thread.AddAllocs(starlark.EstimateSize(res)); err != nil {
			return nil, err
		}
		return res, nil
	}

	loc, err := time.LoadLocation(location)
	if err != nil {
		return nil, err
	}
	t, err := time.ParseInLocation(format, x, loc)
	if err != nil {
		return nil, err
	}
	res := Time(t)
	if err := thread.AddAllocs(starlark.EstimateSize(res)); err != nil {
		return nil, err
	}
	return res, nil
}

func fromTimestamp(thread *starlark.Thread, _ *starlark.Builtin, args starlark.Tuple, kwargs []starlark.Tuple) (starlark.Value, error) {
	var (
		sec  int64
		nsec int64 = 0
	)
	if err := starlark.UnpackPositionalArgs("from_timestamp", args, kwargs, 1, &sec, &nsec); err != nil {
		return nil, err
	}
	if err := thread.AddAllocs(starlark.EstimateSize(Time{})); err != nil {
		return nil, err
	}
	return Time(time.Unix(sec, nsec)), nil
}

func now(thread *starlark.Thread, _ *starlark.Builtin, args starlark.Tuple, kwargs []starlark.Tuple) (starlark.Value, error) {
	if err := thread.CheckPermits(NowFuncSafety); err != nil {
		return nil, err
	}
	if err := thread.AddAllocs(starlark.EstimateSize(Time{})); err != nil {
		return nil, err
	}
	return Time(NowFunc()), nil
}

// Duration is a Starlark representation of a duration.
type Duration time.Duration

// Assert at compile time that Duration implements Unpacker.
var _ starlark.Unpacker = (*Duration)(nil)

// Unpack is a custom argument unpacker
func (d *Duration) Unpack(v starlark.Value) error {
	switch x := v.(type) {
	case Duration:
		*d = x
		return nil
	case starlark.String:
		dur, err := time.ParseDuration(string(x))
		if err != nil {
			return err
		}

		*d = Duration(dur)
		return nil
	} // If more cases are added, be careful to update conversion cost computations.

	return fmt.Errorf("got %s, want a duration, string, or int", v.Type())
}

// SafeString implements the SafeStringer interface.
func (d Duration) SafeString(thread *starlark.Thread, sb starlark.StringBuilder) error {
	const safety = starlark.MemSafe | starlark.IOSafe | starlark.CPUSafe
	if err := starlark.CheckSafety(thread, safety); err != nil {
		return err
	}
	// String conversion is cheap in both memory and time.
	// Hence, we can make this simple and accept a small spike.
	_, err := sb.WriteString(time.Duration(d).String())
	return err
}

// String implements the Stringer interface.
func (d Duration) String() string { return time.Duration(d).String() }

// Type returns a short string describing the value's type.
func (d Duration) Type() string { return "time.duration" }

// Freeze renders Duration immutable. required by starlark.Value interface
// because duration is already immutable this is a no-op.
func (d Duration) Freeze() {}

// Hash returns a function of x such that Equals(x, y) => Hash(x) == Hash(y)
// required by starlark.Value interface.
func (d Duration) Hash() (uint32, error) {
	return uint32(d) ^ uint32(int64(d)>>32), nil
}

// Truth reports whether the duration is non-zero.
func (d Duration) Truth() starlark.Bool { return d != 0 }

// Attr gets a value for a string attribute, implementing dot expression support
// in starklark. required by starlark.HasAttrs interface.
func (d Duration) Attr(name string) (starlark.Value, error) {
	switch name {
	case "hours":
		return starlark.Float(time.Duration(d).Hours()), nil
	case "minutes":
		return starlark.Float(time.Duration(d).Minutes()), nil
	case "seconds":
		return starlark.Float(time.Duration(d).Seconds()), nil
	case "milliseconds":
		return starlark.MakeInt64(time.Duration(d).Milliseconds()), nil
	case "microseconds":
		return starlark.MakeInt64(time.Duration(d).Microseconds()), nil
	case "nanoseconds":
		return starlark.MakeInt64(time.Duration(d).Nanoseconds()), nil
	}
	return nil, fmt.Errorf("unrecognized %s attribute %q", d.Type(), name)
}

// AttrNames lists available dot expression strings. required by
// starlark.HasAttrs interface.
func (d Duration) AttrNames() []string {
	return []string{
		"hours",
		"minutes",
		"seconds",
		"milliseconds",
		"microseconds",
		"nanoseconds",
	}
}

// Cmp implements comparison of two Duration values. required by
// starlark.TotallyOrdered interface.
func (d Duration) Cmp(v starlark.Value, depth int) (int, error) {
	if x, y := d, v.(Duration); x < y {
		return -1, nil
	} else if x > y {
		return 1, nil
	}
	return 0, nil
}

// Binary implements binary operators, which satisfies the starlark.HasBinary
// interface. operators:
//    duration + duration = duration
//    duration + time = time
//    duration - duration = duration
//    duration / duration = float
//    duration / int = duration
//    duration / float = duration
//    duration // duration = int
//    duration * int = duration
func (d Duration) Binary(op syntax.Token, y starlark.Value, side starlark.Side) (starlark.Value, error) {
	x := time.Duration(d)

	switch op {
	case syntax.PLUS:
		switch y := y.(type) {
		case Duration:
			return Duration(x + time.Duration(y)), nil
		case Time:
			return Time(time.Time(y).Add(x)), nil
		}

	case syntax.MINUS:
		switch y := y.(type) {
		case Duration:
			return Duration(x - time.Duration(y)), nil
		}

	case syntax.SLASH:
		switch y := y.(type) {
		case Duration:
			if y == 0 {
				return nil, fmt.Errorf("%s division by zero", d.Type())
			}
			return starlark.Float(x.Nanoseconds()) / starlark.Float(time.Duration(y).Nanoseconds()), nil
		case starlark.Int:
			if side == starlark.Right {
				return nil, fmt.Errorf("unsupported operation")
			}
			i, ok := y.Int64()
			if !ok {
				return nil, fmt.Errorf("int value out of range (want signed 64-bit value)")
			}
			if i == 0 {
				return nil, fmt.Errorf("%s division by zero", d.Type())
			}
			return d / Duration(i), nil
		case starlark.Float:
			f := float64(y)
			if f == 0 {
				return nil, fmt.Errorf("%s division by zero", d.Type())
			}
			return Duration(float64(x.Nanoseconds()) / f), nil
		}

	case syntax.SLASHSLASH:
		switch y := y.(type) {
		case Duration:
			if y == 0 {
				return nil, fmt.Errorf("%s division by zero", d.Type())
			}
			return starlark.MakeInt64(x.Nanoseconds() / time.Duration(y).Nanoseconds()), nil
		}

	case syntax.STAR:
		switch y := y.(type) {
		case starlark.Int:
			i, ok := y.Int64()
			if !ok {
				return nil, fmt.Errorf("int value out of range (want signed 64-bit value)")
			}
			return d * Duration(i), nil
		}
	}

	return nil, nil
}

type SafeDurationUnpacker struct {
	duration Duration
	thread   *starlark.Thread
}

func (sdu *SafeDurationUnpacker) Unpack(v starlark.Value) error {
	switch x := v.(type) {
	case Duration:
		sdu.duration = x
		return nil
	case starlark.String:
		if sdu.thread != nil {
			if err := sdu.thread.AddExecutionSteps(int64(len(string(x)))); err != nil {
				return err
			}
		}
		dur, err := time.ParseDuration(string(x))
		if err != nil {
			return err
		}
		sdu.duration = Duration(dur)
		return nil
	default:
		return fmt.Errorf("got %s, want a duration, string, or int", v.Type())
	}
}

// Duration returns the unpacked duration.
func (sdu *SafeDurationUnpacker) Duration() Duration {
	return sdu.duration
}

// BindThread causes this unpacker to report its resource
// usage to the given thread.
func (sdu *SafeDurationUnpacker) BindThread(thread *starlark.Thread) {
	sdu.thread = thread
}

// Time is a Starlark representation of a moment in time.
type Time time.Time

func newTime(thread *starlark.Thread, _ *starlark.Builtin, args starlark.Tuple, kwargs []starlark.Tuple) (starlark.Value, error) {
	var (
		year, month, day, hour, min, sec, nsec int
		loc                                    string
	)
	if err := starlark.UnpackArgs("time", args, kwargs,
		"year?", &year,
		"month?", &month,
		"day?", &day,
		"hour?", &hour,
		"minute?", &min,
		"second?", &sec,
		"nanosecond?", &nsec,
		"location?", &loc,
	); err != nil {
		return nil, err
	}
	if len(args) > 0 {
		return nil, fmt.Errorf("time: unexpected positional arguments")
	}
	location, err := time.LoadLocation(loc)
	if err != nil {
		return nil, err
	}
	res := starlark.Value(Time(time.Date(year, time.Month(month), day, hour, min, sec, nsec, location)))
	if thread.AddAllocs(starlark.EstimateSize(res)); err != nil {
		return nil, err
	}
	return res, nil
}

func (t Time) SafeString(thread *starlark.Thread, sb starlark.StringBuilder) error {
	const safety = starlark.MemSafe | starlark.IOSafe | starlark.CPUSafe
	if err := starlark.CheckSafety(thread, safety); err != nil {
		return err
	}
	// String conversion is cheap in both memory and time.
	// Hence, we can make this simple and accept a small spike.
	_, err := sb.WriteString(t.String())
	return err
}

// String returns the time formatted using the format string
//	"2006-01-02 15:04:05.999999999 -0700 MST".
func (t Time) String() string { return time.Time(t).Format("2006-01-02 15:04:05.999999999 -0700 MST") }

// Type returns "time.time".
func (t Time) Type() string { return "time.time" }

// Freeze renders time immutable. required by starlark.Value interface
// because Time is already immutable this is a no-op.
func (t Time) Freeze() {}

// Hash returns a function of x such that Equals(x, y) => Hash(x) == Hash(y)
// required by starlark.Value interface.
func (t Time) Hash() (uint32, error) {
	return uint32(time.Time(t).UnixNano()) ^ uint32(int64(time.Time(t).UnixNano())>>32), nil
}

// Truth returns the truth value of an object required by starlark.Value
// interface.
func (t Time) Truth() starlark.Bool { return !starlark.Bool(time.Time(t).IsZero()) }

// Attr gets a value for a string attribute, implementing dot expression support
// in starklark. required by starlark.HasAttrs interface.
func (t Time) Attr(name string) (starlark.Value, error) {
	switch name {
	case "year":
		return starlark.MakeInt(time.Time(t).Year()), nil
	case "month":
		return starlark.MakeInt(int(time.Time(t).Month())), nil
	case "day":
		return starlark.MakeInt(time.Time(t).Day()), nil
	case "hour":
		return starlark.MakeInt(time.Time(t).Hour()), nil
	case "minute":
		return starlark.MakeInt(time.Time(t).Minute()), nil
	case "second":
		return starlark.MakeInt(time.Time(t).Second()), nil
	case "nanosecond":
		return starlark.MakeInt(time.Time(t).Nanosecond()), nil
	case "unix":
		return starlark.MakeInt64(time.Time(t).Unix()), nil
	case "unix_nano":
		return starlark.MakeInt64(time.Time(t).UnixNano()), nil
	}
	return builtinAttr(t, name, timeMethods)
}

// AttrNames lists available dot expression strings for time. required by
// starlark.HasAttrs interface.
func (t Time) AttrNames() []string {
	return append(builtinAttrNames(timeMethods),
		"year",
		"month",
		"day",
		"hour",
		"minute",
		"second",
		"nanosecond",
		"unix",
		"unix_nano",
	)
}

// Cmp implements comparison of two Time values. Required by
// starlark.TotallyOrdered interface.
func (t Time) Cmp(yV starlark.Value, depth int) (int, error) {
	x := time.Time(t)
	y := time.Time(yV.(Time))
	if x.Before(y) {
		return -1, nil
	} else if x.After(y) {
		return 1, nil
	}
	return 0, nil
}

// Binary implements binary operators, which satisfies the starlark.HasBinary
// interface
//    time + duration = time
//    time - duration = time
//    time - time = duration
func (t Time) Binary(op syntax.Token, y starlark.Value, side starlark.Side) (starlark.Value, error) {
	x := time.Time(t)

	switch op {
	case syntax.PLUS:
		switch y := y.(type) {
		case Duration:
			return Time(x.Add(time.Duration(y))), nil
		}
	case syntax.MINUS:
		switch y := y.(type) {
		case Duration:
			return Time(x.Add(time.Duration(-y))), nil
		case Time:
			// time - time = duration
			return Duration(x.Sub(time.Time(y))), nil
		}
	}

	return nil, nil
}

var timeMethods = map[string]builtinMethod{
	"in_location": timeIn,
	"format":      timeFormat,
}

var timeMethodSafeties = map[string]starlark.SafetyFlags{
	"in_location": starlark.NotSafe,
	"format":      starlark.IOSafe,
}

func timeFormat(fnname string, recV starlark.Value, args starlark.Tuple, kwargs []starlark.Tuple) (starlark.Value, error) {
	var x string
	if err := starlark.UnpackPositionalArgs("format", args, kwargs, 1, &x); err != nil {
		return nil, err
	}

	recv := time.Time(recV.(Time))
	return starlark.String(recv.Format(x)), nil
}

func timeIn(fnname string, recV starlark.Value, args starlark.Tuple, kwargs []starlark.Tuple) (starlark.Value, error) {
	var x string
	if err := starlark.UnpackPositionalArgs("in_location", args, kwargs, 1, &x); err != nil {
		return nil, err
	}
	loc, err := time.LoadLocation(x)
	if err != nil {
		return nil, err
	}

	recv := time.Time(recV.(Time))
	return Time(recv.In(loc)), nil
}

type builtinMethod func(fnname string, recv starlark.Value, args starlark.Tuple, kwargs []starlark.Tuple) (starlark.Value, error)

func builtinAttr(recv starlark.Value, name string, methods map[string]builtinMethod) (starlark.Value, error) {
	method := methods[name]
	if method == nil {
		return nil, nil // no such method
	}

	// Allocate a closure over 'method'.
	impl := func(thread *starlark.Thread, b *starlark.Builtin, args starlark.Tuple, kwargs []starlark.Tuple) (starlark.Value, error) {
		return method(b.Name(), b.Receiver(), args, kwargs)
	}
	b := starlark.NewBuiltin(name, impl).BindReceiver(recv)
	b.DeclareSafety(timeMethodSafeties[name])
	return b, nil
}

func builtinAttrNames(methods map[string]builtinMethod) []string {
	names := make([]string, 0, len(methods))
	for name := range methods {
		names = append(names, name)
	}
	sort.Strings(names)
	return names
}<|MERGE_RESOLUTION|>--- conflicted
+++ resolved
@@ -72,13 +72,8 @@
 	"is_valid_timezone": starlark.MemSafe | starlark.CPUSafe,
 	"now":               starlark.MemSafe | starlark.IOSafe | starlark.CPUSafe,
 	"parse_duration":    starlark.MemSafe | starlark.IOSafe | starlark.CPUSafe,
-<<<<<<< HEAD
-	"parse_time":        starlark.CPUSafe,
-	"time":              starlark.NotSafe,
-=======
-	"parse_time":        starlark.MemSafe,
+	"parse_time":        starlark.MemSafe | starlark.CPUSafe,
 	"time":              starlark.MemSafe | starlark.CPUSafe,
->>>>>>> 371b31b1
 }
 
 func init() {
