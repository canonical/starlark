--- conflicted
+++ resolved
@@ -73,11 +73,7 @@
 	"now":               starlark.MemSafe | starlark.IOSafe | starlark.CPUSafe,
 	"parse_duration":    starlark.MemSafe | starlark.IOSafe | starlark.CPUSafe,
 	"parse_time":        starlark.MemSafe,
-<<<<<<< HEAD
-	"time":              starlark.CPUSafe,
-=======
-	"time":              starlark.MemSafe,
->>>>>>> ef5ea1f9
+	"time":              starlark.MemSafe | starlark.CPUSafe,
 }
 
 func init() {
@@ -359,7 +355,7 @@
 
 type SafeDurationUnpacker struct {
 	duration Duration
-	thread *starlark.Thread
+	thread   *starlark.Thread
 }
 
 func (sdu *SafeDurationUnpacker) Unpack(v starlark.Value) error {
