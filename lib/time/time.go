// Copyright 2021 The Bazel Authors. All rights reserved.
// Use of this source code is governed by a BSD-style
// license that can be found in the LICENSE file.

// Package time provides time-related constants and functions.
package time // import "github.com/canonical/starlark/lib/time"

import (
	"fmt"
	"sort"
	"time"

	"github.com/canonical/starlark/starlark"
	"github.com/canonical/starlark/starlarkstruct"
	"github.com/canonical/starlark/syntax"
)

// Module time is a Starlark module of time-related functions and constants.
// The module defines the following functions:
//
//     from_timestamp(sec, nsec) - Converts the given Unix time corresponding to the number of seconds
//                                 and (optionally) nanoseconds since January 1, 1970 UTC into an object
//                                 of type Time. For more details, refer to https://pkg.go.dev/time#Unix.
//
//     is_valid_timezone(loc) - Reports whether loc is a valid time zone name.
//
//     now() - Returns the current local time. Applications may replace this function by a deterministic one.
//
//     parse_duration(d) - Parses the given duration string. For more details, refer to
//                         https://pkg.go.dev/time#ParseDuration.
//
//     parseTime(x, format, location) - Parses the given time string using a specific time format and location.
//                                      The expected arguments are a time string (mandatory), a time format
//                                      (optional, set to RFC3339 by default, e.g. "2021-03-22T23:20:50.52Z")
//                                      and a name of location (optional, set to UTC by default). For more details,
//                                      refer to https://pkg.go.dev/time#Parse and https://pkg.go.dev/time#ParseInLocation.
//
//     time(year, month, day, hour, minute, second, nanosecond, location) - Returns the Time corresponding to
//	                                                                        yyyy-mm-dd hh:mm:ss + nsec nanoseconds
//                                                                          in the appropriate zone for that time
//                                                                          in the given location. All the parameters
//                                                                          are optional.
// The module also defines the following constants:
//
//     nanosecond - A duration representing one nanosecond.
//     microsecond - A duration representing one microsecond.
//     millisecond - A duration representing one millisecond.
//     second - A duration representing one second.
//     minute - A duration representing one minute.
//     hour - A duration representing one hour.
//
var Module = &starlarkstruct.Module{
	Name: "time",
	Members: starlark.StringDict{
		"from_timestamp":    starlark.NewBuiltin("from_timestamp", fromTimestamp),
		"is_valid_timezone": starlark.NewBuiltin("is_valid_timezone", isValidTimezone),
		"now":               starlark.NewBuiltin("now", now),
		"parse_duration":    starlark.NewBuiltin("parse_duration", parseDuration),
		"parse_time":        starlark.NewBuiltin("parse_time", parseTime),
		"time":              starlark.NewBuiltin("time", newTime),

		"nanosecond":  Duration(time.Nanosecond),
		"microsecond": Duration(time.Microsecond),
		"millisecond": Duration(time.Millisecond),
		"second":      Duration(time.Second),
		"minute":      Duration(time.Minute),
		"hour":        Duration(time.Hour),
	},
}
var safeties = map[string]starlark.Safety{
	"from_timestamp":    starlark.MemSafe,
	"is_valid_timezone": starlark.MemSafe,
<<<<<<< HEAD
	"now":               starlark.MemSafe,
=======
	"now":               starlark.NotSafe,
>>>>>>> 40b8612d
	"parse_duration":    starlark.MemSafe,
	"parse_time":        starlark.NotSafe,
	"time":              starlark.NotSafe,
}

func init() {
	for name, safety := range safeties {
		if v, ok := Module.Members[name]; ok {
			if builtin, ok := v.(*starlark.Builtin); ok {
				builtin.DeclareSafety(safety)
			}
		}
	}
}

// NowFunc is a function that generates the current time. Intentionally exported
// so that it can be overridden, for example by applications that require their
// Starlark scripts to be fully deterministic.
var NowFunc = time.Now

// NowFuncAllocs is the number of allocations which will be made by the next
// call to NowFunc.
var NowFuncAllocs = starlark.EstimateSize(Time{})

func parseDuration(thread *starlark.Thread, _ *starlark.Builtin, args starlark.Tuple, kwargs []starlark.Tuple) (starlark.Value, error) {
	var d Duration
	if err := starlark.UnpackPositionalArgs("parse_duration", args, kwargs, 1, &d); err != nil {
		return nil, err
	}
	if err := thread.AddAllocs(starlark.EstimateSize(Duration(0))); err != nil {
		return nil, err
	}
	return d, nil
}

func isValidTimezone(thread *starlark.Thread, _ *starlark.Builtin, args starlark.Tuple, kwargs []starlark.Tuple) (starlark.Value, error) {
	var s string
	if err := starlark.UnpackPositionalArgs("is_valid_timezone", args, kwargs, 1, &s); err != nil {
		return nil, err
	}
	_, err := time.LoadLocation(s)
	return starlark.Bool(err == nil), nil
}

func parseTime(thread *starlark.Thread, _ *starlark.Builtin, args starlark.Tuple, kwargs []starlark.Tuple) (starlark.Value, error) {
	var (
		x        string
		location = "UTC"
		format   = time.RFC3339
	)
	if err := starlark.UnpackArgs("parse_time", args, kwargs, "x", &x, "format?", &format, "location?", &location); err != nil {
		return nil, err
	}

	if location == "UTC" {
		t, err := time.Parse(format, x)
		if err != nil {
			return nil, err
		}
		return Time(t), nil
	}

	loc, err := time.LoadLocation(location)
	if err != nil {
		return nil, err
	}
	t, err := time.ParseInLocation(format, x, loc)
	if err != nil {
		return nil, err
	}
	return Time(t), nil
}

func fromTimestamp(thread *starlark.Thread, _ *starlark.Builtin, args starlark.Tuple, kwargs []starlark.Tuple) (starlark.Value, error) {
	var (
		sec  int64
		nsec int64 = 0
	)
	if err := starlark.UnpackPositionalArgs("from_timestamp", args, kwargs, 1, &sec, &nsec); err != nil {
		return nil, err
	}
	if err := thread.AddAllocs(starlark.EstimateSize(Time{})); err != nil {
		return nil, err
	}
	return Time(time.Unix(sec, nsec)), nil
}

func now(thread *starlark.Thread, _ *starlark.Builtin, args starlark.Tuple, kwargs []starlark.Tuple) (starlark.Value, error) {
	if err := thread.AddAllocs(NowFuncAllocs); err != nil {
		return nil, err
	}
	return Time(NowFunc()), nil
}

// Duration is a Starlark representation of a duration.
type Duration time.Duration

// Assert at compile time that Duration implements Unpacker.
var _ starlark.Unpacker = (*Duration)(nil)

// Unpack is a custom argument unpacker
func (d *Duration) Unpack(v starlark.Value) error {
	switch x := v.(type) {
	case Duration:
		*d = x
		return nil
	case starlark.String:
		dur, err := time.ParseDuration(string(x))
		if err != nil {
			return err
		}

		*d = Duration(dur)
		return nil
	}

	return fmt.Errorf("got %s, want a duration, string, or int", v.Type())
}

// String implements the Stringer interface.
func (d Duration) String() string { return time.Duration(d).String() }

// Type returns a short string describing the value's type.
func (d Duration) Type() string { return "time.duration" }

// Freeze renders Duration immutable. required by starlark.Value interface
// because duration is already immutable this is a no-op.
func (d Duration) Freeze() {}

// Hash returns a function of x such that Equals(x, y) => Hash(x) == Hash(y)
// required by starlark.Value interface.
func (d Duration) Hash() (uint32, error) {
	return uint32(d) ^ uint32(int64(d)>>32), nil
}

// Truth reports whether the duration is non-zero.
func (d Duration) Truth() starlark.Bool { return d != 0 }

// Attr gets a value for a string attribute, implementing dot expression support
// in starklark. required by starlark.HasAttrs interface.
func (d Duration) Attr(name string) (starlark.Value, error) {
	switch name {
	case "hours":
		return starlark.Float(time.Duration(d).Hours()), nil
	case "minutes":
		return starlark.Float(time.Duration(d).Minutes()), nil
	case "seconds":
		return starlark.Float(time.Duration(d).Seconds()), nil
	case "milliseconds":
		return starlark.MakeInt64(time.Duration(d).Milliseconds()), nil
	case "microseconds":
		return starlark.MakeInt64(time.Duration(d).Microseconds()), nil
	case "nanoseconds":
		return starlark.MakeInt64(time.Duration(d).Nanoseconds()), nil
	}
	return nil, fmt.Errorf("unrecognized %s attribute %q", d.Type(), name)
}

// AttrNames lists available dot expression strings. required by
// starlark.HasAttrs interface.
func (d Duration) AttrNames() []string {
	return []string{
		"hours",
		"minutes",
		"seconds",
		"milliseconds",
		"microseconds",
		"nanoseconds",
	}
}

// CompareSameType implements comparison of two Duration values. required by
// starlark.Comparable interface.
func (d Duration) CompareSameType(op syntax.Token, v starlark.Value, depth int) (bool, error) {
	cmp := 0
	if x, y := d, v.(Duration); x < y {
		cmp = -1
	} else if x > y {
		cmp = 1
	}
	return threeway(op, cmp), nil
}

// Binary implements binary operators, which satisfies the starlark.HasBinary
// interface. operators:
//    duration + duration = duration
//    duration + time = time
//    duration - duration = duration
//    duration / duration = float
//    duration / int = duration
//    duration / float = duration
//    duration // duration = int
//    duration * int = duration
func (d Duration) Binary(op syntax.Token, y starlark.Value, side starlark.Side) (starlark.Value, error) {
	x := time.Duration(d)

	switch op {
	case syntax.PLUS:
		switch y := y.(type) {
		case Duration:
			return Duration(x + time.Duration(y)), nil
		case Time:
			return Time(time.Time(y).Add(x)), nil
		}

	case syntax.MINUS:
		switch y := y.(type) {
		case Duration:
			return Duration(x - time.Duration(y)), nil
		}

	case syntax.SLASH:
		switch y := y.(type) {
		case Duration:
			if y == 0 {
				return nil, fmt.Errorf("%s division by zero", d.Type())
			}
			return starlark.Float(x.Nanoseconds()) / starlark.Float(time.Duration(y).Nanoseconds()), nil
		case starlark.Int:
			if side == starlark.Right {
				return nil, fmt.Errorf("unsupported operation")
			}
			i, ok := y.Int64()
			if !ok {
				return nil, fmt.Errorf("int value out of range (want signed 64-bit value)")
			}
			if i == 0 {
				return nil, fmt.Errorf("%s division by zero", d.Type())
			}
			return d / Duration(i), nil
		case starlark.Float:
			f := float64(y)
			if f == 0 {
				return nil, fmt.Errorf("%s division by zero", d.Type())
			}
			return Duration(float64(x.Nanoseconds()) / f), nil
		}

	case syntax.SLASHSLASH:
		switch y := y.(type) {
		case Duration:
			if y == 0 {
				return nil, fmt.Errorf("%s division by zero", d.Type())
			}
			return starlark.MakeInt64(x.Nanoseconds() / time.Duration(y).Nanoseconds()), nil
		}

	case syntax.STAR:
		switch y := y.(type) {
		case starlark.Int:
			i, ok := y.Int64()
			if !ok {
				return nil, fmt.Errorf("int value out of range (want signed 64-bit value)")
			}
			return d * Duration(i), nil
		}
	}

	return nil, nil
}

// Time is a Starlark representation of a moment in time.
type Time time.Time

func newTime(thread *starlark.Thread, _ *starlark.Builtin, args starlark.Tuple, kwargs []starlark.Tuple) (starlark.Value, error) {
	var (
		year, month, day, hour, min, sec, nsec int
		loc                                    string
	)
	if err := starlark.UnpackArgs("time", args, kwargs,
		"year?", &year,
		"month?", &month,
		"day?", &day,
		"hour?", &hour,
		"minute?", &min,
		"second?", &sec,
		"nanosecond?", &nsec,
		"location?", &loc,
	); err != nil {
		return nil, err
	}
	if len(args) > 0 {
		return nil, fmt.Errorf("time: unexpected positional arguments")
	}
	location, err := time.LoadLocation(loc)
	if err != nil {
		return nil, err
	}
	return Time(time.Date(year, time.Month(month), day, hour, min, sec, nsec, location)), nil
}

// String returns the time formatted using the format string
//	"2006-01-02 15:04:05.999999999 -0700 MST".
func (t Time) String() string { return time.Time(t).String() }

// Type returns "time.time".
func (t Time) Type() string { return "time.time" }

// Freeze renders time immutable. required by starlark.Value interface
// because Time is already immutable this is a no-op.
func (t Time) Freeze() {}

// Hash returns a function of x such that Equals(x, y) => Hash(x) == Hash(y)
// required by starlark.Value interface.
func (t Time) Hash() (uint32, error) {
	return uint32(time.Time(t).UnixNano()) ^ uint32(int64(time.Time(t).UnixNano())>>32), nil
}

// Truth returns the truth value of an object required by starlark.Value
// interface.
func (t Time) Truth() starlark.Bool { return starlark.Bool(time.Time(t).IsZero()) }

// Attr gets a value for a string attribute, implementing dot expression support
// in starklark. required by starlark.HasAttrs interface.
func (t Time) Attr(name string) (starlark.Value, error) {
	switch name {
	case "year":
		return starlark.MakeInt(time.Time(t).Year()), nil
	case "month":
		return starlark.MakeInt(int(time.Time(t).Month())), nil
	case "day":
		return starlark.MakeInt(time.Time(t).Day()), nil
	case "hour":
		return starlark.MakeInt(time.Time(t).Hour()), nil
	case "minute":
		return starlark.MakeInt(time.Time(t).Minute()), nil
	case "second":
		return starlark.MakeInt(time.Time(t).Second()), nil
	case "nanosecond":
		return starlark.MakeInt(time.Time(t).Nanosecond()), nil
	case "unix":
		return starlark.MakeInt64(time.Time(t).Unix()), nil
	case "unix_nano":
		return starlark.MakeInt64(time.Time(t).UnixNano()), nil
	}
	return builtinAttr(t, name, timeMethods)
}

// AttrNames lists available dot expression strings for time. required by
// starlark.HasAttrs interface.
func (t Time) AttrNames() []string {
	return append(builtinAttrNames(timeMethods),
		"year",
		"month",
		"day",
		"hour",
		"minute",
		"second",
		"nanosecond",
		"unix",
		"unix_nano",
	)
}

// CompareSameType implements comparison of two Time values. required by
// starlark.Comparable interface.
func (t Time) CompareSameType(op syntax.Token, yV starlark.Value, depth int) (bool, error) {
	x := time.Time(t)
	y := time.Time(yV.(Time))
	cmp := 0
	if x.Before(y) {
		cmp = -1
	} else if x.After(y) {
		cmp = 1
	}
	return threeway(op, cmp), nil
}

// Binary implements binary operators, which satisfies the starlark.HasBinary
// interface
//    time + duration = time
//    time - duration = time
//    time - time = duration
func (t Time) Binary(op syntax.Token, y starlark.Value, side starlark.Side) (starlark.Value, error) {
	x := time.Time(t)

	switch op {
	case syntax.PLUS:
		switch y := y.(type) {
		case Duration:
			return Time(x.Add(time.Duration(y))), nil
		}
	case syntax.MINUS:
		switch y := y.(type) {
		case Duration:
			return Time(x.Add(time.Duration(-y))), nil
		case Time:
			// time - time = duration
			return Duration(x.Sub(time.Time(y))), nil
		}
	}

	return nil, nil
}

var timeMethods = map[string]builtinMethod{
	"in_location": timeIn,
	"format":      timeFormat,
}

var timeMethodSafeties = map[string]starlark.Safety{
	"in_location": starlark.NotSafe,
	"format":      starlark.NotSafe,
}

func timeFormat(fnname string, recV starlark.Value, args starlark.Tuple, kwargs []starlark.Tuple) (starlark.Value, error) {
	var x string
	if err := starlark.UnpackPositionalArgs("format", args, kwargs, 1, &x); err != nil {
		return nil, err
	}

	recv := time.Time(recV.(Time))
	return starlark.String(recv.Format(x)), nil
}

func timeIn(fnname string, recV starlark.Value, args starlark.Tuple, kwargs []starlark.Tuple) (starlark.Value, error) {
	var x string
	if err := starlark.UnpackPositionalArgs("in_location", args, kwargs, 1, &x); err != nil {
		return nil, err
	}
	loc, err := time.LoadLocation(x)
	if err != nil {
		return nil, err
	}

	recv := time.Time(recV.(Time))
	return Time(recv.In(loc)), nil
}

type builtinMethod func(fnname string, recv starlark.Value, args starlark.Tuple, kwargs []starlark.Tuple) (starlark.Value, error)

func builtinAttr(recv starlark.Value, name string, methods map[string]builtinMethod) (starlark.Value, error) {
	method := methods[name]
	if method == nil {
		return nil, nil // no such method
	}

	// Allocate a closure over 'method'.
	impl := func(thread *starlark.Thread, b *starlark.Builtin, args starlark.Tuple, kwargs []starlark.Tuple) (starlark.Value, error) {
		return method(b.Name(), b.Receiver(), args, kwargs)
	}
	b := starlark.NewBuiltin(name, impl).BindReceiver(recv)
	b.DeclareSafety(timeMethodSafeties[name])
	return b, nil
}

func builtinAttrNames(methods map[string]builtinMethod) []string {
	names := make([]string, 0, len(methods))
	for name := range methods {
		names = append(names, name)
	}
	sort.Strings(names)
	return names
}

// Threeway interprets a three-way comparison value cmp (-1, 0, +1)
// as a boolean comparison (e.g. x < y).
func threeway(op syntax.Token, cmp int) bool {
	switch op {
	case syntax.EQL:
		return cmp == 0
	case syntax.NEQ:
		return cmp != 0
	case syntax.LE:
		return cmp <= 0
	case syntax.LT:
		return cmp < 0
	case syntax.GE:
		return cmp >= 0
	case syntax.GT:
		return cmp > 0
	}
	panic(op)
}<|MERGE_RESOLUTION|>--- conflicted
+++ resolved
@@ -18,37 +18,37 @@
 // Module time is a Starlark module of time-related functions and constants.
 // The module defines the following functions:
 //
-//     from_timestamp(sec, nsec) - Converts the given Unix time corresponding to the number of seconds
-//                                 and (optionally) nanoseconds since January 1, 1970 UTC into an object
-//                                 of type Time. For more details, refer to https://pkg.go.dev/time#Unix.
-//
-//     is_valid_timezone(loc) - Reports whether loc is a valid time zone name.
-//
-//     now() - Returns the current local time. Applications may replace this function by a deterministic one.
-//
-//     parse_duration(d) - Parses the given duration string. For more details, refer to
-//                         https://pkg.go.dev/time#ParseDuration.
-//
-//     parseTime(x, format, location) - Parses the given time string using a specific time format and location.
-//                                      The expected arguments are a time string (mandatory), a time format
-//                                      (optional, set to RFC3339 by default, e.g. "2021-03-22T23:20:50.52Z")
-//                                      and a name of location (optional, set to UTC by default). For more details,
-//                                      refer to https://pkg.go.dev/time#Parse and https://pkg.go.dev/time#ParseInLocation.
-//
-//     time(year, month, day, hour, minute, second, nanosecond, location) - Returns the Time corresponding to
-//	                                                                        yyyy-mm-dd hh:mm:ss + nsec nanoseconds
-//                                                                          in the appropriate zone for that time
-//                                                                          in the given location. All the parameters
-//                                                                          are optional.
+//	    from_timestamp(sec, nsec) - Converts the given Unix time corresponding to the number of seconds
+//	                                and (optionally) nanoseconds since January 1, 1970 UTC into an object
+//	                                of type Time. For more details, refer to https://pkg.go.dev/time#Unix.
+//
+//	    is_valid_timezone(loc) - Reports whether loc is a valid time zone name.
+//
+//	    now() - Returns the current local time. Applications may replace this function by a deterministic one.
+//
+//	    parse_duration(d) - Parses the given duration string. For more details, refer to
+//	                        https://pkg.go.dev/time#ParseDuration.
+//
+//	    parseTime(x, format, location) - Parses the given time string using a specific time format and location.
+//	                                     The expected arguments are a time string (mandatory), a time format
+//	                                     (optional, set to RFC3339 by default, e.g. "2021-03-22T23:20:50.52Z")
+//	                                     and a name of location (optional, set to UTC by default). For more details,
+//	                                     refer to https://pkg.go.dev/time#Parse and https://pkg.go.dev/time#ParseInLocation.
+//
+//	    time(year, month, day, hour, minute, second, nanosecond, location) - Returns the Time corresponding to
+//		                                                                        yyyy-mm-dd hh:mm:ss + nsec nanoseconds
+//	                                                                         in the appropriate zone for that time
+//	                                                                         in the given location. All the parameters
+//	                                                                         are optional.
+//
 // The module also defines the following constants:
 //
-//     nanosecond - A duration representing one nanosecond.
-//     microsecond - A duration representing one microsecond.
-//     millisecond - A duration representing one millisecond.
-//     second - A duration representing one second.
-//     minute - A duration representing one minute.
-//     hour - A duration representing one hour.
-//
+//	nanosecond - A duration representing one nanosecond.
+//	microsecond - A duration representing one microsecond.
+//	millisecond - A duration representing one millisecond.
+//	second - A duration representing one second.
+//	minute - A duration representing one minute.
+//	hour - A duration representing one hour.
 var Module = &starlarkstruct.Module{
 	Name: "time",
 	Members: starlark.StringDict{
@@ -70,11 +70,7 @@
 var safeties = map[string]starlark.Safety{
 	"from_timestamp":    starlark.MemSafe,
 	"is_valid_timezone": starlark.MemSafe,
-<<<<<<< HEAD
 	"now":               starlark.MemSafe,
-=======
-	"now":               starlark.NotSafe,
->>>>>>> 40b8612d
 	"parse_duration":    starlark.MemSafe,
 	"parse_time":        starlark.NotSafe,
 	"time":              starlark.NotSafe,
@@ -260,14 +256,15 @@
 
 // Binary implements binary operators, which satisfies the starlark.HasBinary
 // interface. operators:
-//    duration + duration = duration
-//    duration + time = time
-//    duration - duration = duration
-//    duration / duration = float
-//    duration / int = duration
-//    duration / float = duration
-//    duration // duration = int
-//    duration * int = duration
+//
+//	duration + duration = duration
+//	duration + time = time
+//	duration - duration = duration
+//	duration / duration = float
+//	duration / int = duration
+//	duration / float = duration
+//	duration // duration = int
+//	duration * int = duration
 func (d Duration) Binary(op syntax.Token, y starlark.Value, side starlark.Side) (starlark.Value, error) {
 	x := time.Duration(d)
 
@@ -367,6 +364,7 @@
 }
 
 // String returns the time formatted using the format string
+//
 //	"2006-01-02 15:04:05.999999999 -0700 MST".
 func (t Time) String() string { return time.Time(t).String() }
 
@@ -445,9 +443,10 @@
 
 // Binary implements binary operators, which satisfies the starlark.HasBinary
 // interface
-//    time + duration = time
-//    time - duration = time
-//    time - time = duration
+//
+//	time + duration = time
+//	time - duration = time
+//	time - time = duration
 func (t Time) Binary(op syntax.Token, y starlark.Value, side starlark.Side) (starlark.Value, error) {
 	x := time.Time(t)
 
