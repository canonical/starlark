// Copyright 2021 The Bazel Authors. All rights reserved.
// Use of this source code is governed by a BSD-style
// license that can be found in the LICENSE file.

// Package time provides time-related constants and functions.
package time // import "github.com/canonical/starlark/lib/time"

import (
	"fmt"
	"sort"
	"time"

	"github.com/canonical/starlark/starlark"
	"github.com/canonical/starlark/starlarkstruct"
	"github.com/canonical/starlark/syntax"
)

// Module time is a Starlark module of time-related functions and constants.
// The module defines the following functions:
//
//	    from_timestamp(sec, nsec) - Converts the given Unix time corresponding to the number of seconds
//	                                and (optionally) nanoseconds since January 1, 1970 UTC into an object
//	                                of type Time. For more details, refer to https://pkg.go.dev/time#Unix.
//
//	    is_valid_timezone(loc) - Reports whether loc is a valid time zone name.
//
//	    now() - Returns the current local time. Applications may replace this function by a deterministic one.
//
//	    parse_duration(d) - Parses the given duration string. For more details, refer to
//	                        https://pkg.go.dev/time#ParseDuration.
//
//	    parse_time(x, format, location) - Parses the given time string using a specific time format and location.
//	                                     The expected arguments are a time string (mandatory), a time format
//	                                     (optional, set to RFC3339 by default, e.g. "2021-03-22T23:20:50.52Z")
//	                                     and a name of location (optional, set to UTC by default). For more details,
//	                                     refer to https://pkg.go.dev/time#Parse and https://pkg.go.dev/time#ParseInLocation.
//
//	    time(year, month, day, hour, minute, second, nanosecond, location) - Returns the Time corresponding to
//		                                                                        yyyy-mm-dd hh:mm:ss + nsec nanoseconds
//	                                                                         in the appropriate zone for that time
//	                                                                         in the given location. All the parameters
//	                                                                         are optional.
//
// The module also defines the following constants:
//
//	nanosecond - A duration representing one nanosecond.
//	microsecond - A duration representing one microsecond.
//	millisecond - A duration representing one millisecond.
//	second - A duration representing one second.
//	minute - A duration representing one minute.
//	hour - A duration representing one hour.
var Module = &starlarkstruct.Module{
	Name: "time",
	Members: starlark.StringDict{
		"from_timestamp":    starlark.NewBuiltin("from_timestamp", fromTimestamp),
		"is_valid_timezone": starlark.NewBuiltin("is_valid_timezone", isValidTimezone),
		"now":               starlark.NewBuiltin("now", now),
		"parse_duration":    starlark.NewBuiltin("parse_duration", parseDuration),
		"parse_time":        starlark.NewBuiltin("parse_time", parseTime),
		"time":              starlark.NewBuiltin("time", newTime),

		"nanosecond":  Duration(time.Nanosecond),
		"microsecond": Duration(time.Microsecond),
		"millisecond": Duration(time.Millisecond),
		"second":      Duration(time.Second),
		"minute":      Duration(time.Minute),
		"hour":        Duration(time.Hour),
	},
}
var safeties = map[string]starlark.SafetyFlags{
<<<<<<< HEAD
	"from_timestamp":    starlark.CPUSafe | starlark.MemSafe | starlark.IOSafe,
	"is_valid_timezone": starlark.CPUSafe | starlark.MemSafe | starlark.TimeSafe | starlark.IOSafe,
	"now":               starlark.CPUSafe | starlark.MemSafe | starlark.IOSafe,
	"parse_duration":    starlark.CPUSafe | starlark.MemSafe | starlark.TimeSafe | starlark.IOSafe,
	"parse_time":        starlark.CPUSafe | starlark.MemSafe | starlark.TimeSafe | starlark.IOSafe,
	"time":              starlark.CPUSafe | starlark.MemSafe | starlark.TimeSafe | starlark.IOSafe,
=======
	"from_timestamp":    starlark.CPUSafe | starlark.MemSafe | starlark.TimeSafe | starlark.IOSafe,
	"is_valid_timezone": starlark.CPUSafe | starlark.MemSafe | starlark.IOSafe,
	"now":               starlark.CPUSafe | starlark.MemSafe | starlark.TimeSafe | starlark.IOSafe,
	"parse_duration":    starlark.CPUSafe | starlark.MemSafe | starlark.IOSafe,
	"parse_time":        starlark.CPUSafe | starlark.MemSafe | starlark.IOSafe,
	"time":              starlark.CPUSafe | starlark.MemSafe | starlark.IOSafe,
>>>>>>> 688dfd7f
}

func init() {
	for name, safety := range safeties {
		if v, ok := Module.Members[name]; ok {
			if builtin, ok := v.(*starlark.Builtin); ok {
				builtin.DeclareSafety(safety)
			}
		}
	}
}

// NowFunc is a function that generates the current time. Intentionally exported
// so that it can be overridden, for example by applications that require their
// Starlark scripts to be fully deterministic.
var NowFunc = time.Now
var NowFuncSafety = starlark.CPUSafe | starlark.MemSafe | starlark.TimeSafe | starlark.IOSafe

func parseDuration(thread *starlark.Thread, _ *starlark.Builtin, args starlark.Tuple, kwargs []starlark.Tuple) (starlark.Value, error) {
	sdu := SafeDurationUnpacker{}
	sdu.BindThread(thread)
	if err := starlark.UnpackPositionalArgs("parse_duration", args, kwargs, 1, &sdu); err != nil {
		return nil, err
	}
	d := sdu.Duration()
	if err := thread.AddAllocs(starlark.EstimateSize(Duration(0))); err != nil {
		return nil, err
	}
	return d, nil
}

func isValidTimezone(thread *starlark.Thread, _ *starlark.Builtin, args starlark.Tuple, kwargs []starlark.Tuple) (starlark.Value, error) {
	var s string
	if err := starlark.UnpackPositionalArgs("is_valid_timezone", args, kwargs, 1, &s); err != nil {
		return nil, err
	}
	_, err := time.LoadLocation(s)
	return starlark.Bool(err == nil), nil
}

func parseTime(thread *starlark.Thread, _ *starlark.Builtin, args starlark.Tuple, kwargs []starlark.Tuple) (starlark.Value, error) {
	var (
		x        string
		location = "UTC"
		format   = time.RFC3339
	)
	if err := starlark.UnpackArgs("parse_time", args, kwargs, "x", &x, "format?", &format, "location?", &location); err != nil {
		return nil, err
	}

	stepDelta := len(x)
	if formatLen := len(format); formatLen < stepDelta {
		stepDelta = formatLen
	}
	if err := thread.AddSteps(int64(stepDelta)); err != nil {
		return nil, err
	}

	if location == "UTC" {
		t, err := time.Parse(format, x)
		if err != nil {
			return nil, err
		}
		res := Time(t)
		if err := thread.AddAllocs(starlark.EstimateSize(res)); err != nil {
			return nil, err
		}
		return res, nil
	}

	loc, err := time.LoadLocation(location)
	if err != nil {
		return nil, err
	}
	t, err := time.ParseInLocation(format, x, loc)
	if err != nil {
		return nil, err
	}
	res := Time(t)
	if err := thread.AddAllocs(starlark.EstimateSize(res)); err != nil {
		return nil, err
	}
	return res, nil
}

func fromTimestamp(thread *starlark.Thread, _ *starlark.Builtin, args starlark.Tuple, kwargs []starlark.Tuple) (starlark.Value, error) {
	var (
		sec  int64
		nsec int64 = 0
	)
	if err := starlark.UnpackPositionalArgs("from_timestamp", args, kwargs, 1, &sec, &nsec); err != nil {
		return nil, err
	}
	if err := thread.AddAllocs(starlark.EstimateSize(Time{})); err != nil {
		return nil, err
	}
	return Time(time.Unix(sec, nsec)), nil
}

func now(thread *starlark.Thread, _ *starlark.Builtin, args starlark.Tuple, kwargs []starlark.Tuple) (starlark.Value, error) {
	if err := thread.CheckPermits(NowFuncSafety); err != nil {
		return nil, err
	}
	if err := thread.AddAllocs(starlark.EstimateSize(Time{})); err != nil {
		return nil, err
	}
	return Time(NowFunc()), nil
}

// Duration is a Starlark representation of a duration.
type Duration time.Duration

// Assert at compile time that Duration implements Unpacker.
var _ starlark.Unpacker = (*Duration)(nil)

// Unpack is a custom argument unpacker
func (d *Duration) Unpack(v starlark.Value) error {
	switch x := v.(type) {
	case Duration:
		*d = x
		return nil
	case starlark.String:
		dur, err := time.ParseDuration(string(x))
		if err != nil {
			return err
		}

		*d = Duration(dur)
		return nil
	} // If more cases are added, be careful to update conversion cost computations.

	return fmt.Errorf("got %s, want a duration, string, or int", v.Type())
}

// SafeString implements the SafeStringer interface.
func (d Duration) SafeString(thread *starlark.Thread, sb starlark.StringBuilder) error {
	const safety = starlark.CPUSafe | starlark.MemSafe | starlark.IOSafe
	if err := starlark.CheckSafety(thread, safety); err != nil {
		return err
	}
	// String conversion is cheap in both memory and time.
	// Hence, we can make this simple and accept a small spike.
	_, err := sb.WriteString(time.Duration(d).String())
	return err
}

// String implements the Stringer interface.
func (d Duration) String() string { return time.Duration(d).String() }

// Type returns a short string describing the value's type.
func (d Duration) Type() string { return "time.duration" }

// Freeze renders Duration immutable. required by starlark.Value interface
// because duration is already immutable this is a no-op.
func (d Duration) Freeze() {}

// Hash returns a function of x such that Equals(x, y) => Hash(x) == Hash(y)
// required by starlark.Value interface.
func (d Duration) Hash() (uint32, error) {
	return uint32(d) ^ uint32(int64(d)>>32), nil
}

// Truth reports whether the duration is non-zero.
func (d Duration) Truth() starlark.Bool { return d != 0 }

func (d Duration) SafeAttr(thread *starlark.Thread, name string) (starlark.Value, error) {
	const safety = starlark.CPUSafe | starlark.MemSafe | starlark.IOSafe
	if err := starlark.CheckSafety(thread, safety); err != nil {
		return nil, err
	}

	var result starlark.Value
	switch name {
	case "hours":
		result = starlark.Float(time.Duration(d).Hours())
	case "minutes":
		result = starlark.Float(time.Duration(d).Minutes())
	case "seconds":
		result = starlark.Float(time.Duration(d).Seconds())
	case "milliseconds":
		result = starlark.MakeInt64(time.Duration(d).Milliseconds())
	case "microseconds":
		result = starlark.MakeInt64(time.Duration(d).Microseconds())
	case "nanoseconds":
		result = starlark.MakeInt64(time.Duration(d).Nanoseconds())
	default:
		return nil, fmt.Errorf("unrecognized %s attribute %q", d.Type(), name)
	}
	if thread != nil {
		if err := thread.AddAllocs(starlark.EstimateSize(result)); err != nil {
			return nil, err
		}
	}
	return result, nil
}

// Attr gets a value for a string attribute, implementing dot expression support
// in starklark. required by starlark.HasAttrs interface.
func (d Duration) Attr(name string) (starlark.Value, error) {
	return d.SafeAttr(nil, name)
}

// AttrNames lists available dot expression strings. required by
// starlark.HasAttrs interface.
func (d Duration) AttrNames() []string {
	return []string{
		"hours",
		"minutes",
		"seconds",
		"milliseconds",
		"microseconds",
		"nanoseconds",
	}
}

// Cmp implements comparison of two Duration values. required by
// starlark.TotallyOrdered interface.
func (d Duration) Cmp(v starlark.Value, depth int) (int, error) {
	if x, y := d, v.(Duration); x < y {
		return -1, nil
	} else if x > y {
		return 1, nil
	}
	return 0, nil
}

// Binary implements binary operators, which satisfies the starlark.HasBinary
// interface. operators:
//
//	duration + duration = duration
//	duration + time = time
//	duration - duration = duration
//	duration / duration = float
//	duration / int = duration
//	duration / float = duration
//	duration // duration = int
//	duration * int = duration
func (d Duration) Binary(op syntax.Token, y starlark.Value, side starlark.Side) (starlark.Value, error) {
	x := time.Duration(d)

	switch op {
	case syntax.PLUS:
		switch y := y.(type) {
		case Duration:
			return Duration(x + time.Duration(y)), nil
		case Time:
			return Time(time.Time(y).Add(x)), nil
		}

	case syntax.MINUS:
		switch y := y.(type) {
		case Duration:
			return Duration(x - time.Duration(y)), nil
		}

	case syntax.SLASH:
		switch y := y.(type) {
		case Duration:
			if y == 0 {
				return nil, fmt.Errorf("%s division by zero", d.Type())
			}
			return starlark.Float(x.Nanoseconds()) / starlark.Float(time.Duration(y).Nanoseconds()), nil
		case starlark.Int:
			if side == starlark.Right {
				return nil, fmt.Errorf("unsupported operation")
			}
			i, ok := y.Int64()
			if !ok {
				return nil, fmt.Errorf("int value out of range (want signed 64-bit value)")
			}
			if i == 0 {
				return nil, fmt.Errorf("%s division by zero", d.Type())
			}
			return d / Duration(i), nil
		case starlark.Float:
			f := float64(y)
			if f == 0 {
				return nil, fmt.Errorf("%s division by zero", d.Type())
			}
			return Duration(float64(x.Nanoseconds()) / f), nil
		}

	case syntax.SLASHSLASH:
		switch y := y.(type) {
		case Duration:
			if y == 0 {
				return nil, fmt.Errorf("%s division by zero", d.Type())
			}
			return starlark.MakeInt64(x.Nanoseconds() / time.Duration(y).Nanoseconds()), nil
		}

	case syntax.STAR:
		switch y := y.(type) {
		case starlark.Int:
			i, ok := y.Int64()
			if !ok {
				return nil, fmt.Errorf("int value out of range (want signed 64-bit value)")
			}
			return d * Duration(i), nil
		}
	}

	return nil, nil
}

type SafeDurationUnpacker struct {
	duration Duration
	thread   *starlark.Thread
}

func (sdu *SafeDurationUnpacker) Unpack(v starlark.Value) error {
	switch x := v.(type) {
	case Duration:
		sdu.duration = x
		return nil
	case starlark.String:
		if sdu.thread != nil {
			if err := sdu.thread.AddSteps(int64(len(string(x)))); err != nil {
				return err
			}
		}
		dur, err := time.ParseDuration(string(x))
		if err != nil {
			return err
		}
		sdu.duration = Duration(dur)
		return nil
	default:
		return fmt.Errorf("got %s, want a duration, string, or int", v.Type())
	}
}

// Duration returns the unpacked duration.
func (sdu *SafeDurationUnpacker) Duration() Duration {
	return sdu.duration
}

// BindThread causes this unpacker to report its resource
// usage to the given thread.
func (sdu *SafeDurationUnpacker) BindThread(thread *starlark.Thread) {
	sdu.thread = thread
}

// Time is a Starlark representation of a moment in time.
type Time time.Time

func newTime(thread *starlark.Thread, _ *starlark.Builtin, args starlark.Tuple, kwargs []starlark.Tuple) (starlark.Value, error) {
	var (
		year, month, day, hour, min, sec, nsec int
		loc                                    string
	)
	if err := starlark.UnpackArgs("time", args, kwargs,
		"year?", &year,
		"month?", &month,
		"day?", &day,
		"hour?", &hour,
		"minute?", &min,
		"second?", &sec,
		"nanosecond?", &nsec,
		"location?", &loc,
	); err != nil {
		return nil, err
	}
	if len(args) > 0 {
		return nil, fmt.Errorf("time: unexpected positional arguments")
	}
	location, err := time.LoadLocation(loc)
	if err != nil {
		return nil, err
	}
	if location != time.UTC && location != time.Local {
		if err := thread.AddAllocs(starlark.EstimateSize(location)); err != nil {
			return nil, err
		}
	}
	if err := thread.AddAllocs(starlark.EstimateSize(time.Time{})); err != nil {
		return nil, err
	}
	res := starlark.Value(Time(time.Date(year, time.Month(month), day, hour, min, sec, nsec, location)))
	return res, nil
}

func (t Time) SafeString(thread *starlark.Thread, sb starlark.StringBuilder) error {
	const safety = starlark.CPUSafe | starlark.MemSafe | starlark.IOSafe
	if err := starlark.CheckSafety(thread, safety); err != nil {
		return err
	}
	// String conversion is cheap in both memory and time.
	// Hence, we can make this simple and accept a small spike.
	_, err := sb.WriteString(t.String())
	return err
}

// String returns the time formatted using the format string
//
//	"2006-01-02 15:04:05.999999999 -0700 MST".
func (t Time) String() string { return time.Time(t).Format("2006-01-02 15:04:05.999999999 -0700 MST") }

// Type returns "time.time".
func (t Time) Type() string { return "time.time" }

// Freeze renders time immutable. required by starlark.Value interface
// because Time is already immutable this is a no-op.
func (t Time) Freeze() {}

// Hash returns a function of x such that Equals(x, y) => Hash(x) == Hash(y)
// required by starlark.Value interface.
func (t Time) Hash() (uint32, error) {
	return uint32(time.Time(t).UnixNano()) ^ uint32(int64(time.Time(t).UnixNano())>>32), nil
}

// Truth returns the truth value of an object required by starlark.Value
// interface.
func (t Time) Truth() starlark.Bool { return !starlark.Bool(time.Time(t).IsZero()) }

func (t Time) SafeAttr(thread *starlark.Thread, name string) (starlark.Value, error) {
	const safety = starlark.CPUSafe | starlark.MemSafe | starlark.IOSafe
	if err := starlark.CheckSafety(thread, safety); err != nil {
		return nil, err
	}

	var result starlark.Value
	switch name {
	case "year":
		result = starlark.MakeInt(time.Time(t).Year())
	case "month":
		result = starlark.MakeInt(int(time.Time(t).Month()))
	case "day":
		result = starlark.MakeInt(time.Time(t).Day())
	case "hour":
		result = starlark.MakeInt(time.Time(t).Hour())
	case "minute":
		result = starlark.MakeInt(time.Time(t).Minute())
	case "second":
		result = starlark.MakeInt(time.Time(t).Second())
	case "nanosecond":
		result = starlark.MakeInt(time.Time(t).Nanosecond())
	case "unix":
		result = starlark.MakeInt64(time.Time(t).Unix())
	case "unix_nano":
		result = starlark.MakeInt64(time.Time(t).UnixNano())
	default:
		if thread != nil {
			if err := thread.AddAllocs(starlark.EstimateSize(&time.Time{})); err != nil {
				return nil, err
			}
		}
		return safeBuiltinAttr(thread, t, name, timeMethods)
	}
	if thread != nil {
		if err := thread.AddAllocs(starlark.EstimateSize(result)); err != nil {
			return nil, err
		}
	}
	return result, nil
}

// Attr gets a value for a string attribute, implementing dot expression support
// in starklark. required by starlark.HasAttrs interface.
func (t Time) Attr(name string) (starlark.Value, error) {
	return t.SafeAttr(nil, name)
}

// AttrNames lists available dot expression strings for time. required by
// starlark.HasAttrs interface.
func (t Time) AttrNames() []string {
	return append(builtinAttrNames(timeMethods),
		"year",
		"month",
		"day",
		"hour",
		"minute",
		"second",
		"nanosecond",
		"unix",
		"unix_nano",
	)
}

// Cmp implements comparison of two Time values. Required by
// starlark.TotallyOrdered interface.
func (t Time) Cmp(yV starlark.Value, depth int) (int, error) {
	x := time.Time(t)
	y := time.Time(yV.(Time))
	if x.Before(y) {
		return -1, nil
	} else if x.After(y) {
		return 1, nil
	}
	return 0, nil
}

// Binary implements binary operators, which satisfies the starlark.HasBinary
// interface
//
//	time + duration = time
//	time - duration = time
//	time - time = duration
func (t Time) Binary(op syntax.Token, y starlark.Value, side starlark.Side) (starlark.Value, error) {
	x := time.Time(t)

	switch op {
	case syntax.PLUS:
		switch y := y.(type) {
		case Duration:
			return Time(x.Add(time.Duration(y))), nil
		}
	case syntax.MINUS:
		switch y := y.(type) {
		case Duration:
			return Time(x.Add(time.Duration(-y))), nil
		case Time:
			// time - time = duration
			return Duration(x.Sub(time.Time(y))), nil
		}
	}

	return nil, nil
}

var timeMethods = map[string]builtinMethod{
	"in_location": timeIn,
	"format":      timeFormat,
}

var timeMethodSafeties = map[string]starlark.SafetyFlags{
	"in_location": starlark.CPUSafe | starlark.MemSafe | starlark.TimeSafe,
	"format":      starlark.CPUSafe | starlark.MemSafe | starlark.TimeSafe | starlark.IOSafe,
}

func timeFormat(thread *starlark.Thread, b *starlark.Builtin, args starlark.Tuple, kwargs []starlark.Tuple) (starlark.Value, error) {
	var x string
	if err := starlark.UnpackPositionalArgs("format", args, kwargs, 1, &x); err != nil {
		return nil, err
	}

	if err := thread.AddSteps(int64(len(x))); err != nil {
		return nil, err
	}
	if err := thread.CheckAllocs(int64(len(x))); err != nil {
		return nil, err
	}
	recv := time.Time(b.Receiver().(Time))
	result := starlark.Value(starlark.String(recv.Format(x)))
	if err := thread.AddAllocs(starlark.EstimateSize(result)); err != nil {
		return nil, err
	}
	return result, nil
}

func timeIn(thread *starlark.Thread, b *starlark.Builtin, args starlark.Tuple, kwargs []starlark.Tuple) (starlark.Value, error) {
	var x string
	if err := starlark.UnpackPositionalArgs("in_location", args, kwargs, 1, &x); err != nil {
		return nil, err
	}
	loc, err := time.LoadLocation(x)
	if err != nil {
		return nil, err
	}
	if loc != time.UTC && loc != time.Local {
		if err := thread.AddAllocs(starlark.EstimateSize(loc)); err != nil {
			return nil, err
		}
	}
	if err := thread.AddAllocs(starlark.EstimateSize(time.Time{})); err != nil {
		return nil, err
	}
	recv := time.Time(b.Receiver().(Time))
	return Time(recv.In(loc)), nil
}

type builtinMethod func(thread *starlark.Thread, b *starlark.Builtin, args starlark.Tuple, kwargs []starlark.Tuple) (starlark.Value, error)

func safeBuiltinAttr(thread *starlark.Thread, recv starlark.Value, name string, methods map[string]builtinMethod) (starlark.Value, error) {
	method := methods[name]
	if method == nil {
		return nil, starlark.ErrNoSuchAttr
	}
	if thread != nil {
		if err := thread.AddAllocs(starlark.EstimateSize(&starlark.Builtin{})); err != nil {
			return nil, err
		}
	}
	b := starlark.NewBuiltin(name, method).BindReceiver(recv)
	b.DeclareSafety(timeMethodSafeties[name])
	return b, nil
}

func builtinAttrNames(methods map[string]builtinMethod) []string {
	names := make([]string, 0, len(methods))
	for name := range methods {
		names = append(names, name)
	}
	sort.Strings(names)
	return names
}<|MERGE_RESOLUTION|>--- conflicted
+++ resolved
@@ -68,21 +68,12 @@
 	},
 }
 var safeties = map[string]starlark.SafetyFlags{
-<<<<<<< HEAD
-	"from_timestamp":    starlark.CPUSafe | starlark.MemSafe | starlark.IOSafe,
+	"from_timestamp":    starlark.CPUSafe | starlark.MemSafe | starlark.TimeSafe | starlark.IOSafe,
 	"is_valid_timezone": starlark.CPUSafe | starlark.MemSafe | starlark.TimeSafe | starlark.IOSafe,
-	"now":               starlark.CPUSafe | starlark.MemSafe | starlark.IOSafe,
+	"now":               starlark.CPUSafe | starlark.MemSafe | starlark.TimeSafe | starlark.IOSafe,
 	"parse_duration":    starlark.CPUSafe | starlark.MemSafe | starlark.TimeSafe | starlark.IOSafe,
 	"parse_time":        starlark.CPUSafe | starlark.MemSafe | starlark.TimeSafe | starlark.IOSafe,
 	"time":              starlark.CPUSafe | starlark.MemSafe | starlark.TimeSafe | starlark.IOSafe,
-=======
-	"from_timestamp":    starlark.CPUSafe | starlark.MemSafe | starlark.TimeSafe | starlark.IOSafe,
-	"is_valid_timezone": starlark.CPUSafe | starlark.MemSafe | starlark.IOSafe,
-	"now":               starlark.CPUSafe | starlark.MemSafe | starlark.TimeSafe | starlark.IOSafe,
-	"parse_duration":    starlark.CPUSafe | starlark.MemSafe | starlark.IOSafe,
-	"parse_time":        starlark.CPUSafe | starlark.MemSafe | starlark.IOSafe,
-	"time":              starlark.CPUSafe | starlark.MemSafe | starlark.IOSafe,
->>>>>>> 688dfd7f
 }
 
 func init() {
