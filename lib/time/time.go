// Copyright 2021 The Bazel Authors. All rights reserved.
// Use of this source code is governed by a BSD-style
// license that can be found in the LICENSE file.

// Package time provides time-related constants and functions.
package time // import "github.com/canonical/starlark/lib/time"

import (
	"fmt"
	"sort"
	"time"

	"github.com/canonical/starlark/starlark"
	"github.com/canonical/starlark/starlarkstruct"
	"github.com/canonical/starlark/syntax"
)

// Module time is a Starlark module of time-related functions and constants.
// The module defines the following functions:
//
//     from_timestamp(sec, nsec) - Converts the given Unix time corresponding to the number of seconds
//                                 and (optionally) nanoseconds since January 1, 1970 UTC into an object
//                                 of type Time. For more details, refer to https://pkg.go.dev/time#Unix.
//
//     is_valid_timezone(loc) - Reports whether loc is a valid time zone name.
//
//     now() - Returns the current local time. Applications may replace this function by a deterministic one.
//
//     parse_duration(d) - Parses the given duration string. For more details, refer to
//                         https://pkg.go.dev/time#ParseDuration.
//
//     parse_time(x, format, location) - Parses the given time string using a specific time format and location.
//                                      The expected arguments are a time string (mandatory), a time format
//                                      (optional, set to RFC3339 by default, e.g. "2021-03-22T23:20:50.52Z")
//                                      and a name of location (optional, set to UTC by default). For more details,
//                                      refer to https://pkg.go.dev/time#Parse and https://pkg.go.dev/time#ParseInLocation.
//
//     time(year, month, day, hour, minute, second, nanosecond, location) - Returns the Time corresponding to
//	                                                                        yyyy-mm-dd hh:mm:ss + nsec nanoseconds
//                                                                          in the appropriate zone for that time
//                                                                          in the given location. All the parameters
//                                                                          are optional.
// The module also defines the following constants:
//
//     nanosecond - A duration representing one nanosecond.
//     microsecond - A duration representing one microsecond.
//     millisecond - A duration representing one millisecond.
//     second - A duration representing one second.
//     minute - A duration representing one minute.
//     hour - A duration representing one hour.
//
var Module = &starlarkstruct.Module{
	Name: "time",
	Members: starlark.StringDict{
		"from_timestamp":    starlark.NewBuiltin("from_timestamp", fromTimestamp),
		"is_valid_timezone": starlark.NewBuiltin("is_valid_timezone", isValidTimezone),
		"now":               starlark.NewBuiltin("now", now),
		"parse_duration":    starlark.NewBuiltin("parse_duration", parseDuration),
		"parse_time":        starlark.NewBuiltin("parse_time", parseTime),
		"time":              starlark.NewBuiltin("time", newTime),

		"nanosecond":  Duration(time.Nanosecond),
		"microsecond": Duration(time.Microsecond),
		"millisecond": Duration(time.Millisecond),
		"second":      Duration(time.Second),
		"minute":      Duration(time.Minute),
		"hour":        Duration(time.Hour),
	},
}
var safeties = map[string]starlark.SafetyFlags{
	"from_timestamp":    starlark.MemSafe | starlark.IOSafe | starlark.CPUSafe,
	"is_valid_timezone": starlark.MemSafe,
	"now":               starlark.MemSafe | starlark.IOSafe | starlark.CPUSafe,
	"parse_duration":    starlark.MemSafe | starlark.IOSafe | starlark.CPUSafe,
	"parse_time":        starlark.NotSafe,
	"time":              starlark.NotSafe,
}

func init() {
	for name, safety := range safeties {
		if v, ok := Module.Members[name]; ok {
			if builtin, ok := v.(*starlark.Builtin); ok {
				builtin.DeclareSafety(safety)
			}
		}
	}
}

// NowFunc is a function that generates the current time. Intentionally exported
// so that it can be overridden, for example by applications that require their
// Starlark scripts to be fully deterministic.
var NowFunc = time.Now
var NowFuncSafety = starlark.MemSafe | starlark.CPUSafe

func parseDuration(thread *starlark.Thread, _ *starlark.Builtin, args starlark.Tuple, kwargs []starlark.Tuple) (starlark.Value, error) {
<<<<<<< HEAD
	sdu := &SafeDurationUnpacker{}
	sdu.BindThread(thread)
	if err := starlark.UnpackPositionalArgs("parse_duration", args, kwargs, 1, &sdu); err != nil {
=======
	var d Duration
	if len(args) > 0 {
		if s, ok := args[0].(starlark.String); ok {
			if err := thread.AddExecutionSteps(int64(len(s))); err != nil {
				return nil, err
			}
		}
	}
	if err := starlark.UnpackPositionalArgs("parse_duration", args, kwargs, 1, &d); err != nil {
>>>>>>> 8034c932
		return nil, err
	}
	d := sdu.Duration()
	if err := thread.AddAllocs(starlark.EstimateSize(Duration(0))); err != nil {
		return nil, err
	}
	return d, nil
}

func isValidTimezone(thread *starlark.Thread, _ *starlark.Builtin, args starlark.Tuple, kwargs []starlark.Tuple) (starlark.Value, error) {
	var s string
	if err := starlark.UnpackPositionalArgs("is_valid_timezone", args, kwargs, 1, &s); err != nil {
		return nil, err
	}
	_, err := time.LoadLocation(s)
	return starlark.Bool(err == nil), nil
}

func parseTime(thread *starlark.Thread, _ *starlark.Builtin, args starlark.Tuple, kwargs []starlark.Tuple) (starlark.Value, error) {
	var (
		x        string
		location = "UTC"
		format   = time.RFC3339
	)
	if err := starlark.UnpackArgs("parse_time", args, kwargs, "x", &x, "format?", &format, "location?", &location); err != nil {
		return nil, err
	}

	if location == "UTC" {
		t, err := time.Parse(format, x)
		if err != nil {
			return nil, err
		}
		return Time(t), nil
	}

	loc, err := time.LoadLocation(location)
	if err != nil {
		return nil, err
	}
	t, err := time.ParseInLocation(format, x, loc)
	if err != nil {
		return nil, err
	}
	return Time(t), nil
}

func fromTimestamp(thread *starlark.Thread, _ *starlark.Builtin, args starlark.Tuple, kwargs []starlark.Tuple) (starlark.Value, error) {
	var (
		sec  int64
		nsec int64 = 0
	)
	if err := starlark.UnpackPositionalArgs("from_timestamp", args, kwargs, 1, &sec, &nsec); err != nil {
		return nil, err
	}
	if err := thread.AddAllocs(starlark.EstimateSize(Time{})); err != nil {
		return nil, err
	}
	return Time(time.Unix(sec, nsec)), nil
}

func now(thread *starlark.Thread, _ *starlark.Builtin, args starlark.Tuple, kwargs []starlark.Tuple) (starlark.Value, error) {
	if err := thread.CheckPermits(NowFuncSafety); err != nil {
		return nil, err
	}
	if err := thread.AddAllocs(starlark.EstimateSize(Time{})); err != nil {
		return nil, err
	}
	return Time(NowFunc()), nil
}

// Duration is a Starlark representation of a duration.
type Duration time.Duration

// Assert at compile time that Duration implements Unpacker.
var _ starlark.Unpacker = (*Duration)(nil)

// Unpack is a custom argument unpacker
func (d *Duration) Unpack(v starlark.Value) error {
	switch x := v.(type) {
	case Duration:
		*d = x
		return nil
	case starlark.String:
		dur, err := time.ParseDuration(string(x))
		if err != nil {
			return err
		}

		*d = Duration(dur)
		return nil
	} // If more cases are added, be careful to update conversion cost computations.

	return fmt.Errorf("got %s, want a duration, string, or int", v.Type())
}

// String implements the Stringer interface.
func (d Duration) String() string { return time.Duration(d).String() }

// Type returns a short string describing the value's type.
func (d Duration) Type() string { return "time.duration" }

// Freeze renders Duration immutable. required by starlark.Value interface
// because duration is already immutable this is a no-op.
func (d Duration) Freeze() {}

// Hash returns a function of x such that Equals(x, y) => Hash(x) == Hash(y)
// required by starlark.Value interface.
func (d Duration) Hash() (uint32, error) {
	return uint32(d) ^ uint32(int64(d)>>32), nil
}

// Truth reports whether the duration is non-zero.
func (d Duration) Truth() starlark.Bool { return d != 0 }

// Attr gets a value for a string attribute, implementing dot expression support
// in starklark. required by starlark.HasAttrs interface.
func (d Duration) Attr(name string) (starlark.Value, error) {
	switch name {
	case "hours":
		return starlark.Float(time.Duration(d).Hours()), nil
	case "minutes":
		return starlark.Float(time.Duration(d).Minutes()), nil
	case "seconds":
		return starlark.Float(time.Duration(d).Seconds()), nil
	case "milliseconds":
		return starlark.MakeInt64(time.Duration(d).Milliseconds()), nil
	case "microseconds":
		return starlark.MakeInt64(time.Duration(d).Microseconds()), nil
	case "nanoseconds":
		return starlark.MakeInt64(time.Duration(d).Nanoseconds()), nil
	}
	return nil, fmt.Errorf("unrecognized %s attribute %q", d.Type(), name)
}

// AttrNames lists available dot expression strings. required by
// starlark.HasAttrs interface.
func (d Duration) AttrNames() []string {
	return []string{
		"hours",
		"minutes",
		"seconds",
		"milliseconds",
		"microseconds",
		"nanoseconds",
	}
}

// Cmp implements comparison of two Duration values. required by
// starlark.TotallyOrdered interface.
func (d Duration) Cmp(v starlark.Value, depth int) (int, error) {
	if x, y := d, v.(Duration); x < y {
		return -1, nil
	} else if x > y {
		return 1, nil
	}
	return 0, nil
}

// Binary implements binary operators, which satisfies the starlark.HasBinary
// interface. operators:
//    duration + duration = duration
//    duration + time = time
//    duration - duration = duration
//    duration / duration = float
//    duration / int = duration
//    duration / float = duration
//    duration // duration = int
//    duration * int = duration
func (d Duration) Binary(op syntax.Token, y starlark.Value, side starlark.Side) (starlark.Value, error) {
	x := time.Duration(d)

	switch op {
	case syntax.PLUS:
		switch y := y.(type) {
		case Duration:
			return Duration(x + time.Duration(y)), nil
		case Time:
			return Time(time.Time(y).Add(x)), nil
		}

	case syntax.MINUS:
		switch y := y.(type) {
		case Duration:
			return Duration(x - time.Duration(y)), nil
		}

	case syntax.SLASH:
		switch y := y.(type) {
		case Duration:
			if y == 0 {
				return nil, fmt.Errorf("%s division by zero", d.Type())
			}
			return starlark.Float(x.Nanoseconds()) / starlark.Float(time.Duration(y).Nanoseconds()), nil
		case starlark.Int:
			if side == starlark.Right {
				return nil, fmt.Errorf("unsupported operation")
			}
			i, ok := y.Int64()
			if !ok {
				return nil, fmt.Errorf("int value out of range (want signed 64-bit value)")
			}
			if i == 0 {
				return nil, fmt.Errorf("%s division by zero", d.Type())
			}
			return d / Duration(i), nil
		case starlark.Float:
			f := float64(y)
			if f == 0 {
				return nil, fmt.Errorf("%s division by zero", d.Type())
			}
			return Duration(float64(x.Nanoseconds()) / f), nil
		}

	case syntax.SLASHSLASH:
		switch y := y.(type) {
		case Duration:
			if y == 0 {
				return nil, fmt.Errorf("%s division by zero", d.Type())
			}
			return starlark.MakeInt64(x.Nanoseconds() / time.Duration(y).Nanoseconds()), nil
		}

	case syntax.STAR:
		switch y := y.(type) {
		case starlark.Int:
			i, ok := y.Int64()
			if !ok {
				return nil, fmt.Errorf("int value out of range (want signed 64-bit value)")
			}
			return d * Duration(i), nil
		}
	}

	return nil, nil
}

type SafeDurationUnpacker struct {
	duration Duration
	thread *starlark.Thread
}

func (sdu *SafeDurationUnpacker) Unpack(v starlark.Value) error {
	switch x := v.(type) {
	case Duration:
		sdu.duration = x
		return nil
	case starlark.String:
		if sdu.thread != nil {
			if err := sdu.thread.AddExecutionSteps(int64(len(string(x)))); err != nil {
				return err
			}
		}
		dur, err := time.ParseDuration(string(x))
		if err != nil {
			return err
		}
		sdu.duration = Duration(dur)
		return nil
	default:
		return fmt.Errorf("got %s, want a duration, string, or int", v.Type())
	}
}

// Duration returns the unpacked duration.
func (sdu *SafeDurationUnpacker) Duration() Duration {
	return sdu.duration
}

// BindThread causes this unpacker to report its resource
// usage to the given thread.
func (sdu *SafeDurationUnpacker) BindThread(thread *starlark.Thread) {
	sdu.thread = thread
}

// Time is a Starlark representation of a moment in time.
type Time time.Time

func newTime(thread *starlark.Thread, _ *starlark.Builtin, args starlark.Tuple, kwargs []starlark.Tuple) (starlark.Value, error) {
	var (
		year, month, day, hour, min, sec, nsec int
		loc                                    string
	)
	if err := starlark.UnpackArgs("time", args, kwargs,
		"year?", &year,
		"month?", &month,
		"day?", &day,
		"hour?", &hour,
		"minute?", &min,
		"second?", &sec,
		"nanosecond?", &nsec,
		"location?", &loc,
	); err != nil {
		return nil, err
	}
	if len(args) > 0 {
		return nil, fmt.Errorf("time: unexpected positional arguments")
	}
	location, err := time.LoadLocation(loc)
	if err != nil {
		return nil, err
	}
	return Time(time.Date(year, time.Month(month), day, hour, min, sec, nsec, location)), nil
}

// String returns the time formatted using the format string
//	"2006-01-02 15:04:05.999999999 -0700 MST".
func (t Time) String() string { return time.Time(t).String() }

// Type returns "time.time".
func (t Time) Type() string { return "time.time" }

// Freeze renders time immutable. required by starlark.Value interface
// because Time is already immutable this is a no-op.
func (t Time) Freeze() {}

// Hash returns a function of x such that Equals(x, y) => Hash(x) == Hash(y)
// required by starlark.Value interface.
func (t Time) Hash() (uint32, error) {
	return uint32(time.Time(t).UnixNano()) ^ uint32(int64(time.Time(t).UnixNano())>>32), nil
}

// Truth returns the truth value of an object required by starlark.Value
// interface.
func (t Time) Truth() starlark.Bool { return !starlark.Bool(time.Time(t).IsZero()) }

// Attr gets a value for a string attribute, implementing dot expression support
// in starklark. required by starlark.HasAttrs interface.
func (t Time) Attr(name string) (starlark.Value, error) {
	switch name {
	case "year":
		return starlark.MakeInt(time.Time(t).Year()), nil
	case "month":
		return starlark.MakeInt(int(time.Time(t).Month())), nil
	case "day":
		return starlark.MakeInt(time.Time(t).Day()), nil
	case "hour":
		return starlark.MakeInt(time.Time(t).Hour()), nil
	case "minute":
		return starlark.MakeInt(time.Time(t).Minute()), nil
	case "second":
		return starlark.MakeInt(time.Time(t).Second()), nil
	case "nanosecond":
		return starlark.MakeInt(time.Time(t).Nanosecond()), nil
	case "unix":
		return starlark.MakeInt64(time.Time(t).Unix()), nil
	case "unix_nano":
		return starlark.MakeInt64(time.Time(t).UnixNano()), nil
	}
	return builtinAttr(t, name, timeMethods)
}

// AttrNames lists available dot expression strings for time. required by
// starlark.HasAttrs interface.
func (t Time) AttrNames() []string {
	return append(builtinAttrNames(timeMethods),
		"year",
		"month",
		"day",
		"hour",
		"minute",
		"second",
		"nanosecond",
		"unix",
		"unix_nano",
	)
}

// Cmp implements comparison of two Time values. Required by
// starlark.TotallyOrdered interface.
func (t Time) Cmp(yV starlark.Value, depth int) (int, error) {
	x := time.Time(t)
	y := time.Time(yV.(Time))
	if x.Before(y) {
		return -1, nil
	} else if x.After(y) {
		return 1, nil
	}
	return 0, nil
}

// Binary implements binary operators, which satisfies the starlark.HasBinary
// interface
//    time + duration = time
//    time - duration = time
//    time - time = duration
func (t Time) Binary(op syntax.Token, y starlark.Value, side starlark.Side) (starlark.Value, error) {
	x := time.Time(t)

	switch op {
	case syntax.PLUS:
		switch y := y.(type) {
		case Duration:
			return Time(x.Add(time.Duration(y))), nil
		}
	case syntax.MINUS:
		switch y := y.(type) {
		case Duration:
			return Time(x.Add(time.Duration(-y))), nil
		case Time:
			// time - time = duration
			return Duration(x.Sub(time.Time(y))), nil
		}
	}

	return nil, nil
}

var timeMethods = map[string]builtinMethod{
	"in_location": timeIn,
	"format":      timeFormat,
}

var timeMethodSafeties = map[string]starlark.SafetyFlags{
	"in_location": starlark.NotSafe,
	"format":      starlark.IOSafe,
}

func timeFormat(fnname string, recV starlark.Value, args starlark.Tuple, kwargs []starlark.Tuple) (starlark.Value, error) {
	var x string
	if err := starlark.UnpackPositionalArgs("format", args, kwargs, 1, &x); err != nil {
		return nil, err
	}

	recv := time.Time(recV.(Time))
	return starlark.String(recv.Format(x)), nil
}

func timeIn(fnname string, recV starlark.Value, args starlark.Tuple, kwargs []starlark.Tuple) (starlark.Value, error) {
	var x string
	if err := starlark.UnpackPositionalArgs("in_location", args, kwargs, 1, &x); err != nil {
		return nil, err
	}
	loc, err := time.LoadLocation(x)
	if err != nil {
		return nil, err
	}

	recv := time.Time(recV.(Time))
	return Time(recv.In(loc)), nil
}

type builtinMethod func(fnname string, recv starlark.Value, args starlark.Tuple, kwargs []starlark.Tuple) (starlark.Value, error)

func builtinAttr(recv starlark.Value, name string, methods map[string]builtinMethod) (starlark.Value, error) {
	method := methods[name]
	if method == nil {
		return nil, nil // no such method
	}

	// Allocate a closure over 'method'.
	impl := func(thread *starlark.Thread, b *starlark.Builtin, args starlark.Tuple, kwargs []starlark.Tuple) (starlark.Value, error) {
		return method(b.Name(), b.Receiver(), args, kwargs)
	}
	b := starlark.NewBuiltin(name, impl).BindReceiver(recv)
	b.DeclareSafety(timeMethodSafeties[name])
	return b, nil
}

func builtinAttrNames(methods map[string]builtinMethod) []string {
	names := make([]string, 0, len(methods))
	for name := range methods {
		names = append(names, name)
	}
	sort.Strings(names)
	return names
}<|MERGE_RESOLUTION|>--- conflicted
+++ resolved
@@ -93,21 +93,9 @@
 var NowFuncSafety = starlark.MemSafe | starlark.CPUSafe
 
 func parseDuration(thread *starlark.Thread, _ *starlark.Builtin, args starlark.Tuple, kwargs []starlark.Tuple) (starlark.Value, error) {
-<<<<<<< HEAD
-	sdu := &SafeDurationUnpacker{}
+	sdu := SafeDurationUnpacker{}
 	sdu.BindThread(thread)
 	if err := starlark.UnpackPositionalArgs("parse_duration", args, kwargs, 1, &sdu); err != nil {
-=======
-	var d Duration
-	if len(args) > 0 {
-		if s, ok := args[0].(starlark.String); ok {
-			if err := thread.AddExecutionSteps(int64(len(s))); err != nil {
-				return nil, err
-			}
-		}
-	}
-	if err := starlark.UnpackPositionalArgs("parse_duration", args, kwargs, 1, &d); err != nil {
->>>>>>> 8034c932
 		return nil, err
 	}
 	d := sdu.Duration()
