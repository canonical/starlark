// Copyright 2021 The Bazel Authors. All rights reserved.
// Use of this source code is governed by a BSD-style
// license that can be found in the LICENSE file.

// Package time provides time-related constants and functions.
package time // import "github.com/canonical/starlark/lib/time"

import (
	"errors"
	"fmt"
	"sort"
	"time"

	"github.com/canonical/starlark/starlark"
	"github.com/canonical/starlark/starlarkstruct"
	"github.com/canonical/starlark/syntax"
)

// Module time is a Starlark module of time-related functions and constants.
// The module defines the following functions:
//
//	    from_timestamp(sec, nsec) - Converts the given Unix time corresponding to the number of seconds
//	                                and (optionally) nanoseconds since January 1, 1970 UTC into an object
//	                                of type Time. For more details, refer to https://pkg.go.dev/time#Unix.
//
//	    is_valid_timezone(loc) - Reports whether loc is a valid time zone name.
//
//	    now() - Returns the current local time. Applications may replace this function by a deterministic one.
//
//	    parse_duration(d) - Parses the given duration string. For more details, refer to
//	                        https://pkg.go.dev/time#ParseDuration.
//
//	    parse_time(x, format, location) - Parses the given time string using a specific time format and location.
//	                                     The expected arguments are a time string (mandatory), a time format
//	                                     (optional, set to RFC3339 by default, e.g. "2021-03-22T23:20:50.52Z")
//	                                     and a name of location (optional, set to UTC by default). For more details,
//	                                     refer to https://pkg.go.dev/time#Parse and https://pkg.go.dev/time#ParseInLocation.
//
//	    time(year, month, day, hour, minute, second, nanosecond, location) - Returns the Time corresponding to
//		                                                                        yyyy-mm-dd hh:mm:ss + nsec nanoseconds
//	                                                                         in the appropriate zone for that time
//	                                                                         in the given location. All the parameters
//	                                                                         are optional.
//
// The module also defines the following constants:
//
//	nanosecond - A duration representing one nanosecond.
//	microsecond - A duration representing one microsecond.
//	millisecond - A duration representing one millisecond.
//	second - A duration representing one second.
//	minute - A duration representing one minute.
//	hour - A duration representing one hour.
var Module = &starlarkstruct.Module{
	Name: "time",
	Members: starlark.StringDict{
		"from_timestamp":    starlark.NewBuiltin("from_timestamp", fromTimestamp),
		"is_valid_timezone": starlark.NewBuiltin("is_valid_timezone", isValidTimezone),
		"now":               starlark.NewBuiltin("now", now),
		"parse_duration":    starlark.NewBuiltin("parse_duration", parseDuration),
		"parse_time":        starlark.NewBuiltin("parse_time", parseTime),
		"time":              starlark.NewBuiltin("time", newTime),

		"nanosecond":  Duration(time.Nanosecond),
		"microsecond": Duration(time.Microsecond),
		"millisecond": Duration(time.Millisecond),
		"second":      Duration(time.Second),
		"minute":      Duration(time.Minute),
		"hour":        Duration(time.Hour),
	},
}
var safeties = map[string]starlark.SafetyFlags{
	"from_timestamp":    starlark.CPUSafe | starlark.MemSafe | starlark.TimeSafe | starlark.IOSafe,
	"is_valid_timezone": starlark.CPUSafe | starlark.MemSafe | starlark.TimeSafe | starlark.IOSafe,
	"now":               starlark.CPUSafe | starlark.MemSafe | starlark.TimeSafe | starlark.IOSafe,
	"parse_duration":    starlark.CPUSafe | starlark.MemSafe | starlark.TimeSafe | starlark.IOSafe,
	"parse_time":        starlark.CPUSafe | starlark.MemSafe | starlark.TimeSafe | starlark.IOSafe,
	"time":              starlark.CPUSafe | starlark.MemSafe | starlark.TimeSafe | starlark.IOSafe,
}

func init() {
	for name, safety := range safeties {
		if v, ok := Module.Members[name]; ok {
			if builtin, ok := v.(*starlark.Builtin); ok {
				builtin.DeclareSafety(safety)
			}
		}
	}
}

// NowFunc is a function that reports the current time. Intentionally exported
// so that it can be overridden, for example by applications that require their
<<<<<<< HEAD
// Starlark scripts to be fully deterministic. This function must be completely
// safe as defined by all existing safety flags requirements.
=======
// Starlark scripts to be fully deterministic.
//
// Deprecated: avoid updating this global variable
// and instead use SetNow on each thread to set its clock function.
>>>>>>> 1207426d
var NowFunc = time.Now

const contextKey = "time.now"

// SetNow sets the thread's optional clock function.
// If non-nil, it will be used in preference to NowFunc when the
// thread requests the current time by executing a call to time.now.
func SetNow(thread *starlark.Thread, nowFunc func() (time.Time, error)) {
	thread.SetLocal(contextKey, nowFunc)
}

// Now returns the clock function previously associated with this thread.
func Now(thread *starlark.Thread) func() (time.Time, error) {
	nowFunc, _ := thread.Local(contextKey).(func() (time.Time, error))
	return nowFunc
}

func parseDuration(thread *starlark.Thread, _ *starlark.Builtin, args starlark.Tuple, kwargs []starlark.Tuple) (starlark.Value, error) {
	sdu := SafeDurationUnpacker{}
	sdu.BindThread(thread)
	if err := starlark.UnpackPositionalArgs("parse_duration", args, kwargs, 1, &sdu); err != nil {
		return nil, err
	}
	d := sdu.Duration()
	if err := thread.AddAllocs(starlark.EstimateSize(Duration(0))); err != nil {
		return nil, err
	}
	return d, nil
}

func isValidTimezone(thread *starlark.Thread, _ *starlark.Builtin, args starlark.Tuple, kwargs []starlark.Tuple) (starlark.Value, error) {
	var s string
	if err := starlark.UnpackPositionalArgs("is_valid_timezone", args, kwargs, 1, &s); err != nil {
		return nil, err
	}
	_, err := time.LoadLocation(s)
	return starlark.Bool(err == nil), nil
}

func parseTime(thread *starlark.Thread, _ *starlark.Builtin, args starlark.Tuple, kwargs []starlark.Tuple) (starlark.Value, error) {
	var (
		x        string
		location = "UTC"
		format   = time.RFC3339
	)
	if err := starlark.UnpackArgs("parse_time", args, kwargs, "x", &x, "format?", &format, "location?", &location); err != nil {
		return nil, err
	}

	stepDelta := len(x)
	if formatLen := len(format); formatLen < stepDelta {
		stepDelta = formatLen
	}
	if err := thread.AddSteps(int64(stepDelta)); err != nil {
		return nil, err
	}

	if location == "UTC" {
		t, err := time.Parse(format, x)
		if err != nil {
			return nil, err
		}
		res := Time(t)
		if err := thread.AddAllocs(starlark.EstimateSize(res)); err != nil {
			return nil, err
		}
		return res, nil
	}

	loc, err := time.LoadLocation(location)
	if err != nil {
		return nil, err
	}
	t, err := time.ParseInLocation(format, x, loc)
	if err != nil {
		return nil, err
	}
	res := Time(t)
	if err := thread.AddAllocs(starlark.EstimateSize(res)); err != nil {
		return nil, err
	}
	return res, nil
}

func fromTimestamp(thread *starlark.Thread, _ *starlark.Builtin, args starlark.Tuple, kwargs []starlark.Tuple) (starlark.Value, error) {
	var (
		sec  int64
		nsec int64 = 0
	)
	if err := starlark.UnpackPositionalArgs("from_timestamp", args, kwargs, 1, &sec, &nsec); err != nil {
		return nil, err
	}
	if err := thread.AddAllocs(starlark.EstimateSize(Time{})); err != nil {
		return nil, err
	}
	return Time(time.Unix(sec, nsec)), nil
}

func now(thread *starlark.Thread, _ *starlark.Builtin, args starlark.Tuple, kwargs []starlark.Tuple) (starlark.Value, error) {
<<<<<<< HEAD
	if err := thread.AddAllocs(starlark.EstimateSize(Time{})); err != nil {
		return nil, err
	}
	return Time(NowFunc()), nil
=======
	nowErrFunc := Now(thread)
	if nowErrFunc != nil {
		t, err := nowErrFunc()
		if err != nil {
			return nil, err
		}
		return Time(t), nil
	}
	nowFunc := NowFunc
	if nowFunc == nil {
		return nil, errors.New("time.now() is not available")
	}
	return Time(nowFunc()), nil
>>>>>>> 1207426d
}

// Duration is a Starlark representation of a duration.
type Duration time.Duration

// Assert at compile time that Duration implements Unpacker.
var _ starlark.Unpacker = (*Duration)(nil)

// Unpack is a custom argument unpacker
func (d *Duration) Unpack(v starlark.Value) error {
	switch x := v.(type) {
	case Duration:
		*d = x
		return nil
	case starlark.String:
		dur, err := time.ParseDuration(string(x))
		if err != nil {
			return err
		}

		*d = Duration(dur)
		return nil
	} // If more cases are added, be careful to update conversion cost computations.

	return fmt.Errorf("got %s, want a duration, string, or int", v.Type())
}

// SafeString implements the SafeStringer interface.
func (d Duration) SafeString(thread *starlark.Thread, sb starlark.StringBuilder) error {
	const safety = starlark.CPUSafe | starlark.MemSafe | starlark.TimeSafe | starlark.IOSafe
	if err := starlark.CheckSafety(thread, safety); err != nil {
		return err
	}
	// String conversion is cheap in both memory and time.
	// Hence, we can make this simple and accept a small spike.
	_, err := sb.WriteString(time.Duration(d).String())
	return err
}

// String implements the Stringer interface.
func (d Duration) String() string { return time.Duration(d).String() }

// Type returns a short string describing the value's type.
func (d Duration) Type() string { return "time.duration" }

// Freeze renders Duration immutable. required by starlark.Value interface
// because duration is already immutable this is a no-op.
func (d Duration) Freeze() {}

// Hash returns a function of x such that Equals(x, y) => Hash(x) == Hash(y)
// required by starlark.Value interface.
func (d Duration) Hash() (uint32, error) {
	return uint32(d) ^ uint32(int64(d)>>32), nil
}

// Truth reports whether the duration is non-zero.
func (d Duration) Truth() starlark.Bool { return d != 0 }

func (d Duration) SafeAttr(thread *starlark.Thread, name string) (starlark.Value, error) {
	const safety = starlark.CPUSafe | starlark.MemSafe | starlark.TimeSafe | starlark.IOSafe
	if err := starlark.CheckSafety(thread, safety); err != nil {
		return nil, err
	}

	var result starlark.Value
	switch name {
	case "hours":
		result = starlark.Float(time.Duration(d).Hours())
	case "minutes":
		result = starlark.Float(time.Duration(d).Minutes())
	case "seconds":
		result = starlark.Float(time.Duration(d).Seconds())
	case "milliseconds":
		result = starlark.MakeInt64(time.Duration(d).Milliseconds())
	case "microseconds":
		result = starlark.MakeInt64(time.Duration(d).Microseconds())
	case "nanoseconds":
		result = starlark.MakeInt64(time.Duration(d).Nanoseconds())
	default:
		return nil, fmt.Errorf("unrecognized %s attribute %q", d.Type(), name)
	}
	if thread != nil {
		if err := thread.AddAllocs(starlark.EstimateSize(result)); err != nil {
			return nil, err
		}
	}
	return result, nil
}

// Attr gets a value for a string attribute, implementing dot expression support
// in starklark. required by starlark.HasAttrs interface.
func (d Duration) Attr(name string) (starlark.Value, error) {
	return d.SafeAttr(nil, name)
}

// AttrNames lists available dot expression strings. required by
// starlark.HasAttrs interface.
func (d Duration) AttrNames() []string {
	return []string{
		"hours",
		"minutes",
		"seconds",
		"milliseconds",
		"microseconds",
		"nanoseconds",
	}
}

// Cmp implements comparison of two Duration values. required by
// starlark.TotallyOrdered interface.
func (d Duration) Cmp(v starlark.Value, depth int) (int, error) {
	if x, y := d, v.(Duration); x < y {
		return -1, nil
	} else if x > y {
		return 1, nil
	}
	return 0, nil
}

// Binary implements binary operators, which satisfies the starlark.HasBinary
// interface. operators:
//
//	duration + duration = duration
//	duration + time = time
//	duration - duration = duration
//	duration / duration = float
//	duration / int = duration
//	duration / float = duration
//	duration // duration = int
//	duration * int = duration
func (d Duration) Binary(op syntax.Token, y starlark.Value, side starlark.Side) (starlark.Value, error) {
	x := time.Duration(d)

	switch op {
	case syntax.PLUS:
		switch y := y.(type) {
		case Duration:
			return Duration(x + time.Duration(y)), nil
		case Time:
			return Time(time.Time(y).Add(x)), nil
		}

	case syntax.MINUS:
		switch y := y.(type) {
		case Duration:
			return Duration(x - time.Duration(y)), nil
		}

	case syntax.SLASH:
		switch y := y.(type) {
		case Duration:
			if y == 0 {
				return nil, fmt.Errorf("%s division by zero", d.Type())
			}
			return starlark.Float(x.Nanoseconds()) / starlark.Float(time.Duration(y).Nanoseconds()), nil
		case starlark.Int:
			if side == starlark.Right {
				return nil, fmt.Errorf("unsupported operation")
			}
			i, ok := y.Int64()
			if !ok {
				return nil, fmt.Errorf("int value out of range (want signed 64-bit value)")
			}
			if i == 0 {
				return nil, fmt.Errorf("%s division by zero", d.Type())
			}
			return d / Duration(i), nil
		case starlark.Float:
			f := float64(y)
			if f == 0 {
				return nil, fmt.Errorf("%s division by zero", d.Type())
			}
			return Duration(float64(x.Nanoseconds()) / f), nil
		}

	case syntax.SLASHSLASH:
		switch y := y.(type) {
		case Duration:
			if y == 0 {
				return nil, fmt.Errorf("%s division by zero", d.Type())
			}
			return starlark.MakeInt64(x.Nanoseconds() / time.Duration(y).Nanoseconds()), nil
		}

	case syntax.STAR:
		switch y := y.(type) {
		case starlark.Int:
			i, ok := y.Int64()
			if !ok {
				return nil, fmt.Errorf("int value out of range (want signed 64-bit value)")
			}
			return d * Duration(i), nil
		}
	}

	return nil, nil
}

type SafeDurationUnpacker struct {
	duration Duration
	thread   *starlark.Thread
}

func (sdu *SafeDurationUnpacker) Unpack(v starlark.Value) error {
	switch x := v.(type) {
	case Duration:
		sdu.duration = x
		return nil
	case starlark.String:
		if sdu.thread != nil {
			if err := sdu.thread.AddSteps(int64(len(string(x)))); err != nil {
				return err
			}
		}
		dur, err := time.ParseDuration(string(x))
		if err != nil {
			return err
		}
		sdu.duration = Duration(dur)
		return nil
	default:
		return fmt.Errorf("got %s, want a duration, string, or int", v.Type())
	}
}

// Duration returns the unpacked duration.
func (sdu *SafeDurationUnpacker) Duration() Duration {
	return sdu.duration
}

// BindThread causes this unpacker to report its resource
// usage to the given thread.
func (sdu *SafeDurationUnpacker) BindThread(thread *starlark.Thread) {
	sdu.thread = thread
}

// Time is a Starlark representation of a moment in time.
type Time time.Time

func newTime(thread *starlark.Thread, _ *starlark.Builtin, args starlark.Tuple, kwargs []starlark.Tuple) (starlark.Value, error) {
	var (
		year, month, day, hour, min, sec, nsec int
		loc                                    string
	)
	if err := starlark.UnpackArgs("time", args, kwargs,
		"year?", &year,
		"month?", &month,
		"day?", &day,
		"hour?", &hour,
		"minute?", &min,
		"second?", &sec,
		"nanosecond?", &nsec,
		"location?", &loc,
	); err != nil {
		return nil, err
	}
	if len(args) > 0 {
		return nil, fmt.Errorf("time: unexpected positional arguments")
	}
	location, err := time.LoadLocation(loc)
	if err != nil {
		return nil, err
	}
	if location != time.UTC && location != time.Local {
		if err := thread.AddAllocs(starlark.EstimateSize(location)); err != nil {
			return nil, err
		}
	}
	if err := thread.AddAllocs(starlark.EstimateSize(time.Time{})); err != nil {
		return nil, err
	}
	res := starlark.Value(Time(time.Date(year, time.Month(month), day, hour, min, sec, nsec, location)))
	return res, nil
}

func (t Time) SafeString(thread *starlark.Thread, sb starlark.StringBuilder) error {
	const safety = starlark.CPUSafe | starlark.MemSafe | starlark.TimeSafe | starlark.IOSafe
	if err := starlark.CheckSafety(thread, safety); err != nil {
		return err
	}
	// String conversion is cheap in both memory and time.
	// Hence, we can make this simple and accept a small spike.
	_, err := sb.WriteString(t.String())
	return err
}

// String returns the time formatted using the format string
//
//	"2006-01-02 15:04:05.999999999 -0700 MST".
func (t Time) String() string { return time.Time(t).Format("2006-01-02 15:04:05.999999999 -0700 MST") }

// Type returns "time.time".
func (t Time) Type() string { return "time.time" }

// Freeze renders time immutable. required by starlark.Value interface
// because Time is already immutable this is a no-op.
func (t Time) Freeze() {}

// Hash returns a function of x such that Equals(x, y) => Hash(x) == Hash(y)
// required by starlark.Value interface.
func (t Time) Hash() (uint32, error) {
	return uint32(time.Time(t).UnixNano()) ^ uint32(int64(time.Time(t).UnixNano())>>32), nil
}

// Truth returns the truth value of an object required by starlark.Value
// interface.
func (t Time) Truth() starlark.Bool { return !starlark.Bool(time.Time(t).IsZero()) }

func (t Time) SafeAttr(thread *starlark.Thread, name string) (starlark.Value, error) {
	const safety = starlark.CPUSafe | starlark.MemSafe | starlark.TimeSafe | starlark.IOSafe
	if err := starlark.CheckSafety(thread, safety); err != nil {
		return nil, err
	}

	var result starlark.Value
	switch name {
	case "year":
		result = starlark.MakeInt(time.Time(t).Year())
	case "month":
		result = starlark.MakeInt(int(time.Time(t).Month()))
	case "day":
		result = starlark.MakeInt(time.Time(t).Day())
	case "hour":
		result = starlark.MakeInt(time.Time(t).Hour())
	case "minute":
		result = starlark.MakeInt(time.Time(t).Minute())
	case "second":
		result = starlark.MakeInt(time.Time(t).Second())
	case "nanosecond":
		result = starlark.MakeInt(time.Time(t).Nanosecond())
	case "unix":
		result = starlark.MakeInt64(time.Time(t).Unix())
	case "unix_nano":
		result = starlark.MakeInt64(time.Time(t).UnixNano())
	default:
		if thread != nil {
			if err := thread.AddAllocs(starlark.EstimateSize(&time.Time{})); err != nil {
				return nil, err
			}
		}
		return safeBuiltinAttr(thread, t, name, timeMethods)
	}
	if thread != nil {
		if err := thread.AddAllocs(starlark.EstimateSize(result)); err != nil {
			return nil, err
		}
	}
	return result, nil
}

// Attr gets a value for a string attribute, implementing dot expression support
// in starklark. required by starlark.HasAttrs interface.
func (t Time) Attr(name string) (starlark.Value, error) {
	return t.SafeAttr(nil, name)
}

// AttrNames lists available dot expression strings for time. required by
// starlark.HasAttrs interface.
func (t Time) AttrNames() []string {
	return append(builtinAttrNames(timeMethods),
		"year",
		"month",
		"day",
		"hour",
		"minute",
		"second",
		"nanosecond",
		"unix",
		"unix_nano",
	)
}

// Cmp implements comparison of two Time values. Required by
// starlark.TotallyOrdered interface.
func (t Time) Cmp(yV starlark.Value, depth int) (int, error) {
	x := time.Time(t)
	y := time.Time(yV.(Time))
	if x.Before(y) {
		return -1, nil
	} else if x.After(y) {
		return 1, nil
	}
	return 0, nil
}

// Binary implements binary operators, which satisfies the starlark.HasBinary
// interface
//
//	time + duration = time
//	time - duration = time
//	time - time = duration
func (t Time) Binary(op syntax.Token, y starlark.Value, side starlark.Side) (starlark.Value, error) {
	x := time.Time(t)

	switch op {
	case syntax.PLUS:
		switch y := y.(type) {
		case Duration:
			return Time(x.Add(time.Duration(y))), nil
		}
	case syntax.MINUS:
		switch y := y.(type) {
		case Duration:
			return Time(x.Add(time.Duration(-y))), nil
		case Time:
			// time - time = duration
			return Duration(x.Sub(time.Time(y))), nil
		}
	}

	return nil, nil
}

var timeMethods = map[string]builtinMethod{
	"in_location": timeIn,
	"format":      timeFormat,
}

var timeMethodSafeties = map[string]starlark.SafetyFlags{
	"in_location": starlark.CPUSafe | starlark.MemSafe | starlark.TimeSafe | starlark.IOSafe,
	"format":      starlark.CPUSafe | starlark.MemSafe | starlark.TimeSafe | starlark.IOSafe,
}

func timeFormat(thread *starlark.Thread, b *starlark.Builtin, args starlark.Tuple, kwargs []starlark.Tuple) (starlark.Value, error) {
	var x string
	if err := starlark.UnpackPositionalArgs("format", args, kwargs, 1, &x); err != nil {
		return nil, err
	}

	if err := thread.AddSteps(int64(len(x))); err != nil {
		return nil, err
	}
	if err := thread.CheckAllocs(int64(len(x))); err != nil {
		return nil, err
	}
	recv := time.Time(b.Receiver().(Time))
	result := starlark.Value(starlark.String(recv.Format(x)))
	if err := thread.AddAllocs(starlark.EstimateSize(result)); err != nil {
		return nil, err
	}
	return result, nil
}

func timeIn(thread *starlark.Thread, b *starlark.Builtin, args starlark.Tuple, kwargs []starlark.Tuple) (starlark.Value, error) {
	var x string
	if err := starlark.UnpackPositionalArgs("in_location", args, kwargs, 1, &x); err != nil {
		return nil, err
	}
	loc, err := time.LoadLocation(x)
	if err != nil {
		return nil, err
	}
	if loc != time.UTC && loc != time.Local {
		if err := thread.AddAllocs(starlark.EstimateSize(loc)); err != nil {
			return nil, err
		}
	}
	if err := thread.AddAllocs(starlark.EstimateSize(time.Time{})); err != nil {
		return nil, err
	}
	recv := time.Time(b.Receiver().(Time))
	return Time(recv.In(loc)), nil
}

type builtinMethod func(thread *starlark.Thread, b *starlark.Builtin, args starlark.Tuple, kwargs []starlark.Tuple) (starlark.Value, error)

func safeBuiltinAttr(thread *starlark.Thread, recv starlark.Value, name string, methods map[string]builtinMethod) (starlark.Value, error) {
	method := methods[name]
	if method == nil {
		return nil, starlark.ErrNoAttr
	}
	if thread != nil {
		if err := thread.AddAllocs(starlark.EstimateSize(&starlark.Builtin{})); err != nil {
			return nil, err
		}
	}
	b := starlark.NewBuiltin(name, method).BindReceiver(recv)
	b.DeclareSafety(timeMethodSafeties[name])
	return b, nil
}

func builtinAttrNames(methods map[string]builtinMethod) []string {
	names := make([]string, 0, len(methods))
	for name := range methods {
		names = append(names, name)
	}
	sort.Strings(names)
	return names
}<|MERGE_RESOLUTION|>--- conflicted
+++ resolved
@@ -89,15 +89,11 @@
 
 // NowFunc is a function that reports the current time. Intentionally exported
 // so that it can be overridden, for example by applications that require their
-<<<<<<< HEAD
-// Starlark scripts to be fully deterministic. This function must be completely
+// Starlark scripts to be fully deterministic.This function must be completely
 // safe as defined by all existing safety flags requirements.
-=======
-// Starlark scripts to be fully deterministic.
 //
 // Deprecated: avoid updating this global variable
 // and instead use SetNow on each thread to set its clock function.
->>>>>>> 1207426d
 var NowFunc = time.Now
 
 const contextKey = "time.now"
@@ -197,12 +193,6 @@
 }
 
 func now(thread *starlark.Thread, _ *starlark.Builtin, args starlark.Tuple, kwargs []starlark.Tuple) (starlark.Value, error) {
-<<<<<<< HEAD
-	if err := thread.AddAllocs(starlark.EstimateSize(Time{})); err != nil {
-		return nil, err
-	}
-	return Time(NowFunc()), nil
-=======
 	nowErrFunc := Now(thread)
 	if nowErrFunc != nil {
 		t, err := nowErrFunc()
@@ -215,8 +205,10 @@
 	if nowFunc == nil {
 		return nil, errors.New("time.now() is not available")
 	}
+	if err := thread.AddAllocs(starlark.EstimateSize(Time{})); err != nil {
+		return nil, err
+	}
 	return Time(nowFunc()), nil
->>>>>>> 1207426d
 }
 
 // Duration is a Starlark representation of a duration.
