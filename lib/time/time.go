// Copyright 2021 The Bazel Authors. All rights reserved.
// Use of this source code is governed by a BSD-style
// license that can be found in the LICENSE file.

// Package time provides time-related constants and functions.
package time // import "github.com/canonical/starlark/lib/time"

import (
	"fmt"
	"sort"
	"time"

	"github.com/canonical/starlark/starlark"
	"github.com/canonical/starlark/starlarkstruct"
	"github.com/canonical/starlark/syntax"
)

// Module time is a Starlark module of time-related functions and constants.
// The module defines the following functions:
//
//     from_timestamp(sec, nsec) - Converts the given Unix time corresponding to the number of seconds
//                                 and (optionally) nanoseconds since January 1, 1970 UTC into an object
//                                 of type Time. For more details, refer to https://pkg.go.dev/time#Unix.
//
//     is_valid_timezone(loc) - Reports whether loc is a valid time zone name.
//
//     now() - Returns the current local time. Applications may replace this function by a deterministic one.
//
//     parse_duration(d) - Parses the given duration string. For more details, refer to
//                         https://pkg.go.dev/time#ParseDuration.
//
//     parseTime(x, format, location) - Parses the given time string using a specific time format and location.
//                                      The expected arguments are a time string (mandatory), a time format
//                                      (optional, set to RFC3339 by default, e.g. "2021-03-22T23:20:50.52Z")
//                                      and a name of location (optional, set to UTC by default). For more details,
//                                      refer to https://pkg.go.dev/time#Parse and https://pkg.go.dev/time#ParseInLocation.
//
//     time(year, month, day, hour, minute, second, nanosecond, location) - Returns the Time corresponding to
//	                                                                        yyyy-mm-dd hh:mm:ss + nsec nanoseconds
//                                                                          in the appropriate zone for that time
//                                                                          in the given location. All the parameters
//                                                                          are optional.
// The module also defines the following constants:
//
//     nanosecond - A duration representing one nanosecond.
//     microsecond - A duration representing one microsecond.
//     millisecond - A duration representing one millisecond.
//     second - A duration representing one second.
//     minute - A duration representing one minute.
//     hour - A duration representing one hour.
//
var Module = &starlarkstruct.Module{
	Name: "time",
	Members: starlark.StringDict{
		"from_timestamp":    starlark.NewBuiltin("from_timestamp", fromTimestamp),
		"is_valid_timezone": starlark.NewBuiltin("is_valid_timezone", isValidTimezone),
		"now":               starlark.NewBuiltin("now", now),
		"parse_duration":    starlark.NewBuiltin("parse_duration", parseDuration),
		"parse_time":        starlark.NewBuiltin("parse_time", parseTime),
		"time":              starlark.NewBuiltin("time", newTime),

		"nanosecond":  Duration(time.Nanosecond),
		"microsecond": Duration(time.Microsecond),
		"millisecond": Duration(time.Millisecond),
		"second":      Duration(time.Second),
		"minute":      Duration(time.Minute),
		"hour":        Duration(time.Hour),
	},
}
var safeties = map[string]starlark.Safety{
<<<<<<< HEAD
	"from_timestamp":    starlark.IOSafe,
	"is_valid_timezone": starlark.NotSafe,
	"now":               starlark.IOSafe,
	"parse_duration":    starlark.IOSafe,
=======
	"from_timestamp":    starlark.MemSafe,
	"is_valid_timezone": starlark.MemSafe,
	"now":               starlark.NotSafe,
	"parse_duration":    starlark.MemSafe,
>>>>>>> 7e6c0997
	"parse_time":        starlark.NotSafe,
	"time":              starlark.NotSafe,
}

func init() {
	for name, safety := range safeties {
		if v, ok := Module.Members[name]; ok {
			if builtin, ok := v.(*starlark.Builtin); ok {
				builtin.DeclareSafety(safety)
			}
		}
	}
}

// NowFunc is a function that generates the current time. Intentionally exported
// so that it can be overridden, for example by applications that require their
// Starlark scripts to be fully deterministic.
var NowFunc = time.Now

func parseDuration(thread *starlark.Thread, _ *starlark.Builtin, args starlark.Tuple, kwargs []starlark.Tuple) (starlark.Value, error) {
	var d Duration
	if err := starlark.UnpackPositionalArgs("parse_duration", args, kwargs, 1, &d); err != nil {
		return nil, err
	}
	if err := thread.AddAllocs(starlark.EstimateSize(Duration(0))); err != nil {
		return nil, err
	}
	return d, nil
}

func isValidTimezone(thread *starlark.Thread, _ *starlark.Builtin, args starlark.Tuple, kwargs []starlark.Tuple) (starlark.Value, error) {
	var s string
	if err := starlark.UnpackPositionalArgs("is_valid_timezone", args, kwargs, 1, &s); err != nil {
		return nil, err
	}
	_, err := time.LoadLocation(s)
	return starlark.Bool(err == nil), nil
}

func parseTime(thread *starlark.Thread, _ *starlark.Builtin, args starlark.Tuple, kwargs []starlark.Tuple) (starlark.Value, error) {
	var (
		x        string
		location = "UTC"
		format   = time.RFC3339
	)
	if err := starlark.UnpackArgs("parse_time", args, kwargs, "x", &x, "format?", &format, "location?", &location); err != nil {
		return nil, err
	}

	if location == "UTC" {
		t, err := time.Parse(format, x)
		if err != nil {
			return nil, err
		}
		return Time(t), nil
	}

	loc, err := time.LoadLocation(location)
	if err != nil {
		return nil, err
	}
	t, err := time.ParseInLocation(format, x, loc)
	if err != nil {
		return nil, err
	}
	return Time(t), nil
}

func fromTimestamp(thread *starlark.Thread, _ *starlark.Builtin, args starlark.Tuple, kwargs []starlark.Tuple) (starlark.Value, error) {
	var (
		sec  int64
		nsec int64 = 0
	)
	if err := starlark.UnpackPositionalArgs("from_timestamp", args, kwargs, 1, &sec, &nsec); err != nil {
		return nil, err
	}
	if err := thread.AddAllocs(starlark.EstimateSize(Time{})); err != nil {
		return nil, err
	}
	return Time(time.Unix(sec, nsec)), nil
}

func now(thread *starlark.Thread, _ *starlark.Builtin, args starlark.Tuple, kwargs []starlark.Tuple) (starlark.Value, error) {
	return Time(NowFunc()), nil
}

// Duration is a Starlark representation of a duration.
type Duration time.Duration

// Assert at compile time that Duration implements Unpacker.
var _ starlark.Unpacker = (*Duration)(nil)

// Unpack is a custom argument unpacker
func (d *Duration) Unpack(v starlark.Value) error {
	switch x := v.(type) {
	case Duration:
		*d = x
		return nil
	case starlark.String:
		dur, err := time.ParseDuration(string(x))
		if err != nil {
			return err
		}

		*d = Duration(dur)
		return nil
	}

	return fmt.Errorf("got %s, want a duration, string, or int", v.Type())
}

// String implements the Stringer interface.
func (d Duration) String() string { return time.Duration(d).String() }

// Type returns a short string describing the value's type.
func (d Duration) Type() string { return "time.duration" }

// Freeze renders Duration immutable. required by starlark.Value interface
// because duration is already immutable this is a no-op.
func (d Duration) Freeze() {}

// Hash returns a function of x such that Equals(x, y) => Hash(x) == Hash(y)
// required by starlark.Value interface.
func (d Duration) Hash() (uint32, error) {
	return uint32(d) ^ uint32(int64(d)>>32), nil
}

// Truth reports whether the duration is non-zero.
func (d Duration) Truth() starlark.Bool { return d != 0 }

// Attr gets a value for a string attribute, implementing dot expression support
// in starklark. required by starlark.HasAttrs interface.
func (d Duration) Attr(name string) (starlark.Value, error) {
	switch name {
	case "hours":
		return starlark.Float(time.Duration(d).Hours()), nil
	case "minutes":
		return starlark.Float(time.Duration(d).Minutes()), nil
	case "seconds":
		return starlark.Float(time.Duration(d).Seconds()), nil
	case "milliseconds":
		return starlark.MakeInt64(time.Duration(d).Milliseconds()), nil
	case "microseconds":
		return starlark.MakeInt64(time.Duration(d).Microseconds()), nil
	case "nanoseconds":
		return starlark.MakeInt64(time.Duration(d).Nanoseconds()), nil
	}
	return nil, fmt.Errorf("unrecognized %s attribute %q", d.Type(), name)
}

// AttrNames lists available dot expression strings. required by
// starlark.HasAttrs interface.
func (d Duration) AttrNames() []string {
	return []string{
		"hours",
		"minutes",
		"seconds",
		"milliseconds",
		"microseconds",
		"nanoseconds",
	}
}

// CompareSameType implements comparison of two Duration values. required by
// starlark.Comparable interface.
func (d Duration) CompareSameType(op syntax.Token, v starlark.Value, depth int) (bool, error) {
	cmp := 0
	if x, y := d, v.(Duration); x < y {
		cmp = -1
	} else if x > y {
		cmp = 1
	}
	return threeway(op, cmp), nil
}

// Binary implements binary operators, which satisfies the starlark.HasBinary
// interface. operators:
//    duration + duration = duration
//    duration + time = time
//    duration - duration = duration
//    duration / duration = float
//    duration / int = duration
//    duration / float = duration
//    duration // duration = int
//    duration * int = duration
func (d Duration) Binary(op syntax.Token, y starlark.Value, side starlark.Side) (starlark.Value, error) {
	x := time.Duration(d)

	switch op {
	case syntax.PLUS:
		switch y := y.(type) {
		case Duration:
			return Duration(x + time.Duration(y)), nil
		case Time:
			return Time(time.Time(y).Add(x)), nil
		}

	case syntax.MINUS:
		switch y := y.(type) {
		case Duration:
			return Duration(x - time.Duration(y)), nil
		}

	case syntax.SLASH:
		switch y := y.(type) {
		case Duration:
			if y == 0 {
				return nil, fmt.Errorf("%s division by zero", d.Type())
			}
			return starlark.Float(x.Nanoseconds()) / starlark.Float(time.Duration(y).Nanoseconds()), nil
		case starlark.Int:
			if side == starlark.Right {
				return nil, fmt.Errorf("unsupported operation")
			}
			i, ok := y.Int64()
			if !ok {
				return nil, fmt.Errorf("int value out of range (want signed 64-bit value)")
			}
			if i == 0 {
				return nil, fmt.Errorf("%s division by zero", d.Type())
			}
			return d / Duration(i), nil
		case starlark.Float:
			f := float64(y)
			if f == 0 {
				return nil, fmt.Errorf("%s division by zero", d.Type())
			}
			return Duration(float64(x.Nanoseconds()) / f), nil
		}

	case syntax.SLASHSLASH:
		switch y := y.(type) {
		case Duration:
			if y == 0 {
				return nil, fmt.Errorf("%s division by zero", d.Type())
			}
			return starlark.MakeInt64(x.Nanoseconds() / time.Duration(y).Nanoseconds()), nil
		}

	case syntax.STAR:
		switch y := y.(type) {
		case starlark.Int:
			i, ok := y.Int64()
			if !ok {
				return nil, fmt.Errorf("int value out of range (want signed 64-bit value)")
			}
			return d * Duration(i), nil
		}
	}

	return nil, nil
}

// Time is a Starlark representation of a moment in time.
type Time time.Time

func newTime(thread *starlark.Thread, _ *starlark.Builtin, args starlark.Tuple, kwargs []starlark.Tuple) (starlark.Value, error) {
	var (
		year, month, day, hour, min, sec, nsec int
		loc                                    string
	)
	if err := starlark.UnpackArgs("time", args, kwargs,
		"year?", &year,
		"month?", &month,
		"day?", &day,
		"hour?", &hour,
		"minute?", &min,
		"second?", &sec,
		"nanosecond?", &nsec,
		"location?", &loc,
	); err != nil {
		return nil, err
	}
	if len(args) > 0 {
		return nil, fmt.Errorf("time: unexpected positional arguments")
	}
	location, err := time.LoadLocation(loc)
	if err != nil {
		return nil, err
	}
	return Time(time.Date(year, time.Month(month), day, hour, min, sec, nsec, location)), nil
}

// String returns the time formatted using the format string
//	"2006-01-02 15:04:05.999999999 -0700 MST".
func (t Time) String() string { return time.Time(t).String() }

// Type returns "time.time".
func (t Time) Type() string { return "time.time" }

// Freeze renders time immutable. required by starlark.Value interface
// because Time is already immutable this is a no-op.
func (t Time) Freeze() {}

// Hash returns a function of x such that Equals(x, y) => Hash(x) == Hash(y)
// required by starlark.Value interface.
func (t Time) Hash() (uint32, error) {
	return uint32(time.Time(t).UnixNano()) ^ uint32(int64(time.Time(t).UnixNano())>>32), nil
}

// Truth returns the truth value of an object required by starlark.Value
// interface.
func (t Time) Truth() starlark.Bool { return starlark.Bool(time.Time(t).IsZero()) }

// Attr gets a value for a string attribute, implementing dot expression support
// in starklark. required by starlark.HasAttrs interface.
func (t Time) Attr(name string) (starlark.Value, error) {
	switch name {
	case "year":
		return starlark.MakeInt(time.Time(t).Year()), nil
	case "month":
		return starlark.MakeInt(int(time.Time(t).Month())), nil
	case "day":
		return starlark.MakeInt(time.Time(t).Day()), nil
	case "hour":
		return starlark.MakeInt(time.Time(t).Hour()), nil
	case "minute":
		return starlark.MakeInt(time.Time(t).Minute()), nil
	case "second":
		return starlark.MakeInt(time.Time(t).Second()), nil
	case "nanosecond":
		return starlark.MakeInt(time.Time(t).Nanosecond()), nil
	case "unix":
		return starlark.MakeInt64(time.Time(t).Unix()), nil
	case "unix_nano":
		return starlark.MakeInt64(time.Time(t).UnixNano()), nil
	}
	return builtinAttr(t, name, timeMethods)
}

// AttrNames lists available dot expression strings for time. required by
// starlark.HasAttrs interface.
func (t Time) AttrNames() []string {
	return append(builtinAttrNames(timeMethods),
		"year",
		"month",
		"day",
		"hour",
		"minute",
		"second",
		"nanosecond",
		"unix",
		"unix_nano",
	)
}

// CompareSameType implements comparison of two Time values. required by
// starlark.Comparable interface.
func (t Time) CompareSameType(op syntax.Token, yV starlark.Value, depth int) (bool, error) {
	x := time.Time(t)
	y := time.Time(yV.(Time))
	cmp := 0
	if x.Before(y) {
		cmp = -1
	} else if x.After(y) {
		cmp = 1
	}
	return threeway(op, cmp), nil
}

// Binary implements binary operators, which satisfies the starlark.HasBinary
// interface
//    time + duration = time
//    time - duration = time
//    time - time = duration
func (t Time) Binary(op syntax.Token, y starlark.Value, side starlark.Side) (starlark.Value, error) {
	x := time.Time(t)

	switch op {
	case syntax.PLUS:
		switch y := y.(type) {
		case Duration:
			return Time(x.Add(time.Duration(y))), nil
		}
	case syntax.MINUS:
		switch y := y.(type) {
		case Duration:
			return Time(x.Add(time.Duration(-y))), nil
		case Time:
			// time - time = duration
			return Duration(x.Sub(time.Time(y))), nil
		}
	}

	return nil, nil
}

var timeMethods = map[string]builtinMethod{
	"in_location": timeIn,
	"format":      timeFormat,
}

var timeMethodSafeties = map[string]starlark.Safety{
	"in_location": starlark.NotSafe,
	"format":      starlark.IOSafe,
}

func timeFormat(fnname string, recV starlark.Value, args starlark.Tuple, kwargs []starlark.Tuple) (starlark.Value, error) {
	var x string
	if err := starlark.UnpackPositionalArgs("format", args, kwargs, 1, &x); err != nil {
		return nil, err
	}

	recv := time.Time(recV.(Time))
	return starlark.String(recv.Format(x)), nil
}

func timeIn(fnname string, recV starlark.Value, args starlark.Tuple, kwargs []starlark.Tuple) (starlark.Value, error) {
	var x string
	if err := starlark.UnpackPositionalArgs("in_location", args, kwargs, 1, &x); err != nil {
		return nil, err
	}
	loc, err := time.LoadLocation(x)
	if err != nil {
		return nil, err
	}

	recv := time.Time(recV.(Time))
	return Time(recv.In(loc)), nil
}

type builtinMethod func(fnname string, recv starlark.Value, args starlark.Tuple, kwargs []starlark.Tuple) (starlark.Value, error)

func builtinAttr(recv starlark.Value, name string, methods map[string]builtinMethod) (starlark.Value, error) {
	method := methods[name]
	if method == nil {
		return nil, nil // no such method
	}

	// Allocate a closure over 'method'.
	impl := func(thread *starlark.Thread, b *starlark.Builtin, args starlark.Tuple, kwargs []starlark.Tuple) (starlark.Value, error) {
		return method(b.Name(), b.Receiver(), args, kwargs)
	}
	b := starlark.NewBuiltin(name, impl).BindReceiver(recv)
	b.DeclareSafety(timeMethodSafeties[name])
	return b, nil
}

func builtinAttrNames(methods map[string]builtinMethod) []string {
	names := make([]string, 0, len(methods))
	for name := range methods {
		names = append(names, name)
	}
	sort.Strings(names)
	return names
}

// Threeway interprets a three-way comparison value cmp (-1, 0, +1)
// as a boolean comparison (e.g. x < y).
func threeway(op syntax.Token, cmp int) bool {
	switch op {
	case syntax.EQL:
		return cmp == 0
	case syntax.NEQ:
		return cmp != 0
	case syntax.LE:
		return cmp <= 0
	case syntax.LT:
		return cmp < 0
	case syntax.GE:
		return cmp >= 0
	case syntax.GT:
		return cmp > 0
	}
	panic(op)
}<|MERGE_RESOLUTION|>--- conflicted
+++ resolved
@@ -68,17 +68,10 @@
 	},
 }
 var safeties = map[string]starlark.Safety{
-<<<<<<< HEAD
-	"from_timestamp":    starlark.IOSafe,
-	"is_valid_timezone": starlark.NotSafe,
+	"from_timestamp":    starlark.MemSafe | starlark.IOSafe,
+	"is_valid_timezone": starlark.MemSafe,
 	"now":               starlark.IOSafe,
-	"parse_duration":    starlark.IOSafe,
-=======
-	"from_timestamp":    starlark.MemSafe,
-	"is_valid_timezone": starlark.MemSafe,
-	"now":               starlark.NotSafe,
-	"parse_duration":    starlark.MemSafe,
->>>>>>> 7e6c0997
+	"parse_duration":    starlark.MemSafe | starlark.IOSafe,
 	"parse_time":        starlark.NotSafe,
 	"time":              starlark.NotSafe,
 }
