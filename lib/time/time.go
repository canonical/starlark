// Copyright 2021 The Bazel Authors. All rights reserved.
// Use of this source code is governed by a BSD-style
// license that can be found in the LICENSE file.

// Package time provides time-related constants and functions.
package time // import "github.com/canonical/starlark/lib/time"

import (
	"fmt"
	"sort"
	"time"

	"github.com/canonical/starlark/starlark"
	"github.com/canonical/starlark/starlarkstruct"
	"github.com/canonical/starlark/syntax"
)

// Module time is a Starlark module of time-related functions and constants.
// The module defines the following functions:
//
//     from_timestamp(sec, nsec) - Converts the given Unix time corresponding to the number of seconds
//                                 and (optionally) nanoseconds since January 1, 1970 UTC into an object
//                                 of type Time. For more details, refer to https://pkg.go.dev/time#Unix.
//
//     is_valid_timezone(loc) - Reports whether loc is a valid time zone name.
//
//     now() - Returns the current local time. Applications may replace this function by a deterministic one.
//
//     parse_duration(d) - Parses the given duration string. For more details, refer to
//                         https://pkg.go.dev/time#ParseDuration.
//
//     parseTime(x, format, location) - Parses the given time string using a specific time format and location.
//                                      The expected arguments are a time string (mandatory), a time format
//                                      (optional, set to RFC3339 by default, e.g. "2021-03-22T23:20:50.52Z")
//                                      and a name of location (optional, set to UTC by default). For more details,
//                                      refer to https://pkg.go.dev/time#Parse and https://pkg.go.dev/time#ParseInLocation.
//
//     time(year, month, day, hour, minute, second, nanosecond, location) - Returns the Time corresponding to
//	                                                                        yyyy-mm-dd hh:mm:ss + nsec nanoseconds
//                                                                          in the appropriate zone for that time
//                                                                          in the given location. All the parameters
//                                                                          are optional.
// The module also defines the following constants:
//
//     nanosecond - A duration representing one nanosecond.
//     microsecond - A duration representing one microsecond.
//     millisecond - A duration representing one millisecond.
//     second - A duration representing one second.
//     minute - A duration representing one minute.
//     hour - A duration representing one hour.
//
var Module = &starlarkstruct.Module{
	Name: "time",
	Members: starlark.StringDict{
		"from_timestamp":    starlark.NewBuiltin("from_timestamp", fromTimestamp),
		"is_valid_timezone": starlark.NewBuiltin("is_valid_timezone", isValidTimezone),
		"now":               starlark.NewBuiltin("now", now),
		"parse_duration":    starlark.NewBuiltin("parse_duration", parseDuration),
		"parse_time":        starlark.NewBuiltin("parse_time", parseTime),
		"time":              starlark.NewBuiltin("time", newTime),

		"nanosecond":  Duration(time.Nanosecond),
		"microsecond": Duration(time.Microsecond),
		"millisecond": Duration(time.Millisecond),
		"second":      Duration(time.Second),
		"minute":      Duration(time.Minute),
		"hour":        Duration(time.Hour),
	},
}
var safeties = map[string]starlark.Safety{
<<<<<<< HEAD
	"from_timestamp":    starlark.NotSafe,
	"is_valid_timezone": starlark.MemSafe,
=======
	"from_timestamp":    starlark.MemSafe,
	"is_valid_timezone": starlark.NotSafe,
>>>>>>> 731075e8
	"now":               starlark.NotSafe,
	"parse_duration":    starlark.MemSafe,
	"parse_time":        starlark.NotSafe,
	"time":              starlark.NotSafe,
}

func init() {
	for name, safety := range safeties {
		if v, ok := Module.Members[name]; ok {
			if builtin, ok := v.(*starlark.Builtin); ok {
				builtin.DeclareSafety(safety)
			}
		}
	}
}

// NowFunc is a function that generates the current time. Intentionally exported
// so that it can be overridden, for example by applications that require their
// Starlark scripts to be fully deterministic.
var NowFunc = time.Now

func parseDuration(thread *starlark.Thread, _ *starlark.Builtin, args starlark.Tuple, kwargs []starlark.Tuple) (starlark.Value, error) {
	var d Duration
	if err := starlark.UnpackPositionalArgs("parse_duration", args, kwargs, 1, &d); err != nil {
		return nil, err
	}
	if err := thread.AddAllocs(starlark.EstimateSize(Duration(0))); err != nil {
		return nil, err
	}
	return d, nil
}

func isValidTimezone(thread *starlark.Thread, _ *starlark.Builtin, args starlark.Tuple, kwargs []starlark.Tuple) (starlark.Value, error) {
	var s string
	if err := starlark.UnpackPositionalArgs("is_valid_timezone", args, kwargs, 1, &s); err != nil {
		return nil, err
	}
	_, err := time.LoadLocation(s)
	return starlark.Bool(err == nil), nil
}

func parseTime(thread *starlark.Thread, _ *starlark.Builtin, args starlark.Tuple, kwargs []starlark.Tuple) (starlark.Value, error) {
	var (
		x        string
		location = "UTC"
		format   = time.RFC3339
	)
	if err := starlark.UnpackArgs("parse_time", args, kwargs, "x", &x, "format?", &format, "location?", &location); err != nil {
		return nil, err
	}

	if location == "UTC" {
		t, err := time.Parse(format, x)
		if err != nil {
			return nil, err
		}
		return Time(t), nil
	}

	loc, err := time.LoadLocation(location)
	if err != nil {
		return nil, err
	}
	t, err := time.ParseInLocation(format, x, loc)
	if err != nil {
		return nil, err
	}
	return Time(t), nil
}

func fromTimestamp(thread *starlark.Thread, _ *starlark.Builtin, args starlark.Tuple, kwargs []starlark.Tuple) (starlark.Value, error) {
	var (
		sec  int64
		nsec int64 = 0
	)
	if err := starlark.UnpackPositionalArgs("from_timestamp", args, kwargs, 1, &sec, &nsec); err != nil {
		return nil, err
	}
	if err := thread.AddAllocs(starlark.EstimateSize(Time{})); err != nil {
		return nil, err
	}
	return Time(time.Unix(sec, nsec)), nil
}

func now(thread *starlark.Thread, _ *starlark.Builtin, args starlark.Tuple, kwargs []starlark.Tuple) (starlark.Value, error) {
	return Time(NowFunc()), nil
}

// Duration is a Starlark representation of a duration.
type Duration time.Duration

// Assert at compile time that Duration implements Unpacker.
var _ starlark.Unpacker = (*Duration)(nil)

// Unpack is a custom argument unpacker
func (d *Duration) Unpack(v starlark.Value) error {
	switch x := v.(type) {
	case Duration:
		*d = x
		return nil
	case starlark.String:
		dur, err := time.ParseDuration(string(x))
		if err != nil {
			return err
		}

		*d = Duration(dur)
		return nil
	}

	return fmt.Errorf("got %s, want a duration, string, or int", v.Type())
}

// String implements the Stringer interface.
func (d Duration) String() string { return time.Duration(d).String() }

// Type returns a short string describing the value's type.
func (d Duration) Type() string { return "time.duration" }

// Freeze renders Duration immutable. required by starlark.Value interface
// because duration is already immutable this is a no-op.
func (d Duration) Freeze() {}

// Hash returns a function of x such that Equals(x, y) => Hash(x) == Hash(y)
// required by starlark.Value interface.
func (d Duration) Hash() (uint32, error) {
	return uint32(d) ^ uint32(int64(d)>>32), nil
}

// Truth reports whether the duration is non-zero.
func (d Duration) Truth() starlark.Bool { return d != 0 }

// Attr gets a value for a string attribute, implementing dot expression support
// in starklark. required by starlark.HasAttrs interface.
func (d Duration) Attr(name string) (starlark.Value, error) {
	switch name {
	case "hours":
		return starlark.Float(time.Duration(d).Hours()), nil
	case "minutes":
		return starlark.Float(time.Duration(d).Minutes()), nil
	case "seconds":
		return starlark.Float(time.Duration(d).Seconds()), nil
	case "milliseconds":
		return starlark.MakeInt64(time.Duration(d).Milliseconds()), nil
	case "microseconds":
		return starlark.MakeInt64(time.Duration(d).Microseconds()), nil
	case "nanoseconds":
		return starlark.MakeInt64(time.Duration(d).Nanoseconds()), nil
	}
	return nil, fmt.Errorf("unrecognized %s attribute %q", d.Type(), name)
}

// AttrNames lists available dot expression strings. required by
// starlark.HasAttrs interface.
func (d Duration) AttrNames() []string {
	return []string{
		"hours",
		"minutes",
		"seconds",
		"milliseconds",
		"microseconds",
		"nanoseconds",
	}
}

// CompareSameType implements comparison of two Duration values. required by
// starlark.Comparable interface.
func (d Duration) CompareSameType(op syntax.Token, v starlark.Value, depth int) (bool, error) {
	cmp := 0
	if x, y := d, v.(Duration); x < y {
		cmp = -1
	} else if x > y {
		cmp = 1
	}
	return threeway(op, cmp), nil
}

// Binary implements binary operators, which satisfies the starlark.HasBinary
// interface. operators:
//    duration + duration = duration
//    duration + time = time
//    duration - duration = duration
//    duration / duration = float
//    duration / int = duration
//    duration / float = duration
//    duration // duration = int
//    duration * int = duration
func (d Duration) Binary(op syntax.Token, y starlark.Value, side starlark.Side) (starlark.Value, error) {
	x := time.Duration(d)

	switch op {
	case syntax.PLUS:
		switch y := y.(type) {
		case Duration:
			return Duration(x + time.Duration(y)), nil
		case Time:
			return Time(time.Time(y).Add(x)), nil
		}

	case syntax.MINUS:
		switch y := y.(type) {
		case Duration:
			return Duration(x - time.Duration(y)), nil
		}

	case syntax.SLASH:
		switch y := y.(type) {
		case Duration:
			if y == 0 {
				return nil, fmt.Errorf("%s division by zero", d.Type())
			}
			return starlark.Float(x.Nanoseconds()) / starlark.Float(time.Duration(y).Nanoseconds()), nil
		case starlark.Int:
			if side == starlark.Right {
				return nil, fmt.Errorf("unsupported operation")
			}
			i, ok := y.Int64()
			if !ok {
				return nil, fmt.Errorf("int value out of range (want signed 64-bit value)")
			}
			if i == 0 {
				return nil, fmt.Errorf("%s division by zero", d.Type())
			}
			return d / Duration(i), nil
		case starlark.Float:
			f := float64(y)
			if f == 0 {
				return nil, fmt.Errorf("%s division by zero", d.Type())
			}
			return Duration(float64(x.Nanoseconds()) / f), nil
		}

	case syntax.SLASHSLASH:
		switch y := y.(type) {
		case Duration:
			if y == 0 {
				return nil, fmt.Errorf("%s division by zero", d.Type())
			}
			return starlark.MakeInt64(x.Nanoseconds() / time.Duration(y).Nanoseconds()), nil
		}

	case syntax.STAR:
		switch y := y.(type) {
		case starlark.Int:
			i, ok := y.Int64()
			if !ok {
				return nil, fmt.Errorf("int value out of range (want signed 64-bit value)")
			}
			return d * Duration(i), nil
		}
	}

	return nil, nil
}

// Time is a Starlark representation of a moment in time.
type Time time.Time

func newTime(thread *starlark.Thread, _ *starlark.Builtin, args starlark.Tuple, kwargs []starlark.Tuple) (starlark.Value, error) {
	var (
		year, month, day, hour, min, sec, nsec int
		loc                                    string
	)
	if err := starlark.UnpackArgs("time", args, kwargs,
		"year?", &year,
		"month?", &month,
		"day?", &day,
		"hour?", &hour,
		"minute?", &min,
		"second?", &sec,
		"nanosecond?", &nsec,
		"location?", &loc,
	); err != nil {
		return nil, err
	}
	if len(args) > 0 {
		return nil, fmt.Errorf("time: unexpected positional arguments")
	}
	location, err := time.LoadLocation(loc)
	if err != nil {
		return nil, err
	}
	return Time(time.Date(year, time.Month(month), day, hour, min, sec, nsec, location)), nil
}

// String returns the time formatted using the format string
//	"2006-01-02 15:04:05.999999999 -0700 MST".
func (t Time) String() string { return time.Time(t).String() }

// Type returns "time.time".
func (t Time) Type() string { return "time.time" }

// Freeze renders time immutable. required by starlark.Value interface
// because Time is already immutable this is a no-op.
func (t Time) Freeze() {}

// Hash returns a function of x such that Equals(x, y) => Hash(x) == Hash(y)
// required by starlark.Value interface.
func (t Time) Hash() (uint32, error) {
	return uint32(time.Time(t).UnixNano()) ^ uint32(int64(time.Time(t).UnixNano())>>32), nil
}

// Truth returns the truth value of an object required by starlark.Value
// interface.
func (t Time) Truth() starlark.Bool { return starlark.Bool(time.Time(t).IsZero()) }

// Attr gets a value for a string attribute, implementing dot expression support
// in starklark. required by starlark.HasAttrs interface.
func (t Time) Attr(name string) (starlark.Value, error) {
	switch name {
	case "year":
		return starlark.MakeInt(time.Time(t).Year()), nil
	case "month":
		return starlark.MakeInt(int(time.Time(t).Month())), nil
	case "day":
		return starlark.MakeInt(time.Time(t).Day()), nil
	case "hour":
		return starlark.MakeInt(time.Time(t).Hour()), nil
	case "minute":
		return starlark.MakeInt(time.Time(t).Minute()), nil
	case "second":
		return starlark.MakeInt(time.Time(t).Second()), nil
	case "nanosecond":
		return starlark.MakeInt(time.Time(t).Nanosecond()), nil
	case "unix":
		return starlark.MakeInt64(time.Time(t).Unix()), nil
	case "unix_nano":
		return starlark.MakeInt64(time.Time(t).UnixNano()), nil
	}
	return builtinAttr(t, name, timeMethods)
}

// AttrNames lists available dot expression strings for time. required by
// starlark.HasAttrs interface.
func (t Time) AttrNames() []string {
	return append(builtinAttrNames(timeMethods),
		"year",
		"month",
		"day",
		"hour",
		"minute",
		"second",
		"nanosecond",
		"unix",
		"unix_nano",
	)
}

// CompareSameType implements comparison of two Time values. required by
// starlark.Comparable interface.
func (t Time) CompareSameType(op syntax.Token, yV starlark.Value, depth int) (bool, error) {
	x := time.Time(t)
	y := time.Time(yV.(Time))
	cmp := 0
	if x.Before(y) {
		cmp = -1
	} else if x.After(y) {
		cmp = 1
	}
	return threeway(op, cmp), nil
}

// Binary implements binary operators, which satisfies the starlark.HasBinary
// interface
//    time + duration = time
//    time - duration = time
//    time - time = duration
func (t Time) Binary(op syntax.Token, y starlark.Value, side starlark.Side) (starlark.Value, error) {
	x := time.Time(t)

	switch op {
	case syntax.PLUS:
		switch y := y.(type) {
		case Duration:
			return Time(x.Add(time.Duration(y))), nil
		}
	case syntax.MINUS:
		switch y := y.(type) {
		case Duration:
			return Time(x.Add(time.Duration(-y))), nil
		case Time:
			// time - time = duration
			return Duration(x.Sub(time.Time(y))), nil
		}
	}

	return nil, nil
}

var timeMethods = map[string]builtinMethod{
	"in_location": timeIn,
	"format":      timeFormat,
}

var timeMethodSafeties = map[string]starlark.Safety{
	"in_location": starlark.NotSafe,
	"format":      starlark.NotSafe,
}

func timeFormat(fnname string, recV starlark.Value, args starlark.Tuple, kwargs []starlark.Tuple) (starlark.Value, error) {
	var x string
	if err := starlark.UnpackPositionalArgs("format", args, kwargs, 1, &x); err != nil {
		return nil, err
	}

	recv := time.Time(recV.(Time))
	return starlark.String(recv.Format(x)), nil
}

func timeIn(fnname string, recV starlark.Value, args starlark.Tuple, kwargs []starlark.Tuple) (starlark.Value, error) {
	var x string
	if err := starlark.UnpackPositionalArgs("in_location", args, kwargs, 1, &x); err != nil {
		return nil, err
	}
	loc, err := time.LoadLocation(x)
	if err != nil {
		return nil, err
	}

	recv := time.Time(recV.(Time))
	return Time(recv.In(loc)), nil
}

type builtinMethod func(fnname string, recv starlark.Value, args starlark.Tuple, kwargs []starlark.Tuple) (starlark.Value, error)

func builtinAttr(recv starlark.Value, name string, methods map[string]builtinMethod) (starlark.Value, error) {
	method := methods[name]
	if method == nil {
		return nil, nil // no such method
	}

	// Allocate a closure over 'method'.
	impl := func(thread *starlark.Thread, b *starlark.Builtin, args starlark.Tuple, kwargs []starlark.Tuple) (starlark.Value, error) {
		return method(b.Name(), b.Receiver(), args, kwargs)
	}
	b := starlark.NewBuiltin(name, impl).BindReceiver(recv)
	b.DeclareSafety(timeMethodSafeties[name])
	return b, nil
}

func builtinAttrNames(methods map[string]builtinMethod) []string {
	names := make([]string, 0, len(methods))
	for name := range methods {
		names = append(names, name)
	}
	sort.Strings(names)
	return names
}

// Threeway interprets a three-way comparison value cmp (-1, 0, +1)
// as a boolean comparison (e.g. x < y).
func threeway(op syntax.Token, cmp int) bool {
	switch op {
	case syntax.EQL:
		return cmp == 0
	case syntax.NEQ:
		return cmp != 0
	case syntax.LE:
		return cmp <= 0
	case syntax.LT:
		return cmp < 0
	case syntax.GE:
		return cmp >= 0
	case syntax.GT:
		return cmp > 0
	}
	panic(op)
}<|MERGE_RESOLUTION|>--- conflicted
+++ resolved
@@ -68,13 +68,8 @@
 	},
 }
 var safeties = map[string]starlark.Safety{
-<<<<<<< HEAD
-	"from_timestamp":    starlark.NotSafe,
+	"from_timestamp":    starlark.MemSafe,
 	"is_valid_timezone": starlark.MemSafe,
-=======
-	"from_timestamp":    starlark.MemSafe,
-	"is_valid_timezone": starlark.NotSafe,
->>>>>>> 731075e8
 	"now":               starlark.NotSafe,
 	"parse_duration":    starlark.MemSafe,
 	"parse_time":        starlark.NotSafe,
