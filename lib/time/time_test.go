package time_test

import (
	"errors"
	"fmt"
	"strings"
	"testing"
	gotime "time"

	"github.com/canonical/starlark/lib/time"
	"github.com/canonical/starlark/starlark"
	"github.com/canonical/starlark/startest"
)

func TestModuleSafeties(t *testing.T) {
	for name, value := range time.Module.Members {
		builtin, ok := value.(*starlark.Builtin)
		if !ok {
			continue
		}

		if safety, ok := time.Safeties[name]; !ok {
			t.Errorf("builtin time.%s has no safety declaration", name)
		} else if actualSafety := builtin.Safety(); actualSafety != safety {
			t.Errorf("builtin time.%s has incorrect safety: expected %v but got %v", name, safety, actualSafety)
		}
	}
	for name, _ := range time.Safeties {
		if _, ok := time.Module.Members[name]; !ok {
			t.Errorf("no method for safety declaration time.%s", name)
		}
	}
}

func TestMethodSafetiesExist(t *testing.T) {
	for name, _ := range time.TimeMethods {
		if _, ok := time.TimeMethodSafeties[name]; !ok {
			t.Errorf("builtin time.%s has no safety declaration", name)
		}
	}
	for name, _ := range time.TimeMethodSafeties {
		if _, ok := time.TimeMethods[name]; !ok {
			t.Errorf("no method for safety declaration time.%s", name)
		}
	}
}

func TestTimeNowSafety(t *testing.T) {
	now, ok := time.Module.Members["now"]
	if !ok {
		t.Fatal("no such builtin: now")
	}

	nowSafety, ok := time.Safeties["now"]
	if !ok {
		t.Fatal("no safety for builtin: now")
	}
	if nowSafety == starlark.NotSafe {
		t.Fatal("now builtin is not safe")
	}

	safeThreadSafety := nowSafety
	safeThread := &starlark.Thread{}
	safeThread.RequireSafety(safeThreadSafety)

	tests := []struct {
		name          string
		thread        *starlark.Thread
		nowFuncSafety starlark.SafetyFlags
		expectError   bool
	}{{
		name:          "default",
		thread:        &starlark.Thread{},
		nowFuncSafety: time.NowFuncSafety,
	}, {
		name:          "no-safety-required",
		thread:        &starlark.Thread{},
		nowFuncSafety: starlark.NotSafe,
	}, {
		name:          "not-safe",
		thread:        safeThread,
		nowFuncSafety: starlark.NotSafe,
		expectError:   true,
	}, {
		name:          "safe",
		thread:        safeThread,
		nowFuncSafety: safeThreadSafety,
	}}
	for _, test := range tests {
		t.Run(test.name, func(t *testing.T) {
			originalNowFuncSafety := time.NowFuncSafety
			time.NowFuncSafety = test.nowFuncSafety
			defer func() { time.NowFuncSafety = originalNowFuncSafety }()

			_, err := starlark.Call(test.thread, now, nil, nil)
			if err == nil {
				if test.expectError {
					t.Error("expected error")
				}
			} else {
				expected := &starlark.SafetyFlagsError{}
				if !test.expectError || !errors.As(err, &expected) {
					t.Errorf("unexpected error: %v", err)
				}
			}
		})
	}
}

func TestTimeFromTimestampSteps(t *testing.T) {
	from_timestamp, ok := time.Module.Members["from_timestamp"]
	if !ok {
		t.Fatalf("no such builtin: time.from_timestamp")
	}

	st := startest.From(t)
	st.RequireSafety(starlark.CPUSafe)
	st.SetMaxExecutionSteps(0)
	st.RunThread(func(thread *starlark.Thread) {
		for i := 0; i < st.N; i++ {
			_, err := starlark.Call(thread, from_timestamp, starlark.Tuple{starlark.MakeInt(10000)}, nil)
			if err != nil {
				st.Error(err)
			}
		}
	})
}

func TestTimeFromTimestampAllocs(t *testing.T) {
	from_timestamp, ok := time.Module.Members["from_timestamp"]
	if !ok {
		t.Fatalf("no such builtin: time.from_timestamp")
	}

	st := startest.From(t)
	st.RequireSafety(starlark.MemSafe)
	st.RunThread(func(thread *starlark.Thread) {
		for i := 0; i < st.N; i++ {
			result, err := starlark.Call(thread, from_timestamp, starlark.Tuple{starlark.MakeInt(10000)}, nil)
			if err != nil {
				st.Error(err)
			}
			st.KeepAlive(result)
		}
	})
}

func TestTimeIsValidTimezoneSteps(t *testing.T) {
	is_valid_timezone, ok := time.Module.Members["is_valid_timezone"]
	if !ok {
		t.Fatalf("no such builtin: time.is_valid_timezone")
	}

	t.Run("timezone=valid", func(t *testing.T) {
		st := startest.From(t)
		st.RequireSafety(starlark.CPUSafe)
		st.SetMaxExecutionSteps(0)
		st.RunThread(func(thread *starlark.Thread) {
			for i := 0; i < st.N; i++ {
				_, err := starlark.Call(thread, is_valid_timezone, starlark.Tuple{starlark.String("Europe/Prague")}, nil)
				if err != nil {
					st.Error(err)
				}
			}
		})
	})

	t.Run("timezone=invalid", func(t *testing.T) {
		st := startest.From(t)
		st.RequireSafety(starlark.CPUSafe)
		st.SetMaxExecutionSteps(0)
		st.RunThread(func(thread *starlark.Thread) {
			for i := 0; i < st.N; i++ {
				_, err := starlark.Call(thread, is_valid_timezone, starlark.Tuple{starlark.String("Middle_Earth/Minas_Tirith")}, nil)
				if err != nil {
					st.Error(err)
				}
			}
		})
	})
}

func TestTimeIsValidTimezoneAllocs(t *testing.T) {
	is_valid_timezone, ok := time.Module.Members["is_valid_timezone"]
	if !ok {
		t.Fatalf("no such builtin: time.is_valid_timezone")
	}

	t.Run("timezone=valid", func(t *testing.T) {
		st := startest.From(t)
		st.RequireSafety(starlark.MemSafe)
		st.SetMaxAllocs(0)
		st.RunThread(func(thread *starlark.Thread) {
			for i := 0; i < st.N; i++ {
				result, err := starlark.Call(thread, is_valid_timezone, starlark.Tuple{starlark.String("Europe/Prague")}, nil)
				if err != nil {
					st.Error(err)
				}
				st.KeepAlive(result)
			}
		})
	})

	t.Run("timezone=invalid", func(t *testing.T) {
		st := startest.From(t)
		st.RequireSafety(starlark.MemSafe)
		st.SetMaxAllocs(0)
		st.RunThread(func(thread *starlark.Thread) {
			for i := 0; i < st.N; i++ {
				result, err := starlark.Call(thread, is_valid_timezone, starlark.Tuple{starlark.String("Middle_Earth/Minas_Tirith")}, nil)
				if err != nil {
					st.Error(err)
				}
				st.KeepAlive(result)
			}
		})
	})
}

func TestTimeNowSteps(t *testing.T) {
	now, ok := time.Module.Members["now"]
	if !ok {
		t.Fatal("no such builtin: now")
	}

	st := startest.From(t)
	st.RequireSafety(starlark.CPUSafe)
	st.RunThread(func(thread *starlark.Thread) {
		for i := 0; i < st.N; i++ {
			_, err := starlark.Call(thread, now, nil, nil)
			if err != nil {
				st.Error(err)
			}
		}
	})
}

func TestTimeNowAllocs(t *testing.T) {
	now, ok := time.Module.Members["now"]
	if !ok {
		t.Fatal("no such builtin: now")
	}

	st := startest.From(t)
	st.RequireSafety(starlark.MemSafe)
	st.RunThread(func(thread *starlark.Thread) {
		for i := 0; i < st.N; i++ {
			result, err := starlark.Call(thread, now, nil, nil)
			if err != nil {
				st.Error(err)
			}
			st.KeepAlive(result)
		}
	})
}

func TestTimeParseDurationSteps(t *testing.T) {
	parse_duration, ok := time.Module.Members["parse_duration"]
	if !ok {
		t.Fatalf("no such builtin: parse_duration")
	}

	t.Run("arg=duration", func(t *testing.T) {
		st := startest.From(t)
		st.RequireSafety(starlark.CPUSafe)
		st.SetMaxExecutionSteps(0)
		st.RunThread(func(thread *starlark.Thread) {
			for i := 0; i < st.N; i++ {
				_, err := starlark.Call(thread, parse_duration, starlark.Tuple{time.Duration(10)}, nil)
				if err != nil {
					t.Error(err)
				}
			}
		})
	})

	t.Run("arg=string", func(t *testing.T) {
		const timestamp = "10h47m"

		st := startest.From(t)
		st.RequireSafety(starlark.MemSafe)
		st.SetMinExecutionSteps(uint64(len(timestamp)))
		st.SetMaxExecutionSteps(uint64(len(timestamp)))
		st.RunThread(func(thread *starlark.Thread) {
			for i := 0; i < st.N; i++ {
				_, err := starlark.Call(thread, parse_duration, starlark.Tuple{starlark.String(timestamp)}, nil)
				if err != nil {
					st.Error(err)
				}
			}
		})
	})
}

func TestTimeParseDurationAllocs(t *testing.T) {
	parse_duration, ok := time.Module.Members["parse_duration"]
	if !ok {
		t.Fatalf("no such builtin: parse_duration")
	}

	t.Run("arg=duration", func(t *testing.T) {
		st := startest.From(t)
		st.RequireSafety(starlark.MemSafe)
		st.RunThread(func(thread *starlark.Thread) {
			for i := 0; i < st.N; i++ {
				result, err := starlark.Call(thread, parse_duration, starlark.Tuple{time.Duration(10)}, nil)
				if err != nil {
					t.Error(err)
				}
				st.KeepAlive(result)
			}
		})
	})

	t.Run("arg=string", func(t *testing.T) {
		st := startest.From(t)
		st.RequireSafety(starlark.MemSafe)
		st.SetMaxAllocs(16)
		st.RunThread(func(thread *starlark.Thread) {
			for i := 0; i < st.N; i++ {
				result, err := starlark.Call(thread, parse_duration, starlark.Tuple{starlark.String("10h47m")}, nil)
				if err != nil {
					st.Error(err)
				}
				st.KeepAlive(result)
			}
		})
	})
}

func TestTimeParseTimeSteps(t *testing.T) {
	parse_time, ok := time.Module.Members["parse_time"]
	if !ok {
		t.Fatalf("no such builtin: parse_time")
	}

	t.Run("default-args", func(t *testing.T) {
		date := starlark.String("2011-11-11T12:00:00Z")

		st := startest.From(t)
		st.RequireSafety(starlark.CPUSafe)
		st.SetMinExecutionSteps(uint64(len(date)))
		st.SetMinExecutionSteps(uint64(len(date)))
		st.RunThread(func(thread *starlark.Thread) {
			for i := 0; i < st.N; i++ {
				_, err := starlark.Call(thread, parse_time, starlark.Tuple{date}, nil)
				if err != nil {
					st.Error(err)
				}
			}
		})
	})

	t.Run("with-format", func(t *testing.T) {
		date := starlark.String("2011-11-11")
		format := starlark.String("2006-01-02")

		st := startest.From(t)
		st.RequireSafety(starlark.CPUSafe)
		st.SetMinExecutionSteps(uint64(len(date)))
		st.SetMinExecutionSteps(uint64(len(date)))
		st.RunThread(func(thread *starlark.Thread) {
			for i := 0; i < st.N; i++ {
				_, err := starlark.Call(thread, parse_time, starlark.Tuple{date, format}, nil)
				if err != nil {
					st.Error(err)
				}
			}
		})
	})

	t.Run("with-location", func(t *testing.T) {
		date := starlark.String("2011-11-11")
		format := starlark.String("2006-01-02")
		location := starlark.String("Europe/Riga")

		st := startest.From(t)
		st.RequireSafety(starlark.CPUSafe)
		st.SetMinExecutionSteps(uint64(len(date)))
		st.SetMinExecutionSteps(uint64(len(date)))
		st.RunThread(func(thread *starlark.Thread) {
			for i := 0; i < st.N; i++ {
				_, err := starlark.Call(thread, parse_time, starlark.Tuple{date, format, location}, nil)
				if err != nil {
					st.Error(err)
				}
			}
		})
	})

	t.Run("malformed-date-too-long", func(t *testing.T) {
		date := starlark.String("2011-2011")
		format := starlark.String("2006")

		st := startest.From(t)
		st.RequireSafety(starlark.CPUSafe)
		st.SetMinExecutionSteps(uint64(len(format)))
		st.SetMaxExecutionSteps(uint64(len(format)))
		st.RunThread(func(thread *starlark.Thread) {
			for i := 0; i < st.N; i++ {
				_, err := starlark.Call(thread, parse_time, starlark.Tuple{date, format}, nil)
				if err == nil {
					st.Error("error expected")
				} else if err.Error() != `parsing time "2011-2011": extra text: "-2011"` {
					st.Error(err)
				}
			}
		})
	})

	t.Run("malformed-date-too-short", func(t *testing.T) {
		date := starlark.String("2011")
		format := starlark.String("2006-01-02")

		st := startest.From(t)
		st.RequireSafety(starlark.CPUSafe)
		st.SetMinExecutionSteps(uint64(len(date)))
		st.SetMaxExecutionSteps(uint64(len(date)))
		st.RunThread(func(thread *starlark.Thread) {
			for i := 0; i < st.N; i++ {
				_, err := starlark.Call(thread, parse_time, starlark.Tuple{date, format}, nil)
				if err == nil {
					st.Error("error expected")
				} else if err.Error() != `parsing time "2011" as "2006-01-02": cannot parse "" as "-"` {
					st.Error(err)
				}
			}
		})
	})
}

func TestTimeParseTimeAllocs(t *testing.T) {
	parse_time, ok := time.Module.Members["parse_time"]
	if !ok {
		t.Fatalf("no such builtin: parse_time")
	}

	t.Run("default-args", func(t *testing.T) {
		st := startest.From(t)
		st.RequireSafety(starlark.MemSafe)
		st.RunThread(func(thread *starlark.Thread) {
			date := starlark.String("2011-11-11T12:00:00Z")
			for i := 0; i < st.N; i++ {
				result, err := starlark.Call(thread, parse_time, starlark.Tuple{date}, nil)
				if err != nil {
					st.Error(err)
				}
				st.KeepAlive(result)
			}
		})
	})

	t.Run("with-format", func(t *testing.T) {
		st := startest.From(t)
		st.RequireSafety(starlark.MemSafe)
		st.RunThread(func(thread *starlark.Thread) {
			date := starlark.String("2011-11-11")
			format := starlark.String("2006-01-02")
			args := starlark.Tuple{date, format}
			for i := 0; i < st.N; i++ {
				result, err := starlark.Call(thread, parse_time, args, nil)
				if err != nil {
					st.Error(err)
				}
				st.KeepAlive(result)
			}
		})
	})

	t.Run("with-location", func(t *testing.T) {
		st := startest.From(t)
		st.RequireSafety(starlark.MemSafe)
		st.RunThread(func(thread *starlark.Thread) {
			date := starlark.String("2011-11-11")
			format := starlark.String("2006-01-02")
			location := starlark.String("Europe/Riga")
			args := starlark.Tuple{date, format, location}
			for i := 0; i < st.N; i++ {
				result, err := starlark.Call(thread, parse_time, args, nil)
				if err != nil {
					st.Error(err)
				}
				st.KeepAlive(result)
			}
		})
	})
}

func TestTimeTimeSteps(t *testing.T) {
	time_, ok := time.Module.Members["time"]
	if !ok {
		t.Fatal("no such builtin: time.time")
	}

	tests := []struct {
		kwarg string
		value starlark.Value
	}{{
		kwarg: "year",
		value: starlark.MakeInt(2011),
	}, {
		kwarg: "month",
		value: starlark.MakeInt(11),
	}, {
		kwarg: "day",
		value: starlark.MakeInt(11),
	}, {
		kwarg: "minute",
		value: starlark.MakeInt(11),
	}, {
		kwarg: "second",
		value: starlark.MakeInt(11),
	}, {
		kwarg: "nanosecond",
		value: starlark.MakeInt(11),
	}, {
		kwarg: "location",
		value: starlark.String("Europe/Riga"),
	}}
	for _, test := range tests {
		t.Run(test.kwarg, func(t *testing.T) {
			st := startest.From(t)
			st.RequireSafety(starlark.CPUSafe)
			st.SetMaxExecutionSteps(0)
			st.RunThread(func(thread *starlark.Thread) {
				kwargs := []starlark.Tuple{
					{starlark.String(test.kwarg), test.value},
				}
				for i := 0; i < st.N; i++ {
					_, err := starlark.Call(thread, time_, nil, kwargs)
					if err != nil {
						st.Error(err)
					}
				}
			})
		})
	}
}

func TestTimeTimeAllocs(t *testing.T) {
	time_, ok := time.Module.Members["time"]
	if !ok {
		t.Fatal("no such builtin: time.time")
	}

	tests := []struct {
		name, kwarg string
		value       starlark.Value
	}{{
		name:  "year",
		kwarg: "year",
		value: starlark.MakeInt(2011),
	}, {
		name:  "month",
		kwarg: "month",
		value: starlark.MakeInt(11),
	}, {
		name:  "day",
		kwarg: "day",
		value: starlark.MakeInt(11),
	}, {
		name:  "minute",
		kwarg: "minute",
		value: starlark.MakeInt(11),
	}, {
		name:  "second",
		kwarg: "second",
		value: starlark.MakeInt(11),
	}, {
		name:  "nanosecond",
		kwarg: "nanosecond",
		value: starlark.MakeInt(11),
	}, {
		name:  "location (UTC)",
		kwarg: "location",
		value: starlark.String("UTC"),
	}, {
		name:  "location (Local)",
		kwarg: "location",
		value: starlark.String("Local"),
	}, {
		name:  "location (Other)",
		kwarg: "location",
		value: starlark.String("Europe/Riga"),
	}}
	for _, test := range tests {
		t.Run(test.name, func(t *testing.T) {
			st := startest.From(t)
			st.RequireSafety(starlark.MemSafe)
			st.RunThread(func(thread *starlark.Thread) {
				kwargs := []starlark.Tuple{
					{starlark.String(test.kwarg), test.value},
				}
				for i := 0; i < st.N; i++ {
					result, err := starlark.Call(thread, time_, nil, kwargs)
					if err != nil {
						st.Error(err)
					}
					st.KeepAlive(result)
				}
			})
		})
	}
}

<<<<<<< HEAD
func TestTimeInLocationSteps(t *testing.T) {
	time := time.Time(gotime.Now())
	time_in_location, _ := time.Attr("in_location")
	if time_in_location == nil {
		t.Fatal("no such method: time.in_location")
	}

	tests := []struct {
		name, input string
	}{{
		name:  "UTC",
		input: "UTC",
	}, {
		name:  "Local",
		input: "Local",
	}, {
		name:  "Other",
		input: "Europe/Riga",
	}}
	for _, test := range tests {
		t.Run(test.name, func(t *testing.T) {
			st := startest.From(t)
			st.RequireSafety(starlark.CPUSafe)
			st.SetMaxExecutionSteps(0)
			st.RunThread(func(thread *starlark.Thread) {
				args := starlark.Tuple{starlark.String(test.input)}
				for i := 0; i < st.N; i++ {
					_, err := starlark.Call(thread, time_in_location, args, nil)
					if err != nil {
						st.Error(err)
					}
				}
			})
		})
	}
}

func TestTimeInLocationAllocs(t *testing.T) {
	time_ := time.Time(gotime.Now())
	time_in_location, _ := time_.Attr("in_location")
	if time_in_location == nil {
		t.Fatal("no such method: time.in_location")
	}

	tests := []struct {
		name, input string
	}{{
		name:  "UTC",
		input: "UTC",
	}, {
		name:  "Local",
		input: "Local",
	}, {
		name:  "Other",
		input: "Europe/Riga",
	}}
	for _, test := range tests {
		t.Run(test.name, func(t *testing.T) {
			st := startest.From(t)
			st.RequireSafety(starlark.MemSafe)
			st.RunThread(func(thread *starlark.Thread) {
				args := starlark.Tuple{starlark.String(test.input)}
				for i := 0; i < st.N; i++ {
					result, err := starlark.Call(thread, time_in_location, args, nil)
					if err != nil {
						st.Error(err)
					}
					st.KeepAlive(result)
				}
			})
		})
	}
=======
func TestTimeFormatSteps(t *testing.T) {
	format := fmt.Sprintf("(%s)", gotime.Layout)
	time_ := time.Time(gotime.Unix(0, 0))
	time_format, _ := time_.Attr("format")
	if time_format == nil {
		t.Fatal("no such method: time.format")
	}

	t.Run("small", func(t *testing.T) {
		st := startest.From(t)
		st.RequireSafety(starlark.CPUSafe)
		st.SetMinExecutionSteps(uint64(len(format)))
		st.SetMaxExecutionSteps(uint64(len(format)))
		st.RunThread(func(thread *starlark.Thread) {
			args := starlark.Tuple{starlark.String(format)}
			for i := 0; i < st.N; i++ {
				_, err := starlark.Call(thread, time_format, args, nil)
				if err != nil {
					st.Error(err)
				}
			}
		})
	})

	t.Run("big", func(t *testing.T) {
		st := startest.From(t)
		st.RequireSafety(starlark.CPUSafe)
		st.SetMinExecutionSteps(uint64(len(format)))
		st.SetMaxExecutionSteps(uint64(len(format)))
		st.RunThread(func(thread *starlark.Thread) {
			args := starlark.Tuple{starlark.String(strings.Repeat(format, st.N))}
			_, err := starlark.Call(thread, time_format, args, nil)
			if err != nil {
				st.Error(err)
			}
		})
	})
}

func TestTimeFormatAllocs(t *testing.T) {
	format := fmt.Sprintf("(%s)", gotime.Layout)
	time_ := time.Time(gotime.Unix(0, 0))
	time_format, _ := time_.Attr("format")
	if time_format == nil {
		t.Fatal("no such method: time.format")
	}

	t.Run("small", func(t *testing.T) {
		st := startest.From(t)
		st.RequireSafety(starlark.MemSafe)
		st.RunThread(func(thread *starlark.Thread) {
			args := starlark.Tuple{starlark.String(format)}
			for i := 0; i < st.N; i++ {
				result, err := starlark.Call(thread, time_format, args, nil)
				if err != nil {
					st.Error(err)
				}
				st.KeepAlive(result)
			}
		})
	})

	t.Run("big", func(t *testing.T) {
		st := startest.From(t)
		st.RequireSafety(starlark.MemSafe)
		st.RunThread(func(thread *starlark.Thread) {
			args := starlark.Tuple{starlark.String(strings.Repeat(gotime.Layout, st.N))}
			result, err := starlark.Call(thread, time_format, args, nil)
			if err != nil {
				st.Error(err)
			}
			st.KeepAlive(result)
		})
	})
>>>>>>> 9bde621d
}

func TestSafeDurationUnpacker(t *testing.T) {
	t.Run("duration", func(t *testing.T) {
		st := startest.From(t)
		st.RequireSafety(starlark.MemSafe | starlark.CPUSafe)
		st.SetMaxAllocs(0)
		st.SetMaxExecutionSteps(0)
		st.RunThread(func(thread *starlark.Thread) {
			for i := 0; i < st.N; i++ {
				d := time.Duration(10)

				sdu := time.SafeDurationUnpacker{}
				sdu.BindThread(thread)
				if err := starlark.UnpackPositionalArgs("parse_duration", starlark.Tuple{d}, nil, 1, &sdu); err != nil {
					st.Error(err)
				}

				result := sdu.Duration()
				if result != d {
					st.Errorf("incorrect value returned: expected %v but got %v", d, result)
				}
				st.KeepAlive(result)
			}
		})
	})

	t.Run("string", func(t *testing.T) {
		st := startest.From(t)
		st.RequireSafety(starlark.MemSafe | starlark.CPUSafe)
		st.SetMaxAllocs(0)
		st.SetMinExecutionSteps(uint64(len("1h")))
		st.SetMaxExecutionSteps(uint64(len("1h")))
		st.RunThread(func(thread *starlark.Thread) {
			expected, err := gotime.ParseDuration(fmt.Sprintf("%dh", st.N))
			if err != nil {
				st.Fatal(err)
			}
			expectedDuration := time.Duration(expected)

			raw := starlark.String(strings.Repeat("1h", st.N))
			sdu := time.SafeDurationUnpacker{}
			sdu.BindThread(thread)
			if err := starlark.UnpackPositionalArgs("parse_duration", starlark.Tuple{raw}, nil, 1, &sdu); err != nil {
				st.Error(err)
			}

			result := sdu.Duration()
			if result != expectedDuration {
				st.Errorf("incorrect value returned: expected %v but got %v", expectedDuration, result)
			}
			st.KeepAlive(result)
		})
	})
}

func TestSafeString(t *testing.T) {
	tests := []struct {
		name  string
		input starlark.SafeStringer
	}{{
		name:  "Duration",
		input: time.Duration(gotime.Second),
	}, {
		name:  "Time",
		input: time.Time(gotime.Now()),
	}}
	for _, test := range tests {
		t.Run(test.name, func(t *testing.T) {
			t.Run("nil-thread", func(t *testing.T) {
				builder := new(strings.Builder)
				if err := test.input.SafeString(nil, builder); err != nil {
					t.Errorf("unexpected error: %v", err)
				}
			})

			t.Run("consistency", func(t *testing.T) {
				thread := &starlark.Thread{}
				builder := new(strings.Builder)
				if err := test.input.SafeString(thread, builder); err != nil {
					t.Errorf("unexpected error: %v", err)
				}
				if stringer, ok := test.input.(fmt.Stringer); ok {
					expected := stringer.String()
					actual := builder.String()
					if expected != actual {
						t.Errorf("inconsistent stringer implementation: expected %s got %s", expected, actual)
					}
				}
			})
		})
	}
}<|MERGE_RESOLUTION|>--- conflicted
+++ resolved
@@ -603,7 +603,6 @@
 	}
 }
 
-<<<<<<< HEAD
 func TestTimeInLocationSteps(t *testing.T) {
 	time := time.Time(gotime.Now())
 	time_in_location, _ := time.Attr("in_location")
@@ -676,7 +675,8 @@
 			})
 		})
 	}
-=======
+}
+
 func TestTimeFormatSteps(t *testing.T) {
 	format := fmt.Sprintf("(%s)", gotime.Layout)
 	time_ := time.Time(gotime.Unix(0, 0))
@@ -751,7 +751,6 @@
 			st.KeepAlive(result)
 		})
 	})
->>>>>>> 9bde621d
 }
 
 func TestSafeDurationUnpacker(t *testing.T) {
