// Copyright 2017 The Bazel Authors. All rights reserved.
// Use of this source code is governed by a BSD-style
// license that can be found in the LICENSE file.

package starlark

import (
	"context"
	"errors"
	"fmt"
	"io"
	"log"
	"math"
	"math/big"
	"os"
	"sort"
	"strings"
	"sync"
	"time"
	"unicode"
	"unicode/utf8"

	"github.com/canonical/starlark/internal/compile"
	"github.com/canonical/starlark/internal/spell"
	"github.com/canonical/starlark/resolve"
	"github.com/canonical/starlark/syntax"
)

// A Thread contains the state of a Starlark thread,
// such as its call stack and thread-local storage.
// The Thread is threaded throughout the evaluator.
type Thread struct {
	// Name is an optional name that describes the thread, for debugging.
	Name string

	// contextLock synchronises access to fields required to implement context.
	contextLock  sync.Mutex
	cancelReason error
	done         chan struct{}

	// stack is the stack of (internal) call frames.
	stack []*frame

	// Print is the client-supplied implementation of the Starlark
	// 'print' function. If nil, fmt.Fprintln(os.Stderr, msg) is
	// used instead.
	Print func(thread *Thread, msg string)

	// Load is the client-supplied implementation of module loading.
	// Repeated calls with the same module name must return the same
	// module environment or error.
	// The error message need not include the module name.
	//
	// See example_test.go for some example implementations of Load.
	Load func(thread *Thread, module string) (StringDict, error)

	// Steps a count of abstract computation steps executed
	// by this thread. It is incremented by the interpreter. It may be used
	// as a measure of the approximate cost of Starlark execution, by
	// computing the difference in its value before and after a computation.
	//
	// The precise meaning of "step" is not specified and may change.
	steps, maxSteps uint64
	stepsLock       sync.Mutex

	// OnMaxSteps is called when the thread reaches the limit set by SetMaxSteps.
	// The default behavior is to cancel the thread.
	OnMaxSteps func(thread *Thread)

	// allocs counts the abstract memory units claimed by this resource pool
	allocs, maxAllocs uint64
	allocsLock        sync.Mutex

	// locals holds arbitrary "thread-local" Go values belonging to the client.
	// They are accessible to the client but not to any Starlark program.
	locals map[string]interface{}

	// proftime holds the accumulated execution time since the last profile event.
	proftime time.Duration

	// requiredSafety holds the set of safety conditions which must be
	// satisfied by any builtin which is called when running this thread.
	requiredSafety SafetyFlags
}

type threadContext Thread

var _ context.Context = &threadContext{}

func (tc *threadContext) Deadline() (deadline time.Time, ok bool) {
	return time.Time{}, false
}

var closedChannel chan struct{}

func init() {
	closedChannel = make(chan struct{})
	close(closedChannel)
}

func (tc *threadContext) Done() <-chan struct{} {
	thread := (*Thread)(tc)

	thread.contextLock.Lock()
	defer thread.contextLock.Unlock()

	if thread.done == nil {
		if thread.cancelReason == nil {
			thread.done = make(chan struct{})
		} else {
			// Don't set thread.done here, so we never risk closing it twice.
			return closedChannel
		}
	}
	return thread.done
}

func (tc *threadContext) Err() error {
	thread := (*Thread)(tc)

	thread.contextLock.Lock()
	defer thread.contextLock.Unlock()

	if thread.cancelReason != nil {
		return context.Canceled
	}
	return nil
}

func (tc *threadContext) Value(key interface{}) interface{} {
	thread := (*Thread)(tc)
	stringKey, ok := key.(string)
	if !ok {
		return nil
	}
	return thread.locals[stringKey]
}

func (tc *threadContext) cause() error {
	thread := (*Thread)(tc)

	thread.contextLock.Lock()
	defer thread.contextLock.Unlock()

	return thread.cancelReason
}

// Context returns a context which gets cancelled when this thread is
// cancelled. Calling Value on the returned context with a string key is
// equivalent to calling thread.Local with that key.
//
// If Context is called, Cancel must also be called.
func (thread *Thread) Context() context.Context {
	return (*threadContext)(thread)
}

// Steps returns the current value of Steps.
func (thread *Thread) Steps() uint64 {
	thread.stepsLock.Lock()
	defer thread.stepsLock.Unlock()

	return thread.steps
}

// SetMaxSteps sets a limit on the number of Starlark
// computation steps that may be executed by this thread. If the
// thread's step counter exceeds this limit, the interpreter calls
// the optional OnMaxSteps function or the default behavior
// of cancelling the thread.
func (thread *Thread) SetMaxSteps(max uint64) {
	thread.maxSteps = max
}

// CheckSteps returns an error if an increase in steps taken
// by this thread would be rejected by AddSteps.
//
// It is safe to call CheckSteps from any goroutine, even if the thread
// is actively executing.
func (thread *Thread) CheckSteps(delta int64) error {
	thread.stepsLock.Lock()
	defer thread.stepsLock.Unlock()

	_, err := thread.simulateSteps(delta)
	return err
}

// AddSteps reports an increase in the number of steps taken
// by this thread. If the new total steps exceeds the limit defined by
// SetMaxSteps, the thread is cancelled and an error is returned.
//
// It is safe to call AddSteps from any goroutine, even if the thread
// is actively executing.
func (thread *Thread) AddSteps(delta int64) error {
	thread.stepsLock.Lock()
	defer thread.stepsLock.Unlock()

	nextSteps, err := thread.simulateSteps(delta)
	thread.steps = nextSteps
	if err != nil {
		if thread.OnMaxSteps != nil {
			thread.OnMaxSteps(thread)
		} else {
			thread.cancel(err)
		}
	}

	return err
}

// simulateSteps simulates a call to AddSteps returning the
// new total step-count and any error this would entail. No change is
// recorded.
func (thread *Thread) simulateSteps(delta int64) (uint64, error) {
	if err := thread.cancelled(); err != nil {
		return thread.steps, err
	}

	var nextSteps uint64
	if delta < 0 {
		udelta := uint64(-delta)
		if udelta < thread.steps {
			nextSteps = thread.steps - udelta
		} else {
			nextSteps = 0
		}
		return nextSteps, nil
	}

	udelta := uint64(delta)
	if udelta <= math.MaxInt64-thread.steps {
		nextSteps = thread.steps + udelta
	} else {
		nextSteps = math.MaxUint64
	}

	if thread.maxSteps != 0 && nextSteps > thread.maxSteps {
		return nextSteps, &StepsSafetyError{
			Current: thread.steps,
			Max:     thread.maxSteps,
		}
	}

	return nextSteps, nil
}

// Allocs returns the total allocations reported to this thread via AddAllocs.
func (thread *Thread) Allocs() uint64 {
	return thread.allocs
}

// SetMaxAllocs sets the maximum allocations that may be reported to this thread
// via AddAllocs before Cancel is internally called. If max is zero or MaxUint64,
// the thread will not be cancelled.
func (thread *Thread) SetMaxAllocs(max uint64) {
	thread.maxAllocs = max
}

// RequireSafety makes the thread only accept functions that declare at least
// the provided safety.
func (thread *Thread) RequireSafety(safety SafetyFlags) {
	thread.requiredSafety |= safety
}

// Permits checks whether this thread would allow execution of the provided
// safety-aware value.
func (thread *Thread) Permits(value SafetyAware) bool {
	safety := value.Safety()
	return safety.CheckValid() == nil && safety.Contains(thread.requiredSafety)
}

// CheckPermits returns an error if this thread would not allow execution of
// the provided safety-aware value.
func (thread *Thread) CheckPermits(value SafetyAware) error {
	if err := thread.requiredSafety.CheckValid(); err != nil {
		return fmt.Errorf("thread safety: %w", err)
	}
	safety := value.Safety()
	if err := safety.CheckValid(); err != nil {
		return err
	}
	return safety.CheckContains(thread.requiredSafety)
}

// Cancel causes execution of Starlark code in the specified thread to
// promptly fail with an EvalError that includes the specified reason.
// There may be a delay before the interpreter observes the cancellation
// if the thread is currently in a call to a built-in function.
//
// Unlike most methods of Thread, it is safe to call Cancel from any
// goroutine, even if the thread is actively executing.
func (thread *Thread) Cancel(reason string, args ...interface{}) {
	var err error
	if len(args) == 0 {
		err = errors.New(reason)
	} else {
		err = fmt.Errorf(reason, args...)
	}
	thread.cancel(err)
}

func (thread *Thread) cancel(err error) {
	thread.contextLock.Lock()
	defer thread.contextLock.Unlock()

	if thread.cancelReason != nil {
		return
	}
	thread.cancelReason = fmt.Errorf("Starlark computation cancelled: %w", err)

	if thread.done != nil {
		close(thread.done)
	}
}

func (thread *Thread) cancelled() error {
	thread.contextLock.Lock()
	defer thread.contextLock.Unlock()

	return thread.cancelReason
}

// SetLocal sets the thread-local value associated with the specified key.
// It must not be called after execution begins.
func (thread *Thread) SetLocal(key string, value interface{}) {
	if thread.locals == nil {
		thread.locals = make(map[string]interface{})
	}
	thread.locals[key] = value
}

// Local returns the thread-local value associated with the specified key.
func (thread *Thread) Local(key string) interface{} {
	return thread.locals[key]
}

// CallFrame returns a copy of the specified frame of the callstack.
// It should only be used in built-ins called from Starlark code.
// Depth 0 means the frame of the built-in itself, 1 is its caller, and so on.
//
// It is equivalent to CallStack().At(depth), but more efficient.
func (thread *Thread) CallFrame(depth int) CallFrame {
	return thread.frameAt(depth).asCallFrame()
}

// EnsureStack grows the stack to fit n more nested calls.
func (thread *Thread) EnsureStack(n int) {
	if n < 0 {
		panic("internal error: negative stack size")
	}

	newFrames := make([]frame, n)
	newStack := thread.stack
	for i := 0; i < n; i++ {
		newStack = append(newStack, &newFrames[i])
	}
	thread.stack = newStack[:len(thread.stack)]
}

func (thread *Thread) frameAt(depth int) *frame {
	return thread.stack[len(thread.stack)-1-depth]
}

// CallStack returns a new slice containing the thread's stack of call frames.
func (thread *Thread) CallStack() CallStack {
	frames := make([]CallFrame, len(thread.stack))
	for i, fr := range thread.stack {
		frames[i] = fr.asCallFrame()
	}
	return frames
}

// CallStackDepth returns the number of frames in the current call stack.
func (thread *Thread) CallStackDepth() int { return len(thread.stack) }

type StringBuilder interface {
	io.ByteWriter
	io.Writer
	io.StringWriter
	fmt.Stringer

	WriteRune(r rune) (size int, err error)
	Grow(n int)
	Cap() int
	Len() int
}

// SafeStringBuilder is a StringBuilder which is bound to a thread
// and which abides by safety limits. Errors prevent subsequent
// operations.
type SafeStringBuilder struct {
	builder       strings.Builder
	thread        *Thread
	allocs, steps uint64
	err           error
}

var _ StringBuilder = &SafeStringBuilder{}

// NewSafeStringBuilder returns a StringBuilder which abides by
// the safety limits of this thread.
func NewSafeStringBuilder(thread *Thread) *SafeStringBuilder {
	return &SafeStringBuilder{thread: thread}
}

// Allocs returns the total allocations reported to this SafeStringBuilder's
// thread.
func (tb *SafeStringBuilder) Allocs() uint64 {
	return tb.allocs
}

// Steps returns the total steps reported to this SafeStringBuilder's thread.
func (tb *SafeStringBuilder) Steps() uint64 {
	return tb.steps
}

func (tb *SafeStringBuilder) safeGrow(n int) error {
	if tb.err != nil {
		return tb.err
	}

	if tb.Cap()-tb.Len() < n {
		// Make sure that we can allocate more
		newCap := tb.Cap()*2 + n
		newBufferSize := EstimateMakeSize([]byte{}, newCap)
		if tb.thread != nil {
			if err := tb.thread.AddAllocs(newBufferSize - int64(tb.allocs)); err != nil {
				tb.err = err
				return err
			}
		}
		// The real size of the allocated buffer might be
		// bigger than expected. For this reason, add the
		// difference between the real buffer size and the
		// target capacity, so that every allocated byte
		// is available to the user.
		tb.builder.Grow(n + int(newBufferSize) - newCap)
		tb.allocs = uint64(newBufferSize)
	}
	return nil
}

func (tb *SafeStringBuilder) Grow(n int) {
	tb.safeGrow(n)
}

func (tb *SafeStringBuilder) Write(b []byte) (int, error) {
	if tb.thread != nil {
		if err := tb.thread.AddSteps(int64(len(b))); err != nil {
			return 0, err
		}
	}
	if err := tb.safeGrow(len(b)); err != nil {
		return 0, err
	}

	return tb.builder.Write(b)
}

func (tb *SafeStringBuilder) WriteString(s string) (int, error) {
	if tb.thread != nil {
		if err := tb.thread.AddSteps(int64(len(s))); err != nil {
			return 0, err
		}
	}
	if err := tb.safeGrow(len(s)); err != nil {
		return 0, err
	}

	return tb.builder.WriteString(s)
}

func (tb *SafeStringBuilder) WriteByte(b byte) error {
	if tb.thread != nil {
		if err := tb.thread.AddSteps(1); err != nil {
			return err
		}
	}
	if err := tb.safeGrow(1); err != nil {
		return err
	}

	return tb.builder.WriteByte(b)
}

func (tb *SafeStringBuilder) WriteRune(r rune) (int, error) {
	var growAmount int
	if r < utf8.RuneSelf {
		growAmount = 1
	} else {
		growAmount = utf8.UTFMax
	}
	if tb.thread != nil {
		if err := tb.thread.CheckSteps(int64(growAmount)); err != nil {
			return 0, err
		}
	}
	if err := tb.safeGrow(growAmount); err != nil {
		return 0, err
	}

	n, err := tb.builder.WriteRune(r)
	if err != nil {
		return 0, err
	}
	if tb.thread != nil {
		if err := tb.thread.AddSteps(int64(n)); err != nil {
			return 0, err
		}
	}
	return n, nil
}

func (tb *SafeStringBuilder) Cap() int       { return tb.builder.Cap() }
func (tb *SafeStringBuilder) Len() int       { return tb.builder.Len() }
func (tb *SafeStringBuilder) String() string { return tb.builder.String() }
func (tb *SafeStringBuilder) Err() error     { return tb.err }

// A StringDict is a mapping from names to values, and represents
// an environment such as the global variables of a module.
// It is not a true starlark.Value.
type StringDict map[string]Value

var _ SafeStringer = StringDict(nil)

// Keys returns a new sorted slice of d's keys.
func (d StringDict) Keys() []string {
	names := make([]string, 0, len(d))
	for name := range d {
		names = append(names, name)
	}
	sort.Strings(names)
	return names
}

func (d StringDict) SafeString(thread *Thread, sb StringBuilder) error {
	const safety = CPUSafe | MemSafe | TimeSafe | IOSafe
	if err := CheckSafety(thread, safety); err != nil {
		return err
	}
	if err := sb.WriteByte('{'); err != nil {
		return err
	}
	sep := ""
	for _, name := range d.Keys() {
		if _, err := sb.WriteString(sep); err != nil {
			return err
		}
		if _, err := sb.WriteString(name); err != nil {
			return err
		}
		if _, err := sb.WriteString(": "); err != nil {
			return err
		}
		if err := writeValue(thread, sb, d[name], nil); err != nil {
			return err
		}
		sep = ", "
	}
	if err := sb.WriteByte('}'); err != nil {
		return err
	}
	return nil
}

func (d StringDict) String() string {
	buf := new(strings.Builder)
	d.SafeString(nil, buf)
	return buf.String()
}

func (d StringDict) Freeze() {
	for _, v := range d {
		v.Freeze()
	}
}

// Has reports whether the dictionary contains the specified key.
func (d StringDict) Has(key string) bool { _, ok := d[key]; return ok }

// A frame records a call to a Starlark function (including module toplevel)
// or a built-in function or method.
type frame struct {
	callable  Callable // current function (or toplevel) or built-in
	pc        uint32   // program counter (Starlark frames only)
	locals    []Value  // local variables (Starlark frames only)
	spanStart int64    // start time of current profiler span
}

// Position returns the source position of the current point of execution in this frame.
func (fr *frame) Position() syntax.Position {
	switch c := fr.callable.(type) {
	case *Function:
		// Starlark function
		return c.funcode.Position(fr.pc)
	case callableWithPosition:
		// If a built-in Callable defines
		// a Position method, use it.
		return c.Position()
	}
	return syntax.MakePosition(&builtinFilename, 0, 0)
}

var builtinFilename = "<builtin>"

// Function returns the frame's function or built-in.
func (fr *frame) Callable() Callable { return fr.callable }

// A CallStack is a stack of call frames, outermost first.
type CallStack []CallFrame

// At returns a copy of the frame at depth i.
// At(0) returns the topmost frame.
func (stack CallStack) At(i int) CallFrame { return stack[len(stack)-1-i] }

// Pop removes and returns the topmost frame.
func (stack *CallStack) Pop() CallFrame {
	last := len(*stack) - 1
	top := (*stack)[last]
	*stack = (*stack)[:last]
	return top
}

// String returns a user-friendly description of the stack.
func (stack CallStack) String() string {
	out := new(strings.Builder)
	if len(stack) > 0 {
		fmt.Fprintf(out, "Traceback (most recent call last):\n")
	}
	for _, fr := range stack {
		fmt.Fprintf(out, "  %s: in %s\n", fr.Pos, fr.Name)
	}
	return out.String()
}

// An EvalError is a Starlark evaluation error and
// a copy of the thread's stack at the moment of the error.
type EvalError struct {
	Msg       string
	CallStack CallStack
	cause     error
}

// A CallFrame represents the function name and current
// position of execution of an enclosing call frame.
type CallFrame struct {
	Name string
	Pos  syntax.Position
}

func (fr *frame) asCallFrame() CallFrame {
	return CallFrame{
		Name: fr.Callable().Name(),
		Pos:  fr.Position(),
	}
}

func (thread *Thread) evalError(err error) *EvalError {
	return &EvalError{
		Msg:       err.Error(),
		CallStack: thread.CallStack(),
		cause:     err,
	}
}

func (e *EvalError) Error() string { return e.Msg }

// Backtrace returns a user-friendly error message describing the stack
// of calls that led to this error.
func (e *EvalError) Backtrace() string {
	// If the topmost stack frame is a built-in function,
	// remove it from the stack and add print "Error in fn:".
	stack := e.CallStack
	suffix := ""
	if last := len(stack) - 1; last >= 0 && stack[last].Pos.Filename() == builtinFilename {
		suffix = " in " + stack[last].Name
		stack = stack[:last]
	}
	return fmt.Sprintf("%sError%s: %s", stack, suffix, e.Msg)
}

func (e *EvalError) Unwrap() error { return e.cause }

// A Program is a compiled Starlark program.
//
// Programs are immutable, and contain no Values.
// A Program may be created by parsing a source file (see SourceProgram)
// or by loading a previously saved compiled program (see CompiledProgram).
type Program struct {
	compiled *compile.Program
}

// CompilerVersion is the version number of the protocol for compiled
// files. Applications must not run programs compiled by one version
// with an interpreter at another version, and should thus incorporate
// the compiler version into the cache key when reusing compiled code.
const CompilerVersion = compile.Version

// Filename returns the name of the file from which this program was loaded.
func (prog *Program) Filename() string { return prog.compiled.Toplevel.Pos.Filename() }

func (prog *Program) String() string { return prog.Filename() }

// NumLoads returns the number of load statements in the compiled program.
func (prog *Program) NumLoads() int { return len(prog.compiled.Loads) }

// Load(i) returns the name and position of the i'th module directly
// loaded by this one, where 0 <= i < NumLoads().
// The name is unresolved---exactly as it appears in the source.
func (prog *Program) Load(i int) (string, syntax.Position) {
	id := prog.compiled.Loads[i]
	return id.Name, id.Pos
}

// WriteTo writes the compiled module to the specified output stream.
func (prog *Program) Write(out io.Writer) error {
	data := prog.compiled.Encode()
	_, err := out.Write(data)
	return err
}

// ExecFile calls [ExecFileOptions] using [syntax.LegacyFileOptions].
// Deprecated: relies on legacy global variables.
func ExecFile(thread *Thread, filename string, src interface{}, predeclared StringDict) (StringDict, error) {
	return ExecFileOptions(syntax.LegacyFileOptions(), thread, filename, src, predeclared)
}

// ExecFileOptions parses, resolves, and executes a Starlark file in the
// specified global environment, which may be modified during execution.
//
// Thread is the state associated with the Starlark thread.
//
// The filename and src parameters are as for syntax.Parse:
// filename is the name of the file to execute,
// and the name that appears in error messages;
// src is an optional source of bytes to use
// instead of filename.
//
// predeclared defines the predeclared names specific to this module.
// Execution does not modify this dictionary, though it may mutate
// its values.
//
// If ExecFileOptions fails during evaluation, it returns an *EvalError
// containing a backtrace.
func ExecFileOptions(opts *syntax.FileOptions, thread *Thread, filename string, src interface{}, predeclared StringDict) (StringDict, error) {
	// Parse, resolve, and compile a Starlark source file.
	_, mod, err := SourceProgramOptions(opts, filename, src, predeclared.Has)
	if err != nil {
		return nil, err
	}

	g, err := mod.Init(thread, predeclared)
	g.Freeze()
	return g, err
}

// SourceProgram calls [SourceProgramOptions] using [syntax.LegacyFileOptions].
// Deprecated: relies on legacy global variables.
func SourceProgram(filename string, src interface{}, isPredeclared func(string) bool) (*syntax.File, *Program, error) {
	return SourceProgramOptions(syntax.LegacyFileOptions(), filename, src, isPredeclared)
}

// SourceProgramOptions produces a new program by parsing, resolving,
// and compiling a Starlark source file.
// On success, it returns the parsed file and the compiled program.
// The filename and src parameters are as for syntax.Parse.
//
// The isPredeclared predicate reports whether a name is
// a pre-declared identifier of the current module.
// Its typical value is predeclared.Has,
// where predeclared is a StringDict of pre-declared values.
func SourceProgramOptions(opts *syntax.FileOptions, filename string, src interface{}, isPredeclared func(string) bool) (*syntax.File, *Program, error) {
	f, err := opts.Parse(filename, src, 0)
	if err != nil {
		return nil, nil, err
	}
	prog, err := FileProgram(f, isPredeclared)
	return f, prog, err
}

// FileProgram produces a new program by resolving,
// and compiling the Starlark source file syntax tree.
// On success, it returns the compiled program.
//
// Resolving a syntax tree mutates it.
// Do not call FileProgram more than once on the same file.
//
// The isPredeclared predicate reports whether a name is
// a pre-declared identifier of the current module.
// Its typical value is predeclared.Has,
// where predeclared is a StringDict of pre-declared values.
func FileProgram(f *syntax.File, isPredeclared func(string) bool) (*Program, error) {
	if err := resolve.File(f, isPredeclared, Universe.Has); err != nil {
		return nil, err
	}

	var pos syntax.Position
	if len(f.Stmts) > 0 {
		pos = syntax.Start(f.Stmts[0])
	} else {
		pos = syntax.MakePosition(&f.Path, 1, 1)
	}

	module := f.Module.(*resolve.Module)
	compiled := compile.File(f.Options, f.Stmts, pos, "<toplevel>", module.Locals, module.Globals)

	return &Program{compiled}, nil
}

// CompiledProgram produces a new program from the representation
// of a compiled program previously saved by Program.Write.
func CompiledProgram(in io.Reader) (*Program, error) {
	data, err := io.ReadAll(in)
	if err != nil {
		return nil, err
	}
	compiled, err := compile.DecodeProgram(data)
	if err != nil {
		return nil, err
	}
	return &Program{compiled}, nil
}

// Init creates a set of global variables for the program,
// executes the toplevel code of the specified program,
// and returns a new, unfrozen dictionary of the globals.
func (prog *Program) Init(thread *Thread, predeclared StringDict) (StringDict, error) {
	toplevel := makeToplevelFunction(prog.compiled, predeclared)

	_, err := Call(thread, toplevel, nil, nil)

	// Convert the global environment to a map.
	// We return a (partial) map even in case of error.
	return toplevel.Globals(), err
}

// ExecREPLChunk compiles and executes file f in the specified thread
// and global environment. This is a variant of ExecFile specialized to
// the needs of a REPL, in which a sequence of input chunks, each
// syntactically a File, manipulates the same set of module globals,
// which are not frozen after execution.
//
// This function is intended to support only github.com/canonical/starlark/repl.
// Its API stability is not guaranteed.
func ExecREPLChunk(f *syntax.File, thread *Thread, globals StringDict) error {
	var predeclared StringDict

	// -- variant of FileProgram --

	if err := resolve.REPLChunk(f, globals.Has, predeclared.Has, Universe.Has); err != nil {
		return err
	}

	var pos syntax.Position
	if len(f.Stmts) > 0 {
		pos = syntax.Start(f.Stmts[0])
	} else {
		pos = syntax.MakePosition(&f.Path, 1, 1)
	}

	module := f.Module.(*resolve.Module)
	compiled := compile.File(f.Options, f.Stmts, pos, "<toplevel>", module.Locals, module.Globals)
	prog := &Program{compiled}

	// -- variant of Program.Init --

	toplevel := makeToplevelFunction(prog.compiled, predeclared)

	// Initialize module globals from parameter.
	for i, id := range prog.compiled.Globals {
		if v := globals[id.Name]; v != nil {
			toplevel.module.globals[i] = v
		}
	}

	_, err := Call(thread, toplevel, nil, nil)

	// Reflect changes to globals back to parameter, even after an error.
	for i, id := range prog.compiled.Globals {
		if v := toplevel.module.globals[i]; v != nil {
			globals[id.Name] = v
		}
	}

	return err
}

func makeToplevelFunction(prog *compile.Program, predeclared StringDict) *Function {
	// Create the Starlark value denoted by each program constant c.
	constants := make([]Value, len(prog.Constants))
	for i, c := range prog.Constants {
		var v Value
		switch c := c.(type) {
		case int64:
			v = MakeInt64(c)
		case *big.Int:
			v = MakeBigInt(c)
		case string:
			v = String(c)
		case compile.Bytes:
			v = Bytes(c)
		case float64:
			v = Float(c)
		default:
			log.Panicf("unexpected constant %T: %v", c, c)
		}
		constants[i] = v
	}

	return &Function{
		funcode: prog.Toplevel,
		module: &module{
			program:     prog,
			predeclared: predeclared,
			globals:     make([]Value, len(prog.Globals)),
			constants:   constants,
		},
	}
}

// Eval calls [EvalOptions] using [syntax.LegacyFileOptions].
// Deprecated: relies on legacy global variables.
func Eval(thread *Thread, filename string, src interface{}, env StringDict) (Value, error) {
	return EvalOptions(syntax.LegacyFileOptions(), thread, filename, src, env)
}

// EvalOptions parses, resolves, and evaluates an expression within the
// specified (predeclared) environment.
//
// Evaluation cannot mutate the environment dictionary itself,
// though it may modify variables reachable from the dictionary.
//
// The filename and src parameters are as for syntax.Parse.
//
// If EvalOptions fails during evaluation, it returns an *EvalError
// containing a backtrace.
func EvalOptions(opts *syntax.FileOptions, thread *Thread, filename string, src interface{}, env StringDict) (Value, error) {
	expr, err := opts.ParseExpr(filename, src, 0)
	if err != nil {
		return nil, err
	}
	f, err := makeExprFunc(opts, expr, env)
	if err != nil {
		return nil, err
	}
	return Call(thread, f, nil, nil)
}

// EvalExpr calls [EvalExprOptions] using [syntax.LegacyFileOptions].
// Deprecated: relies on legacy global variables.
func EvalExpr(thread *Thread, expr syntax.Expr, env StringDict) (Value, error) {
	return EvalExprOptions(syntax.LegacyFileOptions(), thread, expr, env)
}

// EvalExprOptions resolves and evaluates an expression within the
// specified (predeclared) environment.
// Evaluating a comma-separated list of expressions yields a tuple value.
//
// Resolving an expression mutates it.
// Do not call EvalExprOptions more than once for the same expression.
//
// Evaluation cannot mutate the environment dictionary itself,
// though it may modify variables reachable from the dictionary.
//
// If EvalExprOptions fails during evaluation, it returns an *EvalError
// containing a backtrace.
func EvalExprOptions(opts *syntax.FileOptions, thread *Thread, expr syntax.Expr, env StringDict) (Value, error) {
	fn, err := makeExprFunc(opts, expr, env)
	if err != nil {
		return nil, err
	}
	return Call(thread, fn, nil, nil)
}

// ExprFunc calls [ExprFuncOptions] using [syntax.LegacyFileOptions].
// Deprecated: relies on legacy global variables.
func ExprFunc(filename string, src interface{}, env StringDict) (*Function, error) {
	return ExprFuncOptions(syntax.LegacyFileOptions(), filename, src, env)
}

// ExprFunc returns a no-argument function
// that evaluates the expression whose source is src.
func ExprFuncOptions(options *syntax.FileOptions, filename string, src interface{}, env StringDict) (*Function, error) {
	expr, err := options.ParseExpr(filename, src, 0)
	if err != nil {
		return nil, err
	}
	return makeExprFunc(options, expr, env)
}

// makeExprFunc returns a no-argument function whose body is expr.
// The options must be consistent with those used when parsing expr.
func makeExprFunc(opts *syntax.FileOptions, expr syntax.Expr, env StringDict) (*Function, error) {
	locals, err := resolve.ExprOptions(opts, expr, env.Has, Universe.Has)
	if err != nil {
		return nil, err
	}

	return makeToplevelFunction(compile.Expr(opts, expr, "<expr>", locals), env), nil
}

// The following functions are primitive operations of the byte code interpreter.

// list += iterable
func safeListExtend(thread *Thread, x *List, y Iterable) error {
	elemsAppender := NewSafeAppender(thread, &x.elems)
	if ylist, ok := y.(*List); ok {
		// fast path: list += list

		// Equalise step cost for fast and slow path.
		if err := thread.AddSteps(int64(len(ylist.elems))); err != nil {
			return err
		}
		if err := elemsAppender.AppendSlice(ylist.elems); err != nil {
			return err
		}
	} else {
		iter, err := SafeIterate(thread, y)
		if err != nil {
			return err
		}
		defer iter.Done()
		var z Value
		for iter.Next(&z) {
			if err := elemsAppender.Append(z); err != nil {
				return err
			}
		}
		if err := iter.Err(); err != nil {
			return err
		}
	}
	return nil
}

// getAttr implements x.dot.
func getAttr(thread *Thread, x Value, name string, hint bool) (Value, error) {
	if x, ok := x.(HasAttrs); ok {
		var attr Value
		var err error
		if x2, ok := x.(HasSafeAttrs); ok {
			attr, err = x2.SafeAttr(thread, name)
		} else {
			if err := CheckSafety(thread, NotSafe); err != nil {
				return nil, err
			}
			attr, err = x.Attr(name)
			if attr == nil && err == nil {
				err = ErrNoSuchAttr
			}
		}

		if err != nil {
			var errmsg string
			if nsa, ok := err.(NoSuchAttrError); ok {
				errmsg = string(nsa)
			} else if err == ErrNoSuchAttr {
				errmsg = fmt.Sprintf("%s has no .%s field or method", x.Type(), name)
			} else {
				return nil, err // return error as is
			}

			// add spelling hint
			if hint {
				if n := spell.Nearest(name, x.AttrNames()); n != "" {
					errmsg = fmt.Sprintf("%s (did you mean .%s?)", errmsg, n)
				}
			}

			return nil, errors.New(errmsg)
		}
		return attr, nil
	}
	return nil, fmt.Errorf("%s has no .%s field or method", x.Type(), name)
}

// setField implements x.name = y.
func setField(thread *Thread, x Value, name string, y Value) error {
	if x, ok := x.(HasSetField); ok {
		var err error
		if x2, ok := x.(HasSafeSetField); ok {
			err = x2.SafeSetField(thread, name, y)
		} else if err = CheckSafety(thread, NotSafe); err == nil {
			err = x.SetField(name, y)
		}

		if _, ok := err.(NoSuchAttrError); ok {
			// No such field: check spelling.
			if n := spell.Nearest(name, x.AttrNames()); n != "" {
				err = fmt.Errorf("%s (did you mean .%s?)", err, n)
			}
		}
		return err
	}

	return fmt.Errorf("can't assign to .%s field of %s", name, x.Type())
}

// getIndex implements x[y].
func getIndex(thread *Thread, x, y Value) (Value, error) {
	switch x := x.(type) {
	case Mapping: // dict
		var z Value
		var found bool
		var err error
		if x2, ok := x.(SafeMapping); ok {
			z, found, err = x2.SafeGet(thread, y)
		} else if err := CheckSafety(thread, NotSafe); err != nil {
			return nil, err
		} else {
			z, found, err = x.Get(y)
		}
		if err != nil {
			return nil, err
		}
		if !found {
			return nil, fmt.Errorf("key %v not in %s", y, x.Type())
		}
		return z, nil

	case Indexable: // string, list, tuple
		n := x.Len()
		i, err := AsInt32(y)
		if err != nil {
			return nil, fmt.Errorf("%s index: %s", x.Type(), err)
		}
		origI := i
		if i < 0 {
			i += n
		}
		if i < 0 || i >= n {
			return nil, outOfRange(origI, n, x)
		}
		if x, ok := x.(SafeIndexable); ok {
			return x.SafeIndex(thread, i)
		}
		if err := CheckSafety(thread, NotSafe); err != nil {
			return nil, err
		}
		return x.Index(i), nil
	}
	return nil, fmt.Errorf("unhandled index operation %s[%s]", x.Type(), y.Type())
}

func outOfRange(i, n int, x Value) error {
	if n == 0 {
		return fmt.Errorf("index %d out of range: empty %s", i, x.Type())
	} else {
		return fmt.Errorf("%s index %d out of range [%d:%d]", x.Type(), i, -n, n-1)
	}
}

func sanitizeIndex(collection Indexable, i int) (int, error) {
	n := collection.Len()
	origI := i
	if i < 0 {
		i += n
	}
	if i < 0 || i >= n {
		return 0, outOfRange(origI, n, collection)
	}
	return i, nil
}

// setIndex implements x[y] = z.
func setIndex(thread *Thread, x, y, z Value) error {
	switch x := x.(type) {
	case HasSafeSetKey:
		return x.SafeSetKey(thread, y, z)

	case HasSafeSetIndex:
		i, err := AsInt32(y)
		if err != nil {
			return err
		}

		if i, err = sanitizeIndex(x, i); err != nil {
			return err
		}
		return x.SafeSetIndex(thread, i, z)

	case HasSetKey:
		if err := CheckSafety(thread, NotSafe); err != nil {
			return err
		}
		return x.SetKey(y, z)

	case HasSetIndex:
		if err := CheckSafety(thread, NotSafe); err != nil {
			return err
		}
		i, err := AsInt32(y)
		if err != nil {
			return err
		}
		if i, err = sanitizeIndex(x, i); err != nil {
			return err
		}
		return x.SetIndex(i, z)

	default:
		return fmt.Errorf("%s value does not support item assignment", x.Type())
	}
}

// Unary applies a unary operator (+, -, ~, not) to its operand.
func Unary(op syntax.Token, x Value) (Value, error) {
	return SafeUnary(nil, op, x)
}

// SafeUnary applies a unary operator (+, -, ~, not) to its operand,
// respecting safety.
func SafeUnary(thread *Thread, op syntax.Token, x Value) (Value, error) {
	// The NOT operator is not customizable.
	if op == syntax.NOT {
		return !x.Truth(), nil
	}

	if x, ok := x.(HasSafeUnary); ok {
		return x.SafeUnary(thread, op)
	}

	// Int, Float, and user-defined types
	if x, ok := x.(HasUnary); ok {
		if err := CheckSafety(thread, NotSafe); err != nil {
			return nil, err
		}
		// (nil, nil) => unhandled
		y, err := x.Unary(op)
		if y != nil || err != nil {
			return y, err
		}
	}

	return nil, fmt.Errorf("unknown unary op: %s %s", op, x.Type())
}

// SafeBinary applies a strict binary operator (not AND or OR) to its operands,
// respecting safety.
func SafeBinary(thread *Thread, op syntax.Token, x, y Value) (Value, error) {
	return safeBinary(thread, op, x, y)
}

// Binary applies a strict binary operator (not AND or OR) to its operands.
// For equality tests or ordered comparisons, use Compare instead.
func Binary(op syntax.Token, x, y Value) (Value, error) {
	return safeBinary(nil, op, x, y)
}

var floatSize = EstimateSize(Float(0))

func safeBinary(thread *Thread, op syntax.Token, x, y Value) (Value, error) {
<<<<<<< HEAD
	const safety = CPUSafe | MemSafe | IOSafe
=======
	const safety = CPUSafe | MemSafe | TimeSafe
>>>>>>> 05d4abbb
	if err := CheckSafety(thread, safety); err != nil {
		return nil, err
	}

	intLenSteps := func(i Int) int64 {
		if _, iBig := i.get(); iBig != nil {
			return int64(iBig.BitLen() / 32)
		}
		return 0
	}
	max := func(a, b int64) int64 {
		if a > b {
			return a
		}
		return b
	}
	switch op {
	case syntax.PLUS:
		switch x := x.(type) {
		case String:
			if y, ok := y.(String); ok {
				if thread != nil {
					resultLen := len(x) + len(y)
					if err := thread.AddSteps(int64(resultLen)); err != nil {
						return nil, err
					}
					resultSize := EstimateMakeSize([]byte{}, resultLen) + StringTypeOverhead
					if err := thread.AddAllocs(resultSize); err != nil {
						return nil, err
					}
				}
				return x + y, nil
			}
		case Int:
			switch y := y.(type) {
			case Int:
				if thread != nil {
					if err := thread.AddSteps(max(intLenSteps(x), intLenSteps(y))); err != nil {
						return nil, err
					}
					if err := thread.CheckAllocs(max(EstimateSize(x), EstimateSize(y))); err != nil {
						return nil, err
					}
					result := Value(x.Add(y))
					if err := thread.AddAllocs(EstimateSize(result)); err != nil {
						return nil, err
					}
					return result, nil
				}
				return x.Add(y), nil
			case Float:
				xf, err := x.finiteFloat()
				if err != nil {
					return nil, err
				}
				if thread != nil {
					if err := thread.AddAllocs(floatSize); err != nil {
						return nil, err
					}
				}
				return xf + y, nil
			}
		case Float:
			switch y := y.(type) {
			case Float:
				if thread != nil {
					if err := thread.AddAllocs(floatSize); err != nil {
						return nil, err
					}
				}
				return x + y, nil
			case Int:
				yf, err := y.finiteFloat()
				if err != nil {
					return nil, err
				}
				if thread != nil {
					if err := thread.AddAllocs(floatSize); err != nil {
						return nil, err
					}
				}
				return x + yf, nil
			}
		case *List:
			if y, ok := y.(*List); ok {
				resultLen := x.Len() + y.Len()
				if thread != nil {
					if err := thread.AddSteps(int64(resultLen)); err != nil {
						return nil, err
					}
					resultSize := EstimateMakeSize([]Value{}, x.Len()+y.Len()) + EstimateSize(&List{})
					if err := thread.AddAllocs(resultSize); err != nil {
						return nil, err
					}
				}
				z := make([]Value, 0, resultLen)
				z = append(z, x.elems...)
				z = append(z, y.elems...)
				return NewList(z), nil
			}
		case Tuple:
			if y, ok := y.(Tuple); ok {
				resultLen := len(x) + len(y)
				if thread != nil {
					if err := thread.AddSteps(int64(resultLen)); err != nil {
						return nil, err
					}
					zSize := EstimateMakeSize(Tuple{}, len(x)+len(y)) + SliceTypeOverhead
					if err := thread.AddAllocs(zSize); err != nil {
						return nil, err
					}
				}
				z := make(Tuple, 0, resultLen)
				z = append(z, x...)
				z = append(z, y...)
				return z, nil
			}
		}

	case syntax.MINUS:
		switch x := x.(type) {
		case Int:
			switch y := y.(type) {
			case Int:
				if thread != nil {
					if err := thread.AddSteps(max(intLenSteps(x), intLenSteps(y))); err != nil {
						return nil, err
					}
					if err := thread.CheckAllocs(max(EstimateSize(x), EstimateSize(y))); err != nil {
						return nil, err
					}
					result := Value(x.Sub(y))
					if err := thread.AddAllocs(EstimateSize(result)); err != nil {
						return nil, err
					}
					return result, nil
				}
				return x.Sub(y), nil
			case Float:
				xf, err := x.finiteFloat()
				if err != nil {
					return nil, err
				}
				if thread != nil {
					if err := thread.AddAllocs(floatSize); err != nil {
						return nil, err
					}
				}
				return xf - y, nil
			}
		case Float:
			switch y := y.(type) {
			case Float:
				if thread != nil {
					if err := thread.AddAllocs(floatSize); err != nil {
						return nil, err
					}
				}
				return x - y, nil
			case Int:
				yf, err := y.finiteFloat()
				if err != nil {
					return nil, err
				}
				if thread != nil {
					if err := thread.AddAllocs(floatSize); err != nil {
						return nil, err
					}
				}
				return x - yf, nil
			}
		case *Set: // difference
			if y, ok := y.(*Set); ok {
				iter, err := SafeIterate(thread, y)
				if err != nil {
					return nil, err
				}
				defer iter.Done()
				diff, err := x.safeDifference(thread, iter)
				if err != nil {
					return nil, err
				}
				if err := iter.Err(); err != nil {
					return nil, err
				}
				return diff, nil
			}
		}

	case syntax.STAR:
		switch x := x.(type) {
		case Int:
			switch y := y.(type) {
			case Int:
				if thread != nil {
					// In the worse case, Karatsuba's algorithm is used.
					resultSteps := int64(math.Pow(float64(max(intLenSteps(x), intLenSteps(y))), 1.58))
					if err := thread.AddSteps(resultSteps); err != nil {
						return nil, err
					}
					if err := thread.CheckAllocs(EstimateSize(x) + EstimateSize(y)); err != nil {
						return nil, err
					}
					result := Value(x.Mul(y))
					if err := thread.AddAllocs(EstimateSize(result)); err != nil {
						return nil, err
					}
					return result, nil
				}
				return x.Mul(y), nil
			case Float:
				xf, err := x.finiteFloat()
				if err != nil {
					return nil, err
				}
				if thread != nil {
					if err := thread.AddAllocs(floatSize); err != nil {
						return nil, err
					}
				}
				return xf * y, nil
			case String:
				if thread != nil {
					if err := thread.AddAllocs(StringTypeOverhead); err != nil {
						return nil, err
					}
				}
				return stringRepeat(thread, y, x)
			case Bytes:
				if thread != nil {
					if err := thread.AddAllocs(StringTypeOverhead); err != nil {
						return nil, err
					}
				}
				return bytesRepeat(thread, y, x)
			case *List:
				elems, err := tupleRepeat(thread, Tuple(y.elems), x)
				if err != nil {
					return nil, err
				}
				if thread != nil {
					if err := thread.AddAllocs(EstimateSize(&List{})); err != nil {
						return nil, err
					}
				}
				return NewList(elems), nil
			case Tuple:
				if thread != nil {
					if err := thread.AddAllocs(SliceTypeOverhead); err != nil {
						return nil, err
					}
				}
				return tupleRepeat(thread, y, x)
			}
		case Float:
			switch y := y.(type) {
			case Float:
				if thread != nil {
					if err := thread.AddAllocs(floatSize); err != nil {
						return nil, err
					}
				}
				return x * y, nil
			case Int:
				yf, err := y.finiteFloat()
				if err != nil {
					return nil, err
				}
				if thread != nil {
					if err := thread.AddAllocs(floatSize); err != nil {
						return nil, err
					}
				}
				return x * yf, nil
			}
		case String:
			if y, ok := y.(Int); ok {
				if thread != nil {
					if err := thread.AddAllocs(StringTypeOverhead); err != nil {
						return nil, err
					}
				}
				return stringRepeat(thread, x, y)
			}
		case Bytes:
			if y, ok := y.(Int); ok {
				if thread != nil {
					if err := thread.AddAllocs(StringTypeOverhead); err != nil {
						return nil, err
					}
				}
				return bytesRepeat(thread, x, y)
			}
		case *List:
			if y, ok := y.(Int); ok {
				elems, err := tupleRepeat(thread, Tuple(x.elems), y)
				if err != nil {
					return nil, err
				}
				if thread != nil {
					if err := thread.AddAllocs(EstimateSize(&List{})); err != nil {
						return nil, err
					}
				}
				return NewList(elems), nil
			}
		case Tuple:
			if y, ok := y.(Int); ok {
				if thread != nil {
					if err := thread.AddAllocs(SliceTypeOverhead); err != nil {
						return nil, err
					}
				}
				return tupleRepeat(thread, x, y)
			}

		}

	case syntax.SLASH:
		switch x := x.(type) {
		case Int:
			xf, err := x.finiteFloat()
			if err != nil {
				return nil, err
			}
			switch y := y.(type) {
			case Int:
				yf, err := y.finiteFloat()
				if err != nil {
					return nil, err
				}
				if yf == 0.0 {
					return nil, fmt.Errorf("floating-point division by zero")
				}
				if thread != nil {
					if err := thread.AddAllocs(floatSize); err != nil {
						return nil, err
					}
				}
				return xf / yf, nil
			case Float:
				if y == 0.0 {
					return nil, fmt.Errorf("floating-point division by zero")
				}
				if thread != nil {
					if err := thread.AddAllocs(floatSize); err != nil {
						return nil, err
					}
				}
				return xf / y, nil
			}
		case Float:
			switch y := y.(type) {
			case Float:
				if y == 0.0 {
					return nil, fmt.Errorf("floating-point division by zero")
				}
				if thread != nil {
					if err := thread.AddAllocs(floatSize); err != nil {
						return nil, err
					}
				}
				return x / y, nil
			case Int:
				yf, err := y.finiteFloat()
				if err != nil {
					return nil, err
				}
				if yf == 0.0 {
					return nil, fmt.Errorf("floating-point division by zero")
				}
				if thread != nil {
					if err := thread.AddAllocs(floatSize); err != nil {
						return nil, err
					}
				}
				return x / yf, nil
			}
		}

	case syntax.SLASHSLASH:
		switch x := x.(type) {
		case Int:
			switch y := y.(type) {
			case Int:
				if y.Sign() == 0 {
					return nil, fmt.Errorf("floored division by zero")
				}
				if thread != nil {
					// Integer division is hard - most implementations are O(n^2).
					// Although implementations exist which turn division into
					// multiplication, making this cost same as `STAR` operator,
					// Go does not yet do this.
					resultSteps := max(intLenSteps(x), intLenSteps(y))
					resultSteps *= resultSteps
					if err := thread.AddSteps(resultSteps); err != nil {
						return nil, err
					}
					if resultSizeEstimate := EstimateSize(x) - EstimateSize(y); resultSizeEstimate > 0 {
						if err := thread.CheckAllocs(resultSizeEstimate); err != nil {
							return nil, err
						}
					}
					result := Value(x.Div(y))
					if err := thread.AddAllocs(EstimateSize(result)); err != nil {
						return nil, err
					}
					return result, nil
				}
				return x.Div(y), nil
			case Float:
				xf, err := x.finiteFloat()
				if err != nil {
					return nil, err
				}
				if y == 0.0 {
					return nil, fmt.Errorf("floored division by zero")
				}
				if thread != nil {
					if err := thread.AddAllocs(floatSize); err != nil {
						return nil, err
					}
				}
				return floor(xf / y), nil
			}
		case Float:
			switch y := y.(type) {
			case Float:
				if y == 0.0 {
					return nil, fmt.Errorf("floored division by zero")
				}
				if thread != nil {
					if err := thread.AddAllocs(floatSize); err != nil {
						return nil, err
					}
				}
				return floor(x / y), nil
			case Int:
				yf, err := y.finiteFloat()
				if err != nil {
					return nil, err
				}
				if yf == 0.0 {
					return nil, fmt.Errorf("floored division by zero")
				}
				if thread != nil {
					if err := thread.AddAllocs(floatSize); err != nil {
						return nil, err
					}
				}
				return floor(x / yf), nil
			}
		}

	case syntax.PERCENT:
		switch x := x.(type) {
		case Int:
			switch y := y.(type) {
			case Int:
				if y.Sign() == 0 {
					return nil, fmt.Errorf("integer modulo by zero")
				}
				if thread != nil {
					// Modulo is the same as division in terms of complexity.
					// Integer division is hard - most implementations are O(n^2).
					// Although implementations exist which turn division into
					// multiplication, making this cost same as `STAR` operator,
					// Go does not yet do this.
					resultSteps := max(intLenSteps(x), intLenSteps(y))
					resultSteps *= resultSteps
					if err := thread.AddSteps(resultSteps); err != nil {
						return nil, err
					}
					if err := thread.CheckAllocs(EstimateSize(y)); err != nil {
						return nil, err
					}
				}
				result := Value(x.Mod(y))
				if thread != nil {
					if err := thread.AddAllocs(EstimateSize(result)); err != nil {
						return nil, err
					}
				}
				return result, nil
			case Float:
				xf, err := x.finiteFloat()
				if err != nil {
					return nil, err
				}
				if y == 0 {
					return nil, fmt.Errorf("floating-point modulo by zero")
				}
				if thread != nil {
					if err := thread.AddAllocs(floatSize); err != nil {
						return nil, err
					}
				}
				return xf.Mod(y), nil
			}
		case Float:
			switch y := y.(type) {
			case Float:
				if y == 0.0 {
					return nil, fmt.Errorf("floating-point modulo by zero")
				}
				if thread != nil {
					if err := thread.AddAllocs(floatSize); err != nil {
						return nil, err
					}
				}
				return x.Mod(y), nil
			case Int:
				if y.Sign() == 0 {
					return nil, fmt.Errorf("floating-point modulo by zero")
				}
				yf, err := y.finiteFloat()
				if err != nil {
					return nil, err
				}
				if thread != nil {
					if err := thread.AddAllocs(floatSize); err != nil {
						return nil, err
					}
				}
				return x.Mod(yf), nil
			}
		case String:
			return interpolate(thread, string(x), y)
		}

	case syntax.NOT_IN:
		z, err := safeBinary(thread, syntax.IN, x, y)
		if err != nil {
			return nil, err
		}
		return !z.Truth(), nil

	case syntax.IN:
		switch y := y.(type) {
		case *List:
			for _, elem := range y.elems {
				if thread != nil {
					if err := thread.AddSteps(1); err != nil {
						return nil, err
					}
				}
				if eq, err := Equal(elem, x); err != nil {
					return nil, err
				} else if eq {
					return True, nil
				}
			}
			return False, nil
		case Tuple:
			for _, elem := range y {
				if thread != nil {
					if err := thread.AddSteps(1); err != nil {
						return nil, err
					}
				}
				if eq, err := Equal(elem, x); err != nil {
					return nil, err
				} else if eq {
					return True, nil
				}
			}
			return False, nil
		case Mapping: // e.g. dict
			if y, ok := y.(SafeMapping); ok {
				_, found, err := y.SafeGet(thread, x)
				if errors.Is(err, ErrSafety) {
					return nil, err
				}
				return Bool(found), nil
			}

			if err := CheckSafety(thread, NotSafe); err != nil {
				return nil, err
			}
			// Ignore error from Get as we cannot distinguish true
			// errors (value cycle, type error) from "key not found".
			_, found, _ := y.Get(x)
			return Bool(found), nil
		case *Set:
			ok, err := y.safeHas(thread, x)
			if err != nil {
				return nil, err
			}
			return Bool(ok), nil
		case String:
			needle, ok := x.(String)
			if !ok {
				return nil, fmt.Errorf("'in <string>' requires string as left operand, not %s", x.Type())
			}
			if thread != nil {
				if err := thread.AddSteps(int64(len(y))); err != nil {
					return nil, err
				}
			}
			return Bool(strings.Contains(string(y), string(needle))), nil
		case Bytes:
			switch needle := x.(type) {
			case Bytes:
				if thread != nil {
					if err := thread.AddSteps(int64(len(y))); err != nil {
						return nil, err
					}
				}
				return Bool(strings.Contains(string(y), string(needle))), nil
			case Int:
				var b byte
				if err := AsInt(needle, &b); err != nil {
					return nil, fmt.Errorf("int in bytes: %s", err)
				}
				if thread != nil {
					if err := thread.AddSteps(int64(len(y))); err != nil {
						return nil, err
					}
				}
				return Bool(strings.IndexByte(string(y), b) >= 0), nil
			default:
				return nil, fmt.Errorf("'in bytes' requires bytes or int as left operand, not %s", x.Type())
			}
		case rangeValue:
			i, err := NumberToInt(x)
			if err != nil {
				return nil, fmt.Errorf("'in <range>' requires integer as left operand, not %s", x.Type())
			}
			return Bool(y.contains(i)), nil
		}

	case syntax.PIPE:
		switch x := x.(type) {
		case Int:
			if y, ok := y.(Int); ok {
				if thread != nil {
					if err := thread.AddSteps(max(intLenSteps(x), intLenSteps(y))); err != nil {
						return nil, err
					}
					if err := thread.CheckAllocs(max(EstimateSize(x), EstimateSize(y))); err != nil {
						return nil, err
					}
				}
				result := Value(x.Or(y))
				if thread != nil {
					if err := thread.AddAllocs(EstimateSize(result)); err != nil {
						return nil, err
					}
				}
				return result, nil
			}

		case *Dict: // union
			if y, ok := y.(*Dict); ok {
				return x.safeUnion(thread, y)
			}

		case *Set: // union
			if y, ok := y.(*Set); ok {
				iter, err := SafeIterate(thread, y)
				if err != nil {
					return nil, err
				}
				defer iter.Done()
				z, err := x.safeUnion(thread, iter)
				if err != nil {
					return nil, err
				}
				if err := iter.Err(); err != nil {
					return nil, err
				}
				return z, nil
			}
		}

	case syntax.AMP:
		switch x := x.(type) {
		case Int:
			if y, ok := y.(Int); ok {
				if thread != nil {
					if err := thread.AddSteps(max(intLenSteps(x), intLenSteps(y))); err != nil {
						return nil, err
					}
					resultSize := max(EstimateSize(x), EstimateSize(y))
					if err := thread.AddAllocs(resultSize); err != nil {
						return nil, err
					}
				}
				return x.And(y), nil
			}
		case *Set: // intersection
			if y, ok := y.(*Set); ok {
				iter, err := SafeIterate(thread, y)
				if err != nil {
					return nil, err
				}
				defer iter.Done()
				z, err := x.safeIntersection(thread, iter)
				if err != nil {
					return nil, err
				}
				if err := iter.Err(); err != nil {
					return nil, err
				}
				return z, err
			}
		}

	case syntax.CIRCUMFLEX:
		switch x := x.(type) {
		case Int:
			if y, ok := y.(Int); ok {
				if thread != nil {
					if err := thread.AddSteps(max(intLenSteps(x), intLenSteps(y))); err != nil {
						return nil, err
					}
					resultSize := max(EstimateSize(x), EstimateSize(y))
					if err := thread.AddAllocs(resultSize); err != nil {
						return nil, err
					}
				}
				return x.Xor(y), nil
			}
		case *Set: // symmetric difference
			if y, ok := y.(*Set); ok {
				iter, err := SafeIterate(thread, y)
				if err != nil {
					return nil, err
				}
				defer iter.Done()
				z, err := x.safeSymmetricDifference(thread, iter)
				if err != nil {
					return nil, err
				}
				if err := iter.Err(); err != nil {
					return nil, err
				}
				return z, nil
			}
		}

	case syntax.LTLT, syntax.GTGT:
		if x, ok := x.(Int); ok {
			y, err := AsInt32(y)
			if err != nil {
				return nil, err
			}
			if y < 0 {
				return nil, fmt.Errorf("negative shift count: %v", y)
			}
			if op == syntax.LTLT {
				if y >= 512 {
					return nil, fmt.Errorf("shift count too large: %v", y)
				}
				if thread != nil {
					if err := thread.AddSteps(intLenSteps(x) + int64(y/32)); err != nil {
						return nil, err
					}
					if err := thread.CheckAllocs(EstimateSize(x)); err != nil {
						return nil, err
					}
				}
				z := x.Lsh(uint(y))
				if thread != nil {
					if err := thread.AddAllocs(EstimateSize(z)); err != nil {
						return nil, err
					}
				}
				return z, nil
			} else {
				if thread != nil {
					if err := thread.AddSteps(max(intLenSteps(x)-int64(y/32), 0)); err != nil {
						return nil, err
					}
					if err := thread.CheckAllocs(EstimateSize(x)); err != nil {
						return nil, err
					}
				}
				z := x.Rsh(uint(y))
				if thread != nil {
					if err := thread.AddAllocs(EstimateSize(z)); err != nil {
						return nil, err
					}
				}
				return z, nil
			}
		}

	default:
		// unknown operator
		goto unknown
	}

	// user-defined types
	// (nil, nil) => unhandled
	// TODO: use SafeIterate (SafeBinary?)
	if err := CheckSafety(thread, NotSafe); err != nil {
		return nil, err
	}
	if x, ok := x.(HasBinary); ok {
		z, err := x.Binary(op, y, Left)
		if z != nil || err != nil {
			return z, err
		}
	}
	if y, ok := y.(HasBinary); ok {
		z, err := y.Binary(op, x, Right)
		if z != nil || err != nil {
			return z, err
		}
	}

	// unsupported operand types
unknown:
	return nil, fmt.Errorf("unknown binary op: %s %s %s", x.Type(), op, y.Type())
}

// It's always possible to overeat in small bites but we'll
// try to stop someone swallowing the world in one gulp.
const maxAlloc = 1 << 30

func tupleRepeat(thread *Thread, elems Tuple, n Int) (Tuple, error) {
	if len(elems) == 0 {
		return nil, nil
	}
	i, err := AsInt32(n)
	if err != nil {
		return nil, fmt.Errorf("repeat count %s too large", n)
	}
	if i < 1 {
		return nil, nil
	}
	// Inv: i > 0, len > 0
	sz := len(elems) * i
	if sz < 0 || sz >= maxAlloc { // sz < 0 => overflow
		// Don't print sz.
		return nil, fmt.Errorf("excessive repeat (%d * %d elements)", len(elems), i)
	}
	if thread != nil {
		if err := thread.AddSteps(int64(sz)); err != nil {
			return nil, err
		}
		if err := thread.AddAllocs(EstimateMakeSize([]Value{}, sz)); err != nil {
			return nil, err
		}
	}
	res := make([]Value, sz)
	// copy elems into res, doubling each time
	x := copy(res, elems)
	for x < len(res) {
		copy(res[x:], res[:x])
		x *= 2
	}
	return res, nil
}

func bytesRepeat(thread *Thread, b Bytes, n Int) (Bytes, error) {
	res, err := stringRepeat(thread, String(b), n)
	return Bytes(res), err
}

func stringRepeat(thread *Thread, s String, n Int) (String, error) {
	if s == "" {
		return "", nil
	}
	i, err := AsInt32(n)
	if err != nil {
		return "", fmt.Errorf("repeat count %s too large", n)
	}
	if i < 1 {
		return "", nil
	}
	// Inv: i > 0, len > 0
	sz := len(s) * i
	if sz < 0 || sz >= maxAlloc { // sz < 0 => overflow
		// Don't print sz.
		return "", fmt.Errorf("excessive repeat (%d * %d elements)", len(s), i)
	}
	if thread != nil {
		if err := thread.AddSteps(int64(sz)); err != nil {
			return "", err
		}
		if err := thread.AddAllocs(EstimateMakeSize([]byte{}, sz)); err != nil {
			return "", err
		}
	}
	return String(strings.Repeat(string(s), i)), nil
}

// Call calls the function fn with the specified positional and keyword arguments.
func Call(thread *Thread, fn Value, args Tuple, kwargs []Tuple) (Value, error) {
	c, ok := fn.(Callable)
	if !ok {
		return nil, fmt.Errorf("invalid call of non-function (%s)", fn.Type())
	}

	// Check safety flags
	callableSafety := NotSafe
	if c, ok := c.(SafetyAware); ok {
		callableSafety = c.Safety()
	}
	if err := thread.CheckPermits(callableSafety); err != nil {
		if _, ok := c.(*Function); ok {
			return nil, err
		}
		if b, ok := c.(*Builtin); ok {
			return nil, fmt.Errorf("cannot call builtin '%s': %w", b.Name(), err)
		}
		return nil, fmt.Errorf("cannot call value of type '%s': %w", c.Type(), err)
	}

	// Allocate and push a new frame.
	var fr *frame
	// Optimization: use slack portion of thread.stack
	// slice as a freelist of empty frames.
	if n := len(thread.stack); n < cap(thread.stack) {
		fr = thread.stack[n : n+1][0]
	}
	if fr == nil {
		if err := thread.AddAllocs(EstimateSize(&frame{})); err != nil {
			return nil, err
		}
		fr = new(frame)
	}

	// one-time initialization of thread
	if thread.maxSteps == 0 {
		thread.maxSteps-- // (MaxUint64)
	}

	// Count only for stack memory as other resources are already
	// accounted for.
	prevStackCap := cap(thread.stack)
	thread.stack = append(thread.stack, fr)
	if newStackCap := cap(thread.stack); prevStackCap != newStackCap {
		prevStackSize := EstimateMakeSize([]*frame{}, prevStackCap)
		newStackSize := EstimateMakeSize([]*frame{}, newStackCap)
		delta := newStackSize - prevStackSize
		if err := thread.AddAllocs(delta); err != nil {
			return nil, err
		}
	}

	fr.callable = c

	thread.beginProfSpan()

	// Use defer to ensure that panics from built-ins
	// pass through the interpreter without leaving
	// it in a bad state.
	defer func() {
		thread.endProfSpan()

		// clear out any references
		// TODO(adonovan): opt: zero fr.Locals and
		// reuse it if it is large enough.
		*fr = frame{}

		thread.stack = thread.stack[:len(thread.stack)-1] // pop
	}()

	result, err := c.CallInternal(thread, args, kwargs)

	// Sanity check: nil is not a valid Starlark value.
	if result == nil && err == nil {
		err = fmt.Errorf("internal error: nil (not None) returned from %s", fn)
	}

	// Always return an EvalError with an accurate frame.
	if err != nil {
		if _, ok := err.(*EvalError); !ok {
			err = thread.evalError(err)
		}
	}

	return result, err
}

func slice(x, lo, hi, step_ Value) (Value, error) {
	sliceable, ok := x.(Sliceable)
	if !ok {
		return nil, fmt.Errorf("invalid slice operand %s", x.Type())
	}

	n := sliceable.Len()
	step := 1
	if step_ != None {
		var err error
		step, err = AsInt32(step_)
		if err != nil {
			return nil, fmt.Errorf("invalid slice step: %s", err)
		}
		if step == 0 {
			return nil, fmt.Errorf("zero is not a valid slice step")
		}
	}

	// TODO(adonovan): opt: preallocate result array.

	var start, end int
	if step > 0 {
		// positive stride
		// default indices are [0:n].
		var err error
		start, end, err = indices(lo, hi, n)
		if err != nil {
			return nil, err
		}

		if end < start {
			end = start // => empty result
		}
	} else {
		// negative stride
		// default indices are effectively [n-1:-1], though to
		// get this effect using explicit indices requires
		// [n-1:-1-n:-1] because of the treatment of -ve values.
		start = n - 1
		if err := asIndex(lo, n, &start); err != nil {
			return nil, fmt.Errorf("invalid start index: %s", err)
		}
		if start >= n {
			start = n - 1
		}

		end = -1
		if err := asIndex(hi, n, &end); err != nil {
			return nil, fmt.Errorf("invalid end index: %s", err)
		}
		if end < -1 {
			end = -1
		}

		if start < end {
			start = end // => empty result
		}
	}

	return sliceable.Slice(start, end, step), nil
}

// From Hacker's Delight, section 2.8.
func signum64(x int64) int { return int(uint64(x>>63) | uint64(-x)>>63) }
func signum(x int) int     { return signum64(int64(x)) }

// indices converts start_ and end_ to indices in the range [0:len].
// The start index defaults to 0 and the end index defaults to len.
// An index -len < i < 0 is treated like i+len.
// All other indices outside the range are clamped to the nearest value in the range.
// Beware: start may be greater than end.
// This function is suitable only for slices with positive strides.
func indices(start_, end_ Value, len int) (start, end int, err error) {
	start = 0
	if err := asIndex(start_, len, &start); err != nil {
		return 0, 0, fmt.Errorf("invalid start index: %s", err)
	}
	// Clamp to [0:len].
	if start < 0 {
		start = 0
	} else if start > len {
		start = len
	}

	end = len
	if err := asIndex(end_, len, &end); err != nil {
		return 0, 0, fmt.Errorf("invalid end index: %s", err)
	}
	// Clamp to [0:len].
	if end < 0 {
		end = 0
	} else if end > len {
		end = len
	}

	return start, end, nil
}

// asIndex sets *result to the integer value of v, adding len to it
// if it is negative.  If v is nil or None, *result is unchanged.
func asIndex(v Value, len int, result *int) error {
	if v != nil && v != None {
		var err error
		*result, err = AsInt32(v)
		if err != nil {
			return err
		}
		if *result < 0 {
			*result += len
		}
	}
	return nil
}

// setArgs sets the values of the formal parameters of function fn in
// based on the actual parameter values in args and kwargs.
func setArgs(locals []Value, fn *Function, args Tuple, kwargs []Tuple) error {

	// This is the general schema of a function:
	//
	//   def f(p1, p2=dp2, p3=dp3, *args, k1, k2=dk2, k3, **kwargs)
	//
	// The p parameters are non-kwonly, and may be specified positionally.
	// The k parameters are kwonly, and must be specified by name.
	// The defaults tuple is (dp2, dp3, mandatory, dk2, mandatory).
	//
	// Arguments are processed as follows:
	// - positional arguments are bound to a prefix of [p1, p2, p3].
	// - surplus positional arguments are bound to *args.
	// - keyword arguments are bound to any of {p1, p2, p3, k1, k2, k3};
	//   duplicate bindings are rejected.
	// - surplus keyword arguments are bound to **kwargs.
	// - defaults are bound to each parameter from p2 to k3 if no value was set.
	//   default values come from the tuple above.
	//   It is an error if the tuple entry for an unset parameter is 'mandatory'.

	// Nullary function?
	if fn.NumParams() == 0 {
		if nactual := len(args) + len(kwargs); nactual > 0 {
			return fmt.Errorf("function %s accepts no arguments (%d given)", fn.Name(), nactual)
		}
		return nil
	}

	cond := func(x bool, y, z interface{}) interface{} {
		if x {
			return y
		}
		return z
	}

	// nparams is the number of ordinary parameters (sans *args and **kwargs).
	nparams := fn.NumParams()
	var kwdict *Dict
	if fn.HasKwargs() {
		nparams--
		kwdict = new(Dict)
		locals[nparams] = kwdict
	}
	if fn.HasVarargs() {
		nparams--
	}

	// nonkwonly is the number of non-kwonly parameters.
	nonkwonly := nparams - fn.NumKwonlyParams()

	// Too many positional args?
	n := len(args)
	if len(args) > nonkwonly {
		if !fn.HasVarargs() {
			return fmt.Errorf("function %s accepts %s%d positional argument%s (%d given)",
				fn.Name(),
				cond(len(fn.defaults) > fn.NumKwonlyParams(), "at most ", ""),
				nonkwonly,
				cond(nonkwonly == 1, "", "s"),
				len(args))
		}
		n = nonkwonly
	}

	// Bind positional arguments to non-kwonly parameters.
	for i := 0; i < n; i++ {
		locals[i] = args[i]
	}

	// Bind surplus positional arguments to *args parameter.
	if fn.HasVarargs() {
		tuple := make(Tuple, len(args)-n)
		for i := n; i < len(args); i++ {
			tuple[i-n] = args[i]
		}
		locals[nparams] = tuple
	}

	// Bind keyword arguments to parameters.
	paramIdents := fn.funcode.Locals[:nparams]
	for _, pair := range kwargs {
		k, v := pair[0].(String), pair[1]
		if i := findParam(paramIdents, string(k)); i >= 0 {
			if locals[i] != nil {
				return fmt.Errorf("function %s got multiple values for parameter %s", fn.Name(), k)
			}
			locals[i] = v
			continue
		}
		if kwdict == nil {
			return fmt.Errorf("function %s got an unexpected keyword argument %s", fn.Name(), k)
		}
		oldlen := kwdict.Len()
		kwdict.SetKey(k, v)
		if kwdict.Len() == oldlen {
			return fmt.Errorf("function %s got multiple values for parameter %s", fn.Name(), k)
		}
	}

	// Are defaults required?
	if n < nparams || fn.NumKwonlyParams() > 0 {
		m := nparams - len(fn.defaults) // first default

		// Report errors for missing required arguments.
		var missing []string
		var i int
		for i = n; i < m; i++ {
			if locals[i] == nil {
				missing = append(missing, paramIdents[i].Name)
			}
		}

		// Bind default values to parameters.
		for ; i < nparams; i++ {
			if locals[i] == nil {
				dflt := fn.defaults[i-m]
				if _, ok := dflt.(mandatory); ok {
					missing = append(missing, paramIdents[i].Name)
					continue
				}
				locals[i] = dflt
			}
		}

		if missing != nil {
			return fmt.Errorf("function %s missing %d argument%s (%s)",
				fn.Name(), len(missing), cond(len(missing) > 1, "s", ""), strings.Join(missing, ", "))
		}
	}
	return nil
}

func findParam(params []compile.Binding, name string) int {
	for i, param := range params {
		if param.Name == name {
			return i
		}
	}
	return -1
}

// https://github.com/google/starlark-go/blob/master/doc/spec.md#string-interpolation
func interpolate(thread *Thread, format string, x Value) (Value, error) {
	buf := NewSafeStringBuilder(thread)
	index := 0
	nargs := 1
	if tuple, ok := x.(Tuple); ok {
		nargs = len(tuple)
	}
	for {
		i := strings.IndexByte(format, '%')
		if i < 0 {
			if _, err := buf.WriteString(format); err != nil {
				return nil, err
			}
			break
		}
		if _, err := buf.WriteString(format[:i]); err != nil {
			return nil, err
		}
		format = format[i+1:]

		if format != "" && format[0] == '%' {
			if err := buf.WriteByte('%'); err != nil {
				return nil, err
			}
			format = format[1:]
			continue
		}

		var arg Value
		if format != "" && format[0] == '(' {
			// keyword argument: %(name)s.
			format = format[1:]
			j := strings.IndexByte(format, ')')
			if j < 0 {
				return nil, fmt.Errorf("incomplete format key")
			}
			key := format[:j]
			var v Value
			var found bool
			switch x := x.(type) {
			case SafeMapping:
				var err error
				v, found, err = x.SafeGet(thread, String(key))
				if errors.Is(err, ErrSafety) {
					return nil, err
				}
			case Mapping:
				if err := CheckSafety(thread, NotSafe); err != nil {
					return nil, err
				}
				v, found, _ = x.Get(String(key))
			default:
				return nil, fmt.Errorf("format requires a mapping")
			}
			if !found {
				return nil, fmt.Errorf("key not found: %s", key)
			}
			arg = v
			format = format[j+1:]
		} else {
			// positional argument: %s.
			if index >= nargs {
				return nil, fmt.Errorf("not enough arguments for format string")
			}
			if tuple, ok := x.(Tuple); ok {
				arg = tuple[index]
			} else {
				arg = x
			}
		}

		// NOTE: Starlark does not support any of these optional Python features:
		// - optional conversion flags: [#0- +], etc.
		// - optional minimum field width (number or *).
		// - optional precision (.123 or *)
		// - optional length modifier

		// conversion type
		if format == "" {
			return nil, fmt.Errorf("incomplete format")
		}
		switch c := format[0]; c {
		case 's', 'r':
			if str, ok := AsString(arg); ok && c == 's' {
				if _, err := buf.WriteString(str); err != nil {
					return nil, err
				}
			} else {
				if err := writeValue(thread, buf, arg, nil); err != nil {
					return nil, err
				}
			}
		case 'd', 'i', 'o', 'x', 'X':
			i, err := NumberToInt(arg)
			if err != nil {
				return nil, fmt.Errorf("%%%c format requires integer: %v", c, err)
			}
			switch c {
			case 'd', 'i':
				if _, err := fmt.Fprintf(buf, "%d", i); err != nil {
					return nil, err
				}
			case 'o':
				if _, err := fmt.Fprintf(buf, "%o", i); err != nil {
					return nil, err
				}
			case 'x':
				if _, err := fmt.Fprintf(buf, "%x", i); err != nil {
					return nil, err
				}
			case 'X':
				if _, err := fmt.Fprintf(buf, "%X", i); err != nil {
					return nil, err
				}
			}
		case 'e', 'f', 'g', 'E', 'F', 'G':
			f, ok := AsFloat(arg)
			if !ok {
				return nil, fmt.Errorf("%%%c format requires float, not %s", c, arg.Type())
			}
			if err := Float(f).format(buf, c); err != nil {
				return nil, err
			}
		case 'c':
			switch arg := arg.(type) {
			case Int:
				// chr(int)
				r, err := AsInt32(arg)
				if err != nil || r < 0 || r > unicode.MaxRune {
					return nil, fmt.Errorf("%%c format requires a valid Unicode code point, got %s", arg)
				}
				if _, err := buf.WriteRune(rune(r)); err != nil {
					return nil, err
				}
			case String:
				r, size := utf8.DecodeRuneInString(string(arg))
				if size != len(arg) || len(arg) == 0 {
					return nil, fmt.Errorf("%%c format requires a single-character string")
				}
				if _, err := buf.WriteRune(r); err != nil {
					return nil, err
				}
			default:
				return nil, fmt.Errorf("%%c format requires int or single-character string, not %s", arg.Type())
			}
		case '%':
			if err := buf.WriteByte('%'); err != nil {
				return nil, err
			}
		default:
			return nil, fmt.Errorf("unknown conversion %%%c", c)
		}
		format = format[1:]
		index++
	}
	if err := buf.Err(); err != nil {
		return nil, err
	}

	if index < nargs {
		return nil, fmt.Errorf("too many arguments for format string")
	}

	if thread != nil {
		if err := thread.AddAllocs(StringTypeOverhead); err != nil {
			return nil, err
		}
	}
	return String(buf.String()), nil
}

type AllocsSafetyError struct {
	Current, Max uint64
}

func (e *AllocsSafetyError) Error() string {
	return "exceeded memory allocation limits"
}

func (e *AllocsSafetyError) Is(err error) bool {
	return err == ErrSafety
}

type StepsSafetyError struct {
	Current, Max uint64
}

func (e *StepsSafetyError) Error() string {
	return "too many steps"
}

func (e *StepsSafetyError) Is(err error) bool {
	return err == ErrSafety
}

// CheckAllocs returns an error if a change in allocations associated with this
// thread would be rejected by AddAllocs.
//
// It is safe to call CheckAllocs from any goroutine, even if the thread is
// actively executing.
func (thread *Thread) CheckAllocs(delta int64) error {
	thread.allocsLock.Lock()
	defer thread.allocsLock.Unlock()

	_, err := thread.simulateAllocs(delta)
	return err
}

// AddAllocs reports a change in allocations associated with this thread. If
// the total allocations exceed the limit defined via SetMaxAllocs, the thread
// is cancelled and an error is returned.
//
// It is safe to call AddAllocs from any goroutine, even if the thread is
// actively executing.
func (thread *Thread) AddAllocs(delta int64) error {
	thread.allocsLock.Lock()
	defer thread.allocsLock.Unlock()

	next, err := thread.simulateAllocs(delta)
	thread.allocs = next
	if err != nil {
		thread.cancel(err)
	}

	return err
}

// simulateAllocs simulates a call to AddAllocs returning the new total
// allocations associated with this thread and any error this would entail. No
// change is recorded.
func (thread *Thread) simulateAllocs(delta int64) (uint64, error) {
	var nextAllocs uint64

	if delta < 0 {
		udelta := uint64(-delta)
		if udelta < thread.allocs {
			nextAllocs = thread.allocs - udelta
		} else {
			nextAllocs = 0
		}
		return nextAllocs, nil
	}

	udelta := uint64(delta)
	if udelta <= math.MaxUint64-thread.allocs {
		nextAllocs = thread.allocs + udelta
	} else {
		nextAllocs = math.MaxUint64
	}

	if vmdebug {
		fmt.Fprintf(os.Stderr, "allocation limit exceeded after %d steps: %d > %d", thread.steps, thread.allocs, thread.maxAllocs)
	}

	if thread.maxAllocs != 0 && nextAllocs > thread.maxAllocs {
		return nextAllocs, &AllocsSafetyError{
			Current: thread.allocs,
			Max:     thread.maxAllocs,
		}
	}

	return nextAllocs, nil
}<|MERGE_RESOLUTION|>--- conflicted
+++ resolved
@@ -1249,11 +1249,7 @@
 var floatSize = EstimateSize(Float(0))
 
 func safeBinary(thread *Thread, op syntax.Token, x, y Value) (Value, error) {
-<<<<<<< HEAD
-	const safety = CPUSafe | MemSafe | IOSafe
-=======
-	const safety = CPUSafe | MemSafe | TimeSafe
->>>>>>> 05d4abbb
+	const safety = CPUSafe | MemSafe | TimeSafe | IOSafe
 	if err := CheckSafety(thread, safety); err != nil {
 		return nil, err
 	}
