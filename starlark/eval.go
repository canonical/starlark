--- conflicted
+++ resolved
@@ -889,11 +889,7 @@
 	}
 }
 
-<<<<<<< HEAD
-func getValidIndex(collection Indexable, i int) (int, error) {
-=======
 func sanitizeIndex(collection Indexable, i int) (int, error) {
->>>>>>> 42b33716
 	n := collection.Len()
 	origI := i
 	if i < 0 {
@@ -917,11 +913,7 @@
 			return err
 		}
 
-<<<<<<< HEAD
-		if i, err = getValidIndex(x, i); err != nil {
-=======
 		if i, err = sanitizeIndex(x, i); err != nil {
->>>>>>> 42b33716
 			return err
 		}
 		return x.SafeSetIndex(thread, i, z)
@@ -940,11 +932,7 @@
 		if err != nil {
 			return err
 		}
-<<<<<<< HEAD
-		if i, err = getValidIndex(x, i); err != nil {
-=======
 		if i, err = sanitizeIndex(x, i); err != nil {
->>>>>>> 42b33716
 			return err
 		}
 		return x.SetIndex(i, z)
