--- conflicted
+++ resolved
@@ -91,32 +91,6 @@
 	thread.maxSteps = max
 }
 
-<<<<<<< HEAD
-// RequireSafety makes the thread only accept functions that declare at least
-// the provided safety.
-func (thread *Thread) RequireSafety(safety Safety) {
-	thread.requiredSafety |= safety
-}
-
-// Permits checks whether this thread would allow execution of the provided
-// safety-aware value.
-func (thread *Thread) Permits(value SafetyAware) bool {
-	safety := value.Safety()
-	return safety.CheckValid() == nil && safety.Contains(thread.requiredSafety)
-}
-
-// CheckPermits returns an error if this thread would not allow execution of
-// the provided safety-aware value.
-func (thread *Thread) CheckPermits(value SafetyAware) error {
-	if err := thread.requiredSafety.CheckValid(); err != nil {
-		return fmt.Errorf("thread safety: %v", err)
-	}
-	safety := value.Safety()
-	if err := safety.CheckValid(); err != nil {
-		return err
-	}
-	return safety.CheckContains(thread.requiredSafety)
-=======
 // Allocs returns the total allocations reported to this thread via AddAllocs.
 func (thread *Thread) Allocs() uint64 {
 	return thread.allocs
@@ -130,7 +104,32 @@
 		max = math.MaxUint64
 	}
 	thread.maxAllocs = max
->>>>>>> d8072f02
+}
+
+// RequireSafety makes the thread only accept functions that declare at least
+// the provided safety.
+func (thread *Thread) RequireSafety(safety Safety) {
+	thread.requiredSafety |= safety
+}
+
+// Permits checks whether this thread would allow execution of the provided
+// safety-aware value.
+func (thread *Thread) Permits(value SafetyAware) bool {
+	safety := value.Safety()
+	return safety.CheckValid() == nil && safety.Contains(thread.requiredSafety)
+}
+
+// CheckPermits returns an error if this thread would not allow execution of
+// the provided safety-aware value.
+func (thread *Thread) CheckPermits(value SafetyAware) error {
+	if err := thread.requiredSafety.CheckValid(); err != nil {
+		return fmt.Errorf("thread safety: %v", err)
+	}
+	safety := value.Safety()
+	if err := safety.CheckValid(); err != nil {
+		return err
+	}
+	return safety.CheckContains(thread.requiredSafety)
 }
 
 // Cancel causes execution of Starlark code in the specified thread to
