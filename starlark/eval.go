// Copyright 2017 The Bazel Authors. All rights reserved.
// Use of this source code is governed by a BSD-style
// license that can be found in the LICENSE file.

package starlark

import (
	"context"
	"errors"
	"fmt"
	"io"
	"log"
	"math"
	"math/big"
	"os"
	"sort"
	"strings"
	"sync"
	"sync/atomic"
	"time"
	"unicode"
	"unicode/utf8"
	"unsafe"

	"github.com/canonical/starlark/internal/compile"
	"github.com/canonical/starlark/internal/spell"
	"github.com/canonical/starlark/resolve"
	"github.com/canonical/starlark/syntax"
)

// A Thread contains the state of a Starlark thread,
// such as its call stack and thread-local storage.
// The Thread is threaded throughout the evaluator.
type Thread struct {
	// Name is an optional name that describes the thread, for debugging.
	Name string

	// context holds the execution context used by this thread.
	context *threadContext

	// stack is the stack of (internal) call frames.
	stack []*frame

	// Print is the client-supplied implementation of the Starlark
	// 'print' function. If nil, fmt.Fprintln(os.Stderr, msg) is
	// used instead.
	Print func(thread *Thread, msg string)

	// Load is the client-supplied implementation of module loading.
	// Repeated calls with the same module name must return the same
	// module environment or error.
	// The error message need not include the module name.
	//
	// See example_test.go for some example implementations of Load.
	Load func(thread *Thread, module string) (StringDict, error)

	// Steps a count of abstract computation steps executed
	// by this thread. It is incremented by the interpreter. It may be used
	// as a measure of the approximate cost of Starlark execution, by
	// computing the difference in its value before and after a computation.
	//
	// The precise meaning of "step" is not specified and may change.
	steps, maxSteps uint64
	stepsLock       sync.Mutex

	// OnMaxSteps is called when the thread reaches the limit set by SetMaxSteps.
	// The default behavior is to cancel the thread.
	OnMaxSteps func(thread *Thread)

	// allocs counts the abstract memory units claimed by this resource pool
	allocs, maxAllocs uint64
	allocsLock        sync.Mutex

	// locals holds arbitrary "thread-local" Go values belonging to the client.
	// They are accessible to the client but not to any Starlark program.
	locals map[string]interface{}

	// proftime holds the accumulated execution time since the last profile event.
	proftime time.Duration

	// requiredSafety holds the set of safety conditions which must be
	// satisfied by any builtin which is called when running this thread.
	requiredSafety SafetyFlags
}

type threadContext struct {
	parent       context.Context
	cancelReason *error
	cancelFunc   context.CancelFunc
}

var _ context.Context = &threadContext{}

func (tc *threadContext) Deadline() (deadline time.Time, ok bool) {
	return tc.parent.Deadline()
}

func (tc *threadContext) Done() <-chan struct{} {
	return tc.parent.Done()
}

func (tc *threadContext) Err() error {
	return tc.parent.Err()
}

func (tc *threadContext) Value(key interface{}) interface{} {
	return tc.parent.Value(key)
}

func (tc *threadContext) cause() error {
	if cancelReason := atomic.LoadPointer((*unsafe.Pointer)(unsafe.Pointer(&tc.cancelReason))); cancelReason != nil {
		return *(*error)(cancelReason)
	}
	return nil
}

func (tc *threadContext) cancel(err error) {
	if atomic.CompareAndSwapPointer((*unsafe.Pointer)(unsafe.Pointer(&tc.cancelReason)), nil, unsafe.Pointer(&err)) {
		tc.cancelFunc()
	}
}

// Context returns the context for this thread.
func (thread *Thread) Context() context.Context {
	if thread.context == nil {
		thread.SetContext(context.Background())
	}
	return (*threadContext)(atomic.LoadPointer((*unsafe.Pointer)(unsafe.Pointer(&thread.context))))
}

// SetContext sets the context for this thread.
func (thread *Thread) SetContext(ctx context.Context) {
	ctx, cancel := context.WithCancel(ctx)
	// TODO(kcza): Replace this with context.WithCancelCause once min Go version is sufficient.
	tc := &threadContext{
		parent:     ctx,
		cancelFunc: cancel,
	}
	atomic.CompareAndSwapPointer((*unsafe.Pointer)(unsafe.Pointer(&thread.context)), nil, unsafe.Pointer(tc))
}

// Steps returns the current value of Steps.
func (thread *Thread) Steps() uint64 {
	thread.stepsLock.Lock()
	defer thread.stepsLock.Unlock()

	return thread.steps
}

// SetMaxSteps sets a limit on the number of Starlark
// computation steps that may be executed by this thread. If the
// thread's step counter exceeds this limit, the interpreter calls
// the optional OnMaxSteps function or the default behavior
// of cancelling the thread.
func (thread *Thread) SetMaxSteps(max uint64) {
	thread.maxSteps = max
}

// CheckSteps returns an error if an increase in steps taken
// by this thread would be rejected by AddSteps.
//
// It is safe to call CheckSteps from any goroutine, even if the thread
// is actively executing.
func (thread *Thread) CheckSteps(delta int64) error {
	thread.stepsLock.Lock()
	defer thread.stepsLock.Unlock()

	_, err := thread.simulateSteps(delta)
	return err
}

// AddSteps reports an increase in the number of steps taken
// by this thread. If the new total steps exceeds the limit defined by
// SetMaxSteps, the thread is cancelled and an error is returned.
//
// It is safe to call AddSteps from any goroutine, even if the thread
// is actively executing.
func (thread *Thread) AddSteps(delta int64) error {
	thread.stepsLock.Lock()
	defer thread.stepsLock.Unlock()

	nextSteps, err := thread.simulateSteps(delta)
	thread.steps = nextSteps
	if err != nil {
		if thread.OnMaxSteps != nil {
			thread.OnMaxSteps(thread)
		} else {
			thread.cancel(err)
		}
	}

	return err
}

// simulateSteps simulates a call to AddSteps returning the
// new total step-count and any error this would entail. No change is
// recorded.
func (thread *Thread) simulateSteps(delta int64) (uint64, error) {
	var nextSteps uint64
	if delta < 0 {
		udelta := uint64(-delta)
		if udelta < thread.steps {
			nextSteps = thread.steps - udelta
		} else {
			nextSteps = 0
		}
		return nextSteps, nil
	}

	udelta := uint64(delta)
	if udelta <= math.MaxInt64-thread.steps {
		nextSteps = thread.steps + udelta
	} else {
		nextSteps = math.MaxUint64
	}

	if thread.maxSteps != 0 && nextSteps > thread.maxSteps {
		return nextSteps, &StepsSafetyError{
			Current: thread.steps,
			Max:     thread.maxSteps,
		}
	}

	return nextSteps, nil
}

// Allocs returns the total allocations reported to this thread via AddAllocs.
func (thread *Thread) Allocs() uint64 {
	return thread.allocs
}

// SetMaxAllocs sets the maximum allocations that may be reported to this thread
// via AddAllocs before Cancel is internally called. If max is zero or MaxUint64,
// the thread will not be cancelled.
func (thread *Thread) SetMaxAllocs(max uint64) {
	thread.maxAllocs = max
}

// RequireSafety makes the thread only accept functions that declare at least
// the provided safety.
func (thread *Thread) RequireSafety(safety SafetyFlags) {
	thread.requiredSafety |= safety
}

// Permits checks whether this thread would allow execution of the provided
// safety-aware value.
func (thread *Thread) Permits(value SafetyAware) bool {
	safety := value.Safety()
	return safety.CheckValid() == nil && safety.Contains(thread.requiredSafety)
}

// CheckPermits returns an error if this thread would not allow execution of
// the provided safety-aware value.
func (thread *Thread) CheckPermits(value SafetyAware) error {
	if err := thread.requiredSafety.CheckValid(); err != nil {
		return fmt.Errorf("thread safety: %w", err)
	}
	safety := value.Safety()
	if err := safety.CheckValid(); err != nil {
		return err
	}
	return safety.CheckContains(thread.requiredSafety)
}

// Uncancel resets the cancellation state.
//
// Unlike most methods of Thread, it is safe to call Uncancel from any
// goroutine, even if the thread is actively executing.
func (thread *Thread) Uncancel() {
<<<<<<< HEAD
	atomic.StorePointer((*unsafe.Pointer)(unsafe.Pointer(&thread.context)), nil)
=======
	ctx := atomic.SwapPointer((*unsafe.Pointer)(unsafe.Pointer(&thread.context)), unsafe.Pointer(nil))
	if ctx != nil {
		(*threadContext)(ctx).cancelFunc()
	}
>>>>>>> 054a0539
}

// Cancel causes execution of Starlark code in the specified thread to
// promptly fail with an EvalError that includes the specified reason.
// There may be a delay before the interpreter observes the cancellation
// if the thread is currently in a call to a built-in function.
//
// Call [Uncancel] to reset the cancellation state.
//
// Unlike most methods of Thread, it is safe to call Cancel from any
// goroutine, even if the thread is actively executing.
func (thread *Thread) Cancel(reason string, args ...interface{}) {
	var err error
	if len(args) == 0 {
		err = errors.New(reason)
	} else {
		err = fmt.Errorf(reason, args...)
	}
	thread.cancel(err)
}

// cancel atomically sets cancelReason, preserving earlier reason if any.
func (thread *Thread) cancel(err error) {
	thread.Context().(*threadContext).cancel(err)
}

func (thread *Thread) cancelled() error {
	ctx := thread.Context().(*threadContext)
	if err := ctx.cause(); err != nil {
		return err
	}
<<<<<<< HEAD
	return thread.Context().Err()
=======
	return ctx.Err()
>>>>>>> 054a0539
}

// SetLocal sets the thread-local value associated with the specified key.
// It must not be called after execution begins.
func (thread *Thread) SetLocal(key string, value interface{}) {
	if thread.locals == nil {
		thread.locals = make(map[string]interface{})
	}
	thread.locals[key] = value
}

// Local returns the thread-local value associated with the specified key.
func (thread *Thread) Local(key string) interface{} {
	return thread.locals[key]
}

// CallFrame returns a copy of the specified frame of the callstack.
// It should only be used in built-ins called from Starlark code.
// Depth 0 means the frame of the built-in itself, 1 is its caller, and so on.
//
// It is equivalent to CallStack().At(depth), but more efficient.
func (thread *Thread) CallFrame(depth int) CallFrame {
	return thread.frameAt(depth).asCallFrame()
}

// EnsureStack grows the stack to fit n more nested calls.
func (thread *Thread) EnsureStack(n int) {
	if n < 0 {
		panic("internal error: negative stack size")
	}

	newFrames := make([]frame, n)
	newStack := thread.stack
	for i := 0; i < n; i++ {
		newStack = append(newStack, &newFrames[i])
	}
	thread.stack = newStack[:len(thread.stack)]
}

func (thread *Thread) frameAt(depth int) *frame {
	return thread.stack[len(thread.stack)-1-depth]
}

// CallStack returns a new slice containing the thread's stack of call frames.
func (thread *Thread) CallStack() CallStack {
	frames := make([]CallFrame, len(thread.stack))
	for i, fr := range thread.stack {
		frames[i] = fr.asCallFrame()
	}
	return frames
}

// CallStackDepth returns the number of frames in the current call stack.
func (thread *Thread) CallStackDepth() int { return len(thread.stack) }

type StringBuilder interface {
	io.ByteWriter
	io.Writer
	io.StringWriter
	fmt.Stringer

	WriteRune(r rune) (size int, err error)
	Grow(n int)
	Cap() int
	Len() int
}

// SafeStringBuilder is a StringBuilder which is bound to a thread
// and which abides by safety limits. Errors prevent subsequent
// operations.
type SafeStringBuilder struct {
	builder       strings.Builder
	thread        *Thread
	allocs, steps uint64
	err           error
}

var _ StringBuilder = &SafeStringBuilder{}

// NewSafeStringBuilder returns a StringBuilder which abides by
// the safety limits of this thread.
func NewSafeStringBuilder(thread *Thread) *SafeStringBuilder {
	return &SafeStringBuilder{thread: thread}
}

// Allocs returns the total allocations reported to this SafeStringBuilder's
// thread.
func (tb *SafeStringBuilder) Allocs() uint64 {
	return tb.allocs
}

// Steps returns the total steps reported to this SafeStringBuilder's thread.
func (tb *SafeStringBuilder) Steps() uint64 {
	return tb.steps
}

func (tb *SafeStringBuilder) safeGrow(n int) error {
	if tb.err != nil {
		return tb.err
	}

	if tb.Cap()-tb.Len() < n {
		// Make sure that we can allocate more
		newCap := tb.Cap()*2 + n
		newBufferSize := EstimateMakeSize([]byte{}, newCap)
		if tb.thread != nil {
			if err := tb.thread.AddAllocs(newBufferSize - int64(tb.allocs)); err != nil {
				tb.err = err
				return err
			}
		}
		// The real size of the allocated buffer might be
		// bigger than expected. For this reason, add the
		// difference between the real buffer size and the
		// target capacity, so that every allocated byte
		// is available to the user.
		tb.builder.Grow(n + int(newBufferSize) - newCap)
		tb.allocs = uint64(newBufferSize)
	}
	return nil
}

func (tb *SafeStringBuilder) Grow(n int) {
	tb.safeGrow(n)
}

func (tb *SafeStringBuilder) Write(b []byte) (int, error) {
	if tb.thread != nil {
		if err := tb.thread.AddSteps(int64(len(b))); err != nil {
			return 0, err
		}
	}
	if err := tb.safeGrow(len(b)); err != nil {
		return 0, err
	}

	return tb.builder.Write(b)
}

func (tb *SafeStringBuilder) WriteString(s string) (int, error) {
	if tb.thread != nil {
		if err := tb.thread.AddSteps(int64(len(s))); err != nil {
			return 0, err
		}
	}
	if err := tb.safeGrow(len(s)); err != nil {
		return 0, err
	}

	return tb.builder.WriteString(s)
}

func (tb *SafeStringBuilder) WriteByte(b byte) error {
	if tb.thread != nil {
		if err := tb.thread.AddSteps(1); err != nil {
			return err
		}
	}
	if err := tb.safeGrow(1); err != nil {
		return err
	}

	return tb.builder.WriteByte(b)
}

func (tb *SafeStringBuilder) WriteRune(r rune) (int, error) {
	var growAmount int
	if r < utf8.RuneSelf {
		growAmount = 1
	} else {
		growAmount = utf8.UTFMax
	}
	if tb.thread != nil {
		if err := tb.thread.CheckSteps(int64(growAmount)); err != nil {
			return 0, err
		}
	}
	if err := tb.safeGrow(growAmount); err != nil {
		return 0, err
	}

	n, err := tb.builder.WriteRune(r)
	if err != nil {
		return 0, err
	}
	if tb.thread != nil {
		if err := tb.thread.AddSteps(int64(n)); err != nil {
			return 0, err
		}
	}
	return n, nil
}

func (tb *SafeStringBuilder) Cap() int       { return tb.builder.Cap() }
func (tb *SafeStringBuilder) Len() int       { return tb.builder.Len() }
func (tb *SafeStringBuilder) String() string { return tb.builder.String() }
func (tb *SafeStringBuilder) Err() error     { return tb.err }

// A StringDict is a mapping from names to values, and represents
// an environment such as the global variables of a module.
// It is not a true starlark.Value.
type StringDict map[string]Value

var _ SafeStringer = StringDict(nil)

// Keys returns a new sorted slice of d's keys.
func (d StringDict) Keys() []string {
	names := make([]string, 0, len(d))
	for name := range d {
		names = append(names, name)
	}
	sort.Strings(names)
	return names
}

func (d StringDict) SafeString(thread *Thread, sb StringBuilder) error {
	const safety = CPUSafe | MemSafe | IOSafe
	if err := CheckSafety(thread, safety); err != nil {
		return err
	}
	if err := sb.WriteByte('{'); err != nil {
		return err
	}
	sep := ""
	for _, name := range d.Keys() {
		if _, err := sb.WriteString(sep); err != nil {
			return err
		}
		if _, err := sb.WriteString(name); err != nil {
			return err
		}
		if _, err := sb.WriteString(": "); err != nil {
			return err
		}
		if err := writeValue(thread, sb, d[name], nil); err != nil {
			return err
		}
		sep = ", "
	}
	if err := sb.WriteByte('}'); err != nil {
		return err
	}
	return nil
}

func (d StringDict) String() string {
	buf := new(strings.Builder)
	d.SafeString(nil, buf)
	return buf.String()
}

func (d StringDict) Freeze() {
	for _, v := range d {
		v.Freeze()
	}
}

// Has reports whether the dictionary contains the specified key.
func (d StringDict) Has(key string) bool { _, ok := d[key]; return ok }

// A frame records a call to a Starlark function (including module toplevel)
// or a built-in function or method.
type frame struct {
	callable  Callable // current function (or toplevel) or built-in
	pc        uint32   // program counter (Starlark frames only)
	locals    []Value  // local variables (Starlark frames only)
	spanStart int64    // start time of current profiler span
}

// Position returns the source position of the current point of execution in this frame.
func (fr *frame) Position() syntax.Position {
	switch c := fr.callable.(type) {
	case *Function:
		// Starlark function
		return c.funcode.Position(fr.pc)
	case callableWithPosition:
		// If a built-in Callable defines
		// a Position method, use it.
		return c.Position()
	}
	return syntax.MakePosition(&builtinFilename, 0, 0)
}

var builtinFilename = "<builtin>"

// Function returns the frame's function or built-in.
func (fr *frame) Callable() Callable { return fr.callable }

// A CallStack is a stack of call frames, outermost first.
type CallStack []CallFrame

// At returns a copy of the frame at depth i.
// At(0) returns the topmost frame.
func (stack CallStack) At(i int) CallFrame { return stack[len(stack)-1-i] }

// Pop removes and returns the topmost frame.
func (stack *CallStack) Pop() CallFrame {
	last := len(*stack) - 1
	top := (*stack)[last]
	*stack = (*stack)[:last]
	return top
}

// String returns a user-friendly description of the stack.
func (stack CallStack) String() string {
	out := new(strings.Builder)
	if len(stack) > 0 {
		fmt.Fprintf(out, "Traceback (most recent call last):\n")
	}
	for _, fr := range stack {
		fmt.Fprintf(out, "  %s: in %s\n", fr.Pos, fr.Name)
	}
	return out.String()
}

// An EvalError is a Starlark evaluation error and
// a copy of the thread's stack at the moment of the error.
type EvalError struct {
	Msg       string
	CallStack CallStack
	cause     error
}

// A CallFrame represents the function name and current
// position of execution of an enclosing call frame.
type CallFrame struct {
	Name string
	Pos  syntax.Position
}

func (fr *frame) asCallFrame() CallFrame {
	return CallFrame{
		Name: fr.Callable().Name(),
		Pos:  fr.Position(),
	}
}

func (thread *Thread) evalError(err error) *EvalError {
	return &EvalError{
		Msg:       err.Error(),
		CallStack: thread.CallStack(),
		cause:     err,
	}
}

func (e *EvalError) Error() string { return e.Msg }

// Backtrace returns a user-friendly error message describing the stack
// of calls that led to this error.
func (e *EvalError) Backtrace() string {
	// If the topmost stack frame is a built-in function,
	// remove it from the stack and add print "Error in fn:".
	stack := e.CallStack
	suffix := ""
	if last := len(stack) - 1; last >= 0 && stack[last].Pos.Filename() == builtinFilename {
		suffix = " in " + stack[last].Name
		stack = stack[:last]
	}
	return fmt.Sprintf("%sError%s: %s", stack, suffix, e.Msg)
}

func (e *EvalError) Unwrap() error { return e.cause }

// A Program is a compiled Starlark program.
//
// Programs are immutable, and contain no Values.
// A Program may be created by parsing a source file (see SourceProgram)
// or by loading a previously saved compiled program (see CompiledProgram).
type Program struct {
	compiled *compile.Program
}

// CompilerVersion is the version number of the protocol for compiled
// files. Applications must not run programs compiled by one version
// with an interpreter at another version, and should thus incorporate
// the compiler version into the cache key when reusing compiled code.
const CompilerVersion = compile.Version

// Filename returns the name of the file from which this program was loaded.
func (prog *Program) Filename() string { return prog.compiled.Toplevel.Pos.Filename() }

func (prog *Program) String() string { return prog.Filename() }

// NumLoads returns the number of load statements in the compiled program.
func (prog *Program) NumLoads() int { return len(prog.compiled.Loads) }

// Load(i) returns the name and position of the i'th module directly
// loaded by this one, where 0 <= i < NumLoads().
// The name is unresolved---exactly as it appears in the source.
func (prog *Program) Load(i int) (string, syntax.Position) {
	id := prog.compiled.Loads[i]
	return id.Name, id.Pos
}

// WriteTo writes the compiled module to the specified output stream.
func (prog *Program) Write(out io.Writer) error {
	data := prog.compiled.Encode()
	_, err := out.Write(data)
	return err
}

// ExecFile calls [ExecFileOptions] using [syntax.LegacyFileOptions].
// Deprecated: relies on legacy global variables.
func ExecFile(thread *Thread, filename string, src interface{}, predeclared StringDict) (StringDict, error) {
	return ExecFileOptions(syntax.LegacyFileOptions(), thread, filename, src, predeclared)
}

// ExecFileOptions parses, resolves, and executes a Starlark file in the
// specified global environment, which may be modified during execution.
//
// Thread is the state associated with the Starlark thread.
//
// The filename and src parameters are as for syntax.Parse:
// filename is the name of the file to execute,
// and the name that appears in error messages;
// src is an optional source of bytes to use
// instead of filename.
//
// predeclared defines the predeclared names specific to this module.
// Execution does not modify this dictionary, though it may mutate
// its values.
//
// If ExecFileOptions fails during evaluation, it returns an *EvalError
// containing a backtrace.
func ExecFileOptions(opts *syntax.FileOptions, thread *Thread, filename string, src interface{}, predeclared StringDict) (StringDict, error) {
	// Parse, resolve, and compile a Starlark source file.
	_, mod, err := SourceProgramOptions(opts, filename, src, predeclared.Has)
	if err != nil {
		return nil, err
	}

	g, err := mod.Init(thread, predeclared)
	g.Freeze()
	return g, err
}

// SourceProgram calls [SourceProgramOptions] using [syntax.LegacyFileOptions].
// Deprecated: relies on legacy global variables.
func SourceProgram(filename string, src interface{}, isPredeclared func(string) bool) (*syntax.File, *Program, error) {
	return SourceProgramOptions(syntax.LegacyFileOptions(), filename, src, isPredeclared)
}

// SourceProgramOptions produces a new program by parsing, resolving,
// and compiling a Starlark source file.
// On success, it returns the parsed file and the compiled program.
// The filename and src parameters are as for syntax.Parse.
//
// The isPredeclared predicate reports whether a name is
// a pre-declared identifier of the current module.
// Its typical value is predeclared.Has,
// where predeclared is a StringDict of pre-declared values.
func SourceProgramOptions(opts *syntax.FileOptions, filename string, src interface{}, isPredeclared func(string) bool) (*syntax.File, *Program, error) {
	f, err := opts.Parse(filename, src, 0)
	if err != nil {
		return nil, nil, err
	}
	prog, err := FileProgram(f, isPredeclared)
	return f, prog, err
}

// FileProgram produces a new program by resolving,
// and compiling the Starlark source file syntax tree.
// On success, it returns the compiled program.
//
// Resolving a syntax tree mutates it.
// Do not call FileProgram more than once on the same file.
//
// The isPredeclared predicate reports whether a name is
// a pre-declared identifier of the current module.
// Its typical value is predeclared.Has,
// where predeclared is a StringDict of pre-declared values.
func FileProgram(f *syntax.File, isPredeclared func(string) bool) (*Program, error) {
	if err := resolve.File(f, isPredeclared, Universe.Has); err != nil {
		return nil, err
	}

	var pos syntax.Position
	if len(f.Stmts) > 0 {
		pos = syntax.Start(f.Stmts[0])
	} else {
		pos = syntax.MakePosition(&f.Path, 1, 1)
	}

	module := f.Module.(*resolve.Module)
	compiled := compile.File(f.Options, f.Stmts, pos, "<toplevel>", module.Locals, module.Globals)

	return &Program{compiled}, nil
}

// CompiledProgram produces a new program from the representation
// of a compiled program previously saved by Program.Write.
func CompiledProgram(in io.Reader) (*Program, error) {
	data, err := io.ReadAll(in)
	if err != nil {
		return nil, err
	}
	compiled, err := compile.DecodeProgram(data)
	if err != nil {
		return nil, err
	}
	return &Program{compiled}, nil
}

// Init creates a set of global variables for the program,
// executes the toplevel code of the specified program,
// and returns a new, unfrozen dictionary of the globals.
func (prog *Program) Init(thread *Thread, predeclared StringDict) (StringDict, error) {
	toplevel := makeToplevelFunction(prog.compiled, predeclared)

	_, err := Call(thread, toplevel, nil, nil)

	// Convert the global environment to a map.
	// We return a (partial) map even in case of error.
	return toplevel.Globals(), err
}

// ExecREPLChunk compiles and executes file f in the specified thread
// and global environment. This is a variant of ExecFile specialized to
// the needs of a REPL, in which a sequence of input chunks, each
// syntactically a File, manipulates the same set of module globals,
// which are not frozen after execution.
//
// This function is intended to support only github.com/canonical/starlark/repl.
// Its API stability is not guaranteed.
func ExecREPLChunk(f *syntax.File, thread *Thread, globals StringDict) error {
	var predeclared StringDict

	// -- variant of FileProgram --

	if err := resolve.REPLChunk(f, globals.Has, predeclared.Has, Universe.Has); err != nil {
		return err
	}

	var pos syntax.Position
	if len(f.Stmts) > 0 {
		pos = syntax.Start(f.Stmts[0])
	} else {
		pos = syntax.MakePosition(&f.Path, 1, 1)
	}

	module := f.Module.(*resolve.Module)
	compiled := compile.File(f.Options, f.Stmts, pos, "<toplevel>", module.Locals, module.Globals)
	prog := &Program{compiled}

	// -- variant of Program.Init --

	toplevel := makeToplevelFunction(prog.compiled, predeclared)

	// Initialize module globals from parameter.
	for i, id := range prog.compiled.Globals {
		if v := globals[id.Name]; v != nil {
			toplevel.module.globals[i] = v
		}
	}

	_, err := Call(thread, toplevel, nil, nil)

	// Reflect changes to globals back to parameter, even after an error.
	for i, id := range prog.compiled.Globals {
		if v := toplevel.module.globals[i]; v != nil {
			globals[id.Name] = v
		}
	}

	return err
}

func makeToplevelFunction(prog *compile.Program, predeclared StringDict) *Function {
	// Create the Starlark value denoted by each program constant c.
	constants := make([]Value, len(prog.Constants))
	for i, c := range prog.Constants {
		var v Value
		switch c := c.(type) {
		case int64:
			v = MakeInt64(c)
		case *big.Int:
			v = MakeBigInt(c)
		case string:
			v = String(c)
		case compile.Bytes:
			v = Bytes(c)
		case float64:
			v = Float(c)
		default:
			log.Panicf("unexpected constant %T: %v", c, c)
		}
		constants[i] = v
	}

	return &Function{
		funcode: prog.Toplevel,
		module: &module{
			program:     prog,
			predeclared: predeclared,
			globals:     make([]Value, len(prog.Globals)),
			constants:   constants,
		},
	}
}

// Eval calls [EvalOptions] using [syntax.LegacyFileOptions].
// Deprecated: relies on legacy global variables.
func Eval(thread *Thread, filename string, src interface{}, env StringDict) (Value, error) {
	return EvalOptions(syntax.LegacyFileOptions(), thread, filename, src, env)
}

// EvalOptions parses, resolves, and evaluates an expression within the
// specified (predeclared) environment.
//
// Evaluation cannot mutate the environment dictionary itself,
// though it may modify variables reachable from the dictionary.
//
// The filename and src parameters are as for syntax.Parse.
//
// If EvalOptions fails during evaluation, it returns an *EvalError
// containing a backtrace.
func EvalOptions(opts *syntax.FileOptions, thread *Thread, filename string, src interface{}, env StringDict) (Value, error) {
	expr, err := opts.ParseExpr(filename, src, 0)
	if err != nil {
		return nil, err
	}
	f, err := makeExprFunc(opts, expr, env)
	if err != nil {
		return nil, err
	}
	return Call(thread, f, nil, nil)
}

// EvalExpr calls [EvalExprOptions] using [syntax.LegacyFileOptions].
// Deprecated: relies on legacy global variables.
func EvalExpr(thread *Thread, expr syntax.Expr, env StringDict) (Value, error) {
	return EvalExprOptions(syntax.LegacyFileOptions(), thread, expr, env)
}

// EvalExprOptions resolves and evaluates an expression within the
// specified (predeclared) environment.
// Evaluating a comma-separated list of expressions yields a tuple value.
//
// Resolving an expression mutates it.
// Do not call EvalExprOptions more than once for the same expression.
//
// Evaluation cannot mutate the environment dictionary itself,
// though it may modify variables reachable from the dictionary.
//
// If EvalExprOptions fails during evaluation, it returns an *EvalError
// containing a backtrace.
func EvalExprOptions(opts *syntax.FileOptions, thread *Thread, expr syntax.Expr, env StringDict) (Value, error) {
	fn, err := makeExprFunc(opts, expr, env)
	if err != nil {
		return nil, err
	}
	return Call(thread, fn, nil, nil)
}

// ExprFunc calls [ExprFuncOptions] using [syntax.LegacyFileOptions].
// Deprecated: relies on legacy global variables.
func ExprFunc(filename string, src interface{}, env StringDict) (*Function, error) {
	return ExprFuncOptions(syntax.LegacyFileOptions(), filename, src, env)
}

// ExprFunc returns a no-argument function
// that evaluates the expression whose source is src.
func ExprFuncOptions(options *syntax.FileOptions, filename string, src interface{}, env StringDict) (*Function, error) {
	expr, err := options.ParseExpr(filename, src, 0)
	if err != nil {
		return nil, err
	}
	return makeExprFunc(options, expr, env)
}

// makeExprFunc returns a no-argument function whose body is expr.
// The options must be consistent with those used when parsing expr.
func makeExprFunc(opts *syntax.FileOptions, expr syntax.Expr, env StringDict) (*Function, error) {
	locals, err := resolve.ExprOptions(opts, expr, env.Has, Universe.Has)
	if err != nil {
		return nil, err
	}

	return makeToplevelFunction(compile.Expr(opts, expr, "<expr>", locals), env), nil
}

// The following functions are primitive operations of the byte code interpreter.

// list += iterable
func safeListExtend(thread *Thread, x *List, y Iterable) error {
	elemsAppender := NewSafeAppender(thread, &x.elems)
	if ylist, ok := y.(*List); ok {
		// fast path: list += list

		// Equalise step cost for fast and slow path.
		if err := thread.AddSteps(int64(len(ylist.elems))); err != nil {
			return err
		}
		if err := elemsAppender.AppendSlice(ylist.elems); err != nil {
			return err
		}
	} else {
		iter, err := SafeIterate(thread, y)
		if err != nil {
			return err
		}
		defer iter.Done()
		var z Value
		for iter.Next(&z) {
			if err := elemsAppender.Append(z); err != nil {
				return err
			}
		}
		if err := iter.Err(); err != nil {
			return err
		}
	}
	return nil
}

// getAttr implements x.dot.
func getAttr(thread *Thread, x Value, name string, hint bool) (Value, error) {
	if x, ok := x.(HasAttrs); ok {
		var attr Value
		var err error
		if x2, ok := x.(HasSafeAttrs); ok {
			attr, err = x2.SafeAttr(thread, name)
		} else {
			if err := CheckSafety(thread, NotSafe); err != nil {
				return nil, err
			}
			attr, err = x.Attr(name)
			if attr == nil && err == nil {
				err = ErrNoSuchAttr
			}
		}

		if err != nil {
			var errmsg string
			if nsa, ok := err.(NoSuchAttrError); ok {
				errmsg = string(nsa)
			} else if err == ErrNoSuchAttr {
				errmsg = fmt.Sprintf("%s has no .%s field or method", x.Type(), name)
			} else {
				return nil, err // return error as is
			}

			// add spelling hint
			if hint {
				if n := spell.Nearest(name, x.AttrNames()); n != "" {
					errmsg = fmt.Sprintf("%s (did you mean .%s?)", errmsg, n)
				}
			}

			return nil, errors.New(errmsg)
		}
		return attr, nil
	}
	return nil, fmt.Errorf("%s has no .%s field or method", x.Type(), name)
}

// setField implements x.name = y.
func setField(thread *Thread, x Value, name string, y Value) error {
	if x, ok := x.(HasSetField); ok {
		var err error
		if x2, ok := x.(HasSafeSetField); ok {
			err = x2.SafeSetField(thread, name, y)
		} else if err = CheckSafety(thread, NotSafe); err == nil {
			err = x.SetField(name, y)
		}

		if _, ok := err.(NoSuchAttrError); ok {
			// No such field: check spelling.
			if n := spell.Nearest(name, x.AttrNames()); n != "" {
				err = fmt.Errorf("%s (did you mean .%s?)", err, n)
			}
		}
		return err
	}

	return fmt.Errorf("can't assign to .%s field of %s", name, x.Type())
}

// getIndex implements x[y].
func getIndex(thread *Thread, x, y Value) (Value, error) {
	switch x := x.(type) {
	case Mapping: // dict
		var z Value
		var found bool
		var err error
		if x2, ok := x.(SafeMapping); ok {
			z, found, err = x2.SafeGet(thread, y)
		} else if err := CheckSafety(thread, NotSafe); err != nil {
			return nil, err
		} else {
			z, found, err = x.Get(y)
		}
		if err != nil {
			return nil, err
		}
		if !found {
			return nil, fmt.Errorf("key %v not in %s", y, x.Type())
		}
		return z, nil

	case Indexable: // string, list, tuple
		n := x.Len()
		i, err := AsInt32(y)
		if err != nil {
			return nil, fmt.Errorf("%s index: %s", x.Type(), err)
		}
		origI := i
		if i < 0 {
			i += n
		}
		if i < 0 || i >= n {
			return nil, outOfRange(origI, n, x)
		}
		if x, ok := x.(SafeIndexable); ok {
			return x.SafeIndex(thread, i)
		}
		if err := CheckSafety(thread, NotSafe); err != nil {
			return nil, err
		}
		return x.Index(i), nil
	}
	return nil, fmt.Errorf("unhandled index operation %s[%s]", x.Type(), y.Type())
}

func outOfRange(i, n int, x Value) error {
	if n == 0 {
		return fmt.Errorf("index %d out of range: empty %s", i, x.Type())
	} else {
		return fmt.Errorf("%s index %d out of range [%d:%d]", x.Type(), i, -n, n-1)
	}
}

func sanitizeIndex(collection Indexable, i int) (int, error) {
	n := collection.Len()
	origI := i
	if i < 0 {
		i += n
	}
	if i < 0 || i >= n {
		return 0, outOfRange(origI, n, collection)
	}
	return i, nil
}

// setIndex implements x[y] = z.
func setIndex(thread *Thread, x, y, z Value) error {
	switch x := x.(type) {
	case HasSafeSetKey:
		return x.SafeSetKey(thread, y, z)

	case HasSafeSetIndex:
		i, err := AsInt32(y)
		if err != nil {
			return err
		}

		if i, err = sanitizeIndex(x, i); err != nil {
			return err
		}
		return x.SafeSetIndex(thread, i, z)

	case HasSetKey:
		if err := CheckSafety(thread, NotSafe); err != nil {
			return err
		}
		return x.SetKey(y, z)

	case HasSetIndex:
		if err := CheckSafety(thread, NotSafe); err != nil {
			return err
		}
		i, err := AsInt32(y)
		if err != nil {
			return err
		}
		if i, err = sanitizeIndex(x, i); err != nil {
			return err
		}
		return x.SetIndex(i, z)

	default:
		return fmt.Errorf("%s value does not support item assignment", x.Type())
	}
}

// Unary applies a unary operator (+, -, ~, not) to its operand.
func Unary(op syntax.Token, x Value) (Value, error) {
	return SafeUnary(nil, op, x)
}

// SafeUnary applies a unary operator (+, -, ~, not) to its operand,
// respecting safety.
func SafeUnary(thread *Thread, op syntax.Token, x Value) (Value, error) {
	// The NOT operator is not customizable.
	if op == syntax.NOT {
		return !x.Truth(), nil
	}

	if x, ok := x.(HasSafeUnary); ok {
		return x.SafeUnary(thread, op)
	}

	// Int, Float, and user-defined types
	if x, ok := x.(HasUnary); ok {
		if err := CheckSafety(thread, NotSafe); err != nil {
			return nil, err
		}
		// (nil, nil) => unhandled
		y, err := x.Unary(op)
		if y != nil || err != nil {
			return y, err
		}
	}

	return nil, fmt.Errorf("unknown unary op: %s %s", op, x.Type())
}

// SafeBinary applies a strict binary operator (not AND or OR) to its operands,
// respecting safety.
func SafeBinary(thread *Thread, op syntax.Token, x, y Value) (Value, error) {
	return safeBinary(thread, op, x, y)
}

// Binary applies a strict binary operator (not AND or OR) to its operands.
// For equality tests or ordered comparisons, use Compare instead.
func Binary(op syntax.Token, x, y Value) (Value, error) {
	return safeBinary(nil, op, x, y)
}

var floatSize = EstimateSize(Float(0))

func safeBinary(thread *Thread, op syntax.Token, x, y Value) (Value, error) {
	const safety = CPUSafe | MemSafe
	if err := CheckSafety(thread, safety); err != nil {
		return nil, err
	}

	intLenSteps := func(i Int) int64 {
		if _, iBig := i.get(); iBig != nil {
			return int64(iBig.BitLen() / 32)
		}
		return 0
	}
	max := func(a, b int64) int64 {
		if a > b {
			return a
		}
		return b
	}
	switch op {
	case syntax.PLUS:
		switch x := x.(type) {
		case String:
			if y, ok := y.(String); ok {
				if thread != nil {
					resultLen := len(x) + len(y)
					if err := thread.AddSteps(int64(resultLen)); err != nil {
						return nil, err
					}
					resultSize := EstimateMakeSize([]byte{}, resultLen) + StringTypeOverhead
					if err := thread.AddAllocs(resultSize); err != nil {
						return nil, err
					}
				}
				return x + y, nil
			}
		case Int:
			switch y := y.(type) {
			case Int:
				if thread != nil {
					if err := thread.AddSteps(max(intLenSteps(x), intLenSteps(y))); err != nil {
						return nil, err
					}
					if err := thread.CheckAllocs(max(EstimateSize(x), EstimateSize(y))); err != nil {
						return nil, err
					}
					result := Value(x.Add(y))
					if err := thread.AddAllocs(EstimateSize(result)); err != nil {
						return nil, err
					}
					return result, nil
				}
				return x.Add(y), nil
			case Float:
				xf, err := x.finiteFloat()
				if err != nil {
					return nil, err
				}
				if thread != nil {
					if err := thread.AddAllocs(floatSize); err != nil {
						return nil, err
					}
				}
				return xf + y, nil
			}
		case Float:
			switch y := y.(type) {
			case Float:
				if thread != nil {
					if err := thread.AddAllocs(floatSize); err != nil {
						return nil, err
					}
				}
				return x + y, nil
			case Int:
				yf, err := y.finiteFloat()
				if err != nil {
					return nil, err
				}
				if thread != nil {
					if err := thread.AddAllocs(floatSize); err != nil {
						return nil, err
					}
				}
				return x + yf, nil
			}
		case *List:
			if y, ok := y.(*List); ok {
				resultLen := x.Len() + y.Len()
				if thread != nil {
					if err := thread.AddSteps(int64(resultLen)); err != nil {
						return nil, err
					}
					resultSize := EstimateMakeSize([]Value{}, x.Len()+y.Len()) + EstimateSize(&List{})
					if err := thread.AddAllocs(resultSize); err != nil {
						return nil, err
					}
				}
				z := make([]Value, 0, resultLen)
				z = append(z, x.elems...)
				z = append(z, y.elems...)
				return NewList(z), nil
			}
		case Tuple:
			if y, ok := y.(Tuple); ok {
				resultLen := len(x) + len(y)
				if thread != nil {
					if err := thread.AddSteps(int64(resultLen)); err != nil {
						return nil, err
					}
					zSize := EstimateMakeSize(Tuple{}, len(x)+len(y)) + SliceTypeOverhead
					if err := thread.AddAllocs(zSize); err != nil {
						return nil, err
					}
				}
				z := make(Tuple, 0, resultLen)
				z = append(z, x...)
				z = append(z, y...)
				return z, nil
			}
		}

	case syntax.MINUS:
		switch x := x.(type) {
		case Int:
			switch y := y.(type) {
			case Int:
				if thread != nil {
					if err := thread.AddSteps(max(intLenSteps(x), intLenSteps(y))); err != nil {
						return nil, err
					}
					if err := thread.CheckAllocs(max(EstimateSize(x), EstimateSize(y))); err != nil {
						return nil, err
					}
					result := Value(x.Sub(y))
					if err := thread.AddAllocs(EstimateSize(result)); err != nil {
						return nil, err
					}
					return result, nil
				}
				return x.Sub(y), nil
			case Float:
				xf, err := x.finiteFloat()
				if err != nil {
					return nil, err
				}
				if thread != nil {
					if err := thread.AddAllocs(floatSize); err != nil {
						return nil, err
					}
				}
				return xf - y, nil
			}
		case Float:
			switch y := y.(type) {
			case Float:
				if thread != nil {
					if err := thread.AddAllocs(floatSize); err != nil {
						return nil, err
					}
				}
				return x - y, nil
			case Int:
				yf, err := y.finiteFloat()
				if err != nil {
					return nil, err
				}
				if thread != nil {
					if err := thread.AddAllocs(floatSize); err != nil {
						return nil, err
					}
				}
				return x - yf, nil
			}
		case *Set: // difference
			if y, ok := y.(*Set); ok {
				iter, err := SafeIterate(thread, y)
				if err != nil {
					return nil, err
				}
				defer iter.Done()
				diff, err := x.safeDifference(thread, iter)
				if err != nil {
					return nil, err
				}
				if err := iter.Err(); err != nil {
					return nil, err
				}
				return diff, nil
			}
		}

	case syntax.STAR:
		switch x := x.(type) {
		case Int:
			switch y := y.(type) {
			case Int:
				if thread != nil {
					// In the worse case, Karatsuba's algorithm is used.
					resultSteps := int64(math.Pow(float64(max(intLenSteps(x), intLenSteps(y))), 1.58))
					if err := thread.AddSteps(resultSteps); err != nil {
						return nil, err
					}
					if err := thread.CheckAllocs(EstimateSize(x) + EstimateSize(y)); err != nil {
						return nil, err
					}
					result := Value(x.Mul(y))
					if err := thread.AddAllocs(EstimateSize(result)); err != nil {
						return nil, err
					}
					return result, nil
				}
				return x.Mul(y), nil
			case Float:
				xf, err := x.finiteFloat()
				if err != nil {
					return nil, err
				}
				if thread != nil {
					if err := thread.AddAllocs(floatSize); err != nil {
						return nil, err
					}
				}
				return xf * y, nil
			case String:
				if thread != nil {
					if err := thread.AddAllocs(StringTypeOverhead); err != nil {
						return nil, err
					}
				}
				return stringRepeat(thread, y, x)
			case Bytes:
				if thread != nil {
					if err := thread.AddAllocs(StringTypeOverhead); err != nil {
						return nil, err
					}
				}
				return bytesRepeat(thread, y, x)
			case *List:
				elems, err := tupleRepeat(thread, Tuple(y.elems), x)
				if err != nil {
					return nil, err
				}
				if thread != nil {
					if err := thread.AddAllocs(EstimateSize(&List{})); err != nil {
						return nil, err
					}
				}
				return NewList(elems), nil
			case Tuple:
				if thread != nil {
					if err := thread.AddAllocs(SliceTypeOverhead); err != nil {
						return nil, err
					}
				}
				return tupleRepeat(thread, y, x)
			}
		case Float:
			switch y := y.(type) {
			case Float:
				if thread != nil {
					if err := thread.AddAllocs(floatSize); err != nil {
						return nil, err
					}
				}
				return x * y, nil
			case Int:
				yf, err := y.finiteFloat()
				if err != nil {
					return nil, err
				}
				if thread != nil {
					if err := thread.AddAllocs(floatSize); err != nil {
						return nil, err
					}
				}
				return x * yf, nil
			}
		case String:
			if y, ok := y.(Int); ok {
				if thread != nil {
					if err := thread.AddAllocs(StringTypeOverhead); err != nil {
						return nil, err
					}
				}
				return stringRepeat(thread, x, y)
			}
		case Bytes:
			if y, ok := y.(Int); ok {
				if thread != nil {
					if err := thread.AddAllocs(StringTypeOverhead); err != nil {
						return nil, err
					}
				}
				return bytesRepeat(thread, x, y)
			}
		case *List:
			if y, ok := y.(Int); ok {
				elems, err := tupleRepeat(thread, Tuple(x.elems), y)
				if err != nil {
					return nil, err
				}
				if thread != nil {
					if err := thread.AddAllocs(EstimateSize(&List{})); err != nil {
						return nil, err
					}
				}
				return NewList(elems), nil
			}
		case Tuple:
			if y, ok := y.(Int); ok {
				if thread != nil {
					if err := thread.AddAllocs(SliceTypeOverhead); err != nil {
						return nil, err
					}
				}
				return tupleRepeat(thread, x, y)
			}

		}

	case syntax.SLASH:
		switch x := x.(type) {
		case Int:
			xf, err := x.finiteFloat()
			if err != nil {
				return nil, err
			}
			switch y := y.(type) {
			case Int:
				yf, err := y.finiteFloat()
				if err != nil {
					return nil, err
				}
				if yf == 0.0 {
					return nil, fmt.Errorf("floating-point division by zero")
				}
				if thread != nil {
					if err := thread.AddAllocs(floatSize); err != nil {
						return nil, err
					}
				}
				return xf / yf, nil
			case Float:
				if y == 0.0 {
					return nil, fmt.Errorf("floating-point division by zero")
				}
				if thread != nil {
					if err := thread.AddAllocs(floatSize); err != nil {
						return nil, err
					}
				}
				return xf / y, nil
			}
		case Float:
			switch y := y.(type) {
			case Float:
				if y == 0.0 {
					return nil, fmt.Errorf("floating-point division by zero")
				}
				if thread != nil {
					if err := thread.AddAllocs(floatSize); err != nil {
						return nil, err
					}
				}
				return x / y, nil
			case Int:
				yf, err := y.finiteFloat()
				if err != nil {
					return nil, err
				}
				if yf == 0.0 {
					return nil, fmt.Errorf("floating-point division by zero")
				}
				if thread != nil {
					if err := thread.AddAllocs(floatSize); err != nil {
						return nil, err
					}
				}
				return x / yf, nil
			}
		}

	case syntax.SLASHSLASH:
		switch x := x.(type) {
		case Int:
			switch y := y.(type) {
			case Int:
				if y.Sign() == 0 {
					return nil, fmt.Errorf("floored division by zero")
				}
				if thread != nil {
					// Integer division is hard - most implementations are O(n^2).
					// Although implementations exist which turn division into
					// multiplication, making this cost same as `STAR` operator,
					// Go does not yet do this.
					resultSteps := max(intLenSteps(x), intLenSteps(y))
					resultSteps *= resultSteps
					if err := thread.AddSteps(resultSteps); err != nil {
						return nil, err
					}
					if resultSizeEstimate := EstimateSize(x) - EstimateSize(y); resultSizeEstimate > 0 {
						if err := thread.CheckAllocs(resultSizeEstimate); err != nil {
							return nil, err
						}
					}
					result := Value(x.Div(y))
					if err := thread.AddAllocs(EstimateSize(result)); err != nil {
						return nil, err
					}
					return result, nil
				}
				return x.Div(y), nil
			case Float:
				xf, err := x.finiteFloat()
				if err != nil {
					return nil, err
				}
				if y == 0.0 {
					return nil, fmt.Errorf("floored division by zero")
				}
				if thread != nil {
					if err := thread.AddAllocs(floatSize); err != nil {
						return nil, err
					}
				}
				return floor(xf / y), nil
			}
		case Float:
			switch y := y.(type) {
			case Float:
				if y == 0.0 {
					return nil, fmt.Errorf("floored division by zero")
				}
				if thread != nil {
					if err := thread.AddAllocs(floatSize); err != nil {
						return nil, err
					}
				}
				return floor(x / y), nil
			case Int:
				yf, err := y.finiteFloat()
				if err != nil {
					return nil, err
				}
				if yf == 0.0 {
					return nil, fmt.Errorf("floored division by zero")
				}
				if thread != nil {
					if err := thread.AddAllocs(floatSize); err != nil {
						return nil, err
					}
				}
				return floor(x / yf), nil
			}
		}

	case syntax.PERCENT:
		switch x := x.(type) {
		case Int:
			switch y := y.(type) {
			case Int:
				if y.Sign() == 0 {
					return nil, fmt.Errorf("integer modulo by zero")
				}
				if thread != nil {
					// Modulo is the same as division in terms of complexity.
					// Integer division is hard - most implementations are O(n^2).
					// Although implementations exist which turn division into
					// multiplication, making this cost same as `STAR` operator,
					// Go does not yet do this.
					resultSteps := max(intLenSteps(x), intLenSteps(y))
					resultSteps *= resultSteps
					if err := thread.AddSteps(resultSteps); err != nil {
						return nil, err
					}
					if err := thread.CheckAllocs(EstimateSize(y)); err != nil {
						return nil, err
					}
				}
				result := Value(x.Mod(y))
				if thread != nil {
					if err := thread.AddAllocs(EstimateSize(result)); err != nil {
						return nil, err
					}
				}
				return result, nil
			case Float:
				xf, err := x.finiteFloat()
				if err != nil {
					return nil, err
				}
				if y == 0 {
					return nil, fmt.Errorf("floating-point modulo by zero")
				}
				if thread != nil {
					if err := thread.AddAllocs(floatSize); err != nil {
						return nil, err
					}
				}
				return xf.Mod(y), nil
			}
		case Float:
			switch y := y.(type) {
			case Float:
				if y == 0.0 {
					return nil, fmt.Errorf("floating-point modulo by zero")
				}
				if thread != nil {
					if err := thread.AddAllocs(floatSize); err != nil {
						return nil, err
					}
				}
				return x.Mod(y), nil
			case Int:
				if y.Sign() == 0 {
					return nil, fmt.Errorf("floating-point modulo by zero")
				}
				yf, err := y.finiteFloat()
				if err != nil {
					return nil, err
				}
				if thread != nil {
					if err := thread.AddAllocs(floatSize); err != nil {
						return nil, err
					}
				}
				return x.Mod(yf), nil
			}
		case String:
			return interpolate(thread, string(x), y)
		}

	case syntax.NOT_IN:
		z, err := safeBinary(thread, syntax.IN, x, y)
		if err != nil {
			return nil, err
		}
		return !z.Truth(), nil

	case syntax.IN:
		switch y := y.(type) {
		case *List:
			for _, elem := range y.elems {
				if thread != nil {
					if err := thread.AddSteps(1); err != nil {
						return nil, err
					}
				}
				if eq, err := Equal(elem, x); err != nil {
					return nil, err
				} else if eq {
					return True, nil
				}
			}
			return False, nil
		case Tuple:
			for _, elem := range y {
				if thread != nil {
					if err := thread.AddSteps(1); err != nil {
						return nil, err
					}
				}
				if eq, err := Equal(elem, x); err != nil {
					return nil, err
				} else if eq {
					return True, nil
				}
			}
			return False, nil
		case Mapping: // e.g. dict
			if y, ok := y.(SafeMapping); ok {
				_, found, err := y.SafeGet(thread, x)
				if errors.Is(err, ErrSafety) {
					return nil, err
				}
				return Bool(found), nil
			}

			if err := CheckSafety(thread, NotSafe); err != nil {
				return nil, err
			}
			// Ignore error from Get as we cannot distinguish true
			// errors (value cycle, type error) from "key not found".
			_, found, _ := y.Get(x)
			return Bool(found), nil
		case *Set:
			ok, err := y.safeHas(thread, x)
			if err != nil {
				return nil, err
			}
			return Bool(ok), nil
		case String:
			needle, ok := x.(String)
			if !ok {
				return nil, fmt.Errorf("'in <string>' requires string as left operand, not %s", x.Type())
			}
			if thread != nil {
				if err := thread.AddSteps(int64(len(y))); err != nil {
					return nil, err
				}
			}
			return Bool(strings.Contains(string(y), string(needle))), nil
		case Bytes:
			switch needle := x.(type) {
			case Bytes:
				if thread != nil {
					if err := thread.AddSteps(int64(len(y))); err != nil {
						return nil, err
					}
				}
				return Bool(strings.Contains(string(y), string(needle))), nil
			case Int:
				var b byte
				if err := AsInt(needle, &b); err != nil {
					return nil, fmt.Errorf("int in bytes: %s", err)
				}
				if thread != nil {
					if err := thread.AddSteps(int64(len(y))); err != nil {
						return nil, err
					}
				}
				return Bool(strings.IndexByte(string(y), b) >= 0), nil
			default:
				return nil, fmt.Errorf("'in bytes' requires bytes or int as left operand, not %s", x.Type())
			}
		case rangeValue:
			i, err := NumberToInt(x)
			if err != nil {
				return nil, fmt.Errorf("'in <range>' requires integer as left operand, not %s", x.Type())
			}
			return Bool(y.contains(i)), nil
		}

	case syntax.PIPE:
		switch x := x.(type) {
		case Int:
			if y, ok := y.(Int); ok {
				if thread != nil {
					if err := thread.AddSteps(max(intLenSteps(x), intLenSteps(y))); err != nil {
						return nil, err
					}
					if err := thread.CheckAllocs(max(EstimateSize(x), EstimateSize(y))); err != nil {
						return nil, err
					}
				}
				result := Value(x.Or(y))
				if thread != nil {
					if err := thread.AddAllocs(EstimateSize(result)); err != nil {
						return nil, err
					}
				}
				return result, nil
			}

		case *Dict: // union
			if y, ok := y.(*Dict); ok {
				return x.safeUnion(thread, y)
			}

		case *Set: // union
			if y, ok := y.(*Set); ok {
				iter, err := SafeIterate(thread, y)
				if err != nil {
					return nil, err
				}
				defer iter.Done()
				z, err := x.safeUnion(thread, iter)
				if err != nil {
					return nil, err
				}
				if err := iter.Err(); err != nil {
					return nil, err
				}
				return z, nil
			}
		}

	case syntax.AMP:
		switch x := x.(type) {
		case Int:
			if y, ok := y.(Int); ok {
				if thread != nil {
					if err := thread.AddSteps(max(intLenSteps(x), intLenSteps(y))); err != nil {
						return nil, err
					}
					resultSize := max(EstimateSize(x), EstimateSize(y))
					if err := thread.AddAllocs(resultSize); err != nil {
						return nil, err
					}
				}
				return x.And(y), nil
			}
		case *Set: // intersection
			if y, ok := y.(*Set); ok {
				iter, err := SafeIterate(thread, y)
				if err != nil {
					return nil, err
				}
				defer iter.Done()
				z, err := x.safeIntersection(thread, iter)
				if err != nil {
					return nil, err
				}
				if err := iter.Err(); err != nil {
					return nil, err
				}
				return z, err
			}
		}

	case syntax.CIRCUMFLEX:
		switch x := x.(type) {
		case Int:
			if y, ok := y.(Int); ok {
				if thread != nil {
					if err := thread.AddSteps(max(intLenSteps(x), intLenSteps(y))); err != nil {
						return nil, err
					}
					resultSize := max(EstimateSize(x), EstimateSize(y))
					if err := thread.AddAllocs(resultSize); err != nil {
						return nil, err
					}
				}
				return x.Xor(y), nil
			}
		case *Set: // symmetric difference
			if y, ok := y.(*Set); ok {
				iter, err := SafeIterate(thread, y)
				if err != nil {
					return nil, err
				}
				defer iter.Done()
				z, err := x.safeSymmetricDifference(thread, iter)
				if err != nil {
					return nil, err
				}
				if err := iter.Err(); err != nil {
					return nil, err
				}
				return z, nil
			}
		}

	case syntax.LTLT, syntax.GTGT:
		if x, ok := x.(Int); ok {
			y, err := AsInt32(y)
			if err != nil {
				return nil, err
			}
			if y < 0 {
				return nil, fmt.Errorf("negative shift count: %v", y)
			}
			if op == syntax.LTLT {
				if y >= 512 {
					return nil, fmt.Errorf("shift count too large: %v", y)
				}
				if thread != nil {
					if err := thread.AddSteps(intLenSteps(x) + int64(y/32)); err != nil {
						return nil, err
					}
					if err := thread.CheckAllocs(EstimateSize(x)); err != nil {
						return nil, err
					}
				}
				z := x.Lsh(uint(y))
				if thread != nil {
					if err := thread.AddAllocs(EstimateSize(z)); err != nil {
						return nil, err
					}
				}
				return z, nil
			} else {
				if thread != nil {
					if err := thread.AddSteps(max(intLenSteps(x)-int64(y/32), 0)); err != nil {
						return nil, err
					}
					if err := thread.CheckAllocs(EstimateSize(x)); err != nil {
						return nil, err
					}
				}
				z := x.Rsh(uint(y))
				if thread != nil {
					if err := thread.AddAllocs(EstimateSize(z)); err != nil {
						return nil, err
					}
				}
				return z, nil
			}
		}

	default:
		// unknown operator
		goto unknown
	}

	// user-defined types
	// (nil, nil) => unhandled
	// TODO: use SafeIterate (SafeBinary?)
	if err := CheckSafety(thread, NotSafe); err != nil {
		return nil, err
	}
	if x, ok := x.(HasBinary); ok {
		z, err := x.Binary(op, y, Left)
		if z != nil || err != nil {
			return z, err
		}
	}
	if y, ok := y.(HasBinary); ok {
		z, err := y.Binary(op, x, Right)
		if z != nil || err != nil {
			return z, err
		}
	}

	// unsupported operand types
unknown:
	return nil, fmt.Errorf("unknown binary op: %s %s %s", x.Type(), op, y.Type())
}

// It's always possible to overeat in small bites but we'll
// try to stop someone swallowing the world in one gulp.
const maxAlloc = 1 << 30

func tupleRepeat(thread *Thread, elems Tuple, n Int) (Tuple, error) {
	if len(elems) == 0 {
		return nil, nil
	}
	i, err := AsInt32(n)
	if err != nil {
		return nil, fmt.Errorf("repeat count %s too large", n)
	}
	if i < 1 {
		return nil, nil
	}
	// Inv: i > 0, len > 0
	sz := len(elems) * i
	if sz < 0 || sz >= maxAlloc { // sz < 0 => overflow
		// Don't print sz.
		return nil, fmt.Errorf("excessive repeat (%d * %d elements)", len(elems), i)
	}
	if thread != nil {
		if err := thread.AddSteps(int64(sz)); err != nil {
			return nil, err
		}
		if err := thread.AddAllocs(EstimateMakeSize([]Value{}, sz)); err != nil {
			return nil, err
		}
	}
	res := make([]Value, sz)
	// copy elems into res, doubling each time
	x := copy(res, elems)
	for x < len(res) {
		copy(res[x:], res[:x])
		x *= 2
	}
	return res, nil
}

func bytesRepeat(thread *Thread, b Bytes, n Int) (Bytes, error) {
	res, err := stringRepeat(thread, String(b), n)
	return Bytes(res), err
}

func stringRepeat(thread *Thread, s String, n Int) (String, error) {
	if s == "" {
		return "", nil
	}
	i, err := AsInt32(n)
	if err != nil {
		return "", fmt.Errorf("repeat count %s too large", n)
	}
	if i < 1 {
		return "", nil
	}
	// Inv: i > 0, len > 0
	sz := len(s) * i
	if sz < 0 || sz >= maxAlloc { // sz < 0 => overflow
		// Don't print sz.
		return "", fmt.Errorf("excessive repeat (%d * %d elements)", len(s), i)
	}
	if thread != nil {
		if err := thread.AddSteps(int64(sz)); err != nil {
			return "", err
		}
		if err := thread.AddAllocs(EstimateMakeSize([]byte{}, sz)); err != nil {
			return "", err
		}
	}
	return String(strings.Repeat(string(s), i)), nil
}

// Call calls the function fn with the specified positional and keyword arguments.
func Call(thread *Thread, fn Value, args Tuple, kwargs []Tuple) (Value, error) {
	c, ok := fn.(Callable)
	if !ok {
		return nil, fmt.Errorf("invalid call of non-function (%s)", fn.Type())
	}

	// Check safety flags
	callableSafety := NotSafe
	if c, ok := c.(SafetyAware); ok {
		callableSafety = c.Safety()
	}
	if err := thread.CheckPermits(callableSafety); err != nil {
		if _, ok := c.(*Function); ok {
			return nil, err
		}
		if b, ok := c.(*Builtin); ok {
			return nil, fmt.Errorf("cannot call builtin '%s': %w", b.Name(), err)
		}
		return nil, fmt.Errorf("cannot call value of type '%s': %w", c.Type(), err)
	}

	// Allocate and push a new frame.
	var fr *frame
	// Optimization: use slack portion of thread.stack
	// slice as a freelist of empty frames.
	if n := len(thread.stack); n < cap(thread.stack) {
		fr = thread.stack[n : n+1][0]
	}
	if fr == nil {
		if err := thread.AddAllocs(EstimateSize(&frame{})); err != nil {
			return nil, err
		}
		fr = new(frame)
	}

	// one-time initialization of thread
	if thread.maxSteps == 0 {
		thread.maxSteps-- // (MaxUint64)
	}

	stackAppender := NewSafeAppender(thread, &thread.stack)
	if err := stackAppender.Append(fr); err != nil { // push
		return nil, err
	}
	// Remove extra steps counted from stackAppender as the
	// call site is expected to count 1.
	thread.AddSteps(-int64(stackAppender.Steps()))

	fr.callable = c

	thread.beginProfSpan()

	// Use defer to ensure that panics from built-ins
	// pass through the interpreter without leaving
	// it in a bad state.
	defer func() {
		thread.endProfSpan()

		// clear out any references
		// TODO(adonovan): opt: zero fr.Locals and
		// reuse it if it is large enough.
		*fr = frame{}

		thread.stack = thread.stack[:len(thread.stack)-1] // pop
	}()

	result, err := c.CallInternal(thread, args, kwargs)

	// Sanity check: nil is not a valid Starlark value.
	if result == nil && err == nil {
		err = fmt.Errorf("internal error: nil (not None) returned from %s", fn)
	}

	// Always return an EvalError with an accurate frame.
	if err != nil {
		if _, ok := err.(*EvalError); !ok {
			err = thread.evalError(err)
		}
	}

	return result, err
}

func slice(x, lo, hi, step_ Value) (Value, error) {
	sliceable, ok := x.(Sliceable)
	if !ok {
		return nil, fmt.Errorf("invalid slice operand %s", x.Type())
	}

	n := sliceable.Len()
	step := 1
	if step_ != None {
		var err error
		step, err = AsInt32(step_)
		if err != nil {
			return nil, fmt.Errorf("invalid slice step: %s", err)
		}
		if step == 0 {
			return nil, fmt.Errorf("zero is not a valid slice step")
		}
	}

	// TODO(adonovan): opt: preallocate result array.

	var start, end int
	if step > 0 {
		// positive stride
		// default indices are [0:n].
		var err error
		start, end, err = indices(lo, hi, n)
		if err != nil {
			return nil, err
		}

		if end < start {
			end = start // => empty result
		}
	} else {
		// negative stride
		// default indices are effectively [n-1:-1], though to
		// get this effect using explicit indices requires
		// [n-1:-1-n:-1] because of the treatment of -ve values.
		start = n - 1
		if err := asIndex(lo, n, &start); err != nil {
			return nil, fmt.Errorf("invalid start index: %s", err)
		}
		if start >= n {
			start = n - 1
		}

		end = -1
		if err := asIndex(hi, n, &end); err != nil {
			return nil, fmt.Errorf("invalid end index: %s", err)
		}
		if end < -1 {
			end = -1
		}

		if start < end {
			start = end // => empty result
		}
	}

	return sliceable.Slice(start, end, step), nil
}

// From Hacker's Delight, section 2.8.
func signum64(x int64) int { return int(uint64(x>>63) | uint64(-x)>>63) }
func signum(x int) int     { return signum64(int64(x)) }

// indices converts start_ and end_ to indices in the range [0:len].
// The start index defaults to 0 and the end index defaults to len.
// An index -len < i < 0 is treated like i+len.
// All other indices outside the range are clamped to the nearest value in the range.
// Beware: start may be greater than end.
// This function is suitable only for slices with positive strides.
func indices(start_, end_ Value, len int) (start, end int, err error) {
	start = 0
	if err := asIndex(start_, len, &start); err != nil {
		return 0, 0, fmt.Errorf("invalid start index: %s", err)
	}
	// Clamp to [0:len].
	if start < 0 {
		start = 0
	} else if start > len {
		start = len
	}

	end = len
	if err := asIndex(end_, len, &end); err != nil {
		return 0, 0, fmt.Errorf("invalid end index: %s", err)
	}
	// Clamp to [0:len].
	if end < 0 {
		end = 0
	} else if end > len {
		end = len
	}

	return start, end, nil
}

// asIndex sets *result to the integer value of v, adding len to it
// if it is negative.  If v is nil or None, *result is unchanged.
func asIndex(v Value, len int, result *int) error {
	if v != nil && v != None {
		var err error
		*result, err = AsInt32(v)
		if err != nil {
			return err
		}
		if *result < 0 {
			*result += len
		}
	}
	return nil
}

// setArgs sets the values of the formal parameters of function fn in
// based on the actual parameter values in args and kwargs.
func setArgs(locals []Value, fn *Function, args Tuple, kwargs []Tuple) error {

	// This is the general schema of a function:
	//
	//   def f(p1, p2=dp2, p3=dp3, *args, k1, k2=dk2, k3, **kwargs)
	//
	// The p parameters are non-kwonly, and may be specified positionally.
	// The k parameters are kwonly, and must be specified by name.
	// The defaults tuple is (dp2, dp3, mandatory, dk2, mandatory).
	//
	// Arguments are processed as follows:
	// - positional arguments are bound to a prefix of [p1, p2, p3].
	// - surplus positional arguments are bound to *args.
	// - keyword arguments are bound to any of {p1, p2, p3, k1, k2, k3};
	//   duplicate bindings are rejected.
	// - surplus keyword arguments are bound to **kwargs.
	// - defaults are bound to each parameter from p2 to k3 if no value was set.
	//   default values come from the tuple above.
	//   It is an error if the tuple entry for an unset parameter is 'mandatory'.

	// Nullary function?
	if fn.NumParams() == 0 {
		if nactual := len(args) + len(kwargs); nactual > 0 {
			return fmt.Errorf("function %s accepts no arguments (%d given)", fn.Name(), nactual)
		}
		return nil
	}

	cond := func(x bool, y, z interface{}) interface{} {
		if x {
			return y
		}
		return z
	}

	// nparams is the number of ordinary parameters (sans *args and **kwargs).
	nparams := fn.NumParams()
	var kwdict *Dict
	if fn.HasKwargs() {
		nparams--
		kwdict = new(Dict)
		locals[nparams] = kwdict
	}
	if fn.HasVarargs() {
		nparams--
	}

	// nonkwonly is the number of non-kwonly parameters.
	nonkwonly := nparams - fn.NumKwonlyParams()

	// Too many positional args?
	n := len(args)
	if len(args) > nonkwonly {
		if !fn.HasVarargs() {
			return fmt.Errorf("function %s accepts %s%d positional argument%s (%d given)",
				fn.Name(),
				cond(len(fn.defaults) > fn.NumKwonlyParams(), "at most ", ""),
				nonkwonly,
				cond(nonkwonly == 1, "", "s"),
				len(args))
		}
		n = nonkwonly
	}

	// Bind positional arguments to non-kwonly parameters.
	for i := 0; i < n; i++ {
		locals[i] = args[i]
	}

	// Bind surplus positional arguments to *args parameter.
	if fn.HasVarargs() {
		tuple := make(Tuple, len(args)-n)
		for i := n; i < len(args); i++ {
			tuple[i-n] = args[i]
		}
		locals[nparams] = tuple
	}

	// Bind keyword arguments to parameters.
	paramIdents := fn.funcode.Locals[:nparams]
	for _, pair := range kwargs {
		k, v := pair[0].(String), pair[1]
		if i := findParam(paramIdents, string(k)); i >= 0 {
			if locals[i] != nil {
				return fmt.Errorf("function %s got multiple values for parameter %s", fn.Name(), k)
			}
			locals[i] = v
			continue
		}
		if kwdict == nil {
			return fmt.Errorf("function %s got an unexpected keyword argument %s", fn.Name(), k)
		}
		oldlen := kwdict.Len()
		kwdict.SetKey(k, v)
		if kwdict.Len() == oldlen {
			return fmt.Errorf("function %s got multiple values for parameter %s", fn.Name(), k)
		}
	}

	// Are defaults required?
	if n < nparams || fn.NumKwonlyParams() > 0 {
		m := nparams - len(fn.defaults) // first default

		// Report errors for missing required arguments.
		var missing []string
		var i int
		for i = n; i < m; i++ {
			if locals[i] == nil {
				missing = append(missing, paramIdents[i].Name)
			}
		}

		// Bind default values to parameters.
		for ; i < nparams; i++ {
			if locals[i] == nil {
				dflt := fn.defaults[i-m]
				if _, ok := dflt.(mandatory); ok {
					missing = append(missing, paramIdents[i].Name)
					continue
				}
				locals[i] = dflt
			}
		}

		if missing != nil {
			return fmt.Errorf("function %s missing %d argument%s (%s)",
				fn.Name(), len(missing), cond(len(missing) > 1, "s", ""), strings.Join(missing, ", "))
		}
	}
	return nil
}

func findParam(params []compile.Binding, name string) int {
	for i, param := range params {
		if param.Name == name {
			return i
		}
	}
	return -1
}

// https://github.com/google/starlark-go/blob/master/doc/spec.md#string-interpolation
func interpolate(thread *Thread, format string, x Value) (Value, error) {
	buf := NewSafeStringBuilder(thread)
	index := 0
	nargs := 1
	if tuple, ok := x.(Tuple); ok {
		nargs = len(tuple)
	}
	for {
		i := strings.IndexByte(format, '%')
		if i < 0 {
			if _, err := buf.WriteString(format); err != nil {
				return nil, err
			}
			break
		}
		if _, err := buf.WriteString(format[:i]); err != nil {
			return nil, err
		}
		format = format[i+1:]

		if format != "" && format[0] == '%' {
			if err := buf.WriteByte('%'); err != nil {
				return nil, err
			}
			format = format[1:]
			continue
		}

		var arg Value
		if format != "" && format[0] == '(' {
			// keyword argument: %(name)s.
			format = format[1:]
			j := strings.IndexByte(format, ')')
			if j < 0 {
				return nil, fmt.Errorf("incomplete format key")
			}
			key := format[:j]
			var v Value
			var found bool
			switch x := x.(type) {
			case SafeMapping:
				var err error
				v, found, err = x.SafeGet(thread, String(key))
				if errors.Is(err, ErrSafety) {
					return nil, err
				}
			case Mapping:
				if err := CheckSafety(thread, NotSafe); err != nil {
					return nil, err
				}
				v, found, _ = x.Get(String(key))
			default:
				return nil, fmt.Errorf("format requires a mapping")
			}
			if !found {
				return nil, fmt.Errorf("key not found: %s", key)
			}
			arg = v
			format = format[j+1:]
		} else {
			// positional argument: %s.
			if index >= nargs {
				return nil, fmt.Errorf("not enough arguments for format string")
			}
			if tuple, ok := x.(Tuple); ok {
				arg = tuple[index]
			} else {
				arg = x
			}
		}

		// NOTE: Starlark does not support any of these optional Python features:
		// - optional conversion flags: [#0- +], etc.
		// - optional minimum field width (number or *).
		// - optional precision (.123 or *)
		// - optional length modifier

		// conversion type
		if format == "" {
			return nil, fmt.Errorf("incomplete format")
		}
		switch c := format[0]; c {
		case 's', 'r':
			if str, ok := AsString(arg); ok && c == 's' {
				if _, err := buf.WriteString(str); err != nil {
					return nil, err
				}
			} else {
				if err := writeValue(thread, buf, arg, nil); err != nil {
					return nil, err
				}
			}
		case 'd', 'i', 'o', 'x', 'X':
			i, err := NumberToInt(arg)
			if err != nil {
				return nil, fmt.Errorf("%%%c format requires integer: %v", c, err)
			}
			switch c {
			case 'd', 'i':
				if _, err := fmt.Fprintf(buf, "%d", i); err != nil {
					return nil, err
				}
			case 'o':
				if _, err := fmt.Fprintf(buf, "%o", i); err != nil {
					return nil, err
				}
			case 'x':
				if _, err := fmt.Fprintf(buf, "%x", i); err != nil {
					return nil, err
				}
			case 'X':
				if _, err := fmt.Fprintf(buf, "%X", i); err != nil {
					return nil, err
				}
			}
		case 'e', 'f', 'g', 'E', 'F', 'G':
			f, ok := AsFloat(arg)
			if !ok {
				return nil, fmt.Errorf("%%%c format requires float, not %s", c, arg.Type())
			}
			if err := Float(f).format(buf, c); err != nil {
				return nil, err
			}
		case 'c':
			switch arg := arg.(type) {
			case Int:
				// chr(int)
				r, err := AsInt32(arg)
				if err != nil || r < 0 || r > unicode.MaxRune {
					return nil, fmt.Errorf("%%c format requires a valid Unicode code point, got %s", arg)
				}
				if _, err := buf.WriteRune(rune(r)); err != nil {
					return nil, err
				}
			case String:
				r, size := utf8.DecodeRuneInString(string(arg))
				if size != len(arg) || len(arg) == 0 {
					return nil, fmt.Errorf("%%c format requires a single-character string")
				}
				if _, err := buf.WriteRune(r); err != nil {
					return nil, err
				}
			default:
				return nil, fmt.Errorf("%%c format requires int or single-character string, not %s", arg.Type())
			}
		case '%':
			if err := buf.WriteByte('%'); err != nil {
				return nil, err
			}
		default:
			return nil, fmt.Errorf("unknown conversion %%%c", c)
		}
		format = format[1:]
		index++
	}
	if err := buf.Err(); err != nil {
		return nil, err
	}

	if index < nargs {
		return nil, fmt.Errorf("too many arguments for format string")
	}

	if thread != nil {
		if err := thread.AddAllocs(StringTypeOverhead); err != nil {
			return nil, err
		}
	}
	return String(buf.String()), nil
}

type AllocsSafetyError struct {
	Current, Max uint64
}

func (e *AllocsSafetyError) Error() string {
	return "exceeded memory allocation limits"
}

func (e *AllocsSafetyError) Is(err error) bool {
	return err == ErrSafety
}

type StepsSafetyError struct {
	Current, Max uint64
}

func (e *StepsSafetyError) Error() string {
	return "too many steps"
}

func (e *StepsSafetyError) Is(err error) bool {
	return err == ErrSafety
}

// CheckAllocs returns an error if a change in allocations associated with this
// thread would be rejected by AddAllocs.
//
// It is safe to call CheckAllocs from any goroutine, even if the thread is
// actively executing.
func (thread *Thread) CheckAllocs(delta int64) error {
	thread.allocsLock.Lock()
	defer thread.allocsLock.Unlock()

	_, err := thread.simulateAllocs(delta)
	return err
}

// AddAllocs reports a change in allocations associated with this thread. If
// the total allocations exceed the limit defined via SetMaxAllocs, the thread
// is cancelled and an error is returned.
//
// It is safe to call AddAllocs from any goroutine, even if the thread is
// actively executing.
func (thread *Thread) AddAllocs(delta int64) error {
	thread.allocsLock.Lock()
	defer thread.allocsLock.Unlock()

	next, err := thread.simulateAllocs(delta)
	thread.allocs = next
	if err != nil {
		thread.cancel(err)
	}

	return err
}

// simulateAllocs simulates a call to AddAllocs returning the new total
// allocations associated with this thread and any error this would entail. No
// change is recorded.
func (thread *Thread) simulateAllocs(delta int64) (uint64, error) {
	var nextAllocs uint64

	if delta < 0 {
		udelta := uint64(-delta)
		if udelta < thread.allocs {
			nextAllocs = thread.allocs - udelta
		} else {
			nextAllocs = 0
		}
		return nextAllocs, nil
	}

	udelta := uint64(delta)
	if udelta <= math.MaxUint64-thread.allocs {
		nextAllocs = thread.allocs + udelta
	} else {
		nextAllocs = math.MaxUint64
	}

	if vmdebug {
		fmt.Fprintf(os.Stderr, "allocation limit exceeded after %d steps: %d > %d", thread.steps, thread.allocs, thread.maxAllocs)
	}

	if thread.maxAllocs != 0 && nextAllocs > thread.maxAllocs {
		return nextAllocs, &AllocsSafetyError{
			Current: thread.allocs,
			Max:     thread.maxAllocs,
		}
	}

	return nextAllocs, nil
}<|MERGE_RESOLUTION|>--- conflicted
+++ resolved
@@ -267,14 +267,10 @@
 // Unlike most methods of Thread, it is safe to call Uncancel from any
 // goroutine, even if the thread is actively executing.
 func (thread *Thread) Uncancel() {
-<<<<<<< HEAD
-	atomic.StorePointer((*unsafe.Pointer)(unsafe.Pointer(&thread.context)), nil)
-=======
 	ctx := atomic.SwapPointer((*unsafe.Pointer)(unsafe.Pointer(&thread.context)), unsafe.Pointer(nil))
 	if ctx != nil {
 		(*threadContext)(ctx).cancelFunc()
 	}
->>>>>>> 054a0539
 }
 
 // Cancel causes execution of Starlark code in the specified thread to
@@ -306,11 +302,7 @@
 	if err := ctx.cause(); err != nil {
 		return err
 	}
-<<<<<<< HEAD
-	return thread.Context().Err()
-=======
 	return ctx.Err()
->>>>>>> 054a0539
 }
 
 // SetLocal sets the thread-local value associated with the specified key.
