--- conflicted
+++ resolved
@@ -50,19 +50,6 @@
 	// See example_test.go for some example implementations of Load.
 	Load func(thread *Thread, module string) (StringDict, error)
 
-<<<<<<< HEAD
-	// steps counts abstract computation steps executed by this thread.
-	steps, maxSteps uint64
-	stepsLock       sync.Mutex
-
-	// allocs counts the abstract memory units claimed by this resource pool
-	allocs, maxAllocs uint64
-	allocsLock        sync.Mutex
-=======
-	// OnMaxSteps is called when the thread reaches the limit set by SetMaxExecutionSteps.
-	// The default behavior is to call thread.Cancel("too many steps").
-	OnMaxSteps func(thread *Thread)
-
 	// Steps a count of abstract computation steps executed
 	// by this thread. It is incremented by the interpreter. It may be used
 	// as a measure of the approximate cost of Starlark execution, by
@@ -70,7 +57,15 @@
 	//
 	// The precise meaning of "step" is not specified and may change.
 	Steps, maxSteps uint64
->>>>>>> 10651d51
+	stepsLock       sync.Mutex
+
+	// OnMaxSteps is called when the thread reaches the limit set by SetMaxExecutionSteps.
+	// The default behavior is to call thread.Cancel("too many steps").
+	OnMaxSteps func(thread *Thread)
+
+	// allocs counts the abstract memory units claimed by this resource pool
+	allocs, maxAllocs uint64
+	allocsLock        sync.Mutex
 
 	// cancelReason records the reason from the first call to Cancel.
 	cancelReason *string
@@ -89,14 +84,10 @@
 
 // ExecutionSteps returns the current value of Steps.
 func (thread *Thread) ExecutionSteps() uint64 {
-<<<<<<< HEAD
 	thread.stepsLock.Lock()
 	defer thread.stepsLock.Unlock()
 
-	return thread.steps
-=======
 	return thread.Steps
->>>>>>> 10651d51
 }
 
 // SetMaxExecutionSteps sets a limit on the number of Starlark
@@ -108,7 +99,6 @@
 	thread.maxSteps = max
 }
 
-<<<<<<< HEAD
 // CheckExecutionSteps returns an error if an increase in execution steps taken
 // by this thread would be rejected by AddExecutionSteps.
 //
@@ -133,7 +123,7 @@
 	defer thread.stepsLock.Unlock()
 
 	nextSteps, err := thread.simulateExecutionSteps(delta)
-	thread.steps = nextSteps
+	thread.Steps = nextSteps
 	if err != nil {
 		thread.Cancel(err.Error())
 	}
@@ -146,12 +136,12 @@
 // recorded.
 func (thread *Thread) simulateExecutionSteps(delta uint64) (uint64, error) {
 	if cancelReason := atomic.LoadPointer((*unsafe.Pointer)(unsafe.Pointer(&thread.cancelReason))); cancelReason != nil {
-		return thread.steps, errors.New(*(*string)(cancelReason))
+		return thread.Steps, errors.New(*(*string)(cancelReason))
 	}
 
 	var nextExecutionSteps uint64
-	if delta <= math.MaxUint64-thread.steps {
-		nextExecutionSteps = thread.steps + delta
+	if delta <= math.MaxUint64-thread.Steps {
+		nextExecutionSteps = thread.Steps + delta
 	} else {
 		nextExecutionSteps = math.MaxUint64
 	}
@@ -199,14 +189,14 @@
 		return err
 	}
 	return safety.CheckContains(thread.requiredSafety)
-=======
+}
+
 // Uncancel resets the cancellation state.
 //
 // Unlike most methods of Thread, it is safe to call Uncancel from any
 // goroutine, even if the thread is actively executing.
 func (thread *Thread) Uncancel() {
 	atomic.StorePointer((*unsafe.Pointer)(unsafe.Pointer(&thread.cancelReason)), nil)
->>>>>>> 10651d51
 }
 
 // Cancel causes execution of Starlark code in the specified thread to
@@ -2092,7 +2082,7 @@
 	}
 
 	if vmdebug {
-		fmt.Fprintf(os.Stderr, "allocation limit exceeded after %d steps: %d > %d", thread.steps, thread.allocs, thread.maxAllocs)
+		fmt.Fprintf(os.Stderr, "allocation limit exceeded after %d steps: %d > %d", thread.Steps, thread.allocs, thread.maxAllocs)
 	}
 
 	if thread.maxAllocs != 0 && nextAllocs > thread.maxAllocs {
