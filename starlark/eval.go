--- conflicted
+++ resolved
@@ -235,22 +235,6 @@
 	return thread.frameAt(depth).asCallFrame()
 }
 
-<<<<<<< HEAD
-func (thread *Thread) PreallocateFrames(depth int) {
-	if cap(thread.stack) >= depth {
-		return
-	}
-
-	newStack := append(thread.stack[0:cap(thread.stack)], make([]*frame, depth)...)
-	for i := len(thread.stack); i < len(newStack); i++ {
-		newStack[i] = new(frame)
-	}
-	thread.stack = newStack[0:len(thread.stack)]
-	// One-time initialization
-	if thread.maxSteps == 0 {
-		thread.maxSteps--
-	}
-=======
 // EnsureStack grows the stack to fit n more nested calls.
 func (thread *Thread) EnsureStack(n int) {
 	if n < 0 {
@@ -263,7 +247,6 @@
 		newStack = append(newStack, &newFrames[i])
 	}
 	thread.stack = newStack[:len(thread.stack)]
->>>>>>> 15cadcf5
 }
 
 func (thread *Thread) frameAt(depth int) *frame {
