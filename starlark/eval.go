--- conflicted
+++ resolved
@@ -1886,16 +1886,8 @@
 		case Int:
 			if y, ok := y.(Int); ok {
 				if thread != nil {
-<<<<<<< HEAD
-					delta := EstimateSize(x)
-					if ySize := EstimateSize(y); ySize > delta {
-						delta = ySize
-					}
-					if err := thread.AddAllocs(delta); err != nil {
-=======
 					resultSize := max(EstimateSize(x), EstimateSize(y))
 					if err := thread.AddAllocs(resultSize); err != nil {
->>>>>>> 7157ac5b
 						return nil, err
 					}
 				}
