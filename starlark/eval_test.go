// Copyright 2017 The Bazel Authors. All rights reserved.
// Use of this source code is governed by a BSD-style
// license that can be found in the LICENSE file.

package starlark_test

import (
	"bytes"
	"errors"
	"fmt"
	"math"
	"math/bits"
	"os/exec"
	"path/filepath"
	"reflect"
	"sort"
	"strings"
	"sync"
	"testing"

	"github.com/canonical/starlark/internal/chunkedfile"
	"github.com/canonical/starlark/lib/json"
	starlarkmath "github.com/canonical/starlark/lib/math"
	"github.com/canonical/starlark/lib/proto"
	"github.com/canonical/starlark/lib/time"
	"github.com/canonical/starlark/starlark"
	"github.com/canonical/starlark/starlarkstruct"
	"github.com/canonical/starlark/starlarktest"
	"github.com/canonical/starlark/startest"
	"github.com/canonical/starlark/syntax"
	"google.golang.org/protobuf/reflect/protoregistry"

	_ "google.golang.org/protobuf/types/descriptorpb" // example descriptor needed for lib/proto tests
)

// A test may enable non-standard options by containing (e.g.) "option:recursion".
func getOptions(src string) *syntax.FileOptions {
	return &syntax.FileOptions{
		Set:               option(src, "set"),
		While:             option(src, "while"),
		TopLevelControl:   option(src, "toplevelcontrol"),
		GlobalReassign:    option(src, "globalreassign"),
		LoadBindsGlobally: option(src, "loadbindsglobally"),
		Recursion:         option(src, "recursion"),
	}
}

func option(chunk, name string) bool {
	return strings.Contains(chunk, "option:"+name)
}

func TestEvalExpr(t *testing.T) {
	// This is mostly redundant with the new *.star tests.
	// TODO(adonovan): move checks into *.star files and
	// reduce this to a mere unit test of starlark.Eval.
	thread := new(starlark.Thread)
	for _, test := range []struct{ src, want string }{
		{`123`, `123`},
		{`-1`, `-1`},
		{`"a"+"b"`, `"ab"`},
		{`1+2`, `3`},

		// lists
		{`[]`, `[]`},
		{`[1]`, `[1]`},
		{`[1,]`, `[1]`},
		{`[1, 2]`, `[1, 2]`},
		{`[2 * x for x in [1, 2, 3]]`, `[2, 4, 6]`},
		{`[2 * x for x in [1, 2, 3] if x > 1]`, `[4, 6]`},
		{`[(x, y) for x in [1, 2] for y in [3, 4]]`,
			`[(1, 3), (1, 4), (2, 3), (2, 4)]`},
		{`[(x, y) for x in [1, 2] if x == 2 for y in [3, 4]]`,
			`[(2, 3), (2, 4)]`},
		// tuples
		{`()`, `()`},
		{`(1)`, `1`},
		{`(1,)`, `(1,)`},
		{`(1, 2)`, `(1, 2)`},
		{`(1, 2, 3, 4, 5)`, `(1, 2, 3, 4, 5)`},
		{`1, 2`, `(1, 2)`},
		// dicts
		{`{}`, `{}`},
		{`{"a": 1}`, `{"a": 1}`},
		{`{"a": 1,}`, `{"a": 1}`},

		// conditional
		{`1 if 3 > 2 else 0`, `1`},
		{`1 if "foo" else 0`, `1`},
		{`1 if "" else 0`, `0`},

		// indexing
		{`["a", "b"][0]`, `"a"`},
		{`["a", "b"][1]`, `"b"`},
		{`("a", "b")[0]`, `"a"`},
		{`("a", "b")[1]`, `"b"`},
		{`"aΩb"[0]`, `"a"`},
		{`"aΩb"[1]`, `"\xce"`},
		{`"aΩb"[3]`, `"b"`},
		{`{"a": 1}["a"]`, `1`},
		{`{"a": 1}["b"]`, `key "b" not in dict`},
		{`{}[[]]`, `unhashable type: list`},
		{`{"a": 1}[[]]`, `unhashable type: list`},
		{`[x for x in range(3)]`, "[0, 1, 2]"},
	} {
		var got string
		if v, err := starlark.Eval(thread, "<expr>", test.src, nil); err != nil {
			got = err.Error()
		} else {
			got = v.String()
		}
		if got != test.want {
			t.Errorf("eval %s = %s, want %s", test.src, got, test.want)
		}
	}
}

func TestExecFile(t *testing.T) {
	testdata := starlarktest.DataFile("starlark", ".")
	thread := &starlark.Thread{Load: load}
	starlarktest.SetReporter(thread, t)
	proto.SetPool(thread, protoregistry.GlobalFiles)
	for _, file := range []string{
		"testdata/assign.star",
		"testdata/bool.star",
		"testdata/builtins.star",
		"testdata/bytes.star",
		"testdata/control.star",
		"testdata/dict.star",
		"testdata/float.star",
		"testdata/function.star",
		"testdata/int.star",
		"testdata/json.star",
		"testdata/list.star",
		"testdata/math.star",
		"testdata/misc.star",
		"testdata/proto.star",
		"testdata/set.star",
		"testdata/string.star",
		"testdata/time.star",
		"testdata/tuple.star",
		"testdata/recursion.star",
		"testdata/module.star",
		"testdata/while.star",
	} {
		filename := filepath.Join(testdata, file)
		for _, chunk := range chunkedfile.Read(filename, t) {
			predeclared := starlark.StringDict{
				"hasfields": starlark.NewBuiltin("hasfields", newHasFields),
				"fibonacci": fib{},
				"struct":    starlark.NewBuiltin("struct", starlarkstruct.Make),
			}

			opts := getOptions(chunk.Source)
			_, err := starlark.ExecFileOptions(opts, thread, filename, chunk.Source, predeclared)
			switch err := err.(type) {
			case *starlark.EvalError:
				found := false
				for i := range err.CallStack {
					posn := err.CallStack.At(i).Pos
					if posn.Filename() == filename {
						chunk.GotError(int(posn.Line), err.Error())
						found = true
						break
					}
				}
				if !found {
					t.Error(err.Backtrace())
				}
			case nil:
				// success
			default:
				t.Errorf("\n%s", err)
			}
			chunk.Done()
		}
	}
}

// A fib is an iterable value representing the infinite Fibonacci sequence.
type fib struct{}

func (t fib) Freeze()                    {}
func (t fib) String() string             { return "fib" }
func (t fib) Type() string               { return "fib" }
func (t fib) Truth() starlark.Bool       { return true }
func (t fib) Hash() (uint32, error)      { return 0, fmt.Errorf("fib is unhashable") }
func (t fib) Iterate() starlark.Iterator { return &fibIterator{0, 1} }

type fibIterator struct{ x, y int }

func (it *fibIterator) Next(p *starlark.Value) bool {
	*p = starlark.MakeInt(it.x)
	it.x, it.y = it.y, it.x+it.y
	return true
}
func (it *fibIterator) Done() {}

func (*fibIterator) Err() error { return nil }

// load implements the 'load' operation as used in the evaluator tests.
func load(thread *starlark.Thread, module string) (starlark.StringDict, error) {
	if module == "assert.star" {
		return starlarktest.LoadAssertModule()
	}
	if module == "json.star" {
		return starlark.StringDict{"json": json.Module}, nil
	}
	if module == "time.star" {
		return starlark.StringDict{"time": time.Module}, nil
	}
	if module == "math.star" {
		return starlark.StringDict{"math": starlarkmath.Module}, nil
	}
	if module == "proto.star" {
		return starlark.StringDict{"proto": proto.Module}, nil
	}

	// TODO(adonovan): test load() using this execution path.
	filename := filepath.Join(filepath.Dir(thread.CallFrame(0).Pos.Filename()), module)
	return starlark.ExecFile(thread, filename, nil, nil)
}

func newHasFields(thread *starlark.Thread, b *starlark.Builtin, args starlark.Tuple, kwargs []starlark.Tuple) (starlark.Value, error) {
	if len(args)+len(kwargs) > 0 {
		return nil, fmt.Errorf("%s: unexpected arguments", b.Name())
	}
	return &hasfields{attrs: make(map[string]starlark.Value)}, nil
}

// hasfields is a test-only implementation of HasAttrs.
// It permits any field to be set.
// Clients will likely want to provide their own implementation,
// so we don't have any public implementation.
type hasfields struct {
	attrs  starlark.StringDict
	frozen bool
}

var (
	_ starlark.HasAttrs  = (*hasfields)(nil)
	_ starlark.HasBinary = (*hasfields)(nil)
)

func (hf *hasfields) String() string        { return "hasfields" }
func (hf *hasfields) Type() string          { return "hasfields" }
func (hf *hasfields) Truth() starlark.Bool  { return true }
func (hf *hasfields) Hash() (uint32, error) { return 42, nil }

func (hf *hasfields) Freeze() {
	if !hf.frozen {
		hf.frozen = true
		for _, v := range hf.attrs {
			v.Freeze()
		}
	}
}

func (hf *hasfields) Attr(name string) (starlark.Value, error) { return hf.attrs[name], nil }

func (hf *hasfields) SetField(name string, val starlark.Value) error {
	if hf.frozen {
		return fmt.Errorf("cannot set field on a frozen hasfields")
	}
	if strings.HasPrefix(name, "no") { // for testing
		return starlark.NoSuchAttrError(fmt.Sprintf("no .%s field", name))
	}
	hf.attrs[name] = val
	return nil
}

func (hf *hasfields) AttrNames() []string {
	names := make([]string, 0, len(hf.attrs))
	for key := range hf.attrs {
		names = append(names, key)
	}
	sort.Strings(names)
	return names
}

func (hf *hasfields) Binary(op syntax.Token, y starlark.Value, side starlark.Side) (starlark.Value, error) {
	// This method exists so we can exercise 'list += x'
	// where x is not Iterable but defines list+x.
	if op == syntax.PLUS {
		if _, ok := y.(*starlark.List); ok {
			return starlark.MakeInt(42), nil // list+hasfields is 42
		}
	}
	return nil, nil
}

func TestParameterPassing(t *testing.T) {
	const filename = "parameters.go"
	const src = `
def a():
	return
def b(a, b):
	return a, b
def c(a, b=42):
	return a, b
def d(*args):
	return args
def e(**kwargs):
	return kwargs
def f(a, b=42, *args, **kwargs):
	return a, b, args, kwargs
def g(a, b=42, *args, c=123, **kwargs):
	return a, b, args, c, kwargs
def h(a, b=42, *, c=123, **kwargs):
	return a, b, c, kwargs
def i(a, b=42, *, c, d=123, e, **kwargs):
	return a, b, c, d, e, kwargs
def j(a, b=42, *args, c, d=123, e, **kwargs):
	return a, b, args, c, d, e, kwargs
`

	thread := new(starlark.Thread)
	globals, err := starlark.ExecFile(thread, filename, src, nil)
	if err != nil {
		t.Fatal(err)
	}

	// All errors are dynamic; see resolver for static errors.
	for _, test := range []struct{ src, want string }{
		// a()
		{`a()`, `None`},
		{`a(1)`, `function a accepts no arguments (1 given)`},

		// b(a, b)
		{`b()`, `function b missing 2 arguments (a, b)`},
		{`b(1)`, `function b missing 1 argument (b)`},
		{`b(a=1)`, `function b missing 1 argument (b)`},
		{`b(b=1)`, `function b missing 1 argument (a)`},
		{`b(1, 2)`, `(1, 2)`},
		{`b`, `<function b>`}, // asserts that b's parameter b was treated as a local variable
		{`b(1, 2, 3)`, `function b accepts 2 positional arguments (3 given)`},
		{`b(1, b=2)`, `(1, 2)`},
		{`b(1, a=2)`, `function b got multiple values for parameter "a"`},
		{`b(1, x=2)`, `function b got an unexpected keyword argument "x"`},
		{`b(a=1, b=2)`, `(1, 2)`},
		{`b(b=1, a=2)`, `(2, 1)`},
		{`b(b=1, a=2, x=1)`, `function b got an unexpected keyword argument "x"`},
		{`b(x=1, b=1, a=2)`, `function b got an unexpected keyword argument "x"`},

		// c(a, b=42)
		{`c()`, `function c missing 1 argument (a)`},
		{`c(1)`, `(1, 42)`},
		{`c(1, 2)`, `(1, 2)`},
		{`c(1, 2, 3)`, `function c accepts at most 2 positional arguments (3 given)`},
		{`c(1, b=2)`, `(1, 2)`},
		{`c(1, a=2)`, `function c got multiple values for parameter "a"`},
		{`c(a=1, b=2)`, `(1, 2)`},
		{`c(b=1, a=2)`, `(2, 1)`},

		// d(*args)
		{`d()`, `()`},
		{`d(1)`, `(1,)`},
		{`d(1, 2)`, `(1, 2)`},
		{`d(1, 2, k=3)`, `function d got an unexpected keyword argument "k"`},
		{`d(args=[])`, `function d got an unexpected keyword argument "args"`},

		// e(**kwargs)
		{`e()`, `{}`},
		{`e(1)`, `function e accepts 0 positional arguments (1 given)`},
		{`e(k=1)`, `{"k": 1}`},
		{`e(kwargs={})`, `{"kwargs": {}}`},

		// f(a, b=42, *args, **kwargs)
		{`f()`, `function f missing 1 argument (a)`},
		{`f(0)`, `(0, 42, (), {})`},
		{`f(0)`, `(0, 42, (), {})`},
		{`f(0, 1)`, `(0, 1, (), {})`},
		{`f(0, 1, 2)`, `(0, 1, (2,), {})`},
		{`f(0, 1, 2, 3)`, `(0, 1, (2, 3), {})`},
		{`f(a=0)`, `(0, 42, (), {})`},
		{`f(0, b=1)`, `(0, 1, (), {})`},
		{`f(0, a=1)`, `function f got multiple values for parameter "a"`},
		{`f(0, b=1, c=2)`, `(0, 1, (), {"c": 2})`},

		// g(a, b=42, *args, c=123, **kwargs)
		{`g()`, `function g missing 1 argument (a)`},
		{`g(0)`, `(0, 42, (), 123, {})`},
		{`g(0, 1)`, `(0, 1, (), 123, {})`},
		{`g(0, 1, 2)`, `(0, 1, (2,), 123, {})`},
		{`g(0, 1, 2, 3)`, `(0, 1, (2, 3), 123, {})`},
		{`g(a=0)`, `(0, 42, (), 123, {})`},
		{`g(0, b=1)`, `(0, 1, (), 123, {})`},
		{`g(0, a=1)`, `function g got multiple values for parameter "a"`},
		{`g(0, b=1, c=2, d=3)`, `(0, 1, (), 2, {"d": 3})`},

		// h(a, b=42, *, c=123, **kwargs)
		{`h()`, `function h missing 1 argument (a)`},
		{`h(0)`, `(0, 42, 123, {})`},
		{`h(0, 1)`, `(0, 1, 123, {})`},
		{`h(0, 1, 2)`, `function h accepts at most 2 positional arguments (3 given)`},
		{`h(a=0)`, `(0, 42, 123, {})`},
		{`h(0, b=1)`, `(0, 1, 123, {})`},
		{`h(0, a=1)`, `function h got multiple values for parameter "a"`},
		{`h(0, b=1, c=2)`, `(0, 1, 2, {})`},
		{`h(0, b=1, d=2)`, `(0, 1, 123, {"d": 2})`},
		{`h(0, b=1, c=2, d=3)`, `(0, 1, 2, {"d": 3})`},

		// i(a, b=42, *, c, d=123, e, **kwargs)
		{`i()`, `function i missing 3 arguments (a, c, e)`},
		{`i(0)`, `function i missing 2 arguments (c, e)`},
		{`i(0, 1)`, `function i missing 2 arguments (c, e)`},
		{`i(0, 1, 2)`, `function i accepts at most 2 positional arguments (3 given)`},
		{`i(0, 1, e=2)`, `function i missing 1 argument (c)`},
		{`i(0, 1, 2, 3)`, `function i accepts at most 2 positional arguments (4 given)`},
		{`i(a=0)`, `function i missing 2 arguments (c, e)`},
		{`i(0, b=1)`, `function i missing 2 arguments (c, e)`},
		{`i(0, a=1)`, `function i got multiple values for parameter "a"`},
		{`i(0, b=1, c=2)`, `function i missing 1 argument (e)`},
		{`i(0, b=1, d=2)`, `function i missing 2 arguments (c, e)`},
		{`i(0, b=1, c=2, d=3)`, `function i missing 1 argument (e)`},
		{`i(0, b=1, c=2, d=3, e=4)`, `(0, 1, 2, 3, 4, {})`},
		{`i(0, 1, b=1, c=2, d=3, e=4)`, `function i got multiple values for parameter "b"`},

		// j(a, b=42, *args, c, d=123, e, **kwargs)
		{`j()`, `function j missing 3 arguments (a, c, e)`},
		{`j(0)`, `function j missing 2 arguments (c, e)`},
		{`j(0, 1)`, `function j missing 2 arguments (c, e)`},
		{`j(0, 1, 2)`, `function j missing 2 arguments (c, e)`},
		{`j(0, 1, e=2)`, `function j missing 1 argument (c)`},
		{`j(0, 1, 2, 3)`, `function j missing 2 arguments (c, e)`},
		{`j(a=0)`, `function j missing 2 arguments (c, e)`},
		{`j(0, b=1)`, `function j missing 2 arguments (c, e)`},
		{`j(0, a=1)`, `function j got multiple values for parameter "a"`},
		{`j(0, b=1, c=2)`, `function j missing 1 argument (e)`},
		{`j(0, b=1, d=2)`, `function j missing 2 arguments (c, e)`},
		{`j(0, b=1, c=2, d=3)`, `function j missing 1 argument (e)`},
		{`j(0, b=1, c=2, d=3, e=4)`, `(0, 1, (), 2, 3, 4, {})`},
		{`j(0, 1, b=1, c=2, d=3, e=4)`, `function j got multiple values for parameter "b"`},
		{`j(0, 1, 2, c=3, e=4)`, `(0, 1, (2,), 3, 123, 4, {})`},
	} {
		var got string
		if v, err := starlark.Eval(thread, "<expr>", test.src, globals); err != nil {
			got = err.Error()
		} else {
			got = v.String()
		}
		if got != test.want {
			t.Errorf("eval %s = %s, want %s", test.src, got, test.want)
		}
	}
}

// TestPrint ensures that the Starlark print function calls
// Thread.Print, if provided.
func TestPrint(t *testing.T) {
	const src = `
print("hello")
def f(): print("hello", "world", sep=", ")
f()
`
	buf := new(bytes.Buffer)
	print := func(thread *starlark.Thread, msg string) {
		caller := thread.CallFrame(1)
		fmt.Fprintf(buf, "%s: %s: %s\n", caller.Pos, caller.Name, msg)
	}
	thread := &starlark.Thread{Print: print}
	if _, err := starlark.ExecFile(thread, "foo.star", src, nil); err != nil {
		t.Fatal(err)
	}
	want := "foo.star:2:6: <toplevel>: hello\n" +
		"foo.star:3:15: f: hello, world\n"
	if got := buf.String(); got != want {
		t.Errorf("output was %s, want %s", got, want)
	}
}

func reportEvalError(tb testing.TB, err error) {
	if err, ok := err.(*starlark.EvalError); ok {
		tb.Fatal(err.Backtrace())
	}
	tb.Fatal(err)
}

// TestInt exercises the Int.Int64 and Int.Uint64 methods.
// If we can move their logic into math/big, delete this test.
func TestInt(t *testing.T) {
	one := starlark.MakeInt(1)

	for _, test := range []struct {
		i          starlark.Int
		wantInt64  string
		wantUint64 string
	}{
		{starlark.MakeInt64(math.MinInt64).Sub(one), "error", "error"},
		{starlark.MakeInt64(math.MinInt64), "-9223372036854775808", "error"},
		{starlark.MakeInt64(-1), "-1", "error"},
		{starlark.MakeInt64(0), "0", "0"},
		{starlark.MakeInt64(1), "1", "1"},
		{starlark.MakeInt64(math.MaxInt64), "9223372036854775807", "9223372036854775807"},
		{starlark.MakeUint64(math.MaxUint64), "error", "18446744073709551615"},
		{starlark.MakeUint64(math.MaxUint64).Add(one), "error", "error"},
	} {
		gotInt64, gotUint64 := "error", "error"
		if i, ok := test.i.Int64(); ok {
			gotInt64 = fmt.Sprint(i)
		}
		if u, ok := test.i.Uint64(); ok {
			gotUint64 = fmt.Sprint(u)
		}
		if gotInt64 != test.wantInt64 {
			t.Errorf("(%s).Int64() = %s, want %s", test.i, gotInt64, test.wantInt64)
		}
		if gotUint64 != test.wantUint64 {
			t.Errorf("(%s).Uint64() = %s, want %s", test.i, gotUint64, test.wantUint64)
		}
	}
}

func backtrace(t *testing.T, err error) string {
	switch err := err.(type) {
	case *starlark.EvalError:
		return err.Backtrace()
	case nil:
		t.Fatalf("ExecFile succeeded unexpectedly")
	default:
		t.Fatalf("ExecFile failed with %v, wanted *EvalError", err)
	}
	panic("unreachable")
}

func TestBacktrace(t *testing.T) {
	// This test ensures continuity of the stack of active Starlark
	// functions, including propagation through built-ins such as 'min'.
	const src = `
def f(x): return 1//x
def g(x): return f(x)
def h(): return min([1, 2, 0], key=g)
def i(): return h()
i()
`
	thread := new(starlark.Thread)
	_, err := starlark.ExecFile(thread, "crash.star", src, nil)
	const want = `Traceback (most recent call last):
  crash.star:6:2: in <toplevel>
  crash.star:5:18: in i
  crash.star:4:20: in h
  <builtin>: in min
  crash.star:3:19: in g
  crash.star:2:19: in f
Error: floored division by zero`
	if got := backtrace(t, err); got != want {
		t.Errorf("error was %s, want %s", got, want)
	}

	// Additionally, ensure that errors originating in
	// Starlark and/or Go each have an accurate frame.
	// The topmost frame, if built-in, is not shown,
	// but the name of the built-in function is shown
	// as "Error in fn: ...".
	//
	// This program fails in Starlark (f) if x==0,
	// or in Go (string.join) if x is non-zero.
	const src2 = `
def f(): ''.join([1//i])
f()
`
	for i, want := range []string{
		0: `Traceback (most recent call last):
  crash.star:3:2: in <toplevel>
  crash.star:2:20: in f
Error: floored division by zero`,
		1: `Traceback (most recent call last):
  crash.star:3:2: in <toplevel>
  crash.star:2:17: in f
Error in join: join: in list, want string, got int`,
	} {
		globals := starlark.StringDict{"i": starlark.MakeInt(i)}
		_, err := starlark.ExecFile(thread, "crash.star", src2, globals)
		if got := backtrace(t, err); got != want {
			t.Errorf("error was %s, want %s", got, want)
		}
	}
}

func TestLoadBacktrace(t *testing.T) {
	// This test ensures that load() does NOT preserve stack traces,
	// but that API callers can get them with Unwrap().
	// For discussion, see:
	// https://github.com/google/starlark-go/pull/244
	const src = `
load('crash.star', 'x')
`
	const loadedSrc = `
def f(x):
  return 1 // x

f(0)
`
	thread := new(starlark.Thread)
	thread.Load = func(t *starlark.Thread, module string) (starlark.StringDict, error) {
		return starlark.ExecFile(new(starlark.Thread), module, loadedSrc, nil)
	}
	_, err := starlark.ExecFile(thread, "root.star", src, nil)

	const want = `Traceback (most recent call last):
  root.star:2:1: in <toplevel>
Error: cannot load crash.star: floored division by zero`
	if got := backtrace(t, err); got != want {
		t.Errorf("error was %s, want %s", got, want)
	}

	unwrapEvalError := func(err error) *starlark.EvalError {
		var result *starlark.EvalError
		for {
			if evalErr, ok := err.(*starlark.EvalError); ok {
				result = evalErr
			}

			err = errors.Unwrap(err)
			if err == nil {
				break
			}
		}
		return result
	}

	unwrappedErr := unwrapEvalError(err)
	const wantUnwrapped = `Traceback (most recent call last):
  crash.star:5:2: in <toplevel>
  crash.star:3:12: in f
Error: floored division by zero`
	if got := backtrace(t, unwrappedErr); got != wantUnwrapped {
		t.Errorf("error was %s, want %s", got, wantUnwrapped)
	}

}

// TestRepeatedExec parses and resolves a file syntax tree once then
// executes it repeatedly with different values of its predeclared variables.
func TestRepeatedExec(t *testing.T) {
	predeclared := starlark.StringDict{"x": starlark.None}
	_, prog, err := starlark.SourceProgram("repeat.star", "y = 2 * x", predeclared.Has)
	if err != nil {
		t.Fatal(err)
	}

	for _, test := range []struct {
		x, want starlark.Value
	}{
		{x: starlark.MakeInt(42), want: starlark.MakeInt(84)},
		{x: starlark.String("mur"), want: starlark.String("murmur")},
		{x: starlark.Tuple{starlark.None}, want: starlark.Tuple{starlark.None, starlark.None}},
	} {
		predeclared["x"] = test.x // update the values in dictionary
		thread := new(starlark.Thread)
		if globals, err := prog.Init(thread, predeclared); err != nil {
			t.Errorf("x=%v: %v", test.x, err) // exec error
		} else if eq, err := starlark.Equal(globals["y"], test.want); err != nil {
			t.Errorf("x=%v: %v", test.x, err) // comparison error
		} else if !eq {
			t.Errorf("x=%v: got y=%v, want %v", test.x, globals["y"], test.want)
		}
	}
}

// TestEmptyFilePosition ensures that even Programs
// from empty files have a valid position.
func TestEmptyPosition(t *testing.T) {
	var predeclared starlark.StringDict
	for _, content := range []string{"", "empty = False"} {
		_, prog, err := starlark.SourceProgram("hello.star", content, predeclared.Has)
		if err != nil {
			t.Fatal(err)
		}
		if got, want := prog.Filename(), "hello.star"; got != want {
			t.Errorf("Program.Filename() = %q, want %q", got, want)
		}
	}
}

// TestUnpackUserDefined tests that user-defined
// implementations of starlark.Value may be unpacked.
func TestUnpackUserDefined(t *testing.T) {
	// success
	want := new(hasfields)
	var x *hasfields
	if err := starlark.UnpackArgs("unpack", starlark.Tuple{want}, nil, "x", &x); err != nil {
		t.Errorf("UnpackArgs failed: %v", err)
	}
	if x != want {
		t.Errorf("for x, got %v, want %v", x, want)
	}

	// failure
	err := starlark.UnpackArgs("unpack", starlark.Tuple{starlark.MakeInt(42)}, nil, "x", &x)
	if want := "unpack: for parameter x: got int, want hasfields"; fmt.Sprint(err) != want {
		t.Errorf("unpack args error = %q, want %q", err, want)
	}
}

type optionalStringUnpacker struct {
	str   string
	isSet bool
}

func (o *optionalStringUnpacker) Unpack(v starlark.Value) error {
	s, ok := starlark.AsString(v)
	if !ok {
		return fmt.Errorf("got %s, want string", v.Type())
	}
	o.str = s
	o.isSet = ok
	return nil
}

func TestUnpackCustomUnpacker(t *testing.T) {
	a := optionalStringUnpacker{}
	wantA := optionalStringUnpacker{str: "a", isSet: true}
	b := optionalStringUnpacker{str: "b"}
	wantB := optionalStringUnpacker{str: "b"}

	// Success
	if err := starlark.UnpackArgs("unpack", starlark.Tuple{starlark.String("a")}, nil, "a?", &a, "b?", &b); err != nil {
		t.Errorf("UnpackArgs failed: %v", err)
	}
	if a != wantA {
		t.Errorf("for a, got %v, want %v", a, wantA)
	}
	if b != wantB {
		t.Errorf("for b, got %v, want %v", b, wantB)
	}

	// failure
	err := starlark.UnpackArgs("unpack", starlark.Tuple{starlark.MakeInt(42)}, nil, "a", &a)
	if want := "unpack: for parameter a: got int, want string"; fmt.Sprint(err) != want {
		t.Errorf("unpack args error = %q, want %q", err, want)
	}
}

func TestUnpackNoneCoalescing(t *testing.T) {
	a := optionalStringUnpacker{str: "a"}
	wantA := optionalStringUnpacker{str: "a", isSet: false}
	b := optionalStringUnpacker{str: "b"}
	wantB := optionalStringUnpacker{str: "b", isSet: false}

	// Success
	args := starlark.Tuple{starlark.None}
	kwargs := []starlark.Tuple{starlark.Tuple{starlark.String("b"), starlark.None}}
	if err := starlark.UnpackArgs("unpack", args, kwargs, "a??", &a, "b??", &a); err != nil {
		t.Errorf("UnpackArgs failed: %v", err)
	}
	if a != wantA {
		t.Errorf("for a, got %v, want %v", a, wantA)
	}
	if b != wantB {
		t.Errorf("for b, got %v, want %v", b, wantB)
	}

	// failure
	err := starlark.UnpackArgs("unpack", starlark.Tuple{starlark.MakeInt(42)}, nil, "a??", &a)
	if want := "unpack: for parameter a: got int, want string"; fmt.Sprint(err) != want {
		t.Errorf("unpack args error = %q, want %q", err, want)
	}

	err = starlark.UnpackArgs("unpack", nil, []starlark.Tuple{
		starlark.Tuple{starlark.String("a"), starlark.None},
		starlark.Tuple{starlark.String("a"), starlark.None},
	}, "a??", &a)
	if want := "unpack: got multiple values for keyword argument \"a\""; fmt.Sprint(err) != want {
		t.Errorf("unpack args error = %q, want %q", err, want)
	}
}

func TestUnpackRequiredAfterOptional(t *testing.T) {
	// Assert 'c' is implicitly optional
	var a, b, c string
	args := starlark.Tuple{starlark.String("a")}
	if err := starlark.UnpackArgs("unpack", args, nil, "a", &a, "b?", &b, "c", &c); err != nil {
		t.Errorf("UnpackArgs failed: %v", err)
	}
}

func TestAsInt(t *testing.T) {
	for _, test := range []struct {
		val  starlark.Value
		ptr  interface{}
		want string
	}{
		{starlark.MakeInt(42), new(int32), "42"},
		{starlark.MakeInt(-1), new(int32), "-1"},
		// Use Lsh not 1<<40 as the latter exceeds int if GOARCH=386.
		{starlark.MakeInt(1).Lsh(40), new(int32), "1099511627776 out of range (want value in signed 32-bit range)"},
		{starlark.MakeInt(-1).Lsh(40), new(int32), "-1099511627776 out of range (want value in signed 32-bit range)"},

		{starlark.MakeInt(42), new(uint16), "42"},
		{starlark.MakeInt(0xffff), new(uint16), "65535"},
		{starlark.MakeInt(0x10000), new(uint16), "65536 out of range (want value in unsigned 16-bit range)"},
		{starlark.MakeInt(-1), new(uint16), "-1 out of range (want value in unsigned 16-bit range)"},
	} {
		var got string
		if err := starlark.AsInt(test.val, test.ptr); err != nil {
			got = err.Error()
		} else {
			got = fmt.Sprint(reflect.ValueOf(test.ptr).Elem().Interface())
		}
		if got != test.want {
			t.Errorf("AsInt(%s, %T): got %q, want %q", test.val, test.ptr, got, test.want)
		}
	}
}

func TestDocstring(t *testing.T) {
	globals, _ := starlark.ExecFile(&starlark.Thread{}, "doc.star", `
def somefunc():
	"somefunc doc"
	return 0
`, nil)

	if globals["somefunc"].(*starlark.Function).Doc() != "somefunc doc" {
		t.Fatal("docstring not found")
	}
}

func TestFrameLocals(t *testing.T) {
	// trace prints a nice stack trace including argument
	// values of calls to Starlark functions.
	trace := func(thread *starlark.Thread) string {
		buf := new(bytes.Buffer)
		for i := 0; i < thread.CallStackDepth(); i++ {
			fr := thread.DebugFrame(i)
			fmt.Fprintf(buf, "%s(", fr.Callable().Name())
			if fn, ok := fr.Callable().(*starlark.Function); ok {
				for i := 0; i < fn.NumParams(); i++ {
					if i > 0 {
						buf.WriteString(", ")
					}
					name, _ := fn.Param(i)
					fmt.Fprintf(buf, "%s=%s", name, fr.Local(i))
				}
			} else {
				buf.WriteString("...") // a built-in function
			}
			buf.WriteString(")\n")
		}
		return buf.String()
	}

	var got string
	builtin := func(thread *starlark.Thread, _ *starlark.Builtin, _ starlark.Tuple, _ []starlark.Tuple) (starlark.Value, error) {
		got = trace(thread)
		return starlark.None, nil
	}
	predeclared := starlark.StringDict{
		"builtin": starlark.NewBuiltin("builtin", builtin),
	}
	_, err := starlark.ExecFile(&starlark.Thread{}, "foo.star", `
def f(x, y): builtin()
def g(z): f(z, z*z)
g(7)
`, predeclared)
	if err != nil {
		t.Errorf("ExecFile failed: %v", err)
	}

	var want = `
builtin(...)
f(x=7, y=49)
g(z=7)
<toplevel>()
`[1:]
	if got != want {
		t.Errorf("got <<%s>>, want <<%s>>", got, want)
	}
}

type badType string

func (b *badType) String() string        { return "badType" }
func (b *badType) Type() string          { return "badType:" + string(*b) } // panics if b==nil
func (b *badType) Truth() starlark.Bool  { return true }
func (b *badType) Hash() (uint32, error) { return 0, nil }
func (b *badType) Freeze()               {}

var _ starlark.Value = new(badType)

// TestUnpackErrorBadType verifies that the Unpack functions fail
// gracefully when a parameter's default value's Type method panics.
func TestUnpackErrorBadType(t *testing.T) {
	for _, test := range []struct {
		x    *badType
		want string
	}{
		{new(badType), "got NoneType, want badType"},       // Starlark type name
		{nil, "got NoneType, want *starlark_test.badType"}, // Go type name
	} {
		err := starlark.UnpackArgs("f", starlark.Tuple{starlark.None}, nil, "x", &test.x)
		if err == nil {
			t.Errorf("UnpackArgs succeeded unexpectedly")
			continue
		}
		if !strings.Contains(err.Error(), test.want) {
			t.Errorf("UnpackArgs error %q does not contain %q", err, test.want)
		}
	}
}

// Regression test for github.com/google/starlark-go/issues/233.
func TestREPLChunk(t *testing.T) {
	thread := new(starlark.Thread)
	globals := make(starlark.StringDict)
	exec := func(src string) {
		f, err := syntax.Parse("<repl>", src, 0)
		if err != nil {
			t.Fatal(err)
		}
		if err := starlark.ExecREPLChunk(f, thread, globals); err != nil {
			t.Fatal(err)
		}
	}

	exec("x = 0; y = 0")
	if got, want := fmt.Sprintf("%v %v", globals["x"], globals["y"]), "0 0"; got != want {
		t.Fatalf("chunk1: got %s, want %s", got, want)
	}

	exec("x += 1; y = y + 1")
	if got, want := fmt.Sprintf("%v %v", globals["x"], globals["y"]), "1 1"; got != want {
		t.Fatalf("chunk2: got %s, want %s", got, want)
	}
}

func TestCancel(t *testing.T) {
	// A thread cancelled before it begins executes no code.
	{
		thread := new(starlark.Thread)
		thread.Cancel("nope")
		_, err := starlark.ExecFile(thread, "precancel.star", `x = 1//0`, nil)
		if fmt.Sprint(err) != "Starlark computation cancelled: nope" {
			t.Errorf("execution returned error %q, want cancellation", err)
		}

		// cancellation is sticky
		_, err = starlark.ExecFile(thread, "precancel.star", `x = 1//0`, nil)
		if fmt.Sprint(err) != "Starlark computation cancelled: nope" {
			t.Errorf("execution returned error %q, want cancellation", err)
		}
	}
	// A thread cancelled during a built-in executes no more code.
	{
		thread := new(starlark.Thread)
		predeclared := starlark.StringDict{
			"stopit": starlark.NewBuiltin("stopit", func(thread *starlark.Thread, b *starlark.Builtin, args starlark.Tuple, kwargs []starlark.Tuple) (starlark.Value, error) {
				thread.Cancel(fmt.Sprint(args[0]))
				return starlark.None, nil
			}),
		}
		_, err := starlark.ExecFile(thread, "stopit.star", `msg = 'nope'; stopit(msg); x = 1//0`, predeclared)
		if fmt.Sprint(err) != `Starlark computation cancelled: "nope"` {
			t.Errorf("execution returned error %q, want cancellation", err)
		}
	}
}

func TestExecutionSteps(t *testing.T) {
	// A Thread records the number of computation steps.
	thread := new(starlark.Thread)
	countSteps := func(n int) (uint64, error) {
		predeclared := starlark.StringDict{"n": starlark.MakeInt(n)}
		steps0 := thread.ExecutionSteps()
		_, err := starlark.ExecFile(thread, "steps.star", `squares = [x*x for x in range(n)]`, predeclared)
		return thread.ExecutionSteps() - steps0, err
	}
	steps100, err := countSteps(1000)
	if err != nil {
		t.Errorf("execution failed: %v", err)
	}
	steps10000, err := countSteps(100000)
	if err != nil {
		t.Errorf("execution failed: %v", err)
	}
	if ratio := float64(steps10000) / float64(steps100); ratio < 99 || ratio > 101 {
		t.Errorf("computation steps did not increase linearly: f(100)=%d, f(10000)=%d, ratio=%g, want ~100", steps100, steps10000, ratio)
	}

	// Exceeding the step limit causes cancellation.
	thread.SetMaxExecutionSteps(1000)
	_, err = countSteps(1000)
	expected := &starlark.ExecutionStepsSafetyError{}
	if !errors.As(err, &expected) {
		t.Errorf("execution returned error %q, want too many steps", err)
	}

	thread.SetMaxExecutionSteps(thread.ExecutionSteps() + 100)
	thread.Uncancel()
	_, err = countSteps(1)
	if err != nil {
		t.Errorf("execution returned error %q, want nil", err)
	}
}

// TestDeps fails if the interpreter proper (not the REPL, etc) sprouts new external dependencies.
// We may expand the list of permitted dependencies, but should do so deliberately, not casually.
func TestDeps(t *testing.T) {
	cmd := exec.Command("go", "list", "-deps")
	out, err := cmd.Output()
	if err != nil {
		t.Skipf("'go list' failed: %s", err)
	}
	for _, pkg := range strings.Split(string(out), "\n") {
		// Does pkg have form "domain.name/dir"?
		slash := strings.IndexByte(pkg, '/')
		dot := strings.IndexByte(pkg, '.')
		if 0 < dot && dot < slash {
			if strings.HasPrefix(pkg, "github.com/canonical/starlark/") ||
				strings.HasPrefix(pkg, "golang.org/x/sys/") {
				continue // permitted dependencies
			}
			t.Errorf("new interpreter dependency: %s", pkg)
		}
	}
}

// TestPanicSafety ensures that a panic from an application-defined
// built-in may traverse the interpreter safely; see issue #411.
func TestPanicSafety(t *testing.T) {
	predeclared := starlark.StringDict{
		"panic": starlark.NewBuiltin("panic", func(thread *starlark.Thread, b *starlark.Builtin, args starlark.Tuple, kwargs []starlark.Tuple) (starlark.Value, error) {
			panic(args[0])
		}),
		"list": starlark.NewList([]starlark.Value{starlark.MakeInt(0)}),
	}

	// This program is executed twice, using the same Thread,
	// and panics both times, with values 1 and 2, while
	// main is on the stack and a for-loop is active.
	//
	// It mutates list, a predeclared variable.
	// This operation would fail if the previous
	// for-loop failed to close its iterator during the panic.
	//
	// It also calls main a second time without recursion enabled.
	// This operation would fail if the previous
	// call failed to pop main from the stack during the panic.
	const src = `
list[0] += 1

def main():
    for x in list:
        panic(x)

main()
`
	thread := new(starlark.Thread)
	for _, i := range []int{1, 2} {
		// Use a func to limit the scope of recover.
		func() {
			defer func() {
				if got := fmt.Sprint(recover()); got != fmt.Sprint(i) {
					t.Fatalf("recover: got %v, want %v", got, i)
				}
			}()
			v, err := starlark.ExecFile(thread, "panic.star", src, predeclared)
			if err != nil {
				t.Fatalf("ExecFile returned error %q, expected panic", err)
			} else {
				t.Fatalf("ExecFile returned %v, expected panic", v)
			}
		}()
	}
}

func TestCheckExecutionSteps(t *testing.T) {
	const maxSteps = 10000

	thread := new(starlark.Thread)
	thread.SetMaxExecutionSteps(maxSteps)

	if err := thread.CheckExecutionSteps(maxSteps / 2); err != nil {
		t.Errorf("unexpected error: %v", err)
	}

	if err := thread.CheckExecutionSteps(2 * maxSteps); err == nil {
		t.Errorf("expected error")
	} else if err.Error() != "too many steps" {
		t.Errorf("unexpected error: %v", err)
	}
}

func TestConcurrentCheckExecutionStepsUsage(t *testing.T) {
	const stepPeak = math.MaxInt64 ^ (math.MaxInt64 >> 1)
	const maxSteps = stepPeak + 1
	const repetitions = 1_000_000

	thread := &starlark.Thread{}
	thread.SetMaxExecutionSteps(maxSteps)
	thread.AddExecutionSteps(stepPeak - 1)

	wg := sync.WaitGroup{}
	wg.Add(2)

	go func() {
		// Flip between 1000...00 and 0111...11 allocations
		for i := 0; i < repetitions; i++ {
			thread.AddExecutionSteps(1)
			thread.AddExecutionSteps(-1)
		}
		wg.Done()
	}()
	go func() {
		for i := 0; i < repetitions; i++ {
			// Check 1000...01 not exceeded
			if err := thread.CheckExecutionSteps(1); err != nil {
				t.Errorf("unexpected error: %v", err)
				break
			}
		}
		wg.Done()
	}()

	wg.Wait()
}

func TestAddExecutionStepsOk(t *testing.T) {
	const expectedDelta = 10000

	thread := new(starlark.Thread)
	thread.SetMaxExecutionSteps(2 * expectedDelta)

	if err := thread.AddExecutionSteps(expectedDelta); err != nil {
		t.Errorf("unexpected error: %v", err)
	} else if actualDelta := thread.ExecutionSteps(); actualDelta != expectedDelta {
		t.Errorf("incorrect number of steps added: expected %d but got %d", expectedDelta, actualDelta)
	}

	if _, err := starlark.ExecFile(thread, "add_execution_steps", "", nil); err != nil {
		t.Errorf("unexpected cancellation: %v", err)
	}
}

func TestAddExecutionStepsFail(t *testing.T) {
	const maxSteps = 10000
	const stepsToAdd = 2 * maxSteps

	thread := new(starlark.Thread)
	thread.SetMaxExecutionSteps(maxSteps)

	if err := thread.AddExecutionSteps(stepsToAdd); err == nil {
		t.Errorf("expected error")
	} else if err.Error() != "too many steps" {
		t.Errorf("unexpected error: %v", err)
	} else if steps := thread.ExecutionSteps(); steps != stepsToAdd {
		t.Errorf("incorrect number of steps recorded: expected %v but got %v", stepsToAdd, steps)
	}

	if _, err := starlark.ExecFile(thread, "add_execution_steps", "", nil); err == nil {
		t.Errorf("expected cancellation")
	} else if !errors.Is(err, starlark.ErrSafety) {
		t.Errorf("unexpected error: %v", err)
	}

	if err := thread.AddExecutionSteps(maxSteps / 2); err == nil {
		t.Errorf("expected error")
	} else if !errors.Is(err, starlark.ErrSafety) {
		t.Errorf("unexpected error: %v", err)
	} else if steps := thread.ExecutionSteps(); steps != stepsToAdd {
		t.Errorf("incorrect number of steps recorded: expected %v but got %v", stepsToAdd, steps)
	}
}

func TestConcurrentAddExecutionStepsUsage(t *testing.T) {
	const expectedSteps = 1_000_000

	thread := &starlark.Thread{}
	thread.SetMaxExecutionSteps(expectedSteps)

	wg := sync.WaitGroup{}
	wg.Add(2)

	callAddExecutionSteps := func(n uint) {
		for i := uint(0); i < n; i++ {
			if err := thread.AddExecutionSteps(1); err != nil {
				t.Errorf("unexpected error %v", err)
				break
			}
		}
		wg.Done()
	}

	go callAddExecutionSteps(expectedSteps / 2)
	go callAddExecutionSteps(expectedSteps / 2)

	wg.Wait()

	if steps := thread.ExecutionSteps(); steps != expectedSteps {
		t.Errorf("concurrent thread.AddExecutionSteps contains a race, expected %d steps recorded but got %d", expectedSteps, steps)
	}
}

func TestThreadPermits(t *testing.T) {
	const threadSafety = starlark.CPUSafe | starlark.MemSafe
	t.Run("Safety=Allowed", func(t *testing.T) {
		thread := &starlark.Thread{}
		thread.RequireSafety(threadSafety)

		if !thread.Permits(starlark.Safe) {
			t.Errorf("allowed safety not permitted")
		}
	})

	t.Run("Safety=Forbidden", func(t *testing.T) {
		thread := &starlark.Thread{}
		thread.RequireSafety(threadSafety)

		if thread.Permits(threadSafety &^ starlark.MemSafe) {
			t.Errorf("forbidden safety allowed")
		}
	})

	t.Run("Safety=Invalid", func(t *testing.T) {
		thread := &starlark.Thread{}
		thread.RequireSafety(threadSafety)

		if thread.Permits(starlark.SafetyFlags(0xbad1091c) | threadSafety) {
			t.Errorf("invalid safety permitted")
		}
	})

	t.Run("ThreadSafety=Invalid", func(t *testing.T) {
		thread := &starlark.Thread{}
		const invalidSafety = starlark.SafetyFlags(0xa19ae)
		thread.RequireSafety(invalidSafety)

		if thread.Permits(starlark.Safe) {
			t.Errorf("invalid thread safety was permitted")
		}
	})
}

func TestThreadCheckPermits(t *testing.T) {
	const threadSafety = starlark.CPUSafe | starlark.MemSafe
	const prog = "func()"

	t.Run("Safety=Allowed", func(t *testing.T) {
		const allowedSafety = threadSafety | starlark.IOSafe

		thread := &starlark.Thread{}
		thread.RequireSafety(threadSafety)

		if err := thread.CheckPermits(allowedSafety); err != nil {
			t.Errorf("thread reported it did not permit acceptible safety: got unexpected error %v", err)
		}
	})

	t.Run("Safety=Forbidden", func(t *testing.T) {
		const forbiddenSafety = starlark.CPUSafe

		thread := &starlark.Thread{}
		thread.RequireSafety(threadSafety)

		if err := thread.CheckPermits(forbiddenSafety); err == nil {
			t.Errorf("thread failed to report that insufficient safety is unsafe")
		} else if safetyErr, ok := err.(*starlark.SafetyFlagsError); !ok {
			t.Errorf("expected starlark.SafetyError, got a %T: %v", err, err)
		} else if expectedMissing := threadSafety &^ forbiddenSafety; safetyErr.Missing != expectedMissing {
			t.Errorf("incorrect reported missing flags: expected %v but got %v", expectedMissing, safetyErr.Missing)
		}
	})

	t.Run("Safety=Invalid", func(t *testing.T) {
		thread := &starlark.Thread{}
		thread.RequireSafety(threadSafety)
		const invalidSafety = starlark.SafetyFlags(0xbad1091c)

		if err := thread.CheckPermits(invalidSafety | threadSafety); err == nil {
			t.Errorf("expected error checking invalid flags")
		} else if err.Error() != "internal error: invalid safety flags" {
			t.Errorf("unexpected error: %v", err)
		}
	})

	t.Run("ThreadSafety=Invalid", func(t *testing.T) {
		thread := &starlark.Thread{}
		const invalidSafety = starlark.SafetyFlags(0xa19ae)
		thread.RequireSafety(invalidSafety)

		if err := thread.CheckPermits(starlark.Safe); err == nil {
			t.Errorf("expected error checking against invalid flags")
		} else if err.Error() != "thread safety: internal error: invalid safety flags" {
			t.Errorf("unexpected error: %v", err)
		}
	})
}

func TestThreadRequireSafetyDoesNotUnsetFlags(t *testing.T) {
	const initialSafety = starlark.CPUSafe | starlark.MemSafe
	const newSafety = starlark.IOSafe | starlark.TimeSafe
	const expectedSafety = initialSafety | newSafety

	thread := &starlark.Thread{}
	thread.RequireSafety(initialSafety)
	thread.RequireSafety(newSafety)

	if safety := starlark.ThreadSafety(thread); safety != expectedSafety {
		missing := safety &^ expectedSafety
		t.Errorf("missing safety flags %v, expected %v", missing.String(), expectedSafety.String())
	}
}

type safeBinaryTest struct {
	name              string
	op                syntax.Token
	left, right       func(*starlark.Thread, int) (starlark.Value, error)
	assertNoAllocs    bool
	cpuSafe           bool // TODO(kcza): remove this once all binary tests are CPUSafe.
	minExecutionSteps uint64
	maxExecutionSteps uint64
}

func (sbt *safeBinaryTest) st(t *testing.T) *startest.ST {
	st := startest.From(t)
	st.RequireSafety(starlark.MemSafe)
	if sbt.cpuSafe {
		st.RequireSafety(starlark.CPUSafe)
		st.SetMinExecutionSteps(sbt.minExecutionSteps)
		st.SetMaxExecutionSteps(sbt.maxExecutionSteps)
	}
	if sbt.assertNoAllocs {
		st.SetMaxAllocs(0)
	}
	return st
}

func (sbt *safeBinaryTest) Run(t *testing.T) {
	t.Run(sbt.name, func(t *testing.T) {
		t.Run("nil-thread", func(t *testing.T) {
			defer func() {
				if err := recover(); err != nil {
					t.Errorf("unexpected panic: %v", err)
				}
			}()

			left, err := sbt.left(nil, 1)
			if err != nil {
				t.Error(err)
			}
			right, err := sbt.right(nil, 1)
			if err != nil {
				t.Error(err)
			}
			_, err = starlark.SafeBinary(nil, sbt.op, left, right)
			if err != nil {
				t.Errorf("unexpected error: %v", err)
			}
		})

		t.Run("in-starlark", func(t *testing.T) {
			left, err := sbt.left(nil, 1)
			if err != nil {
				t.Error(err)
			}
			right, err := sbt.right(nil, 1)
			if err != nil {
				t.Error(err)
			}
			st := sbt.st(t)
			st.SetMinExecutionSteps(0)              // Relax test.
			st.SetMaxExecutionSteps(math.MaxUint64) // Relax test.
			st.AddValue("left", left)
			st.AddValue("right", right)
			st.RunString(fmt.Sprintf(`
				for _ in st.ntimes():
					st.keep_alive(left %s right)
			`, sbt.op))
			st.RunString(fmt.Sprintf(`
				for _ in st.ntimes():
					result = left
					result %s= right
					st.keep_alive(result)
			`, sbt.op))
		})

		t.Run("small", func(t *testing.T) {
			st := sbt.st(t)
			st.RunThread(func(thread *starlark.Thread) {
				left, err := sbt.left(thread, 1)
				if err != nil {
					t.Error(err)
				}
				right, err := sbt.right(thread, 1)
				if err != nil {
					t.Error(err)
				}
				for i := 0; i < st.N; i++ {
					result, err := starlark.SafeBinary(thread, sbt.op, left, right)
					if err != nil {
						t.Errorf("unexpected error: %v", err)
					}
					st.KeepAlive(result)
				}
			})
		})

		t.Run("large", func(t *testing.T) {
			st := sbt.st(t)
			st.RunThread(func(thread *starlark.Thread) {
				left, err := sbt.left(thread, st.N)
				if err != nil {
					t.Error(err)
				}
				right, err := sbt.right(thread, st.N)
				if err != nil {
					t.Error(err)
				}
				result, err := starlark.SafeBinary(thread, sbt.op, left, right)
				if err != nil {
					st.Error(err)
				}
				st.KeepAlive(left, right, result)
			})
		})
	})
}

type unsafeTestValue struct{}

var _ starlark.Value = unsafeTestValue{}

func (uv unsafeTestValue) Freeze() {}
func (uv unsafeTestValue) Hash() (uint32, error) {
	return 0, fmt.Errorf("unhashable type: %s", uv.Type())
}
func (uv unsafeTestValue) String() string       { return "unsafeTestValue" }
func (uv unsafeTestValue) Truth() starlark.Bool { return starlark.False }
func (uv unsafeTestValue) Type() string         { return "unsafeTestValue" }

func TestSafeBinary(t *testing.T) {
	testSafetyRespected := func(t *testing.T, op syntax.Token) {
		t.Run("safety-respected", func(t *testing.T) {
			t.Run("unsafe-left", func(t *testing.T) {
				thread := &starlark.Thread{}
				thread.RequireSafety(starlark.MemSafe)
				_, err := starlark.SafeBinary(thread, op, unsafeTestValue{}, starlark.True)
				if err == nil {
					t.Error("expected error")
				} else if !errors.Is(err, starlark.ErrSafety) {
					t.Errorf("unexpected error: %v", err)
				}
			})

			t.Run("unsafe-right", func(t *testing.T) {
				thread := &starlark.Thread{}
				thread.RequireSafety(starlark.MemSafe)
				_, err := starlark.SafeBinary(thread, op, starlark.True, unsafeTestValue{})
				if err == nil {
					t.Error("expected error")
				} else if !errors.Is(err, starlark.ErrSafety) {
					t.Errorf("unexpected error: %v", err)
				}
			})
		})
	}
	constant := func(value starlark.Value) func(*starlark.Thread, int) (starlark.Value, error) {
		return func(t *starlark.Thread, i int) (starlark.Value, error) {
			return value, nil
		}
	}
	makeString := func(thread *starlark.Thread, n int) (starlark.Value, error) {
		if thread != nil {
			resultSize := starlark.EstimateMakeSize([]byte{}, n) + starlark.StringTypeOverhead
			if err := thread.AddAllocs(resultSize); err != nil {
				return nil, err
			}
		}
		return starlark.String(strings.Repeat("x", n)), nil
	}
	makeBytes := func(thread *starlark.Thread, n int) (starlark.Value, error) {
		result, err := makeString(thread, n)
		if err != nil {
			return nil, err
		}
		return starlark.Bytes(result.(starlark.String)), nil
	}
	makeSmallInt := func(thread *starlark.Thread, n int) (starlark.Value, error) {
		num := starlark.MakeInt(n)
		if thread != nil {
			if err := thread.AddAllocs(starlark.EstimateSize(num)); err != nil {
				return nil, err
			}
		}
		return num, nil
	}
	makeBigInt := func(thread *starlark.Thread, n int) (starlark.Value, error) {
		num := starlark.MakeInt(1).Lsh(uint(n * 32))
		if thread != nil {
			if err := thread.AddAllocs(starlark.EstimateSize(num)); err != nil {
				return nil, err
			}
		}
		return num, nil
	}
	makeFloat := func(thread *starlark.Thread, n int) (starlark.Value, error) {
		result := starlark.Float(n)
		if thread != nil {
			if err := thread.AddAllocs(starlark.EstimateSize(result)); err != nil {
				return nil, err
			}
		}
		return result, nil
	}
	makeTuple := func(thread *starlark.Thread, n int) (starlark.Value, error) {
		if thread != nil {
			resultSize := starlark.EstimateMakeSize([]starlark.Value{}, n) +
				starlark.EstimateSize(&starlark.List{})
			if err := thread.AddAllocs(resultSize); err != nil {
				return nil, err
			}
		}
		elems := make([]starlark.Value, n)
		for i := 0; i < n; i++ {
			elems[i] = starlark.None
		}
		return starlark.Tuple(elems), nil
	}
	makeList := func(thread *starlark.Thread, n int) (starlark.Value, error) {
		if elems, err := makeTuple(thread, n); err != nil {
			return nil, err
		} else {
			return starlark.NewList(elems.(starlark.Tuple)), nil
		}
	}
	makeSet := func(thread *starlark.Thread, n int) (starlark.Value, error) {
		result := starlark.NewSet(n)
		for i := 0; i < n; i++ {
			result.Insert(starlark.MakeInt(i))
		}
		if thread != nil {
			if err := thread.AddAllocs(starlark.EstimateSize(result)); err != nil {
				return nil, err
			}
		}
		return result, nil
	}
	makeAlternatingSet := func(thread *starlark.Thread, n int) (starlark.Value, error) {
		result := starlark.NewSet(n)
		for i := 0; i < n; i++ {
			if i%2 == 0 {
				result.Insert(starlark.MakeInt(i))
			} else {
				result.Insert(starlark.MakeInt(-i))
			}
		}
		if thread != nil {
			if err := thread.AddAllocs(starlark.EstimateSize(result)); err != nil {
				return nil, err
			}
		}
		return result, nil
	}

	t.Run("+", func(t *testing.T) {
		testSafetyRespected(t, syntax.PLUS)

		tests := []safeBinaryTest{{
			name:              "string + string",
			op:                syntax.PLUS,
			left:              makeString,
			right:             makeString,
			cpuSafe:           true,
			minExecutionSteps: 2,
			maxExecutionSteps: 2,
		}, {
			name:              "int + int",
			op:                syntax.PLUS,
			left:              makeBigInt,
			right:             makeBigInt,
			cpuSafe:           true,
			minExecutionSteps: 1,
			maxExecutionSteps: 1,
		}, {
			name:    "int + float",
			op:      syntax.PLUS,
			left:    constant(starlark.MakeInt(1).Lsh(308)),
			right:   makeFloat,
			cpuSafe: true,
		}, {
			name:    "float + int",
			op:      syntax.PLUS,
			left:    makeFloat,
			right:   constant(starlark.MakeInt(1).Lsh(308)),
			cpuSafe: true,
		}, {
			name:    "float + float",
			op:      syntax.PLUS,
			left:    makeFloat,
			right:   makeFloat,
			cpuSafe: true,
		}, {
			name:              "list + list",
			op:                syntax.PLUS,
			left:              makeList,
			right:             makeList,
			cpuSafe:           true,
			minExecutionSteps: 2,
			maxExecutionSteps: 2,
		}, {
			name:              "tuple + tuple",
			op:                syntax.PLUS,
			left:              makeTuple,
			right:             makeTuple,
			cpuSafe:           true,
			minExecutionSteps: 2,
			maxExecutionSteps: 2,
		}}
		for _, test := range tests {
			test.Run(t)
		}
	})

	t.Run("-", func(t *testing.T) {
		testSafetyRespected(t, syntax.MINUS)

		tests := []safeBinaryTest{{
			name:  "int - int",
			op:    syntax.MINUS,
			left:  makeBigInt,
			right: makeSmallInt,
		}, {
			name:  "int - float",
			op:    syntax.MINUS,
			left:  constant(starlark.MakeInt(1).Lsh(308)),
			right: makeFloat,
		}, {
			name:  "float - int",
			op:    syntax.MINUS,
			left:  makeFloat,
			right: constant(starlark.MakeInt(1).Lsh(308)),
		}, {
			name:  "float - float",
			op:    syntax.MINUS,
			left:  makeFloat,
			right: constant(starlark.Float(1)),
		}, {
			name:  "set - set",
			op:    syntax.MINUS,
			left:  makeSet,
			right: makeAlternatingSet,
		}}
		for _, test := range tests {
			test.Run(t)
		}
	})

	t.Run("*", func(t *testing.T) {
		testSafetyRespected(t, syntax.STAR)

		tests := []safeBinaryTest{{
			name:  "int * int",
			op:    syntax.STAR,
			left:  makeBigInt,
			right: makeBigInt,
		}, {
			name:  "int * float",
			op:    syntax.STAR,
			left:  makeSmallInt,
			right: makeFloat,
		}, {
			name:  "float * int",
			op:    syntax.STAR,
			left:  makeFloat,
			right: makeSmallInt,
		}, {
			name:  "float * float",
			op:    syntax.STAR,
			left:  makeFloat,
			right: makeFloat,
		}, {
			name:  "bytes * int",
			op:    syntax.STAR,
			left:  makeBytes,
			right: constant(starlark.MakeInt(10)),
		}, {
			name:  "int * bytes",
			op:    syntax.STAR,
			left:  constant(starlark.MakeInt(10)),
			right: makeBytes,
		}, {
			name:  "string * int",
			op:    syntax.STAR,
			left:  makeString,
			right: constant(starlark.MakeInt(10)),
		}, {
			name:  "int * string",
			op:    syntax.STAR,
			left:  constant(starlark.MakeInt(10)),
			right: makeString,
		}, {
			name:  "list * int",
			op:    syntax.STAR,
			left:  makeList,
			right: constant(starlark.MakeInt(10)),
		}, {
			name:  "int * list",
			op:    syntax.STAR,
			left:  constant(starlark.MakeInt(10)),
			right: makeList,
		}, {
			name: "tuple * int",
			op:   syntax.STAR,

			left:  makeTuple,
			right: constant(starlark.MakeInt(10)),
		}, {
			name: "int * tuple",
			op:   syntax.STAR,

			left:  constant(starlark.MakeInt(10)),
			right: makeTuple,
		}}
		for _, test := range tests {
			test.Run(t)
		}
	})

	t.Run("/", func(t *testing.T) {
		testSafetyRespected(t, syntax.SLASH)

		tests := []safeBinaryTest{{
			name:  "int / int",
			op:    syntax.SLASH,
			left:  makeSmallInt,
			right: constant(starlark.MakeInt(10)),
		}, {
			name:  "int / float",
			op:    syntax.SLASH,
			left:  makeSmallInt,
			right: makeFloat,
		}, {
			name:  "float / int",
			op:    syntax.SLASH,
			left:  makeFloat,
			right: makeSmallInt,
		}, {
			name:  "float / float",
			op:    syntax.SLASH,
			left:  makeFloat,
			right: makeFloat,
		}}
		for _, test := range tests {
			test.Run(t)
		}
	})

	t.Run("//", func(t *testing.T) {
		testSafetyRespected(t, syntax.SLASHSLASH)

		tests := []safeBinaryTest{{
			name:  "int // int",
			op:    syntax.SLASHSLASH,
			left:  makeBigInt,
			right: constant(starlark.MakeInt(10)),
		}, {
			name:  "int // float",
			op:    syntax.SLASHSLASH,
			left:  constant(starlark.MakeInt(100)),
			right: makeFloat,
		}, {
			name:  "float // int",
			op:    syntax.SLASHSLASH,
			left:  constant(starlark.MakeInt(100)),
			right: makeFloat,
		}, {
			name:  "float // float",
			op:    syntax.SLASHSLASH,
			left:  makeSmallInt,
			right: makeFloat,
		}}
		for _, test := range tests {
			test.Run(t)
		}
	})

	t.Run("%", func(t *testing.T) {
		testSafetyRespected(t, syntax.PERCENT)

		t.Run("unsafe-mapping", func(t *testing.T) {
			thread := &starlark.Thread{}
			thread.RequireSafety(starlark.MemSafe)
			_, err := starlark.SafeBinary(thread, syntax.PERCENT, starlark.String("%(foo)s"), &unsafeTestMapping{})
			if !errors.Is(err, starlark.ErrSafety) {
				t.Errorf("expected safety error: got %v", err)
			}
		})

		tests := []safeBinaryTest{{
			name: "int % int",
			op:   syntax.PERCENT,
			left: func(thread *starlark.Thread, n int) (starlark.Value, error) {
				result := starlark.MakeInt(1).Lsh(uint(n * 32))
				if thread != nil {
					if err := thread.AddAllocs(starlark.EstimateSize(result)); err != nil {
						return nil, err
					}
				}
				return result, nil
			},
			right: func(thread *starlark.Thread, n int) (starlark.Value, error) {
				result := starlark.MakeInt(3).Lsh(uint(n * 32))
				if thread != nil {
					if err := thread.AddAllocs(starlark.EstimateSize(result)); err != nil {
						return nil, err
					}
				}
				return result, nil
			},
		}, {
			name:  "int % float",
			op:    syntax.PERCENT,
			left:  makeSmallInt,
			right: makeFloat,
		}, {
			name:  "float % int",
			op:    syntax.PERCENT,
			left:  constant(starlark.Float(1e32)),
			right: constant(starlark.MakeInt(1).Lsh(1023)),
		}, {
			name:  "float % float",
			op:    syntax.PERCENT,
			left:  makeFloat,
			right: makeFloat,
		}, {
			name:  "string % string",
			op:    syntax.PERCENT,
			left:  constant(starlark.String("[%r]")),
			right: makeString,
		}, {
			name:  "string % list",
			op:    syntax.PERCENT,
			left:  constant(starlark.String("[%r]")),
			right: makeList,
		}, {
			name: "string % mapping",
			op:   syntax.PERCENT,
			left: func(thread *starlark.Thread, n int) (starlark.Value, error) {
				const format = "%(k)r"
				if thread != nil {
					resultSize := starlark.EstimateMakeSize([]byte{}, len(format)*n) +
						starlark.StringTypeOverhead
					if err := thread.AddAllocs(resultSize); err != nil {
						return nil, err
					}
				}
				return starlark.String(strings.Repeat(format, n)), nil
			},
			right: constant(func() *starlark.Dict {
				result := starlark.NewDict(1)
				result.SetKey(starlark.String("k"), starlark.True)
				return result
			}()),
		}, {
			name: "string % tuple",
			op:   syntax.PERCENT,
			left: constant(starlark.String("[%r, %r]")),
			right: func(thread *starlark.Thread, n int) (starlark.Value, error) {
				s, err := makeString(thread, n/2)
				if err != nil {
					return nil, err
				}
				if thread != nil {
					if err := thread.AddAllocs(starlark.EstimateMakeSize(starlark.Tuple{}, 2)); err != nil {
						return nil, err
					}
				}
				return starlark.Tuple{s, s}, nil
			},
		}}
		for _, test := range tests {
			test.Run(t)
		}
	})

	t.Run("in", func(t *testing.T) {
		testSafetyRespected(t, syntax.IN)
	})

	t.Run("not in", func(t *testing.T) {
		testSafetyRespected(t, syntax.NOT_IN)
	})

	t.Run("|", func(t *testing.T) {
		testSafetyRespected(t, syntax.PIPE)

		tests := []safeBinaryTest{{
			name:  "int | int",
			op:    syntax.PIPE,
			left:  makeBigInt,
			right: makeBigInt,
		}, {
			name: "dict | dict",
			op:   syntax.PIPE,
			left: func(thread *starlark.Thread, n int) (starlark.Value, error) {
				result := starlark.NewDict(n)
				for i := 0; i < n; i++ {
					v := starlark.Value(starlark.MakeInt(i))
					result.SetKey(v, v)
				}
				if thread != nil {
					if err := thread.AddAllocs(starlark.EstimateSize(result)); err != nil {
						return nil, err
					}
				}
				return result, nil
			},
			right: func(thread *starlark.Thread, n int) (starlark.Value, error) {
				result := starlark.NewDict(n)
				for i := 0; i < n; i++ {
					var v starlark.Value
					if i%2 == 0 {
						v = starlark.MakeInt(i)
					} else {
						v = starlark.MakeInt(-i)
					}
					result.SetKey(v, v)
				}
				if thread != nil {
					if err := thread.AddAllocs(starlark.EstimateSize(result)); err != nil {
						return nil, err
					}
				}
				return result, nil
			},
		}, {
			name:  "set | set",
			op:    syntax.PIPE,
			left:  makeSet,
			right: makeAlternatingSet,
		}}
		for _, test := range tests {
			test.Run(t)
		}
	})

	t.Run("&", func(t *testing.T) {
		testSafetyRespected(t, syntax.AMP)

		tests := []safeBinaryTest{{
			name:  "int & int",
			op:    syntax.AMP,
			left:  makeBigInt,
			right: makeBigInt,
		}, {
			name:  "set & set",
			op:    syntax.AMP,
			left:  makeSet,
			right: makeAlternatingSet,
		}}
		for _, test := range tests {
			test.Run(t)
		}
	})

	t.Run("^", func(t *testing.T) {
<<<<<<< HEAD
		tests := []safeBinaryTest{{
			name: "int ^ int",
			inputs: func(n int) (starlark.Value, syntax.Token, starlark.Value) {
				l := starlark.MakeInt(10)
				r := starlark.MakeInt(1).Lsh(uint(n))
				return l, syntax.CIRCUMFLEX, r
			},
		}}
		for _, test := range tests {
			test.Run(t)
		}

		t.Run("set ^ set", func(t *testing.T) {
			inputs := func(thread *starlark.Thread, n int) (starlark.Value, syntax.Token, starlark.Value, error) {
				l := starlark.NewSet(n)
				r := starlark.NewSet(n)
				for i := 0; i < n/2; i++ {
					// Disjoint parts
					lToRetain := starlark.MakeInt(2 * i)
					rToRetain := starlark.MakeInt(2*i + 1)
					if thread != nil {
						if err := thread.AddAllocs(starlark.EstimateSize(lToRetain)); err != nil {
							return nil, 0, nil, err
						}
						if err := thread.AddAllocs(starlark.EstimateSize(rToRetain)); err != nil {
							return nil, 0, nil, err
						}
					}
					l.Insert(lToRetain)
					r.Insert(rToRetain)

					// Intersection
					toBeDiscarded := starlark.MakeInt(-i)
					l.Insert(toBeDiscarded)
					r.Insert(toBeDiscarded)
				}
				return l, syntax.CIRCUMFLEX, r, nil
			}

			t.Run("nil-thread", func(t *testing.T) {
				defer func() {
					if err := recover(); err != nil {
						t.Errorf("unexpected panic: %v", err)
					}
				}()
				x, op, y, err := inputs(nil, 1)
				if err != nil {
					t.Errorf("unexpected error: %v", err)
					return
				}

				_, err = starlark.SafeBinary(nil, op, x, y)
				if err != nil {
					t.Errorf("unexpectd error: %v", err)
				}
			})

			t.Run("small", func(t *testing.T) {
				st := startest.From(t)
				st.RequireSafety(starlark.MemSafe)
				st.RunThread(func(thread *starlark.Thread) {
					x, op, y, err := inputs(thread, 1)
					if err != nil {
						st.Fatal(err)
					}

					for i := 0; i < st.N; i++ {
						result, err := starlark.SafeBinary(thread, op, x, y)
						if err != nil {
							st.Error(err)
						}
						st.KeepAlive(result)
					}
				})
			})

			t.Run("large", func(t *testing.T) {
				st := startest.From(t)
				st.RequireSafety(starlark.MemSafe)
				st.RunThread(func(thread *starlark.Thread) {
					x, op, y, err := inputs(thread, st.N)
					if err != nil {
						st.Fatal(err)
					}

					result, err := starlark.SafeBinary(thread, op, x, y)
					if err != nil {
						st.Error(err)
					}
					st.KeepAlive(result)
				})
			})
		})
=======
		testSafetyRespected(t, syntax.CIRCUMFLEX)
>>>>>>> b35a13b6
	})

	t.Run("<<", func(t *testing.T) {
		testSafetyRespected(t, syntax.LTLT)

		tests := []safeBinaryTest{{
<<<<<<< HEAD
			name: "int << int",
			inputs: func(n int) (starlark.Value, syntax.Token, starlark.Value) {
				if n < 512 {
					l := starlark.MakeInt(1).Lsh(uint(n / 2))
					r := starlark.MakeInt(n / 2)
					return l, syntax.LTLT, r
				} else {
					// Avoid 512 left shift limit.
					l := starlark.MakeInt(1).Lsh(uint(n*bits.UintSize - 511))
					r := starlark.MakeInt(511)
					return l, syntax.LTLT, r
				}
			},
			cpuSafe:           true,
			minExecutionSteps: 1,
			maxExecutionSteps: 1,
=======
			name:  "int << int",
			op:    syntax.LTLT,
			left:  makeBigInt,
			right: constant(starlark.MakeInt(511)),
>>>>>>> b35a13b6
		}}
		for _, test := range tests {
			test.Run(t)
		}
	})

	t.Run(">>", func(t *testing.T) {
		testSafetyRespected(t, syntax.GTGT)

		tests := []safeBinaryTest{{
			name: "int >> int",
<<<<<<< HEAD
			inputs: func(n int) (starlark.Value, syntax.Token, starlark.Value) {
				l := starlark.MakeInt(1).Lsh(uint(n * 2 * bits.UintSize))
				r := starlark.MakeInt(n * bits.UintSize)
				return l, syntax.GTGT, r
=======
			op:   syntax.GTGT,
			left: func(thread *starlark.Thread, n int) (starlark.Value, error) {
				result := starlark.MakeInt(1).Lsh(uint(n * 2 * 32))
				if thread != nil {
					if err := thread.AddAllocs(starlark.EstimateSize(result)); err != nil {
						return nil, err
					}
				}
				return result, nil
			},
			right: func(thread *starlark.Thread, n int) (starlark.Value, error) {
				result := starlark.MakeInt(n)
				if thread != nil {
					if err := thread.AddAllocs(starlark.EstimateSize(result)); err != nil {
						return nil, err
					}
				}
				return result, nil
>>>>>>> b35a13b6
			},
			cpuSafe:           true,
			minExecutionSteps: 1,
			maxExecutionSteps: 1,
		}}
		for _, test := range tests {
			test.Run(t)
		}
	})
}

func TestThreadEnsureStack(t *testing.T) {
	t.Run("positive-size", func(t *testing.T) {
		dummy := &testing.T{}
		st := startest.From(dummy)
		st.SetMaxAllocs(0)
		st.RunThread(func(thread *starlark.Thread) {
			thread.EnsureStack(st.N)
		})
		if !dummy.Failed() {
			t.Error("no new frames preallocated")
		}
	})

	t.Run("negative-size", func(t *testing.T) {
		defer func() {
			if err := recover(); err == nil {
				t.Error("expected panic")
			}
		}()
		thread := &starlark.Thread{}
		thread.EnsureStack(10)
		thread.EnsureStack(-1)
	})
}

func TestSafeAppenderNilThread(t *testing.T) {
	t.Run("append", func(t *testing.T) {
		defer func() {
			if err := recover(); err != nil {
				t.Error(err)
			}
		}()

		const initialSliceCap = 100
		slice := make([]int, 0, initialSliceCap)
		sliceAppender := starlark.NewSafeAppender(nil, &slice)
		for i := 0; i < 2*initialSliceCap; i++ {
			if err := sliceAppender.Append(i); err != nil {
				t.Fatal(err)
			}
		}
	})

	t.Run("append-slice", func(t *testing.T) {
		defer func() {
			if err := recover(); err != nil {
				t.Error(err)
			}
		}()

		const initialSliceCap = 100
		slice := make([]int, 0, initialSliceCap)
		sliceAppender := starlark.NewSafeAppender(nil, &slice)

		toAppend := make([]int, 0, 2*initialSliceCap)
		for i := 0; i < cap(toAppend); i++ {
			toAppend = append(toAppend, i)
		}
		if err := sliceAppender.AppendSlice(toAppend); err != nil {
			t.Fatal(err)
		}
	})
}

func TestSafeStringBuilderNilThread(t *testing.T) {
	st := startest.From(t)
	st.RunThread(func(*starlark.Thread) {
		defer func() {
			if err := recover(); err != nil {
				t.Error(err)
			}
		}()

		sb := starlark.NewSafeStringBuilder(nil)
		if _, err := sb.WriteString(strings.Repeat("blicket", st.N)); err != nil {
			t.Error(err)
		}
	})
}<|MERGE_RESOLUTION|>--- conflicted
+++ resolved
@@ -1953,132 +1953,47 @@
 	})
 
 	t.Run("^", func(t *testing.T) {
-<<<<<<< HEAD
-		tests := []safeBinaryTest{{
-			name: "int ^ int",
-			inputs: func(n int) (starlark.Value, syntax.Token, starlark.Value) {
-				l := starlark.MakeInt(10)
-				r := starlark.MakeInt(1).Lsh(uint(n))
-				return l, syntax.CIRCUMFLEX, r
-			},
-		}}
-		for _, test := range tests {
-			test.Run(t)
-		}
-
-		t.Run("set ^ set", func(t *testing.T) {
-			inputs := func(thread *starlark.Thread, n int) (starlark.Value, syntax.Token, starlark.Value, error) {
-				l := starlark.NewSet(n)
-				r := starlark.NewSet(n)
-				for i := 0; i < n/2; i++ {
-					// Disjoint parts
-					lToRetain := starlark.MakeInt(2 * i)
-					rToRetain := starlark.MakeInt(2*i + 1)
-					if thread != nil {
-						if err := thread.AddAllocs(starlark.EstimateSize(lToRetain)); err != nil {
-							return nil, 0, nil, err
-						}
-						if err := thread.AddAllocs(starlark.EstimateSize(rToRetain)); err != nil {
-							return nil, 0, nil, err
-						}
-					}
-					l.Insert(lToRetain)
-					r.Insert(rToRetain)
-
-					// Intersection
-					toBeDiscarded := starlark.MakeInt(-i)
-					l.Insert(toBeDiscarded)
-					r.Insert(toBeDiscarded)
-				}
-				return l, syntax.CIRCUMFLEX, r, nil
-			}
-
-			t.Run("nil-thread", func(t *testing.T) {
-				defer func() {
-					if err := recover(); err != nil {
-						t.Errorf("unexpected panic: %v", err)
-					}
-				}()
-				x, op, y, err := inputs(nil, 1)
-				if err != nil {
-					t.Errorf("unexpected error: %v", err)
-					return
-				}
-
-				_, err = starlark.SafeBinary(nil, op, x, y)
-				if err != nil {
-					t.Errorf("unexpectd error: %v", err)
-				}
-			})
-
-			t.Run("small", func(t *testing.T) {
-				st := startest.From(t)
-				st.RequireSafety(starlark.MemSafe)
-				st.RunThread(func(thread *starlark.Thread) {
-					x, op, y, err := inputs(thread, 1)
-					if err != nil {
-						st.Fatal(err)
-					}
-
-					for i := 0; i < st.N; i++ {
-						result, err := starlark.SafeBinary(thread, op, x, y)
-						if err != nil {
-							st.Error(err)
-						}
-						st.KeepAlive(result)
-					}
-				})
-			})
-
-			t.Run("large", func(t *testing.T) {
-				st := startest.From(t)
-				st.RequireSafety(starlark.MemSafe)
-				st.RunThread(func(thread *starlark.Thread) {
-					x, op, y, err := inputs(thread, st.N)
-					if err != nil {
-						st.Fatal(err)
-					}
-
-					result, err := starlark.SafeBinary(thread, op, x, y)
-					if err != nil {
-						st.Error(err)
-					}
-					st.KeepAlive(result)
-				})
-			})
-		})
-=======
 		testSafetyRespected(t, syntax.CIRCUMFLEX)
->>>>>>> b35a13b6
 	})
 
 	t.Run("<<", func(t *testing.T) {
 		testSafetyRespected(t, syntax.LTLT)
 
+		const maxShift = 511
 		tests := []safeBinaryTest{{
-<<<<<<< HEAD
 			name: "int << int",
-			inputs: func(n int) (starlark.Value, syntax.Token, starlark.Value) {
-				if n < 512 {
-					l := starlark.MakeInt(1).Lsh(uint(n / 2))
-					r := starlark.MakeInt(n / 2)
-					return l, syntax.LTLT, r
+			op:   syntax.LTLT,
+			left: func(thread *starlark.Thread, n int) (starlark.Value, error) {
+				var result starlark.Value
+				if n > maxShift {
+					result = starlark.MakeInt(1).Lsh(uint(n*bits.UintSize - maxShift))
 				} else {
-					// Avoid 512 left shift limit.
-					l := starlark.MakeInt(1).Lsh(uint(n*bits.UintSize - 511))
-					r := starlark.MakeInt(511)
-					return l, syntax.LTLT, r
-				}
+					result = starlark.MakeInt(n)
+				}
+				if thread != nil {
+					if err := thread.AddAllocs(starlark.EstimateSize(result)); err != nil {
+						return nil, err
+					}
+				}
+				return result, nil
+			},
+			right: func(thread *starlark.Thread, n int) (starlark.Value, error) {
+				var result starlark.Value
+				if n > maxShift {
+					result = starlark.MakeInt(maxShift)
+				} else {
+					result = starlark.MakeInt(n)
+				}
+				if thread != nil {
+					if err := thread.AddAllocs(starlark.EstimateSize(result)); err != nil {
+						return nil, err
+					}
+				}
+				return result, nil
 			},
 			cpuSafe:           true,
 			minExecutionSteps: 1,
 			maxExecutionSteps: 1,
-=======
-			name:  "int << int",
-			op:    syntax.LTLT,
-			left:  makeBigInt,
-			right: constant(starlark.MakeInt(511)),
->>>>>>> b35a13b6
 		}}
 		for _, test := range tests {
 			test.Run(t)
@@ -2090,15 +2005,9 @@
 
 		tests := []safeBinaryTest{{
 			name: "int >> int",
-<<<<<<< HEAD
-			inputs: func(n int) (starlark.Value, syntax.Token, starlark.Value) {
-				l := starlark.MakeInt(1).Lsh(uint(n * 2 * bits.UintSize))
-				r := starlark.MakeInt(n * bits.UintSize)
-				return l, syntax.GTGT, r
-=======
 			op:   syntax.GTGT,
 			left: func(thread *starlark.Thread, n int) (starlark.Value, error) {
-				result := starlark.MakeInt(1).Lsh(uint(n * 2 * 32))
+				result := starlark.MakeInt(1).Lsh(uint(n * 2 * bits.UintSize))
 				if thread != nil {
 					if err := thread.AddAllocs(starlark.EstimateSize(result)); err != nil {
 						return nil, err
@@ -2107,14 +2016,13 @@
 				return result, nil
 			},
 			right: func(thread *starlark.Thread, n int) (starlark.Value, error) {
-				result := starlark.MakeInt(n)
+				result := starlark.MakeInt(n * bits.UintSize)
 				if thread != nil {
 					if err := thread.AddAllocs(starlark.EstimateSize(result)); err != nil {
 						return nil, err
 					}
 				}
 				return result, nil
->>>>>>> b35a13b6
 			},
 			cpuSafe:           true,
 			minExecutionSteps: 1,
