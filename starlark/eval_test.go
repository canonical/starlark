--- conflicted
+++ resolved
@@ -996,7 +996,6 @@
 	}
 }
 
-<<<<<<< HEAD
 func TestCheckExecutionSteps(t *testing.T) {
 	const maxSteps = 10000
 
@@ -1059,7 +1058,9 @@
 		t.Errorf("Unexpected error: %v", err)
 	} else if steps := thread.ExecutionSteps(); steps != expectedStepsAfterExec {
 		t.Errorf("Incorrect number of steps recorded: expected %v but got %v", expectedStepsAfterExec, steps)
-=======
+	}
+}
+
 func TestThreadPermits(t *testing.T) {
 	const threadSafety = starlark.CPUSafe | starlark.MemSafe
 	t.Run("Safety=Allowed", func(t *testing.T) {
@@ -1169,6 +1170,5 @@
 	if safety := starlark.ThreadSafety(thread); safety != expectedSafety {
 		missing := safety &^ expectedSafety
 		t.Errorf("Missing safety flags %v, expected %v", missing.String(), expectedSafety.String())
->>>>>>> d0f38e17
 	}
 }