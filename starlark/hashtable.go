--- conflicted
+++ resolved
@@ -467,11 +467,7 @@
 }
 
 func (ki *keyIterator) Err() error                { return nil }
-<<<<<<< HEAD
 func (ki *keyIterator) Safety() SafetyFlags       { return MemSafe }
-=======
-func (ki *keyIterator) Safety() Safety            { return MemSafe }
->>>>>>> 32d96767
 func (ki *keyIterator) BindThread(thread *Thread) { ki.thread = thread }
 
 // TODO(adonovan): use go1.19's maphash.String.
