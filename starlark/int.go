// Copyright 2017 The Bazel Authors. All rights reserved.
// Use of this source code is governed by a BSD-style
// license that can be found in the LICENSE file.

package starlark

import (
	"fmt"
	"math"
	"math/big"
	"reflect"
	"strconv"

	"github.com/canonical/starlark/syntax"
)

// Int is the type of a Starlark int.
//
// The zero value is not a legal value; use MakeInt(0).
type Int struct{ impl intImpl }

// --- high-level accessors ---

// MakeInt returns a Starlark int for the specified signed integer.
func MakeInt(x int) Int { return MakeInt64(int64(x)) }

// MakeInt64 returns a Starlark int for the specified int64.
func MakeInt64(x int64) Int {
	if math.MinInt32 <= x && x <= math.MaxInt32 {
		return makeSmallInt(x)
	}
	return makeBigInt(big.NewInt(x))
}

// MakeUint returns a Starlark int for the specified unsigned integer.
func MakeUint(x uint) Int { return MakeUint64(uint64(x)) }

// MakeUint64 returns a Starlark int for the specified uint64.
func MakeUint64(x uint64) Int {
	if x <= math.MaxInt32 {
		return makeSmallInt(int64(x))
	}
	return makeBigInt(new(big.Int).SetUint64(x))
}

// MakeBigInt returns a Starlark int for the specified big.Int.
// The new Int value will contain a copy of x. The caller is safe to modify x.
func MakeBigInt(x *big.Int) Int {
	if isSmall(x) {
		return makeSmallInt(x.Int64())
	}
	z := new(big.Int).Set(x)
	return makeBigInt(z)
}

func isSmall(x *big.Int) bool {
	n := x.BitLen()
	return n < 32 || n == 32 && x.Int64() == math.MinInt32
}

var (
	zero, one = makeSmallInt(0), makeSmallInt(1)
	oneBig    = big.NewInt(1)

	_ HasUnary = Int{}
)

// Unary implements the operations +int, -int, and ~int.
func (i Int) Unary(op syntax.Token) (Value, error) {
	switch op {
	case syntax.MINUS:
		return zero.Sub(i), nil
	case syntax.PLUS:
		return i, nil
	case syntax.TILDE:
		return i.Not(), nil
	}
	return nil, nil
}

// Int64 returns the value as an int64.
// If it is not exactly representable the result is undefined and ok is false.
func (i Int) Int64() (_ int64, ok bool) {
	iSmall, iBig := i.get()
	if iBig != nil {
		x, acc := bigintToInt64(iBig)
		if acc != big.Exact {
			return // inexact
		}
		return x, true
	}
	return iSmall, true
}

// BigInt returns a new big.Int with the same value as the Int.
func (i Int) BigInt() *big.Int {
	iSmall, iBig := i.get()
	if iBig != nil {
		return new(big.Int).Set(iBig)
	}
	return big.NewInt(iSmall)
}

// bigInt returns the value as a big.Int.
// It differs from BigInt in that this method returns the actual
// reference and any modification will change the state of i.
func (i Int) bigInt() *big.Int {
	iSmall, iBig := i.get()
	if iBig != nil {
		return iBig
	}
	return big.NewInt(iSmall)
}

// Uint64 returns the value as a uint64.
// If it is not exactly representable the result is undefined and ok is false.
func (i Int) Uint64() (_ uint64, ok bool) {
	iSmall, iBig := i.get()
	if iBig != nil {
		x, acc := bigintToUint64(iBig)
		if acc != big.Exact {
			return // inexact
		}
		return x, true
	}
	if iSmall < 0 {
		return // inexact
	}
	return uint64(iSmall), true
}

// The math/big API should provide this function.
func bigintToInt64(i *big.Int) (int64, big.Accuracy) {
	sign := i.Sign()
	if sign > 0 {
		if i.Cmp(maxint64) > 0 {
			return math.MaxInt64, big.Below
		}
	} else if sign < 0 {
		if i.Cmp(minint64) < 0 {
			return math.MinInt64, big.Above
		}
	}
	return i.Int64(), big.Exact
}

// The math/big API should provide this function.
func bigintToUint64(i *big.Int) (uint64, big.Accuracy) {
	sign := i.Sign()
	if sign > 0 {
		if i.BitLen() > 64 {
			return math.MaxUint64, big.Below
		}
	} else if sign < 0 {
		return 0, big.Above
	}
	return i.Uint64(), big.Exact
}

var (
	minint64 = new(big.Int).SetInt64(math.MinInt64)
	maxint64 = new(big.Int).SetInt64(math.MaxInt64)
)

func (i Int) Format(s fmt.State, ch rune) {
	iSmall, iBig := i.get()
	if iBig != nil {
		iBig.Format(s, ch)
		return
	}
	big.NewInt(iSmall).Format(s, ch)
}
func (i Int) String() string {
	iSmall, iBig := i.get()
	if iBig != nil {
		return iBig.Text(10)
	}
	return strconv.FormatInt(iSmall, 10)
}
func (i Int) Type() string { return "int" }
func (i Int) Freeze()      {} // immutable
func (i Int) Truth() Bool  { return i.Sign() != 0 }
func (i Int) Hash() (uint32, error) {
	iSmall, iBig := i.get()
	var lo big.Word
	if iBig != nil {
		lo = iBig.Bits()[0]
	} else {
		lo = big.Word(iSmall)
	}
	return 12582917 * uint32(lo+3), nil
}

// Cmp implements comparison of two Int values.
// Required by the TotallyOrdered interface.
func (i Int) Cmp(v Value, depth int) (int, error) {
	j := v.(Int)
	iSmall, iBig := i.get()
	jSmall, jBig := j.get()
	if iBig != nil || jBig != nil {
		return i.bigInt().Cmp(j.bigInt()), nil
	}
	return signum64(iSmall - jSmall), nil // safe: int32 operands
}

// Float returns the float value nearest i.
func (i Int) Float() Float {
	iSmall, iBig := i.get()
	if iBig != nil {
		// Fast path for hardware int-to-float conversions.
		if iBig.IsUint64() {
			return Float(iBig.Uint64())
		} else if iBig.IsInt64() {
			return Float(iBig.Int64())
		} else {
<<<<<<< HEAD
			// No need to compute all of that if iBig is above 1025
			// as it would result to a rounding toward inf.
			if iBig.BitLen() > 1025 {
=======
			// Fast path for very big ints.
			const maxFiniteLen = 1023 + 1 // max exponent value + implicit mantissa bit
			if iBig.BitLen() > maxFiniteLen {
>>>>>>> 007b2a9c
				return Float(math.Inf(iBig.Sign()))
			}
		}

		f, _ := new(big.Float).SetInt(iBig).Float64()
		return Float(f)
	}
	return Float(iSmall)
}

// finiteFloat returns the finite float value nearest i,
// or an error if the magnitude is too large.
func (i Int) finiteFloat() (Float, error) {
	f := i.Float()
	if math.IsInf(float64(f), 0) {
		return 0, fmt.Errorf("int too large to convert to float")
	}
	return f, nil
}

func (x Int) Sign() int {
	xSmall, xBig := x.get()
	if xBig != nil {
		return xBig.Sign()
	}
	return signum64(xSmall)
}

func (x Int) Add(y Int) Int {
	xSmall, xBig := x.get()
	ySmall, yBig := y.get()
	if xBig != nil || yBig != nil {
		return MakeBigInt(new(big.Int).Add(x.bigInt(), y.bigInt()))
	}
	return MakeInt64(xSmall + ySmall)
}
func (x Int) Sub(y Int) Int {
	xSmall, xBig := x.get()
	ySmall, yBig := y.get()
	if xBig != nil || yBig != nil {
		return MakeBigInt(new(big.Int).Sub(x.bigInt(), y.bigInt()))
	}
	return MakeInt64(xSmall - ySmall)
}
func (x Int) Mul(y Int) Int {
	xSmall, xBig := x.get()
	ySmall, yBig := y.get()
	if xBig != nil || yBig != nil {
		return MakeBigInt(new(big.Int).Mul(x.bigInt(), y.bigInt()))
	}
	return MakeInt64(xSmall * ySmall)
}
func (x Int) Or(y Int) Int {
	xSmall, xBig := x.get()
	ySmall, yBig := y.get()
	if xBig != nil || yBig != nil {
		return MakeBigInt(new(big.Int).Or(x.bigInt(), y.bigInt()))
	}
	return makeSmallInt(xSmall | ySmall)
}
func (x Int) And(y Int) Int {
	xSmall, xBig := x.get()
	ySmall, yBig := y.get()
	if xBig != nil || yBig != nil {
		return MakeBigInt(new(big.Int).And(x.bigInt(), y.bigInt()))
	}
	return makeSmallInt(xSmall & ySmall)
}
func (x Int) Xor(y Int) Int {
	xSmall, xBig := x.get()
	ySmall, yBig := y.get()
	if xBig != nil || yBig != nil {
		return MakeBigInt(new(big.Int).Xor(x.bigInt(), y.bigInt()))
	}
	return makeSmallInt(xSmall ^ ySmall)
}
func (x Int) Not() Int {
	xSmall, xBig := x.get()
	if xBig != nil {
		return MakeBigInt(new(big.Int).Not(xBig))
	}
	return makeSmallInt(^xSmall)
}
func (x Int) Lsh(y uint) Int { return MakeBigInt(new(big.Int).Lsh(x.bigInt(), y)) }
func (x Int) Rsh(y uint) Int { return MakeBigInt(new(big.Int).Rsh(x.bigInt(), y)) }

// Precondition: y is nonzero.
func (x Int) Div(y Int) Int {
	xSmall, xBig := x.get()
	ySmall, yBig := y.get()
	// http://python-history.blogspot.com/2010/08/why-pythons-integer-division-floors.html
	if xBig != nil || yBig != nil {
		xb, yb := x.bigInt(), y.bigInt()

		var quo, rem big.Int
		quo.QuoRem(xb, yb, &rem)
		if (xb.Sign() < 0) != (yb.Sign() < 0) && rem.Sign() != 0 {
			quo.Sub(&quo, oneBig)
		}
		return MakeBigInt(&quo)
	}
	quo := xSmall / ySmall
	rem := xSmall % ySmall
	if (xSmall < 0) != (ySmall < 0) && rem != 0 {
		quo -= 1
	}
	return MakeInt64(quo)
}

// Precondition: y is nonzero.
func (x Int) Mod(y Int) Int {
	xSmall, xBig := x.get()
	ySmall, yBig := y.get()
	if xBig != nil || yBig != nil {
		xb, yb := x.bigInt(), y.bigInt()

		var quo, rem big.Int
		quo.QuoRem(xb, yb, &rem)
		if (xb.Sign() < 0) != (yb.Sign() < 0) && rem.Sign() != 0 {
			rem.Add(&rem, yb)
		}
		return MakeBigInt(&rem)
	}
	rem := xSmall % ySmall
	if (xSmall < 0) != (ySmall < 0) && rem != 0 {
		rem += ySmall
	}
	return makeSmallInt(rem)
}

func (i Int) rational() *big.Rat {
	iSmall, iBig := i.get()
	if iBig != nil {
		return new(big.Rat).SetInt(iBig)
	}
	return new(big.Rat).SetInt64(iSmall)
}

// AsInt32 returns the value of x if is representable as an int32.
func AsInt32(x Value) (int, error) {
	i, ok := x.(Int)
	if !ok {
		return 0, fmt.Errorf("got %s, want int", x.Type())
	}
	iSmall, iBig := i.get()
	if iBig != nil {
		return 0, fmt.Errorf("%s out of range", i)
	}
	return int(iSmall), nil
}

// AsInt sets *ptr to the value of Starlark int x, if it is exactly representable,
// otherwise it returns an error.
// The type of ptr must be one of the pointer types *int, *int8, *int16, *int32, or *int64,
// or one of their unsigned counterparts including *uintptr.
func AsInt(x Value, ptr interface{}) error {
	xint, ok := x.(Int)
	if !ok {
		return fmt.Errorf("got %s, want int", x.Type())
	}

	bits := reflect.TypeOf(ptr).Elem().Size() * 8
	switch ptr.(type) {
	case *int, *int8, *int16, *int32, *int64:
		i, ok := xint.Int64()
		if !ok || bits < 64 && !(-1<<(bits-1) <= i && i < 1<<(bits-1)) {
			return fmt.Errorf("%s out of range (want value in signed %d-bit range)", xint, bits)
		}
		switch ptr := ptr.(type) {
		case *int:
			*ptr = int(i)
		case *int8:
			*ptr = int8(i)
		case *int16:
			*ptr = int16(i)
		case *int32:
			*ptr = int32(i)
		case *int64:
			*ptr = int64(i)
		}

	case *uint, *uint8, *uint16, *uint32, *uint64, *uintptr:
		i, ok := xint.Uint64()
		if !ok || bits < 64 && i >= 1<<bits {
			return fmt.Errorf("%s out of range (want value in unsigned %d-bit range)", xint, bits)
		}
		switch ptr := ptr.(type) {
		case *uint:
			*ptr = uint(i)
		case *uint8:
			*ptr = uint8(i)
		case *uint16:
			*ptr = uint16(i)
		case *uint32:
			*ptr = uint32(i)
		case *uint64:
			*ptr = uint64(i)
		case *uintptr:
			*ptr = uintptr(i)
		}
	default:
		panic(fmt.Sprintf("invalid argument type: %T", ptr))
	}
	return nil
}

// NumberToInt converts a number x to an integer value.
// An int is returned unchanged, a float is truncated towards zero.
// NumberToInt reports an error for all other values.
func NumberToInt(x Value) (Int, error) {
	switch x := x.(type) {
	case Int:
		return x, nil
	case Float:
		f := float64(x)
		if math.IsInf(f, 0) {
			return zero, fmt.Errorf("cannot convert float infinity to integer")
		} else if math.IsNaN(f) {
			return zero, fmt.Errorf("cannot convert float NaN to integer")
		}
		return finiteFloatToInt(x), nil

	}
	return zero, fmt.Errorf("cannot convert %s to int", x.Type())
}

// finiteFloatToInt converts f to an Int, truncating towards zero.
// f must be finite.
func finiteFloatToInt(f Float) Int {
	// We avoid '<= MaxInt64' so that both constants are exactly representable as floats.
	// See https://github.com/google/starlark-go/issues/375.
	if math.MinInt64 <= f && f < math.MaxInt64+1 {
		// small values
		return MakeInt64(int64(f))
	}
	rat := f.rational()
	if rat == nil {
		panic(f) // non-finite
	}
	return MakeBigInt(new(big.Int).Div(rat.Num(), rat.Denom()))
}<|MERGE_RESOLUTION|>--- conflicted
+++ resolved
@@ -213,15 +213,9 @@
 		} else if iBig.IsInt64() {
 			return Float(iBig.Int64())
 		} else {
-<<<<<<< HEAD
-			// No need to compute all of that if iBig is above 1025
-			// as it would result to a rounding toward inf.
-			if iBig.BitLen() > 1025 {
-=======
 			// Fast path for very big ints.
 			const maxFiniteLen = 1023 + 1 // max exponent value + implicit mantissa bit
 			if iBig.BitLen() > maxFiniteLen {
->>>>>>> 007b2a9c
 				return Float(math.Inf(iBig.Sign()))
 			}
 		}
