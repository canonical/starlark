--- conflicted
+++ resolved
@@ -33,7 +33,15 @@
 	`)
 }
 
-<<<<<<< HEAD
+func TestDictCreation(t *testing.T) {
+	st := startest.From(t)
+	st.RequireSafety(starlark.MemSafe)
+	st.RunString(`
+		for _ in st.ntimes():
+			st.keep_alive({})
+	`)
+}
+
 func TestIterate(t *testing.T) {
 	st := startest.From(t)
 	st.RequireSafety(starlark.MemSafe)
@@ -47,13 +55,5 @@
 			for j in range(2):
 				st.keep_alive(j)
 				break
-=======
-func TestDictCreation(t *testing.T) {
-	st := startest.From(t)
-	st.RequireSafety(starlark.MemSafe)
-	st.RunString(`
-		for _ in st.ntimes():
-			st.keep_alive({})
->>>>>>> fc5b8258
 	`)
 }