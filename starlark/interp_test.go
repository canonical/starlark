package starlark_test

import (
	"testing"

	"github.com/canonical/starlark/starlark"
	"github.com/canonical/starlark/startest"
)

func TestTupleCreation(t *testing.T) {
	st := startest.From(t)
	st.RequireSafety(starlark.MemSafe)
	st.RunString(`
		for _ in st.ntimes():
			st.keep_alive(())
	`)
	st.RunString(`
		for _ in st.ntimes():
			st.keep_alive((1, "2", 3.0))
	`)
}

func TestListCreation(t *testing.T) {
	st := startest.From(t)
	st.RequireSafety(starlark.MemSafe)
	st.RunString(`
		for _ in st.ntimes():
			st.keep_alive([])
	`)
	st.RunString(`
		for _ in st.ntimes():
			st.keep_alive([ False, 1, "2", 3.0 ])
	`)
}

<<<<<<< HEAD
func TestSequenceAssignment(t *testing.T) {
=======
func TestDictCreation(t *testing.T) {
>>>>>>> 86558e4d
	st := startest.From(t)
	st.RequireSafety(starlark.MemSafe)
	st.RunString(`
		for _ in st.ntimes():
<<<<<<< HEAD
			[ single ] = range(1)
			st.keep_alive(single)
	`)
	st.RunString(`
		for _ in st.ntimes():
			[ first, second ] = range(2)
			st.keep_alive(first, second)
	`)
	st.RunString(`
		for _ in st.ntimes():
			first, second = range(2)
			st.keep_alive(first, second)
=======
			st.keep_alive({})
	`)
}

func TestIterate(t *testing.T) {
	st := startest.From(t)
	st.RequireSafety(starlark.MemSafe)
	st.RunString(`
		for i in range(st.n):
			st.keep_alive(i)
	`)
	st.RunString(`
		for i in range(st.n):
			st.keep_alive(i)
			for j in range(2):
				st.keep_alive(j)
				break
>>>>>>> 86558e4d
	`)
}<|MERGE_RESOLUTION|>--- conflicted
+++ resolved
@@ -33,29 +33,11 @@
 	`)
 }
 
-<<<<<<< HEAD
-func TestSequenceAssignment(t *testing.T) {
-=======
 func TestDictCreation(t *testing.T) {
->>>>>>> 86558e4d
 	st := startest.From(t)
 	st.RequireSafety(starlark.MemSafe)
 	st.RunString(`
 		for _ in st.ntimes():
-<<<<<<< HEAD
-			[ single ] = range(1)
-			st.keep_alive(single)
-	`)
-	st.RunString(`
-		for _ in st.ntimes():
-			[ first, second ] = range(2)
-			st.keep_alive(first, second)
-	`)
-	st.RunString(`
-		for _ in st.ntimes():
-			first, second = range(2)
-			st.keep_alive(first, second)
-=======
 			st.keep_alive({})
 	`)
 }
@@ -73,6 +55,25 @@
 			for j in range(2):
 				st.keep_alive(j)
 				break
->>>>>>> 86558e4d
+	`)
+}
+
+func TestSequenceAssignment(t *testing.T) {
+	st := startest.From(t)
+	st.RequireSafety(starlark.MemSafe)
+	st.RunString(`
+		for _ in st.ntimes():
+			[ single ] = range(1)
+			st.keep_alive(single)
+	`)
+	st.RunString(`
+		for _ in st.ntimes():
+			[ first, second ] = range(2)
+			st.keep_alive(first, second)
+	`)
+	st.RunString(`
+		for _ in st.ntimes():
+			first, second = range(2)
+			st.keep_alive(first, second)
 	`)
 }