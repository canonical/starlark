--- conflicted
+++ resolved
@@ -20,23 +20,24 @@
 	`)
 }
 
-<<<<<<< HEAD
-func TestDictCreation(t *testing.T) {
-=======
 func TestListCreation(t *testing.T) {
->>>>>>> 5d0d22c6
 	st := startest.From(t)
 	st.RequireSafety(starlark.MemSafe)
 	st.RunString(`
 		for _ in st.ntimes():
-<<<<<<< HEAD
-			st.keep_alive({})
-=======
 			st.keep_alive([])
 	`)
 	st.RunString(`
 		for _ in st.ntimes():
 			st.keep_alive([ False, 1, "2", 3.0 ])
->>>>>>> 5d0d22c6
+	`)
+}
+
+func TestDictCreation(t *testing.T) {
+	st := startest.From(t)
+	st.RequireSafety(starlark.MemSafe)
+	st.RunString(`
+		for _ in st.ntimes():
+			st.keep_alive({})
 	`)
 }