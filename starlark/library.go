--- conflicted
+++ resolved
@@ -92,15 +92,9 @@
 		"hash":      CPUSafe | MemSafe | TimeSafe | IOSafe,
 		"int":       CPUSafe | MemSafe | TimeSafe | IOSafe,
 		"len":       CPUSafe | MemSafe | TimeSafe | IOSafe,
-<<<<<<< HEAD
-		"list":      CPUSafe | MemSafe | IOSafe,
+		"list":      CPUSafe | MemSafe | TimeSafe | IOSafe,
 		"max":       CPUSafe | MemSafe | TimeSafe | IOSafe,
 		"min":       CPUSafe | MemSafe | TimeSafe | IOSafe,
-=======
-		"list":      CPUSafe | MemSafe | TimeSafe | IOSafe,
-		"max":       CPUSafe | MemSafe | IOSafe,
-		"min":       CPUSafe | MemSafe | IOSafe,
->>>>>>> 738b7397
 		"ord":       CPUSafe | MemSafe | TimeSafe | IOSafe,
 		"print":     CPUSafe | MemSafe,
 		"range":     CPUSafe | MemSafe | TimeSafe | IOSafe,
