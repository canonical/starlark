// Copyright 2017 The Bazel Authors. All rights reserved.
// Use of this source code is governed by a BSD-style
// license that can be found in the LICENSE file.

package starlark

// This file defines the library of built-ins.
//
// Built-ins must explicitly check the "frozen" flag before updating
// mutable types such as lists and dicts.

import (
	"errors"
	"fmt"
	"math"
	"math/big"
	"os"
	"sort"
	"strconv"
	"strings"
	"unicode"
	"unicode/utf16"
	"unicode/utf8"

	"github.com/canonical/starlark/syntax"
)

// Universe defines the set of universal built-ins, such as None, True, and len.
//
// The Go application may add or remove items from the
// universe dictionary before Starlark evaluation begins.
// All values in the dictionary must be immutable.
// Starlark programs cannot modify the dictionary.
var Universe StringDict
var universeSafeties map[string]SafetyFlags

var ErrUnsupported = errors.New("unsupported operation")
var ErrNoSuchAttr = errors.New("no such attribute")

func init() {
	// https://github.com/google/starlark-go/blob/master/doc/spec.md#built-in-constants-and-functions
	Universe = StringDict{
		"None":      None,
		"True":      True,
		"False":     False,
		"abs":       NewBuiltin("abs", abs),
		"any":       NewBuiltin("any", any),
		"all":       NewBuiltin("all", all),
		"bool":      NewBuiltin("bool", bool_),
		"bytes":     NewBuiltin("bytes", bytes_),
		"chr":       NewBuiltin("chr", chr),
		"dict":      NewBuiltin("dict", dict),
		"dir":       NewBuiltin("dir", dir),
		"enumerate": NewBuiltin("enumerate", enumerate),
		"fail":      NewBuiltin("fail", fail),
		"float":     NewBuiltin("float", float),
		"getattr":   NewBuiltin("getattr", getattr),
		"hasattr":   NewBuiltin("hasattr", hasattr),
		"hash":      NewBuiltin("hash", hash),
		"int":       NewBuiltin("int", int_),
		"len":       NewBuiltin("len", len_),
		"list":      NewBuiltin("list", list),
		"max":       NewBuiltin("max", minmax),
		"min":       NewBuiltin("min", minmax),
		"ord":       NewBuiltin("ord", ord),
		"print":     NewBuiltin("print", print),
		"range":     NewBuiltin("range", range_),
		"repr":      NewBuiltin("repr", repr),
		"reversed":  NewBuiltin("reversed", reversed),
		"set":       NewBuiltin("set", set), // requires resolve.AllowSet
		"sorted":    NewBuiltin("sorted", sorted),
		"str":       NewBuiltin("str", str),
		"tuple":     NewBuiltin("tuple", tuple),
		"type":      NewBuiltin("type", type_),
		"zip":       NewBuiltin("zip", zip),
	}

	universeSafeties = map[string]SafetyFlags{
		"abs":       MemSafe | IOSafe | CPUSafe,
		"any":       MemSafe | IOSafe,
		"all":       MemSafe | IOSafe,
		"bool":      MemSafe | IOSafe | CPUSafe,
		"bytes":     MemSafe | IOSafe,
		"chr":       MemSafe | IOSafe | CPUSafe,
		"dict":      MemSafe | IOSafe | CPUSafe,
		"dir":       MemSafe | IOSafe | CPUSafe,
		"enumerate": MemSafe | IOSafe,
		"fail":      MemSafe | IOSafe,
		"float":     MemSafe | IOSafe | CPUSafe,
<<<<<<< HEAD
		"getattr":   MemSafe | IOSafe,
		"hasattr":   MemSafe | IOSafe | CPUSafe,
=======
		"getattr":   MemSafe | IOSafe | CPUSafe,
		"hasattr":   MemSafe | IOSafe,
>>>>>>> e98c3f1c
		"hash":      MemSafe | IOSafe | CPUSafe,
		"int":       MemSafe | IOSafe | CPUSafe,
		"len":       MemSafe | IOSafe | CPUSafe,
		"list":      MemSafe | IOSafe | CPUSafe,
		"max":       MemSafe | IOSafe,
		"min":       MemSafe | IOSafe,
		"ord":       MemSafe | IOSafe | CPUSafe,
		"print":     MemSafe,
		"range":     MemSafe | IOSafe | CPUSafe,
		"repr":      MemSafe | IOSafe,
		"reversed":  MemSafe | IOSafe,
		"set":       MemSafe | IOSafe,
		"sorted":    MemSafe | IOSafe,
		"str":       MemSafe | IOSafe,
		"tuple":     MemSafe | IOSafe,
		"type":      MemSafe | IOSafe | CPUSafe,
		"zip":       MemSafe | IOSafe,
	}

	for name, flags := range universeSafeties {
		if b, ok := Universe[name].(*Builtin); ok {
			b.DeclareSafety(flags)
		}
	}
}

// methods of built-in types
// https://github.com/google/starlark-go/blob/master/doc/spec.md#built-in-methods
var (
	bytesMethods = map[string]*Builtin{
		"elems": NewBuiltin("elems", bytes_elems),
	}
	bytesMethodSafeties = map[string]SafetyFlags{
		"elems": MemSafe | IOSafe | CPUSafe,
	}

	dictMethods = map[string]*Builtin{
		"clear":      NewBuiltin("clear", dict_clear),
		"get":        NewBuiltin("get", dict_get),
		"items":      NewBuiltin("items", dict_items),
		"keys":       NewBuiltin("keys", dict_keys),
		"pop":        NewBuiltin("pop", dict_pop),
		"popitem":    NewBuiltin("popitem", dict_popitem),
		"setdefault": NewBuiltin("setdefault", dict_setdefault),
		"update":     NewBuiltin("update", dict_update),
		"values":     NewBuiltin("values", dict_values),
	}
	dictMethodSafeties = map[string]SafetyFlags{
		"clear":      MemSafe | IOSafe | CPUSafe,
		"get":        MemSafe | IOSafe | CPUSafe,
		"items":      MemSafe | IOSafe | CPUSafe,
		"keys":       MemSafe | IOSafe | CPUSafe,
		"pop":        MemSafe | IOSafe | CPUSafe,
		"popitem":    MemSafe | IOSafe | CPUSafe,
		"setdefault": MemSafe | IOSafe | CPUSafe,
		"update":     MemSafe | IOSafe,
		"values":     MemSafe | IOSafe | CPUSafe,
	}

	listMethods = map[string]*Builtin{
		"append": NewBuiltin("append", list_append),
		"clear":  NewBuiltin("clear", list_clear),
		"extend": NewBuiltin("extend", list_extend),
		"index":  NewBuiltin("index", list_index),
		"insert": NewBuiltin("insert", list_insert),
		"pop":    NewBuiltin("pop", list_pop),
		"remove": NewBuiltin("remove", list_remove),
	}
	listMethodSafeties = map[string]SafetyFlags{
		"append": MemSafe | IOSafe | CPUSafe,
		"clear":  MemSafe | IOSafe | CPUSafe,
		"extend": MemSafe | IOSafe,
		"index":  MemSafe | IOSafe | CPUSafe,
		"insert": MemSafe | IOSafe,
		"pop":    MemSafe | IOSafe | CPUSafe,
		"remove": MemSafe | IOSafe | CPUSafe,
	}

	stringMethods = map[string]*Builtin{
		"capitalize":     NewBuiltin("capitalize", string_capitalize),
		"codepoint_ords": NewBuiltin("codepoint_ords", string_iterable),
		"codepoints":     NewBuiltin("codepoints", string_iterable), // sic
		"count":          NewBuiltin("count", string_count),
		"elem_ords":      NewBuiltin("elem_ords", string_iterable),
		"elems":          NewBuiltin("elems", string_iterable),      // sic
		"endswith":       NewBuiltin("endswith", string_startswith), // sic
		"find":           NewBuiltin("find", string_find),
		"format":         NewBuiltin("format", string_format),
		"index":          NewBuiltin("index", string_index),
		"isalnum":        NewBuiltin("isalnum", string_isalnum),
		"isalpha":        NewBuiltin("isalpha", string_isalpha),
		"isdigit":        NewBuiltin("isdigit", string_isdigit),
		"islower":        NewBuiltin("islower", string_islower),
		"isspace":        NewBuiltin("isspace", string_isspace),
		"istitle":        NewBuiltin("istitle", string_istitle),
		"isupper":        NewBuiltin("isupper", string_isupper),
		"join":           NewBuiltin("join", string_join),
		"lower":          NewBuiltin("lower", string_lower),
		"lstrip":         NewBuiltin("lstrip", string_strip), // sic
		"partition":      NewBuiltin("partition", string_partition),
		"removeprefix":   NewBuiltin("removeprefix", string_removefix),
		"removesuffix":   NewBuiltin("removesuffix", string_removefix),
		"replace":        NewBuiltin("replace", string_replace),
		"rfind":          NewBuiltin("rfind", string_rfind),
		"rindex":         NewBuiltin("rindex", string_rindex),
		"rpartition":     NewBuiltin("rpartition", string_partition), // sic
		"rsplit":         NewBuiltin("rsplit", string_split),         // sic
		"rstrip":         NewBuiltin("rstrip", string_strip),         // sic
		"split":          NewBuiltin("split", string_split),
		"splitlines":     NewBuiltin("splitlines", string_splitlines),
		"startswith":     NewBuiltin("startswith", string_startswith),
		"strip":          NewBuiltin("strip", string_strip),
		"title":          NewBuiltin("title", string_title),
		"upper":          NewBuiltin("upper", string_upper),
	}
	stringMethodSafeties = map[string]SafetyFlags{
		"capitalize":     MemSafe | IOSafe,
		"codepoint_ords": MemSafe | IOSafe,
		"codepoints":     MemSafe | IOSafe,
		"count":          MemSafe | IOSafe,
		"elem_ords":      MemSafe | IOSafe,
		"elems":          MemSafe | IOSafe,
		"endswith":       MemSafe | IOSafe | CPUSafe,
		"find":           MemSafe | IOSafe | CPUSafe,
		"format":         MemSafe | IOSafe,
		"index":          MemSafe | IOSafe | CPUSafe,
		"isalnum":        MemSafe | IOSafe | CPUSafe,
		"isalpha":        MemSafe | IOSafe | CPUSafe,
		"isdigit":        MemSafe | IOSafe | CPUSafe,
		"islower":        MemSafe | IOSafe | CPUSafe,
		"isspace":        MemSafe | IOSafe | CPUSafe,
		"istitle":        MemSafe | IOSafe | CPUSafe,
		"isupper":        MemSafe | IOSafe | CPUSafe,
		"join":           MemSafe | IOSafe,
		"lower":          MemSafe | IOSafe | CPUSafe,
		"lstrip":         MemSafe | IOSafe | CPUSafe,
		"partition":      MemSafe | IOSafe | CPUSafe,
		"removeprefix":   MemSafe | IOSafe,
		"removesuffix":   MemSafe | IOSafe,
		"replace":        MemSafe | IOSafe,
		"rfind":          MemSafe | IOSafe | CPUSafe,
		"rindex":         MemSafe | IOSafe | CPUSafe,
		"rpartition":     MemSafe | IOSafe | CPUSafe,
		"rsplit":         MemSafe | IOSafe | CPUSafe,
		"rstrip":         MemSafe | IOSafe | CPUSafe,
		"split":          MemSafe | IOSafe | CPUSafe,
		"splitlines":     MemSafe | IOSafe | CPUSafe,
		"startswith":     MemSafe | IOSafe | CPUSafe,
		"strip":          MemSafe | IOSafe | CPUSafe,
		"title":          MemSafe | IOSafe | CPUSafe,
		"upper":          MemSafe | IOSafe | CPUSafe,
	}

	setMethods = map[string]*Builtin{
		"add":                  NewBuiltin("add", set_add),
		"clear":                NewBuiltin("clear", set_clear),
		"difference":           NewBuiltin("difference", set_difference),
		"discard":              NewBuiltin("discard", set_discard),
		"intersection":         NewBuiltin("intersection", set_intersection),
		"issubset":             NewBuiltin("issubset", set_issubset),
		"issuperset":           NewBuiltin("issuperset", set_issuperset),
		"pop":                  NewBuiltin("pop", set_pop),
		"remove":               NewBuiltin("remove", set_remove),
		"symmetric_difference": NewBuiltin("symmetric_difference", set_symmetric_difference),
		"union":                NewBuiltin("union", set_union),
	}
	setMethodSafeties = map[string]SafetyFlags{
		"add":                  MemSafe | IOSafe | CPUSafe,
		"clear":                MemSafe | IOSafe | CPUSafe,
		"difference":           MemSafe | IOSafe,
		"discard":              MemSafe | IOSafe,
		"intersection":         MemSafe | IOSafe,
		"issubset":             MemSafe | IOSafe,
		"issuperset":           MemSafe | IOSafe,
		"pop":                  MemSafe | IOSafe,
		"remove":               MemSafe | IOSafe | CPUSafe,
		"symmetric_difference": MemSafe | IOSafe,
		"union":                MemSafe | IOSafe,
	}
)

func init() {
	for name, safety := range bytesMethodSafeties {
		if builtin, ok := bytesMethods[name]; ok {
			builtin.DeclareSafety(safety)
		}
	}

	for name, safety := range dictMethodSafeties {
		if builtin, ok := dictMethods[name]; ok {
			builtin.DeclareSafety(safety)
		}
	}

	for name, safety := range listMethodSafeties {
		if builtin, ok := listMethods[name]; ok {
			builtin.DeclareSafety(safety)
		}
	}

	for name, safety := range stringMethodSafeties {
		if builtin, ok := stringMethods[name]; ok {
			builtin.DeclareSafety(safety)
		}
	}

	for name, safety := range setMethodSafeties {
		if builtin, ok := setMethods[name]; ok {
			builtin.DeclareSafety(safety)
		}
	}
}

func builtinAttr(recv Value, name string, methods map[string]*Builtin) (Value, error) {
	b := methods[name]
	if b == nil {
		return nil, nil // no such method
	}
	return b.BindReceiver(recv), nil
}

func safeBuiltinAttr(thread *Thread, recv Value, name string, methods map[string]*Builtin) (Value, error) {
	if err := CheckSafety(thread, MemSafe|CPUSafe); err != nil {
		return nil, err
	}
	b := methods[name]
	if b == nil {
		return nil, ErrNoSuchAttr
	}
	if thread != nil {
		if err := thread.AddAllocs(EstimateSize(&Builtin{})); err != nil {
			return nil, err
		}
	}
	return b.BindReceiver(recv), nil
}

func builtinAttrNames(methods map[string]*Builtin) []string {
	names := make([]string, 0, len(methods))
	for name := range methods {
		names = append(names, name)
	}
	sort.Strings(names)
	return names
}

// ---- built-in functions ----

// https://github.com/google/starlark-go/blob/master/doc/spec.md#abs
func abs(thread *Thread, _ *Builtin, args Tuple, kwargs []Tuple) (Value, error) {
	var x Value
	if err := UnpackPositionalArgs("abs", args, kwargs, 1, &x); err != nil {
		return nil, err
	}
	switch tx := x.(type) {
	case Float:
		if tx >= 0 {
			return x, nil
		}

		result := Value(Float(math.Abs(float64(tx))))
		if err := thread.AddAllocs(EstimateSize(result)); err != nil {
			return nil, err
		}
		return result, nil
	case Int:
		if tx.Sign() >= 0 {
			return x, nil
		}

		if _, xBig := tx.get(); xBig != nil {
			if err := thread.AddExecutionSteps(int64(len(xBig.Bits()))); err != nil {
				return nil, err
			}
		}
		result := Value(zero.Sub(tx))
		if err := thread.AddAllocs(EstimateSize(result)); err != nil {
			return nil, err
		}
		return result, nil
	default:
		return nil, fmt.Errorf("got %s, want int or float", x.Type())
	}
}

// https://github.com/google/starlark-go/blob/master/doc/spec.md#all
func all(thread *Thread, _ *Builtin, args Tuple, kwargs []Tuple) (Value, error) {
	var iterable Iterable
	if err := UnpackPositionalArgs("all", args, kwargs, 1, &iterable); err != nil {
		return nil, err
	}

	iter, err := SafeIterate(thread, iterable)
	if err != nil {
		return nil, err
	}
	defer iter.Done()
	var x Value
	for iter.Next(&x) {
		if !x.Truth() {
			return False, nil
		}
	}
	if err := iter.Err(); err != nil {
		return nil, err
	}
	return True, nil
}

// https://github.com/google/starlark-go/blob/master/doc/spec.md#any
func any(thread *Thread, _ *Builtin, args Tuple, kwargs []Tuple) (Value, error) {
	var iterable Iterable
	if err := UnpackPositionalArgs("any", args, kwargs, 1, &iterable); err != nil {
		return nil, err
	}

	iter, err := SafeIterate(thread, iterable)
	if err != nil {
		return nil, err
	}
	defer iter.Done()
	var x Value
	for iter.Next(&x) {
		if x.Truth() {
			return True, nil
		}
	}
	if err := iter.Err(); err != nil {
		return nil, err
	}
	return False, nil
}

// https://github.com/google/starlark-go/blob/master/doc/spec.md#bool
func bool_(thread *Thread, _ *Builtin, args Tuple, kwargs []Tuple) (Value, error) {
	var x Value = False
	if err := UnpackPositionalArgs("bool", args, kwargs, 0, &x); err != nil {
		return nil, err
	}
	return x.Truth(), nil
}

// https://github.com/google/starlark-go/blob/master/doc/spec.md#bytes
func bytes_(thread *Thread, _ *Builtin, args Tuple, kwargs []Tuple) (Value, error) {
	if len(kwargs) > 0 {
		return nil, fmt.Errorf("bytes does not accept keyword arguments")
	}
	if len(args) != 1 {
		return nil, fmt.Errorf("bytes: got %d arguments, want exactly 1", len(args))
	}
	switch x := args[0].(type) {
	case Bytes:
		return args[0], nil
	case String:
		// Invalid encodings are replaced by that of U+FFFD.
		res, err := safeUtf8Transcode(thread, string(x))
		if err != nil {
			return nil, err
		}
		if err := thread.AddAllocs(StringTypeOverhead); err != nil {
			return nil, err
		}
		return Bytes(res), nil
	case Iterable:
		// iterable of numeric byte values
		buf := NewSafeStringBuilder(thread)
		if n := Len(x); n >= 0 {
			// common case: known length
			buf.Grow(n)
		}
		iter, err := SafeIterate(thread, x)
		if err != nil {
			return nil, err
		}
		defer iter.Done()
		var elem Value
		var b byte
		for i := 0; iter.Next(&elem); i++ {
			if err := AsInt(elem, &b); err != nil {
				return nil, fmt.Errorf("bytes: at index %d, %s", i, err)
			}
			if err := buf.WriteByte(b); err != nil {
				return nil, err
			}
		}
		if err := iter.Err(); err != nil {
			return nil, err
		}
		if err := buf.Err(); err != nil {
			return nil, err
		}
		if err := thread.AddAllocs(StringTypeOverhead); err != nil {
			return nil, err
		}
		return Bytes(buf.String()), nil

	default:
		// Unlike string(foo), which stringifies it, bytes(foo) is an error.
		return nil, fmt.Errorf("bytes: got %s, want string, bytes, or iterable of ints", x.Type())
	}
}

// https://github.com/google/starlark-go/blob/master/doc/spec.md#chr
func chr(thread *Thread, _ *Builtin, args Tuple, kwargs []Tuple) (Value, error) {
	if len(kwargs) > 0 {
		return nil, fmt.Errorf("chr does not accept keyword arguments")
	}
	if len(args) != 1 {
		return nil, fmt.Errorf("chr: got %d arguments, want 1", len(args))
	}
	i, err := AsInt32(args[0])
	if err != nil {
		return nil, fmt.Errorf("chr: %s", err)
	}
	if i < 0 {
		return nil, fmt.Errorf("chr: Unicode code point %d out of range (<0)", i)
	}
	if i > unicode.MaxRune {
		return nil, fmt.Errorf("chr: Unicode code point U+%X out of range (>0x10FFFF)", i)
	}
	ret := Value(String(string(rune(i))))
	if err := thread.AddAllocs(EstimateSize(ret)); err != nil {
		return nil, err
	}
	return ret, nil
}

// https://github.com/google/starlark-go/blob/master/doc/spec.md#dict
func dict(thread *Thread, _ *Builtin, args Tuple, kwargs []Tuple) (Value, error) {
	if len(args) > 1 {
		return nil, fmt.Errorf("dict: got %d arguments, want at most 1", len(args))
	}
	dict := new(Dict)
	if err := thread.AddAllocs(EstimateSize(dict)); err != nil {
		return nil, err
	}
	if err := updateDict(thread, dict, args, kwargs); err != nil {
		return nil, fmt.Errorf("dict: %w", err)
	}
	return dict, nil
}

// https://github.com/google/starlark-go/blob/master/doc/spec.md#dir
func dir(thread *Thread, _ *Builtin, args Tuple, kwargs []Tuple) (Value, error) {
	if len(kwargs) > 0 {
		return nil, fmt.Errorf("dir does not accept keyword arguments")
	}
	if len(args) != 1 {
		return nil, fmt.Errorf("dir: got %d arguments, want 1", len(args))
	}

	var names []string
	if x, ok := args[0].(HasAttrs); ok {
		names = x.AttrNames()
	}
	if err := thread.AddExecutionSteps(int64(len(names))); err != nil {
		return nil, err
	}
	sort.Strings(names)
	elems := make([]Value, len(names))
	for i, name := range names {
		elems[i] = String(name)
	}
	res := Value(NewList(elems))
	if err := thread.AddAllocs(EstimateSize(res)); err != nil {
		return nil, err
	}
	return res, nil
}

// https://github.com/google/starlark-go/blob/master/doc/spec.md#enumerate
func enumerate(thread *Thread, _ *Builtin, args Tuple, kwargs []Tuple) (Value, error) {
	var iterable Iterable
	var start int
	if err := UnpackPositionalArgs("enumerate", args, kwargs, 1, &iterable, &start); err != nil {
		return nil, err
	}

	iter, err := SafeIterate(thread, iterable)
	if err != nil {
		return nil, err
	}
	defer iter.Done()

	var pairs []Value
	var x Value

	if n := Len(iterable); n >= 0 {
		// common case: known length
		overhead := EstimateMakeSize([]Value{Tuple{}}, n) +
			EstimateMakeSize([][2]Value{{MakeInt(0), nil}}, n)
		if err := thread.AddAllocs(overhead); err != nil {
			return nil, err
		}

		pairs = make([]Value, 0, n)
		array := make(Tuple, 2*n) // allocate a single backing array
		for i := 0; iter.Next(&x); i++ {
			pair := array[:2:2]
			array = array[2:]
			pair[0] = MakeInt(start + i)
			pair[1] = x
			pairs = append(pairs, pair)
		}
	} else {
		// non-sequence (unknown length)
		pairCost := EstimateSize(Tuple{MakeInt(0), nil})
		pairsAppender := NewSafeAppender(thread, &pairs)
		for i := 0; iter.Next(&x); i++ {
			if err := thread.AddAllocs(pairCost); err != nil {
				return nil, err
			}
			pair := Tuple{MakeInt(start + i), x}
			if err := pairsAppender.Append(pair); err != nil {
				return nil, err
			}
		}
	}
	if err := iter.Err(); err != nil {
		return nil, err
	}

	if err := thread.AddAllocs(EstimateSize(List{})); err != nil {
		return nil, err
	}
	return NewList(pairs), nil
}

// https://github.com/google/starlark-go/blob/master/doc/spec.md#fail
func fail(thread *Thread, b *Builtin, args Tuple, kwargs []Tuple) (Value, error) {
	sep := " "
	if err := UnpackArgs("fail", nil, kwargs, "sep?", &sep); err != nil {
		return nil, err
	}
	buf := NewSafeStringBuilder(thread)
	if _, err := buf.WriteString("fail: "); err != nil {
		return nil, err
	}
	for i, v := range args {
		if i > 0 {
			if _, err := buf.WriteString(sep); err != nil {
				return nil, err
			}
		}
		if s, ok := AsString(v); ok {
			if _, err := buf.WriteString(s); err != nil {
				return nil, err
			}
		} else {
			if err := writeValue(buf, v, nil); err != nil {
				return nil, err
			}
		}
	}

	return nil, errors.New(buf.String())
}

func float(thread *Thread, b *Builtin, args Tuple, kwargs []Tuple) (Value, error) {
	if len(kwargs) > 0 {
		return nil, fmt.Errorf("float does not accept keyword arguments")
	}
	if len(args) == 0 {
		return Float(0.0), nil
	}
	if len(args) != 1 {
		return nil, fmt.Errorf("float got %d arguments, wants 1", len(args))
	}
	switch x := args[0].(type) {
	case Bool:
		// thread.AddAllocs is not called as memory is
		// never allocated for constants.
		if x {
			return Float(1.0), nil
		} else {
			return Float(0.0), nil
		}
	case Int:
		var err error
		var result Value
		result, err = x.finiteFloat()
		if err != nil {
			return nil, err
		}
		if err := thread.AddAllocs(EstimateSize(result)); err != nil {
			return nil, err
		}
		return result, nil
	case Float:
		// Converting args[0] to x and then returning x as Value
		// casues an additional allocation, so return args[0] directly.
		return args[0], nil
	case String:
		if x == "" {
			return nil, fmt.Errorf("float: empty string")
		}
		if err := thread.AddExecutionSteps(int64(len(x))); err != nil {
			return nil, err
		}
		// +/- NaN or Inf or Infinity (case insensitive)?
		s := string(x)
		switch x[len(x)-1] {
		case 'y', 'Y':
			if strings.EqualFold(s, "infinity") || strings.EqualFold(s, "+infinity") {
				return inf, nil
			} else if strings.EqualFold(s, "-infinity") {
				return neginf, nil
			}
		case 'f', 'F':
			if strings.EqualFold(s, "inf") || strings.EqualFold(s, "+inf") {
				return inf, nil
			} else if strings.EqualFold(s, "-inf") {
				return neginf, nil
			}
		case 'n', 'N':
			if strings.EqualFold(s, "nan") || strings.EqualFold(s, "+nan") || strings.EqualFold(s, "-nan") {
				return nan, nil
			}
		}
		f, err := strconv.ParseFloat(s, 64)
		if math.IsInf(f, 0) {
			return nil, fmt.Errorf("floating-point number too large")
		}
		if err != nil {
			return nil, fmt.Errorf("invalid float literal: %s", s)
		}
		var result Value = Float(f)
		if err := thread.AddAllocs(EstimateSize(result)); err != nil {
			return nil, err
		}
		return result, nil
	default:
		return nil, fmt.Errorf("float got %s, want number or string", x.Type())
	}
}

var (
	inf    = Float(math.Inf(+1))
	neginf = Float(math.Inf(-1))
	nan    = Float(math.NaN())
)

// https://github.com/google/starlark-go/blob/master/doc/spec.md#getattr
func getattr(thread *Thread, b *Builtin, args Tuple, kwargs []Tuple) (Value, error) {
	var object, dflt Value
	var name string
	if err := UnpackPositionalArgs("getattr", args, kwargs, 2, &object, &name, &dflt); err != nil {
		return nil, err
	}

	v, err := getAttr(thread, object, name, false)
	if err != nil {
		if dflt != nil {
			return dflt, nil
		}
		return nil, nameErr(b, err)
	}
	return v, nil
}

// https://github.com/google/starlark-go/blob/master/doc/spec.md#hasattr
func hasattr(thread *Thread, _ *Builtin, args Tuple, kwargs []Tuple) (Value, error) {
	var object Value
	var name string
	if err := UnpackPositionalArgs("hasattr", args, kwargs, 2, &object, &name); err != nil {
		return nil, err
	}

	var getAttrNames func() []string
	switch object := object.(type) {
	case HasSafeAttrs:
		if _, err := object.SafeAttr(thread, name); err == ErrNoSuchAttr {
			return False, nil
		} else if _, ok := err.(NoSuchAttrError); ok {
			return False, nil
		} else if errors.Is(err, ErrSafety) {
			return nil, err
		}
		getAttrNames = object.AttrNames

	case HasAttrs:
		if err := CheckSafety(thread, NotSafe); err != nil {
			return nil, err
		}
		v, err := object.Attr(name)
		if err == nil {
			return Bool(v != nil), nil
		}

		getAttrNames = object.AttrNames
	default:
		return False, nil
	}

	// An error does not conclusively indicate presence or
	// absence of a field: it could occur while computing
	// the value of a present attribute, or it could be a
	// "no such attribute" error with details.
	for _, x := range getAttrNames() {
		if x == name {
			return True, nil
		}
	}
	return False, nil
}

// https://github.com/google/starlark-go/blob/master/doc/spec.md#hash
func hash(thread *Thread, _ *Builtin, args Tuple, kwargs []Tuple) (Value, error) {
	var x Value
	if err := UnpackPositionalArgs("hash", args, kwargs, 1, &x); err != nil {
		return nil, err
	}

	var h int64
	switch x := x.(type) {
	case String:
		// The Starlark spec requires that the hash function be
		// deterministic across all runs, motivated by the need
		// for reproducibility of builds. Thus we cannot call
		// String.Hash, which uses the fastest implementation
		// available, because as varies across process restarts,
		// and may evolve with the implementation.
		if err := thread.AddExecutionSteps(int64(len(x))); err != nil {
			return nil, err
		}
		h = int64(javaStringHash(string(x)))
	case Bytes:
		if err := thread.AddExecutionSteps(int64(len(x))); err != nil {
			return nil, err
		}
		h = int64(softHashString(string(x))) // FNV32
	default:
		return nil, fmt.Errorf("hash: got %s, want string or bytes", x.Type())
	}
	ret := Value(MakeInt64(h))
	if err := thread.AddAllocs(EstimateSize(ret)); err != nil {
		return nil, err
	}
	return ret, nil
}

// javaStringHash returns the same hash as would be produced by
// java.lang.String.hashCode. This requires transcoding the string to
// UTF-16; transcoding may introduce Unicode replacement characters
// U+FFFD if s does not contain valid UTF-8.
func javaStringHash(s string) (h int32) {
	for _, r := range s {
		if utf16.IsSurrogate(r) {
			c1, c2 := utf16.EncodeRune(r)
			h = 31*h + c1
			h = 31*h + c2
		} else {
			h = 31*h + r // r may be U+FFFD
		}
	}
	return h
}

// https://github.com/google/starlark-go/blob/master/doc/spec.md#int
func int_(thread *Thread, _ *Builtin, args Tuple, kwargs []Tuple) (res Value, err error) {
	var x Value = zero
	var base Value
	if err := UnpackArgs("int", args, kwargs, "x", &x, "base?", &base); err != nil {
		return nil, err
	}

	defer func() {
		if res != nil && res != x {
			if err2 := thread.AddAllocs(EstimateSize(res)); err2 != nil {
				res = nil
				err = err2
			}
		}
	}()

	if s, ok := AsString(x); ok {
		// Max result size is going to be base36, where each char is going to have 36 values
		// To make things easy we will just consider each character to be max 6 bits.
		// It's pessimistic, but easy.
		if err := thread.AddExecutionSteps(int64(len(s))); err != nil {
			return nil, err
		}
		if err := thread.CheckAllocs((int64(len(s)*6) + 7) / 8); err != nil {
			return nil, err
		}

		b := 10
		if base != nil {
			var err error
			b, err = AsInt32(base)
			if err != nil {
				return nil, fmt.Errorf("int: for base, got %s, want int", base.Type())
			}
			if b != 0 && (b < 2 || b > 36) {
				return nil, fmt.Errorf("int: base must be an integer >= 2 && <= 36")
			}
		}
		res := parseInt(s, b)
		if res == nil {
			return nil, fmt.Errorf("int: invalid literal with base %d: %s", b, s)
		}
		return res, nil
	}

	if base != nil {
		return nil, fmt.Errorf("int: can't convert non-string with explicit base")
	}

	if b, ok := x.(Bool); ok {
		if b {
			return one, nil
		} else {
			return zero, nil
		}
	}

	if _, ok := x.(Int); ok {
		return x, nil // Avoid allocation.
	}

	i, err := NumberToInt(x)
	if err != nil {
		return nil, fmt.Errorf("int: %s", err)
	}
	return i, nil
}

// parseInt defines the behavior of int(string, base=int). It returns nil on error.
func parseInt(s string, base int) Value {
	// remove sign
	var neg bool
	if s != "" {
		if s[0] == '+' {
			s = s[1:]
		} else if s[0] == '-' {
			neg = true
			s = s[1:]
		}
	}

	// remove optional base prefix
	baseprefix := 0
	if len(s) > 1 && s[0] == '0' {
		if len(s) > 2 {
			switch s[1] {
			case 'o', 'O':
				baseprefix = 8
			case 'x', 'X':
				baseprefix = 16
			case 'b', 'B':
				baseprefix = 2
			}
		}
		if baseprefix != 0 {
			// Remove the base prefix if it matches
			// the explicit base, or if base=0.
			if base == 0 || baseprefix == base {
				base = baseprefix
				s = s[2:]
			}
		} else {
			// For automatic base detection,
			// a string starting with zero
			// must be all zeros.
			// Thus we reject int("0755", 0).
			if base == 0 {
				for i := 1; i < len(s); i++ {
					if s[i] != '0' {
						return nil
					}
				}
				return zero
			}
		}
	}
	if base == 0 {
		base = 10
	}

	// we explicitly handled sign above.
	// if a sign remains, it is invalid.
	if s != "" && (s[0] == '-' || s[0] == '+') {
		return nil
	}

	// s has no sign or base prefix.
	if i, ok := new(big.Int).SetString(s, base); ok {
		res := MakeBigInt(i)
		if neg {
			res = zero.Sub(res)
		}
		return res
	}

	return nil
}

// https://github.com/google/starlark-go/blob/master/doc/spec.md#len
func len_(thread *Thread, _ *Builtin, args Tuple, kwargs []Tuple) (Value, error) {
	var x Value
	if err := UnpackPositionalArgs("len", args, kwargs, 1, &x); err != nil {
		return nil, err
	}
	len := Len(x)
	if len < 0 {
		return nil, fmt.Errorf("len: value of type %s has no len", x.Type())
	}
	result := Value(MakeInt(len))
	if err := thread.AddAllocs(EstimateSize(result)); err != nil {
		return nil, err
	}
	return result, nil
}

// https://github.com/google/starlark-go/blob/master/doc/spec.md#list
func list(thread *Thread, _ *Builtin, args Tuple, kwargs []Tuple) (Value, error) {
	var iterable Iterable
	if err := UnpackPositionalArgs("list", args, kwargs, 0, &iterable); err != nil {
		return nil, err
	}
	var elems []Value
	if iterable != nil {
		iter, err := SafeIterate(thread, iterable)
		if err != nil {
			return nil, err
		}
		defer iter.Done()
		if n := Len(iterable); n > 0 {
			if err := thread.AddAllocs(EstimateMakeSize([]Value{}, n)); err != nil {
				return nil, err
			}
			elems = make([]Value, 0, n) // preallocate if length known
		}
		elemsAppender := NewSafeAppender(thread, &elems)
		var x Value
		for iter.Next(&x) {
			if err := elemsAppender.Append(x); err != nil {
				return nil, err
			}
		}
		if err := iter.Err(); err != nil {
			return nil, err
		}
	}
	if err := thread.AddAllocs(EstimateSize(&List{})); err != nil {
		return nil, err
	}
	return NewList(elems), nil
}

// https://github.com/google/starlark-go/blob/master/doc/spec.md#min
func minmax(thread *Thread, b *Builtin, args Tuple, kwargs []Tuple) (Value, error) {
	if len(args) == 0 {
		return nil, fmt.Errorf("%s requires at least one positional argument", b.Name())
	}
	var keyFunc Callable
	if err := UnpackArgs(b.Name(), nil, kwargs, "key?", &keyFunc); err != nil {
		return nil, err
	}
	var op syntax.Token
	if b.Name() == "max" {
		op = syntax.GT
	} else {
		op = syntax.LT
	}
	var iterable Value
	if len(args) == 1 {
		iterable = args[0]
	} else {
		iterable = args
	}
	iter, err := SafeIterate(thread, iterable)
	if err != nil {
		if err == ErrUnsupported {
			return nil, fmt.Errorf("%s: %s value is not iterable", b.Name(), iterable.Type())
		}
		return nil, err
	}
	defer iter.Done()
	var extremum Value
	if !iter.Next(&extremum) {
		if err := iter.Err(); err != nil {
			return nil, err
		}
		return nil, nameErr(b, "argument is an empty sequence")
	}

	var extremeKey Value
	var keyargs Tuple
	if keyFunc == nil {
		extremeKey = extremum
	} else {
		keyargs = Tuple{extremum}
		res, err := Call(thread, keyFunc, keyargs, nil)
		if err != nil {
			return nil, err // to preserve backtrace, don't modify error
		}
		extremeKey = res
	}

	var x Value
	for iter.Next(&x) {
		var key Value
		if keyFunc == nil {
			key = x
		} else {
			keyargs[0] = x
			res, err := Call(thread, keyFunc, keyargs, nil)
			if err != nil {
				return nil, err // to preserve backtrace, don't modify error
			}
			key = res
		}

		if ok, err := Compare(op, key, extremeKey); err != nil {
			return nil, nameErr(b, err)
		} else if ok {
			extremum = x
			extremeKey = key
		}
	}
	if err := iter.Err(); err != nil {
		return nil, err
	}
	return extremum, nil
}

// https://github.com/google/starlark-go/blob/master/doc/spec.md#ord
func ord(thread *Thread, _ *Builtin, args Tuple, kwargs []Tuple) (Value, error) {
	if len(kwargs) > 0 {
		return nil, fmt.Errorf("ord does not accept keyword arguments")
	}
	if len(args) != 1 {
		return nil, fmt.Errorf("ord: got %d arguments, want 1", len(args))
	}
	switch x := args[0].(type) {
	case String:
		// ord(string) returns int value of sole rune.
		s := string(x)
		r, sz := utf8.DecodeRuneInString(s)
		if sz == 0 || sz != len(s) {
			if err := thread.AddExecutionSteps(int64(len(s))); err != nil {
				return nil, err
			}
			n := utf8.RuneCountInString(s)
			return nil, fmt.Errorf("ord: string encodes %d Unicode code points, want 1", n)
		}
		res := Value(MakeInt(int(r)))
		if err := thread.AddAllocs(EstimateSize(res)); err != nil {
			return nil, err
		}
		return res, nil

	case Bytes:
		// ord(bytes) returns int value of sole byte.
		if len(x) != 1 {
			return nil, fmt.Errorf("ord: bytes has length %d, want 1", len(x))
		}
		res := Value(MakeInt(int(x[0])))
		if err := thread.AddAllocs(EstimateSize(res)); err != nil {
			return nil, err
		}
		return res, nil
	default:
		return nil, fmt.Errorf("ord: got %s, want string or bytes", x.Type())
	}
}

// https://github.com/google/starlark-go/blob/master/doc/spec.md#print
func print(thread *Thread, b *Builtin, args Tuple, kwargs []Tuple) (Value, error) {
	sep := " "
	if err := UnpackArgs("print", nil, kwargs, "sep?", &sep); err != nil {
		return nil, err
	}

	buf := NewSafeStringBuilder(thread)
	for i, v := range args {
		if i > 0 {
			if _, err := buf.WriteString(sep); err != nil {
				return nil, err
			}
		}
		if s, ok := AsString(v); ok {
			if _, err := buf.WriteString(s); err != nil {
				return nil, err
			}
		} else if b, ok := v.(Bytes); ok {
			if _, err := buf.WriteString(string(b)); err != nil {
				return nil, err
			}
		} else {
			if err := writeValue(buf, v, nil); err != nil {
				return nil, err
			}
		}
	}

	s := buf.String()
	if thread.Print != nil {
		thread.Print(thread, s)
	} else {
		thread.AddAllocs(-int64(buf.Allocs()))
		fmt.Fprintln(os.Stderr, s)
	}
	return None, nil
}

// https://github.com/google/starlark-go/blob/master/doc/spec.md#range
func range_(thread *Thread, b *Builtin, args Tuple, kwargs []Tuple) (Value, error) {
	var start, stop, step int
	step = 1
	if err := UnpackPositionalArgs("range", args, kwargs, 1, &start, &stop, &step); err != nil {
		return nil, err
	}

	if len(args) == 1 {
		// range(stop)
		start, stop = 0, start
	}
	if step == 0 {
		// we were given range(start, stop, 0)
		return nil, nameErr(b, "step argument must not be zero")
	}

	result := Value(rangeValue{start: start, stop: stop, step: step, len: rangeLen(start, stop, step)})
	if err := thread.AddAllocs(EstimateSize(result)); err != nil {
		return nil, err
	}
	return result, nil
}

// A rangeValue is a comparable, immutable, indexable sequence of integers
// defined by the three parameters to a range(...) call.
// Invariant: step != 0.
type rangeValue struct{ start, stop, step, len int }

var (
	_ Indexable  = rangeValue{}
	_ Sequence   = rangeValue{}
	_ Comparable = rangeValue{}
	_ Sliceable  = rangeValue{}
)

func (r rangeValue) Len() int          { return r.len }
func (r rangeValue) Index(i int) Value { return MakeInt(r.start + i*r.step) }
func (r rangeValue) Iterate() Iterator { return &rangeIterator{r: r} }

// rangeLen calculates the length of a range with the provided start, stop, and step.
// caller must ensure that step is non-zero.
func rangeLen(start, stop, step int) int {
	switch {
	case step > 0:
		if stop > start {
			return (stop-1-start)/step + 1
		}
	case step < 0:
		if start > stop {
			return (start-1-stop)/-step + 1
		}
	default:
		panic("rangeLen: zero step")
	}
	return 0
}

func (r rangeValue) Slice(start, end, step int) Value {
	newStart := r.start + r.step*start
	newStop := r.start + r.step*end
	newStep := r.step * step
	return rangeValue{
		start: newStart,
		stop:  newStop,
		step:  newStep,
		len:   rangeLen(newStart, newStop, newStep),
	}
}

func (r rangeValue) Freeze() {} // immutable
func (r rangeValue) String() string {
	if r.step != 1 {
		return fmt.Sprintf("range(%d, %d, %d)", r.start, r.stop, r.step)
	} else if r.start != 0 {
		return fmt.Sprintf("range(%d, %d)", r.start, r.stop)
	} else {
		return fmt.Sprintf("range(%d)", r.stop)
	}
}
func (r rangeValue) Type() string          { return "range" }
func (r rangeValue) Truth() Bool           { return r.len > 0 }
func (r rangeValue) Hash() (uint32, error) { return 0, fmt.Errorf("unhashable: range") }

func (x rangeValue) CompareSameType(op syntax.Token, y_ Value, depth int) (bool, error) {
	y := y_.(rangeValue)
	switch op {
	case syntax.EQL:
		return rangeEqual(x, y), nil
	case syntax.NEQ:
		return !rangeEqual(x, y), nil
	default:
		return false, fmt.Errorf("%s %s %s not implemented", x.Type(), op, y.Type())
	}
}

func rangeEqual(x, y rangeValue) bool {
	// Two ranges compare equal if they denote the same sequence.
	if x.len != y.len {
		return false // sequences differ in length
	}
	if x.len == 0 {
		return true // both sequences are empty
	}
	if x.start != y.start {
		return false // first element differs
	}
	return x.len == 1 || x.step == y.step
}

func (r rangeValue) contains(x Int) bool {
	x32, err := AsInt32(x)
	if err != nil {
		return false // out of range
	}
	delta := x32 - r.start
	quo, rem := delta/r.step, delta%r.step
	return rem == 0 && 0 <= quo && quo < r.len
}

type rangeIterator struct {
	r      rangeValue
	i      int
	thread *Thread
	err    error
}

var _ SafeIterator = &rangeIterator{}

func (it *rangeIterator) BindThread(thread *Thread) {
	it.thread = thread
}

func (it *rangeIterator) Next(p *Value) bool {
	if it.err != nil {
		return false
	}

	if it.i < it.r.len {
		// value will always be an Int
		value := it.r.Index(it.i)

		if it.thread != nil {
			if err := it.thread.AddAllocs(EstimateSize(value)); err != nil {
				it.err = err
				return false
			}
		}

		*p = value
		it.i++
		return true
	}
	return false
}
func (*rangeIterator) Done() {}

func (it *rangeIterator) Err() error { return it.err }
func (it *rangeIterator) Safety() SafetyFlags {
	if it.thread == nil {
		return NotSafe
	}
	return MemSafe | CPUSafe
}

// https://github.com/google/starlark-go/blob/master/doc/spec.md#repr
func repr(thread *Thread, _ *Builtin, args Tuple, kwargs []Tuple) (Value, error) {
	var x Value
	if err := UnpackPositionalArgs("repr", args, kwargs, 1, &x); err != nil {
		return nil, err
	}

	if s, err := safeToString(thread, x); err != nil {
		return nil, err
	} else {
		if err := thread.AddAllocs(StringTypeOverhead); err != nil {
			return nil, err
		}
		return String(s), nil
	}
}

// https://github.com/google/starlark-go/blob/master/doc/spec.md#reversed
func reversed(thread *Thread, _ *Builtin, args Tuple, kwargs []Tuple) (Value, error) {
	var iterable Iterable
	if err := UnpackPositionalArgs("reversed", args, kwargs, 1, &iterable); err != nil {
		return nil, err
	}

	iter, err := SafeIterate(thread, iterable)
	if err != nil {
		return nil, err
	}
	defer iter.Done()
	var elems []Value
	if n := Len(args[0]); n >= 0 {
		if err := thread.AddAllocs(EstimateMakeSize([]Value{}, n)); err != nil {
			return nil, err
		}
		elems = make([]Value, 0, n) // preallocate if length known
	}
	elemsAppender := NewSafeAppender(thread, &elems)
	var x Value
	for iter.Next(&x) {
		if err := elemsAppender.Append(x); err != nil {
			return nil, err
		}
	}
	if err := iter.Err(); err != nil {
		return nil, err
	}
	n := len(elems)
	for i := 0; i < n>>1; i++ {
		elems[i], elems[n-1-i] = elems[n-1-i], elems[i]
	}
	if err := thread.AddAllocs(EstimateSize(List{})); err != nil {
		return nil, err
	}
	return NewList(elems), nil
}

// https://github.com/google/starlark-go/blob/master/doc/spec.md#set
func set(thread *Thread, b *Builtin, args Tuple, kwargs []Tuple) (Value, error) {
	var iterable Iterable
	if err := UnpackPositionalArgs("set", args, kwargs, 0, &iterable); err != nil {
		return nil, err
	}
	if err := thread.AddAllocs(EstimateSize(&Set{})); err != nil {
		return nil, err
	}
	set := new(Set)
	if iterable != nil {
		iter, err := SafeIterate(thread, iterable)
		if err != nil {
			return nil, err
		}
		defer iter.Done()
		var x Value
		for iter.Next(&x) {
			if err := set.ht.insert(thread, x, None); err != nil {
				return nil, nameErr(b, err)
			}
		}
		if err := iter.Err(); err != nil {
			return nil, err
		}
	}
	return set, nil
}

// https://github.com/google/starlark-go/blob/master/doc/spec.md#sorted
func sorted(thread *Thread, _ *Builtin, args Tuple, kwargs []Tuple) (Value, error) {
	// Oddly, Python's sorted permits all arguments to be positional, thus so do we.
	var iterable Iterable
	var key Callable
	var reverse bool
	if err := UnpackArgs("sorted", args, kwargs,
		"iterable", &iterable,
		"key?", &key,
		"reverse?", &reverse,
	); err != nil {
		return nil, err
	}

	iter, err := SafeIterate(thread, iterable)
	if err != nil {
		return nil, err
	}
	defer iter.Done()
	var values []Value
	if n := Len(iterable); n > 0 {
		if err := thread.AddAllocs(EstimateMakeSize(Tuple{}, n)); err != nil {
			return nil, err
		}
		values = make(Tuple, 0, n) // preallocate if length is known
	}
	valuesAppender := NewSafeAppender(thread, &values)
	var x Value
	for iter.Next(&x) {
		if err := valuesAppender.Append(x); err != nil {
			return nil, err
		}
	}
	if err := iter.Err(); err != nil {
		return nil, err
	}

	// Derive keys from values by applying key function.
	var keys []Value
	if key != nil {
		keys = make([]Value, len(values))
		for i, v := range values {
			k, err := Call(thread, key, Tuple{v}, nil)
			if err != nil {
				return nil, err // to preserve backtrace, don't modify error
			}
			keys[i] = k
		}
	}

	slice := &sortSlice{keys: keys, values: values}
	if reverse {
		sort.Stable(sort.Reverse(slice))
	} else {
		sort.Stable(slice)
	}
	if err := thread.AddAllocs(EstimateSize(List{})); err != nil {
		return nil, err
	}
	return NewList(slice.values), slice.err
}

type sortSlice struct {
	keys   []Value // nil => values[i] is key
	values []Value
	err    error
}

func (s *sortSlice) Len() int { return len(s.values) }
func (s *sortSlice) Less(i, j int) bool {
	keys := s.keys
	if s.keys == nil {
		keys = s.values
	}
	ok, err := Compare(syntax.LT, keys[i], keys[j])
	if err != nil {
		s.err = err
	}
	return ok
}
func (s *sortSlice) Swap(i, j int) {
	if s.keys != nil {
		s.keys[i], s.keys[j] = s.keys[j], s.keys[i]
	}
	s.values[i], s.values[j] = s.values[j], s.values[i]
}

// https://github.com/google/starlark-go/blob/master/doc/spec.md#str
func str(thread *Thread, _ *Builtin, args Tuple, kwargs []Tuple) (Value, error) {
	if len(kwargs) > 0 {
		return nil, fmt.Errorf("str does not accept keyword arguments")
	}
	if len(args) != 1 {
		return nil, fmt.Errorf("str: got %d arguments, want exactly 1", len(args))
	}
	switch x := args[0].(type) {
	case String:
		// Converting args[0] to x and then returning x as Value
		// casues an additional allocation, so return args[0] directly.
		return args[0], nil
	case Bytes:
		// Invalid encodings are replaced by that of U+FFFD.
		if str, err := safeUtf8Transcode(thread, string(x)); err != nil {
			return nil, err
		} else {
			if err := thread.AddAllocs(StringTypeOverhead); err != nil {
				return nil, err
			}
			return String(str), nil
		}
	default:
		if str, err := safeToString(thread, x); err != nil {
			return nil, err
		} else {
			if err := thread.AddAllocs(StringTypeOverhead); err != nil {
				return nil, err
			}
			return String(str), nil
		}
	}
}

// utf8Transcode returns the UTF-8-to-UTF-8 transcoding of s.
// The effect is that each code unit that is part of an
// invalid sequence is replaced by U+FFFD.
func utf8Transcode(s string) string {
	if utf8.ValidString(s) {
		return s
	}
	var out strings.Builder
	for _, r := range s {
		out.WriteRune(r)
	}
	return out.String()
}

func safeUtf8Transcode(thread *Thread, s string) (string, error) {
	if utf8.ValidString(s) {
		return s, nil
	}
	out := NewSafeStringBuilder(thread)
	for _, r := range s {
		if _, err := out.WriteRune(r); err != nil {
			return "", err
		}
	}
	return out.String(), nil
}

// https://github.com/google/starlark-go/blob/master/doc/spec.md#tuple
func tuple(thread *Thread, _ *Builtin, args Tuple, kwargs []Tuple) (Value, error) {
	var iterable Iterable
	if err := UnpackPositionalArgs("tuple", args, kwargs, 0, &iterable); err != nil {
		return nil, err
	}
	if len(args) == 0 {
		return Tuple(nil), nil
	}
	iter, err := SafeIterate(thread, iterable)
	if err != nil {
		return nil, err
	}
	defer iter.Done()
	var elems Tuple
	if n := Len(iterable); n > 0 {
		if err := thread.AddAllocs(EstimateMakeSize(Tuple{}, n)); err != nil {
			return nil, err
		}
		elems = make(Tuple, 0, n) // preallocate if length is known
	}
	elemsAppender := NewSafeAppender(thread, &elems)
	var x Value
	for iter.Next(&x) {
		if err := elemsAppender.Append(x); err != nil {
			return nil, err
		}
	}
	if err := iter.Err(); err != nil {
		return nil, err
	}

	if err := thread.AddAllocs(EstimateSize(Tuple{})); err != nil {
		return nil, err
	}
	return elems, nil
}

// https://github.com/google/starlark-go/blob/master/doc/spec.md#type
func type_(thread *Thread, _ *Builtin, args Tuple, kwargs []Tuple) (Value, error) {
	if len(kwargs) > 0 {
		return nil, fmt.Errorf("type does not accept keyword arguments")
	}
	if len(args) != 1 {
		return nil, fmt.Errorf("type: got %d arguments, want exactly 1", len(args))
	}
	result := Value(String(args[0].Type()))
	if err := thread.AddAllocs(EstimateSize(result)); err != nil {
		return nil, err
	}
	return result, nil
}

// https://github.com/google/starlark-go/blob/master/doc/spec.md#zip
func zip(thread *Thread, _ *Builtin, args Tuple, kwargs []Tuple) (Value, error) {
	if len(kwargs) > 0 {
		return nil, fmt.Errorf("zip does not accept keyword arguments")
	}
	rows, cols := 0, len(args)
	iters := make([]Iterator, cols)
	defer func() {
		for _, iter := range iters {
			if iter != nil {
				iter.Done()
			}
		}
	}()
	for i, seq := range args {
		it, err := SafeIterate(thread, seq)
		if err != nil {
			if err == ErrUnsupported {
				return nil, fmt.Errorf("zip: argument #%d is not iterable: %s", i+1, seq.Type())
			}
			return nil, err
		}
		iters[i] = it
		n := Len(seq)
		if i == 0 || n < rows {
			rows = n // possibly -1
		}
	}
	var result []Value
	if rows >= 0 {
		// length known
		resultSize := EstimateMakeSize([]Value{Tuple{}}, rows)
		arraySize := EstimateMakeSize(Tuple{}, cols*rows)
		if err := thread.AddAllocs(resultSize + arraySize); err != nil {
			return nil, err
		}
		result = make([]Value, rows)
		array := make(Tuple, cols*rows) // allocate a single backing array
		for i := 0; i < rows; i++ {
			tuple := array[:cols:cols]
			array = array[cols:]
			for j, iter := range iters {
				if !iter.Next(&tuple[j]) {
					if err := iter.Err(); err != nil {
						return nil, err
					}
					return nil, fmt.Errorf("zip: iteration stopped earlier than reported length")
				}
			}
			result[i] = tuple
		}
	} else {
		// length not known
		tupleSize := EstimateMakeSize(Tuple{}, cols) + SliceTypeOverhead
		appender := NewSafeAppender(thread, &result)
	outer:
		for {
			if err := thread.AddAllocs(tupleSize); err != nil {
				return nil, err
			}
			tuple := make(Tuple, cols)
			for i, iter := range iters {
				if !iter.Next(&tuple[i]) {
					if err := iter.Err(); err != nil {
						return nil, err
					}
					break outer
				}
			}
			if err := appender.Append(tuple); err != nil {
				return nil, err
			}
		}
	}

	if err := thread.AddAllocs(EstimateSize(&List{})); err != nil {
		return nil, err
	}
	return NewList(result), nil
}

// ---- methods of built-in types ---

// https://github.com/google/starlark-go/blob/master/doc/spec.md#dict·get
func dict_get(thread *Thread, b *Builtin, args Tuple, kwargs []Tuple) (Value, error) {
	var key, dflt Value
	if err := UnpackPositionalArgs(b.Name(), args, kwargs, 1, &key, &dflt); err != nil {
		return nil, err
	}
	if v, ok, err := b.Receiver().(*Dict).ht.lookup(thread, key); err != nil {
		return nil, nameErr(b, err)
	} else if ok {
		return v, nil
	} else if dflt != nil {
		return dflt, nil
	}
	return None, nil
}

// https://github.com/google/starlark-go/blob/master/doc/spec.md#dict·clear
func dict_clear(thread *Thread, b *Builtin, args Tuple, kwargs []Tuple) (Value, error) {
	// From the memory safety POV, dict_clear releases all the references to
	// the values inside of it, but we cannot really assess if that memory
	// is actually released. Space for the buckets is not released, so no point
	// in counting that. (= this function doesn't allocate and doesn't release
	// anything reliably)
	if err := UnpackPositionalArgs(b.Name(), args, kwargs, 0); err != nil {
		return nil, err
	}
	recv := b.Receiver().(*Dict)
	if recv.Len() > 0 {
		if err := thread.AddExecutionSteps(int64(len(recv.ht.table))); err != nil {
			return nil, err
		}
	}
	if err := recv.Clear(); err != nil {
		return nil, err
	}
	return None, nil
}

// https://github.com/google/starlark-go/blob/master/doc/spec.md#dict·items
func dict_items(thread *Thread, b *Builtin, args Tuple, kwargs []Tuple) (Value, error) {
	if err := UnpackPositionalArgs(b.Name(), args, kwargs, 0); err != nil {
		return nil, err
	}
	receiver := b.Receiver().(*Dict)
	len := receiver.Len()
	if err := thread.AddExecutionSteps(int64(len)); err != nil {
		return nil, err
	}
	// dict.Items() allocates a single backing array for the tuples.
	arraySize := EstimateMakeSize([]Value{}, len*2)
	itemSize := EstimateMakeSize([]Value{Tuple{}}, len)
	resultSize := EstimateSize(&List{})
	if err := thread.AddAllocs(itemSize + arraySize + resultSize); err != nil {
		return nil, err
	}
	tupleItemsSize := EstimateMakeSize([]Tuple{}, len)
	if err := thread.CheckAllocs(tupleItemsSize); err != nil {
		return nil, err
	}
	items := receiver.Items()
	res := make([]Value, len)
	for i, item := range items {
		res[i] = item
	}
	return NewList(res), nil
}

// https://github.com/google/starlark-go/blob/master/doc/spec.md#dict·keys
func dict_keys(thread *Thread, b *Builtin, args Tuple, kwargs []Tuple) (Value, error) {
	if err := UnpackPositionalArgs(b.Name(), args, kwargs, 0); err != nil {
		return nil, err
	}
	recv := b.Receiver().(*Dict)
	len := recv.Len()
	if err := thread.AddExecutionSteps(int64(len)); err != nil {
		return nil, err
	}
	keysSize := EstimateMakeSize([]Value{}, len)
	resultSize := EstimateSize(&List{})
	if err := thread.AddAllocs(resultSize + keysSize); err != nil {
		return nil, err
	}
	return NewList(recv.Keys()), nil
}

// https://github.com/google/starlark-go/blob/master/doc/spec.md#dict·pop
func dict_pop(thread *Thread, b *Builtin, args Tuple, kwargs []Tuple) (Value, error) {
	var k, d Value
	if err := UnpackPositionalArgs(b.Name(), args, kwargs, 1, &k, &d); err != nil {
		return nil, err
	}
	if v, found, err := b.Receiver().(*Dict).ht.delete(thread, k); err != nil {
		return nil, nameErr(b, err) // dict is frozen or key is unhashable
	} else if found {
		return v, nil
	} else if d != nil {
		return d, nil
	}
	return nil, nameErr(b, "missing key")
}

// https://github.com/google/starlark-go/blob/master/doc/spec.md#dict·popitem
func dict_popitem(thread *Thread, b *Builtin, args Tuple, kwargs []Tuple) (Value, error) {
	// There is no rehashing, so no allocations to be counted here
	if err := UnpackPositionalArgs(b.Name(), args, kwargs, 0); err != nil {
		return nil, err
	}
	recv := b.Receiver().(*Dict)
	k, ok := recv.ht.first()
	if !ok {
		return nil, nameErr(b, "empty dict")
	}
	v, _, err := recv.ht.delete(thread, k)
	if err != nil {
		return nil, nameErr(b, err) // dict is frozen
	}
	resultSize := EstimateMakeSize(Tuple{}, 2) + SliceTypeOverhead
	if err := thread.AddAllocs(resultSize); err != nil {
		return nil, err
	}
	return Tuple{k, v}, nil
}

// https://github.com/google/starlark-go/blob/master/doc/spec.md#dict·setdefault
func dict_setdefault(thread *Thread, b *Builtin, args Tuple, kwargs []Tuple) (Value, error) {
	var key, dflt Value = nil, None
	if err := UnpackPositionalArgs(b.Name(), args, kwargs, 1, &key, &dflt); err != nil {
		return nil, err
	}
	dict := b.Receiver().(*Dict)
	if v, ok, err := dict.ht.lookup(thread, key); err != nil {
		return nil, nameErr(b, err)
	} else if ok {
		return v, nil
	} else {
		if err := dict.SafeSetKey(thread, key, dflt); err != nil {
			return nil, nameErr(b, err)
		} else {
			return dflt, nil
		}
	}
}

// https://github.com/google/starlark-go/blob/master/doc/spec.md#dict·update
func dict_update(thread *Thread, b *Builtin, args Tuple, kwargs []Tuple) (Value, error) {
	if len(args) > 1 {
		return nil, fmt.Errorf("update: got %d arguments, want at most 1", len(args))
	}
	if err := updateDict(thread, b.Receiver().(*Dict), args, kwargs); err != nil {
		return nil, fmt.Errorf("update: %w", err)
	}
	return None, nil
}

// https://github.com/google/starlark-go/blob/master/doc/spec.md#dict·values
func dict_values(thread *Thread, b *Builtin, args Tuple, kwargs []Tuple) (Value, error) {
	if err := UnpackPositionalArgs(b.Name(), args, kwargs, 0); err != nil {
		return nil, err
	}
	recv := b.Receiver().(*Dict)
	len := recv.Len()
	if err := thread.AddExecutionSteps(int64(len)); err != nil {
		return nil, err
	}
	valuesSize := EstimateMakeSize([]Value{}, len)
	resultSize := EstimateSize(&List{})
	if err := thread.AddAllocs(resultSize + valuesSize); err != nil {
		return nil, err
	}
	return NewList(recv.Values()), nil
}

// https://github.com/google/starlark-go/blob/master/doc/spec.md#list·append
func list_append(thread *Thread, b *Builtin, args Tuple, kwargs []Tuple) (Value, error) {
	var object Value
	if err := UnpackPositionalArgs(b.Name(), args, kwargs, 1, &object); err != nil {
		return nil, err
	}
	recv := b.Receiver().(*List)
	if err := recv.checkMutable("append to"); err != nil {
		return nil, nameErr(b, err)
	}
	elemsAppender := NewSafeAppender(thread, &recv.elems)
	if err := elemsAppender.Append(object); err != nil {
		return nil, err
	}
	return None, nil
}

// https://github.com/google/starlark-go/blob/master/doc/spec.md#list·clear
func list_clear(thread *Thread, b *Builtin, args Tuple, kwargs []Tuple) (Value, error) {
	if err := UnpackPositionalArgs(b.Name(), args, kwargs, 0); err != nil {
		return nil, err
	}
	recv := b.Receiver().(*List)
	if err := thread.AddExecutionSteps(int64(recv.Len())); err != nil {
		return nil, err
	}
	if err := recv.Clear(); err != nil {
		return nil, nameErr(b, err)
	}
	return None, nil
}

// https://github.com/google/starlark-go/blob/master/doc/spec.md#list·extend
func list_extend(thread *Thread, b *Builtin, args Tuple, kwargs []Tuple) (Value, error) {
	recv := b.Receiver().(*List)
	var iterable Iterable
	if err := UnpackPositionalArgs(b.Name(), args, kwargs, 1, &iterable); err != nil {
		return nil, err
	}
	if err := recv.checkMutable("extend"); err != nil {
		return nil, nameErr(b, err)
	}

	if err := safeListExtend(thread, recv, iterable); err != nil {
		return nil, err
	}
	return None, nil
}

// https://github.com/google/starlark-go/blob/master/doc/spec.md#list·index
func list_index(thread *Thread, b *Builtin, args Tuple, kwargs []Tuple) (Value, error) {
	var value, start_, end_ Value
	if err := UnpackPositionalArgs(b.Name(), args, kwargs, 1, &value, &start_, &end_); err != nil {
		return nil, err
	}

	recv := b.Receiver().(*List)
	start, end, err := indices(start_, end_, recv.Len())
	if err != nil {
		return nil, nameErr(b, err)
	}

	if err := thread.AddExecutionSteps(int64(end - start)); err != nil {
		return nil, err
	}

	for i := start; i < end; i++ {
		if eq, err := Equal(recv.elems[i], value); err != nil {
			return nil, nameErr(b, err)
		} else if eq {
			res := Value(MakeInt(i))
			if err := thread.AddExecutionSteps(-int64(end - i - 1)); err != nil {
				return nil, err
			}
			if err := thread.AddAllocs(EstimateSize(res)); err != nil {
				return nil, err
			}
			return res, nil
		}
	}
	return nil, nameErr(b, "value not in list")
}

// https://github.com/google/starlark-go/blob/master/doc/spec.md#list·insert
func list_insert(thread *Thread, b *Builtin, args Tuple, kwargs []Tuple) (Value, error) {
	recv := b.Receiver().(*List)
	var index int
	var object Value
	if err := UnpackPositionalArgs(b.Name(), args, kwargs, 2, &index, &object); err != nil {
		return nil, err
	}
	if err := recv.checkMutable("insert into"); err != nil {
		return nil, nameErr(b, err)
	}

	if index < 0 {
		index += recv.Len()
	}

	appender := NewSafeAppender(thread, &recv.elems)
	if index >= recv.Len() {
		// end
		if err := appender.Append(object); err != nil {
			return nil, err
		}
	} else {
		if index < 0 {
			index = 0 // start
		}
		if err := appender.Append(nil); err != nil {
			return nil, err
		}
		copy(recv.elems[index+1:], recv.elems[index:]) // slide up one
		recv.elems[index] = object
	}
	return None, nil
}

// https://github.com/google/starlark-go/blob/master/doc/spec.md#list·remove
func list_remove(thread *Thread, b *Builtin, args Tuple, kwargs []Tuple) (Value, error) {
	recv := b.Receiver().(*List)
	var value Value
	if err := UnpackPositionalArgs(b.Name(), args, kwargs, 1, &value); err != nil {
		return nil, err
	}
	if err := recv.checkMutable("remove from"); err != nil {
		return nil, nameErr(b, err)
	}
	if err := thread.AddExecutionSteps(int64(recv.Len())); err != nil {
		return nil, err
	}
	for i, elem := range recv.elems {
		if eq, err := Equal(elem, value); err != nil {
			return nil, fmt.Errorf("remove: %v", err)
		} else if eq {
			recv.elems = append(recv.elems[:i], recv.elems[i+1:]...)
			return None, nil
		}
	}
	return nil, fmt.Errorf("remove: element not found")
}

// https://github.com/google/starlark-go/blob/master/doc/spec.md#list·pop
func list_pop(thread *Thread, b *Builtin, args Tuple, kwargs []Tuple) (Value, error) {
	recv := b.Receiver()
	list := recv.(*List)
	n := list.Len()
	i := n - 1
	if err := UnpackPositionalArgs(b.Name(), args, kwargs, 0, &i); err != nil {
		return nil, err
	}
	origI := i
	if i < 0 {
		i += n
	}
	if i < 0 || i >= n {
		return nil, nameErr(b, outOfRange(origI, n, list))
	}
	if err := list.checkMutable("pop from"); err != nil {
		return nil, nameErr(b, err)
	}
	if err := thread.AddExecutionSteps(int64(n - i)); err != nil {
		return nil, err
	}
	res := list.elems[i]
	list.elems = append(list.elems[:i], list.elems[i+1:]...)
	return res, nil
}

// https://github.com/google/starlark-go/blob/master/doc/spec.md#string·capitalize
func string_capitalize(thread *Thread, b *Builtin, args Tuple, kwargs []Tuple) (Value, error) {
	if err := UnpackPositionalArgs(b.Name(), args, kwargs, 0); err != nil {
		return nil, err
	}
	s := string(b.Receiver().(String))
	res := NewSafeStringBuilder(thread)
	res.Grow(len(s))
	for i, r := range s {
		if i == 0 {
			r = unicode.ToTitle(r)
		} else {
			r = unicode.ToLower(r)
		}
		if _, err := res.WriteRune(r); err != nil {
			return nil, err
		}
	}
	if err := res.Err(); err != nil {
		return nil, err
	}

	if err := thread.AddAllocs(StringTypeOverhead); err != nil {
		return nil, err
	}
	return String(res.String()), nil
}

// string_iterable returns an unspecified iterable value whose iterator yields:
// - elems: successive 1-byte substrings
// - codepoints: successive substrings that encode a single Unicode code point.
// - elem_ords: numeric values of successive bytes
// - codepoint_ords: numeric values of successive Unicode code points
func string_iterable(thread *Thread, b *Builtin, args Tuple, kwargs []Tuple) (Value, error) {
	if err := UnpackPositionalArgs(b.Name(), args, kwargs, 0); err != nil {
		return nil, err
	}
	s := b.Receiver().(String)
	ords := b.Name()[len(b.Name())-2] == 'd'
	codepoints := b.Name()[0] == 'c'
	if codepoints {
		if err := thread.AddAllocs(EstimateSize(stringCodepoints{})); err != nil {
			return nil, err
		}
		return stringCodepoints{s, ords}, nil
	} else {
		if err := thread.AddAllocs(EstimateSize(stringElems{})); err != nil {
			return nil, err
		}
		return stringElems{s, ords}, nil
	}
}

// bytes_elems returns an unspecified iterable value whose
// iterator yields the int values of successive elements.
func bytes_elems(thread *Thread, b *Builtin, args Tuple, kwargs []Tuple) (Value, error) {
	if err := UnpackPositionalArgs(b.Name(), args, kwargs, 0); err != nil {
		return nil, err
	}
	if err := thread.AddAllocs(EstimateSize(bytesIterable{})); err != nil {
		return nil, err
	}
	return bytesIterable{b.Receiver().(Bytes)}, nil
}

// A bytesIterable is an iterable returned by bytes.elems(),
// whose iterator yields a sequence of numeric bytes values.
type bytesIterable struct{ bytes Bytes }

var _ Iterable = (*bytesIterable)(nil)

func (bi bytesIterable) String() string        { return bi.bytes.String() + ".elems()" }
func (bi bytesIterable) Type() string          { return "bytes.elems" }
func (bi bytesIterable) Freeze()               {} // immutable
func (bi bytesIterable) Truth() Bool           { return True }
func (bi bytesIterable) Hash() (uint32, error) { return 0, fmt.Errorf("unhashable: %s", bi.Type()) }
func (bi bytesIterable) Iterate() Iterator     { return &bytesIterator{bytes: bi.bytes} }

type bytesIterator struct {
	bytes  Bytes
	thread *Thread
	err    error
}

var _ SafeIterator = &bytesIterator{}

func (it *bytesIterator) BindThread(thread *Thread) {
	it.thread = thread
}

func (it *bytesIterator) Next(p *Value) bool {
	if it.err != nil {
		return false
	}

	if it.bytes == "" {
		return false
	}
	value := Value(MakeInt(int(it.bytes[0])))
	if it.thread != nil {
		if err := it.thread.AddAllocs(EstimateSize(value)); err != nil {
			it.err = err
			return false
		}
	}
	*p = value

	it.bytes = it.bytes[1:]
	return true
}

func (*bytesIterator) Done() {}

func (it *bytesIterator) Err() error          { return it.err }
func (it *bytesIterator) Safety() SafetyFlags { return MemSafe | CPUSafe }

// https://github.com/google/starlark-go/blob/master/doc/spec.md#string·count
func string_count(thread *Thread, b *Builtin, args Tuple, kwargs []Tuple) (Value, error) {
	var sub string
	var start_, end_ Value
	if err := UnpackPositionalArgs(b.Name(), args, kwargs, 1, &sub, &start_, &end_); err != nil {
		return nil, err
	}

	recv := string(b.Receiver().(String))
	start, end, err := indices(start_, end_, len(recv))
	if err != nil {
		return nil, nameErr(b, err)
	}

	var slice string
	if start < end {
		slice = recv[start:end]
	}

	result := Value(MakeInt(strings.Count(slice, sub)))
	if err := thread.AddAllocs(EstimateSize(result)); err != nil {
		return nil, err
	}
	return result, nil
}

// https://github.com/google/starlark-go/blob/master/doc/spec.md#string·isalnum
func string_isalnum(thread *Thread, b *Builtin, args Tuple, kwargs []Tuple) (Value, error) {
	if err := UnpackPositionalArgs(b.Name(), args, kwargs, 0); err != nil {
		return nil, err
	}
	recv := string(b.Receiver().(String))
	if err := thread.AddExecutionSteps(int64(len(recv))); err != nil {
		return nil, err
	}
	for i, r := range recv {
		if !unicode.IsLetter(r) && !unicode.IsDigit(r) {
			if err := thread.AddExecutionSteps(-int64(len(recv) - i - 1)); err != nil {
				return nil, err
			}
			return False, nil
		}
	}
	return Bool(recv != ""), nil
}

// https://github.com/google/starlark-go/blob/master/doc/spec.md#string·isalpha
func string_isalpha(thread *Thread, b *Builtin, args Tuple, kwargs []Tuple) (Value, error) {
	if err := UnpackPositionalArgs(b.Name(), args, kwargs, 0); err != nil {
		return nil, err
	}
	recv := string(b.Receiver().(String))
	if err := thread.AddExecutionSteps(int64(len(recv))); err != nil {
		return nil, err
	}
	for i, r := range recv {
		if !unicode.IsLetter(r) {
			if err := thread.AddExecutionSteps(-int64(len(recv) - i - 1)); err != nil {
				return nil, err
			}
			return False, nil
		}
	}
	return Bool(recv != ""), nil
}

// https://github.com/google/starlark-go/blob/master/doc/spec.md#string·isdigit
func string_isdigit(thread *Thread, b *Builtin, args Tuple, kwargs []Tuple) (Value, error) {
	if err := UnpackPositionalArgs(b.Name(), args, kwargs, 0); err != nil {
		return nil, err
	}
	recv := string(b.Receiver().(String))
	if err := thread.AddExecutionSteps(int64(len(recv))); err != nil {
		return nil, err
	}
	for i, r := range recv {
		if !unicode.IsDigit(r) {
			if err := thread.AddExecutionSteps(-int64(len(recv) - i - 1)); err != nil {
				return nil, err
			}
			return False, nil
		}
	}
	return Bool(recv != ""), nil
}

// https://github.com/google/starlark-go/blob/master/doc/spec.md#string·islower
func string_islower(thread *Thread, b *Builtin, args Tuple, kwargs []Tuple) (Value, error) {
	if err := UnpackPositionalArgs(b.Name(), args, kwargs, 0); err != nil {
		return nil, err
	}
	recv := string(b.Receiver().(String))
	if err := thread.AddExecutionSteps(int64(len(recv))); err != nil {
		return nil, err
	}
	if err := thread.CheckAllocs(EstimateSize(recv)); err != nil {
		return nil, err
	}
	return Bool(isCasedString(recv) && recv == strings.ToLower(recv)), nil
}

// isCasedString reports whether its argument contains any cased code points.
func isCasedString(s string) bool {
	for _, r := range s {
		if isCasedRune(r) {
			return true
		}
	}
	return false
}

func isCasedRune(r rune) bool {
	// It's unclear what the correct behavior is for a rune such as 'ﬃ',
	// a lowercase letter with no upper or title case and no SimpleFold.
	return 'a' <= r && r <= 'z' || 'A' <= r && r <= 'Z' || unicode.SimpleFold(r) != r
}

// https://github.com/google/starlark-go/blob/master/doc/spec.md#string·isspace
func string_isspace(thread *Thread, b *Builtin, args Tuple, kwargs []Tuple) (Value, error) {
	if err := UnpackPositionalArgs(b.Name(), args, kwargs, 0); err != nil {
		return nil, err
	}
	recv := string(b.Receiver().(String))
	if err := thread.AddExecutionSteps(int64(len(recv))); err != nil {
		return nil, err
	}
	for i, r := range recv {
		if !unicode.IsSpace(r) {
			if err := thread.AddExecutionSteps(-int64(len(recv) - i - 1)); err != nil {
				return nil, err
			}
			return False, nil
		}
	}
	return Bool(recv != ""), nil
}

// https://github.com/google/starlark-go/blob/master/doc/spec.md#string·istitle
func string_istitle(thread *Thread, b *Builtin, args Tuple, kwargs []Tuple) (Value, error) {
	if err := UnpackPositionalArgs(b.Name(), args, kwargs, 0); err != nil {
		return nil, err
	}
	recv := string(b.Receiver().(String))

	if err := thread.AddExecutionSteps(int64(len(recv))); err != nil {
		return nil, err
	}
	// Python semantics differ from x==strings.{To,}Title(x) in Go:
	// "uppercase characters may only follow uncased characters and
	// lowercase characters only cased ones."
	var cased, prevCased bool
	for i, r := range recv {
		if 'A' <= r && r <= 'Z' || unicode.IsTitle(r) { // e.g. "ǅ"
			if prevCased {
				if err := thread.AddExecutionSteps(-int64(len(recv) - i - 1)); err != nil {
					return nil, err
				}
				return False, nil
			}
			prevCased = true
			cased = true
		} else if unicode.IsLower(r) {
			if !prevCased {
				if err := thread.AddExecutionSteps(-int64(len(recv) - i - 1)); err != nil {
					return nil, err
				}
				return False, nil
			}
			prevCased = true
			cased = true
		} else if unicode.IsUpper(r) {
			if err := thread.AddExecutionSteps(-int64(len(recv) - i - 1)); err != nil {
				return nil, err
			}
			return False, nil
		} else {
			prevCased = false
		}
	}
	return Bool(cased), nil
}

// https://github.com/google/starlark-go/blob/master/doc/spec.md#string·isupper
func string_isupper(thread *Thread, b *Builtin, args Tuple, kwargs []Tuple) (Value, error) {
	if err := UnpackPositionalArgs(b.Name(), args, kwargs, 0); err != nil {
		return nil, err
	}
	recv := string(b.Receiver().(String))
	if err := thread.AddExecutionSteps(int64(len(recv))); err != nil {
		return nil, err
	}
	if err := thread.CheckAllocs(EstimateSize(recv)); err != nil {
		return nil, err
	}
	return Bool(isCasedString(recv) && recv == strings.ToUpper(recv)), nil
}

// https://github.com/google/starlark-go/blob/master/doc/spec.md#string·find
func string_find(thread *Thread, b *Builtin, args Tuple, kwargs []Tuple) (Value, error) {
	return string_find_impl(thread, b, args, kwargs, true, false)
}

// https://github.com/google/starlark-go/blob/master/doc/spec.md#string·format
func string_format(thread *Thread, b *Builtin, args Tuple, kwargs []Tuple) (Value, error) {
	format := string(b.Receiver().(String))
	var auto, manual bool // kinds of positional indexing used
	buf := NewSafeStringBuilder(thread)
	index := 0
	for {
		literal := format
		i := strings.IndexByte(format, '{')
		if i >= 0 {
			literal = format[:i]
		}

		// Replace "}}" with "}" in non-field portion, rejecting a lone '}'.
		for {
			j := strings.IndexByte(literal, '}')
			if j < 0 {
				if _, err := buf.WriteString(literal); err != nil {
					return nil, err
				}
				break
			}
			if len(literal) == j+1 || literal[j+1] != '}' {
				return nil, fmt.Errorf("format: single '}' in format")
			}
			if _, err := buf.WriteString(literal[:j+1]); err != nil {
				return nil, err
			}
			literal = literal[j+2:]
		}

		if i < 0 {
			break // end of format string
		}

		if i+1 < len(format) && format[i+1] == '{' {
			// "{{" means a literal '{'
			if err := buf.WriteByte('{'); err != nil {
				return nil, err
			}
			format = format[i+2:]
			continue
		}

		format = format[i+1:]
		i = strings.IndexByte(format, '}')
		if i < 0 {
			return nil, fmt.Errorf("format: unmatched '{' in format")
		}

		var arg Value
		conv := "s"
		var spec string

		field := format[:i]
		format = format[i+1:]

		var name string
		if i := strings.IndexByte(field, '!'); i < 0 {
			// "name" or "name:spec"
			if i := strings.IndexByte(field, ':'); i < 0 {
				name = field
			} else {
				name = field[:i]
				spec = field[i+1:]
			}
		} else {
			// "name!conv" or "name!conv:spec"
			name = field[:i]
			field = field[i+1:]
			// "conv" or "conv:spec"
			if i := strings.IndexByte(field, ':'); i < 0 {
				conv = field
			} else {
				conv = field[:i]
				spec = field[i+1:]
			}
		}

		if name == "" {
			// "{}": automatic indexing
			if manual {
				return nil, fmt.Errorf("format: cannot switch from manual field specification to automatic field numbering")
			}
			auto = true
			if index >= len(args) {
				return nil, fmt.Errorf("format: tuple index out of range")
			}
			arg = args[index]
			index++
		} else if num, ok := decimal(name); ok {
			// positional argument
			if auto {
				return nil, fmt.Errorf("format: cannot switch from automatic field numbering to manual field specification")
			}
			manual = true
			if num >= len(args) {
				return nil, fmt.Errorf("format: tuple index out of range")
			} else {
				arg = args[num]
			}
		} else {
			// keyword argument
			for _, kv := range kwargs {
				if string(kv[0].(String)) == name {
					arg = kv[1]
					break
				}
			}
			if arg == nil {
				// Starlark does not support Python's x.y or a[i] syntaxes,
				// or nested use of {...}.
				if strings.Contains(name, ".") {
					return nil, fmt.Errorf("format: attribute syntax x.y is not supported in replacement fields: %s", name)
				}
				if strings.Contains(name, "[") {
					return nil, fmt.Errorf("format: element syntax a[i] is not supported in replacement fields: %s", name)
				}
				if strings.Contains(name, "{") {
					return nil, fmt.Errorf("format: nested replacement fields not supported")
				}
				return nil, fmt.Errorf("format: keyword %s not found", name)
			}
		}

		if spec != "" {
			// Starlark does not support Python's format_spec features.
			return nil, fmt.Errorf("format spec features not supported in replacement fields: %s", spec)
		}

		switch conv {
		case "s":
			if str, ok := AsString(arg); ok {
				if _, err := buf.WriteString(str); err != nil {
					return nil, err
				}
			} else {
				if err := writeValue(buf, arg, nil); err != nil {
					return nil, err
				}
			}
		case "r":
			if err := writeValue(buf, arg, nil); err != nil {
				return nil, err
			}
		default:
			return nil, fmt.Errorf("format: unknown conversion %q", conv)
		}
	}

	if err := thread.AddAllocs(StringTypeOverhead); err != nil {
		return nil, err
	}
	return String(buf.String()), nil
}

// decimal interprets s as a sequence of decimal digits.
func decimal(s string) (x int, ok bool) {
	n := len(s)
	for i := 0; i < n; i++ {
		digit := s[i] - '0'
		if digit > 9 {
			return 0, false
		}
		x = x*10 + int(digit)
		if x < 0 {
			return 0, false // underflow
		}
	}
	return x, true
}

// https://github.com/google/starlark-go/blob/master/doc/spec.md#string·index
func string_index(thread *Thread, b *Builtin, args Tuple, kwargs []Tuple) (Value, error) {
	return string_find_impl(thread, b, args, kwargs, false, false)
}

// https://github.com/google/starlark-go/blob/master/doc/spec.md#string·join
func string_join(thread *Thread, b *Builtin, args Tuple, kwargs []Tuple) (Value, error) {
	recv := string(b.Receiver().(String))
	var iterable Iterable
	if err := UnpackPositionalArgs(b.Name(), args, kwargs, 1, &iterable); err != nil {
		return nil, err
	}

	iter, err := SafeIterate(thread, iterable)
	if err != nil {
		return nil, err
	}
	defer iter.Done()
	buf := NewSafeStringBuilder(thread)
	var x Value
	for i := 0; iter.Next(&x); i++ {
		if i > 0 {
			if _, err := buf.WriteString(recv); err != nil {
				return nil, err
			}
		}
		s, ok := AsString(x)
		if !ok {
			return nil, fmt.Errorf("join: in list, want string, got %s", x.Type())
		}
		if _, err := buf.WriteString(s); err != nil {
			return nil, err
		}
	}
	if err := iter.Err(); err != nil {
		return nil, err
	}
	if err := buf.Err(); err != nil {
		return nil, err
	}
	if err := thread.AddAllocs(StringTypeOverhead); err != nil {
		return nil, err
	}
	return String(buf.String()), nil
}

// https://github.com/google/starlark-go/blob/master/doc/spec.md#string·lower
func string_lower(thread *Thread, b *Builtin, args Tuple, kwargs []Tuple) (Value, error) {
	if err := UnpackPositionalArgs(b.Name(), args, kwargs, 0); err != nil {
		return nil, err
	}

	recv := string(b.Receiver().(String))
	if err := thread.AddExecutionSteps(int64(len(recv))); err != nil {
		return nil, err
	}
	// There could be actually a difference between the size of the encoded
	// upper and the size of the encoded lower. The maximum difference among
	// them (according to unicode.ToLower implementation) is only 1 byte,
	// which could be expected. This means that this logic must take that
	// into account.
	bufferSize := EstimateMakeSize([]byte{}, len(recv)*2+utf8.UTFMax)
	if err := thread.AddAllocs(bufferSize + StringTypeOverhead); err != nil {
		return nil, err
	}
	return String(strings.ToLower(recv)), nil
}

// https://github.com/google/starlark-go/blob/master/doc/spec.md#string·partition
func string_partition(thread *Thread, b *Builtin, args Tuple, kwargs []Tuple) (Value, error) {
	recv := string(b.Receiver().(String))
	var sep string
	if err := UnpackPositionalArgs(b.Name(), args, kwargs, 1, &sep); err != nil {
		return nil, err
	}
	if sep == "" {
		return nil, nameErr(b, "empty separator")
	}
	if err := thread.AddExecutionSteps(int64(len(recv))); err != nil {
		return nil, err
	}
	var i int
	if b.Name()[0] == 'p' {
		i = strings.Index(recv, sep) // partition
	} else {
		i = strings.LastIndex(recv, sep) // rpartition
	}

	var subStringTemplate String
	resultSize := EstimateMakeSize(Tuple{subStringTemplate}, 3) +
		EstimateSize(Tuple{})
	if err := thread.AddAllocs(resultSize); err != nil {
		return nil, err
	}
	tuple := make(Tuple, 0, 3)
	if i < 0 {
		if b.Name()[0] == 'p' {
			tuple = append(tuple, String(recv), String(""), String(""))
		} else {
			tuple = append(tuple, String(""), String(""), String(recv))
		}
	} else {
		if b.Name()[0] == 'p' {
			thread.AddExecutionSteps(-int64(len(recv) - len(sep) - i))
		} else {
			thread.AddExecutionSteps(-int64(i))
		}
		tuple = append(tuple, String(recv[:i]), String(recv[i:i+len(sep)]), String(recv[i+len(sep):]))
	}
	return tuple, nil
}

// https://github.com/google/starlark-go/blob/master/doc/spec.md#string·removeprefix
// https://github.com/google/starlark-go/blob/master/doc/spec.md#string·removesuffix
func string_removefix(thread *Thread, b *Builtin, args Tuple, kwargs []Tuple) (Value, error) {
	recv := string(b.Receiver().(String))
	var fix string
	if err := UnpackPositionalArgs(b.Name(), args, kwargs, 1, &fix); err != nil {
		return nil, err
	}
	if b.name[len("remove")] == 'p' {
		recv = strings.TrimPrefix(recv, fix)
	} else {
		recv = strings.TrimSuffix(recv, fix)
	}
	if err := thread.AddAllocs(StringTypeOverhead); err != nil {
		return nil, err
	}
	return String(recv), nil
}

// https://github.com/google/starlark-go/blob/master/doc/spec.md#string·replace
func string_replace(thread *Thread, b *Builtin, args Tuple, kwargs []Tuple) (Value, error) {
	recv := string(b.Receiver().(String))
	var old, new string
	count := -1
	if err := UnpackPositionalArgs(b.Name(), args, kwargs, 2, &old, &new, &count); err != nil {
		return nil, err
	}

	if err := thread.CheckAllocs(int64(len(recv) * len(new) / len(old))); err != nil {
		return nil, err
	}
	result := Value(String(strings.Replace(recv, old, new, count)))
	if err := thread.AddAllocs(EstimateSize(result)); err != nil {
		return nil, err
	}
	return result, nil
}

// https://github.com/google/starlark-go/blob/master/doc/spec.md#string·rfind
func string_rfind(thread *Thread, b *Builtin, args Tuple, kwargs []Tuple) (Value, error) {
	return string_find_impl(thread, b, args, kwargs, true, true)
}

// https://github.com/google/starlark-go/blob/master/doc/spec.md#string·rindex
func string_rindex(thread *Thread, b *Builtin, args Tuple, kwargs []Tuple) (Value, error) {
	return string_find_impl(thread, b, args, kwargs, false, true)
}

// https://github.com/google/starlark-go/starlark/blob/master/doc/spec.md#string·startswith
// https://github.com/google/starlark-go/starlark/blob/master/doc/spec.md#string·endswith
func string_startswith(thread *Thread, b *Builtin, args Tuple, kwargs []Tuple) (Value, error) {
	var x Value
	var start, end Value = None, None
	if err := UnpackPositionalArgs(b.Name(), args, kwargs, 1, &x, &start, &end); err != nil {
		return nil, err
	}

	// compute effective substring.
	s := string(b.Receiver().(String))
	if start, end, err := indices(start, end, len(s)); err != nil {
		return nil, nameErr(b, err)
	} else {
		if end < start {
			end = start // => empty result
		}
		s = s[start:end]
	}

	f := strings.HasPrefix
	if b.Name()[0] == 'e' { // endswith
		f = strings.HasSuffix
	}

	switch x := x.(type) {
	case Tuple:
		for i, x := range x {
			prefix, ok := AsString(x)
			if !ok {
				return nil, fmt.Errorf("%s: want string, got %s, for element %d",
					b.Name(), x.Type(), i)
			}
			if err := thread.AddExecutionSteps(int64(len(prefix))); err != nil {
				return False, err
			}
			if f(s, prefix) {
				return True, nil
			}
		}
		return False, nil
	case String:
		if err := thread.AddExecutionSteps(int64(len(x))); err != nil {
			return False, err
		}
		return Bool(f(s, string(x))), nil
	}
	return nil, fmt.Errorf("%s: got %s, want string or tuple of string", b.Name(), x.Type())
}

// https://github.com/google/starlark-go/blob/master/doc/spec.md#string·strip
// https://github.com/google/starlark-go/blob/master/doc/spec.md#string·lstrip
// https://github.com/google/starlark-go/blob/master/doc/spec.md#string·rstrip
func string_strip(thread *Thread, b *Builtin, args Tuple, kwargs []Tuple) (Value, error) {
	var chars string
	if err := UnpackPositionalArgs(b.Name(), args, kwargs, 0, &chars); err != nil {
		return nil, err
	}
	recv := string(b.Receiver().(String))
	if err := thread.CheckExecutionSteps(int64(len(recv))); err != nil {
		return nil, err
	}
	var s string
	switch b.Name()[0] {
	case 's': // strip
		if chars != "" {
			s = strings.Trim(recv, chars)
		} else {
			s = strings.TrimSpace(recv)
		}
	case 'l': // lstrip
		if chars != "" {
			s = strings.TrimLeft(recv, chars)
		} else {
			s = strings.TrimLeftFunc(recv, unicode.IsSpace)
		}
	case 'r': // rstrip
		if chars != "" {
			s = strings.TrimRight(recv, chars)
		} else {
			s = strings.TrimRightFunc(recv, unicode.IsSpace)
		}
	}
	if err := thread.AddAllocs(StringTypeOverhead); err != nil {
		return nil, err
	}
	if err := thread.AddExecutionSteps(int64(len(recv) - len(s))); err != nil {
		return nil, err
	}
	return String(s), nil
}

// https://github.com/google/starlark-go/blob/master/doc/spec.md#string·title
func string_title(thread *Thread, b *Builtin, args Tuple, kwargs []Tuple) (Value, error) {
	if err := UnpackPositionalArgs(b.Name(), args, kwargs, 0); err != nil {
		return nil, err
	}

	s := string(b.Receiver().(String))

	// Python semantics differ from x==strings.{To,}Title(x) in Go:
	// "uppercase characters may only follow uncased characters and
	// lowercase characters only cased ones."
	if err := thread.AddExecutionSteps(int64(len(s))); err != nil {
		return nil, err
	}
	buf := NewSafeStringBuilder(thread)
	buf.Grow(len(s))
	var prevCased bool
	for _, r := range s {
		if prevCased {
			r = unicode.ToLower(r)
		} else {
			r = unicode.ToTitle(r)
		}
		prevCased = isCasedRune(r)
		if _, err := buf.WriteRune(r); err != nil {
			return nil, err
		}
	}
	if err := buf.Err(); err != nil {
		return nil, err
	}
	if err := thread.AddAllocs(StringTypeOverhead); err != nil {
		return nil, err
	}
	return String(buf.String()), nil
}

// https://github.com/google/starlark-go/blob/master/doc/spec.md#string·upper
func string_upper(thread *Thread, b *Builtin, args Tuple, kwargs []Tuple) (Value, error) {
	if err := UnpackPositionalArgs(b.Name(), args, kwargs, 0); err != nil {
		return nil, err
	}

	recv := string(b.Receiver().(String))

	// see string_lower
	bufferSize := EstimateMakeSize([]byte{}, len(recv)*2+utf8.UTFMax)
	if err := thread.AddAllocs(bufferSize + StringTypeOverhead); err != nil {
		return nil, err
	}
	if err := thread.AddExecutionSteps(int64(len(recv))); err != nil {
		return nil, err
	}
	return String(strings.ToUpper(recv)), nil
}

// https://github.com/google/starlark-go/blob/master/doc/spec.md#string·split
// https://github.com/google/starlark-go/blob/master/doc/spec.md#string·rsplit
func string_split(thread *Thread, b *Builtin, args Tuple, kwargs []Tuple) (Value, error) {
	recv := string(b.Receiver().(String))
	var sep_ Value
	maxsplit := -1
	if err := UnpackPositionalArgs(b.Name(), args, kwargs, 0, &sep_, &maxsplit); err != nil {
		return nil, err
	}

	var res []string

	if sep_ == nil || sep_ == None {
		// A string with many consecutive separators may need to be traversed
		// completely, even when maxsplit >= 0.
		if err := thread.AddExecutionSteps(int64(len(recv))); err != nil {
			return nil, err
		}
		if err := thread.CheckAllocs(EstimateMakeSize([]Value{String("")}, len(recv)/2+1)); err != nil {
			return nil, err
		}

		// special case: split on whitespace
		if maxsplit < 0 {
			res = strings.Fields(recv)
		} else if b.Name() == "split" {
			res = splitspace(recv, maxsplit)
		} else { // rsplit
			res = rsplitspace(recv, maxsplit)
		}

	} else if sep, ok := AsString(sep_); ok {
		if sep == "" {
			return nil, fmt.Errorf("split: empty separator")
		}

		if err := thread.AddExecutionSteps(int64(len(recv))); err != nil {
			return nil, err
		}
		if err := thread.CheckAllocs(EstimateMakeSize([]Value{String("")}, len(recv)/len(sep)+1)); err != nil {
			return nil, err
		}

		// usual case: split on non-empty separator
		if maxsplit < 0 {
			res = strings.Split(recv, sep)
		} else if b.Name() == "split" {
			res = strings.SplitN(recv, sep, maxsplit+1)
		} else { // rsplit
			res = strings.Split(recv, sep)
			// If maxsplit is less than len(res), the first len(res) - maxsplit
			// should be joined back together. Instead of joining them back,
			// however, it is possible to take a slice of  the original string.
			// If the excess is only one, it is also possible to skip this process.
			if excess := len(res) - maxsplit; excess > 1 {
				size := len(res[0])
				for _, s := range res[1:excess] {
					size += len(s) + len(sep)
				}
				res[excess-1] = recv[0:size]
				res = res[excess-1:]
			}
		}

	} else {
		return nil, fmt.Errorf("split: got %s for separator, want string", sep_.Type())
	}

	listSize := EstimateMakeSize([]Value{String("")}, len(res))
	resultSize := EstimateSize(&List{})
	if err := thread.AddAllocs(listSize + resultSize); err != nil {
		return nil, err
	}
	list := make([]Value, len(res))
	for i, x := range res {
		list[i] = String(x)
	}
	return NewList(list), nil
}

// Precondition: max >= 0.
func rsplitspace(s string, max int) []string {
	res := make([]string, 0, max+1)
	end := -1 // index of field end, or -1 in a region of spaces.
	for i := len(s); i > 0; {
		r, sz := utf8.DecodeLastRuneInString(s[:i])
		if unicode.IsSpace(r) {
			if end >= 0 {
				if len(res) == max {
					break // let this field run to the start
				}
				res = append(res, s[i:end])
				end = -1
			}
		} else if end < 0 {
			end = i
		}
		i -= sz
	}
	if end >= 0 {
		res = append(res, s[:end])
	}

	resLen := len(res)
	for i := 0; i < resLen/2; i++ {
		res[i], res[resLen-1-i] = res[resLen-1-i], res[i]
	}

	return res
}

// Precondition: max >= 0.
func splitspace(s string, max int) []string {
	var res []string
	start := -1 // index of field start, or -1 in a region of spaces
	for i, r := range s {
		if unicode.IsSpace(r) {
			if start >= 0 {
				if len(res) == max {
					break // let this field run to the end
				}
				res = append(res, s[start:i])
				start = -1
			}
		} else if start == -1 {
			start = i
		}
	}
	if start >= 0 {
		res = append(res, s[start:])
	}
	return res
}

// https://github.com/google/starlark-go/blob/master/doc/spec.md#string·splitlines
func string_splitlines(thread *Thread, b *Builtin, args Tuple, kwargs []Tuple) (Value, error) {
	var keepends bool
	if err := UnpackPositionalArgs(b.Name(), args, kwargs, 0, &keepends); err != nil {
		return nil, err
	}
	var lines []string
	if s := string(b.Receiver().(String)); s != "" {
		if err := thread.AddExecutionSteps(int64(len(s))); err != nil {
			return nil, err
		}
		// TODO(adonovan): handle CRLF correctly.
		if keepends {
			lines = strings.SplitAfter(s, "\n")
		} else {
			lines = strings.Split(s, "\n")
		}
		if strings.HasSuffix(s, "\n") {
			lines = lines[:len(lines)-1]
		}
	}
	var itemTemplate String
	resultSize := EstimateMakeSize([]Value{itemTemplate}, len(lines)) +
		EstimateSize(&List{})
	if err := thread.AddAllocs(resultSize); err != nil {
		return nil, err
	}
	list := make([]Value, len(lines))
	for i, x := range lines {
		list[i] = String(x)
	}
	return NewList(list), nil
}

// https://github.com/google/starlark-go/blob/master/doc/spec.md#set·add.
func set_add(thread *Thread, b *Builtin, args Tuple, kwargs []Tuple) (Value, error) {
	var elem Value
	if err := UnpackPositionalArgs(b.Name(), args, kwargs, 1, &elem); err != nil {
		return nil, err
	}
	if _, found, err := b.Receiver().(*Set).ht.lookup(thread, elem); err != nil {
		return nil, nameErr(b, err)
	} else if found {
		return None, nil
	}
	err := b.Receiver().(*Set).ht.insert(thread, elem, None)
	if err != nil {
		return nil, nameErr(b, err)
	}
	return None, nil
}

// https://github.com/google/starlark-go/blob/master/doc/spec.md#set·clear.
func set_clear(thread *Thread, b *Builtin, args Tuple, kwargs []Tuple) (Value, error) {
	if err := UnpackPositionalArgs(b.Name(), args, kwargs, 0); err != nil {
		return nil, err
	}
	recv := b.Receiver().(*Set)
	if recv.Len() > 0 {
		if err := thread.AddExecutionSteps(int64(len(recv.ht.table))); err != nil {
			return nil, err
		}
	}
	if err := recv.Clear(); err != nil {
		return nil, nameErr(b, err)
	}
	return None, nil
}

// https://github.com/google/starlark-go/blob/master/doc/spec.md#set·difference.
func set_difference(thread *Thread, b *Builtin, args Tuple, kwargs []Tuple) (Value, error) {
	// TODO: support multiple others: s.difference(*others)
	var other Iterable
	if err := UnpackPositionalArgs(b.Name(), args, kwargs, 0, &other); err != nil {
		return nil, err
	}
	iter, err := SafeIterate(thread, other)
	if err != nil {
		return nil, err
	}
	defer iter.Done()
	diff, err := b.Receiver().(*Set).safeDifference(thread, iter)
	if err != nil {
		return nil, err
	}
	if err := iter.Err(); err != nil {
		return nil, err
	}
	return diff, nil
}

// https://github.com/google/starlark-go/blob/master/doc/spec.md#set_intersection.
func set_intersection(thread *Thread, b *Builtin, args Tuple, kwargs []Tuple) (Value, error) {
	// TODO: support multiple others: s.difference(*others)
	var other Iterable
	if err := UnpackPositionalArgs(b.Name(), args, kwargs, 0, &other); err != nil {
		return nil, err
	}
	iter, err := SafeIterate(thread, other)
	if err != nil {
		return nil, err
	}
	defer iter.Done()
	diff, err := b.Receiver().(*Set).safeIntersection(thread, iter)
	if err != nil {
		return nil, nameErr(b, err)
	}
	if err := iter.Err(); err != nil {
		return nil, err
	}
	return diff, nil
}

// https://github.com/google/starlark-go/blob/master/doc/spec.md#set_issubset.
func set_issubset(thread *Thread, b *Builtin, args Tuple, kwargs []Tuple) (Value, error) {
	var other Iterable
	if err := UnpackPositionalArgs(b.Name(), args, kwargs, 0, &other); err != nil {
		return nil, err
	}
	iter, err := SafeIterate(thread, other)
	if err != nil {
		return nil, err
	}
	defer iter.Done()
	diff, err := b.Receiver().(*Set).IsSubset(iter)
	if err != nil {
		return nil, nameErr(b, err)
	}
	if err := iter.Err(); err != nil {
		return nil, err
	}
	return Bool(diff), nil
}

// https://github.com/google/starlark-go/blob/master/doc/spec.md#set_issuperset.
func set_issuperset(thread *Thread, b *Builtin, args Tuple, kwargs []Tuple) (Value, error) {
	var other Iterable
	if err := UnpackPositionalArgs(b.Name(), args, kwargs, 0, &other); err != nil {
		return nil, err
	}
	iter, err := SafeIterate(thread, other)
	if err != nil {
		return nil, err
	}
	defer iter.Done()
	diff, err := b.Receiver().(*Set).IsSuperset(iter)
	if err != nil {
		return nil, nameErr(b, err)
	}
	if err := iter.Err(); err != nil {
		return nil, err
	}
	return Bool(diff), nil
}

// https://github.com/google/starlark-go/blob/master/doc/spec.md#set·discard.
func set_discard(_ *Thread, b *Builtin, args Tuple, kwargs []Tuple) (Value, error) {
	var k Value
	if err := UnpackPositionalArgs(b.Name(), args, kwargs, 1, &k); err != nil {
		return nil, err
	}
	if found, err := b.Receiver().(*Set).Has(k); err != nil {
		return nil, nameErr(b, err)
	} else if !found {
		return None, nil
	}
	if _, err := b.Receiver().(*Set).Delete(k); err != nil {
		return nil, nameErr(b, err) // set is frozen
	}
	return None, nil
}

// https://github.com/google/starlark-go/blob/master/doc/spec.md#set·pop.
func set_pop(_ *Thread, b *Builtin, args Tuple, kwargs []Tuple) (Value, error) {
	if err := UnpackPositionalArgs(b.Name(), args, kwargs, 0); err != nil {
		return nil, err
	}
	recv := b.Receiver().(*Set)
	k, ok := recv.ht.first()
	if !ok {
		return nil, nameErr(b, "empty set")
	}
	_, err := recv.Delete(k)
	if err != nil {
		return nil, nameErr(b, err) // set is frozen
	}
	return k, nil
}

// https://github.com/google/starlark-go/blob/master/doc/spec.md#set·remove.
func set_remove(thread *Thread, b *Builtin, args Tuple, kwargs []Tuple) (Value, error) {
	var k Value
	if err := UnpackPositionalArgs(b.Name(), args, kwargs, 1, &k); err != nil {
		return nil, err
	}
	if _, found, err := b.Receiver().(*Set).ht.delete(thread, k); err != nil {
		return nil, nameErr(b, err) // dict is frozen or key is unhashable
	} else if found {
		return None, nil
	}
	return nil, nameErr(b, "missing key")
}

// https://github.com/google/starlark-go/blob/master/doc/spec.md#set·symmetric_difference.
func set_symmetric_difference(thread *Thread, b *Builtin, args Tuple, kwargs []Tuple) (Value, error) {
	var other Iterable
	if err := UnpackPositionalArgs(b.Name(), args, kwargs, 0, &other); err != nil {
		return nil, err
	}
	recv := b.Receiver().(*Set)
	diff, err := recv.clone(thread)
	if err != nil {
		return nil, err
	}
	iter, err := SafeIterate(thread, other)
	if err != nil {
		return nil, err
	}
	defer iter.Done()
	var x Value
	for iter.Next(&x) {
		found, err := diff.Delete(x)
		if err != nil {
			return nil, err
		}
		if !found {
			if err := diff.ht.insert(thread, x, None); err != nil {
				return nil, err
			}
		}
	}
	if err := iter.Err(); err != nil {
		return nil, nameErr(b, err)
	}
	return diff, nil
}

// https://github.com/google/starlark-go/blob/master/doc/spec.md#set·union.
func set_union(thread *Thread, b *Builtin, args Tuple, kwargs []Tuple) (Value, error) {
	var iterable Iterable
	if err := UnpackPositionalArgs(b.Name(), args, kwargs, 0, &iterable); err != nil {
		return nil, err
	}
	iter, err := SafeIterate(thread, iterable)
	if err != nil {
		return nil, err
	}
	defer iter.Done()
	if err := thread.AddAllocs(EstimateSize(&Set{})); err != nil {
		return nil, err
	}
	union := new(Set)
	for e := b.Receiver().(*Set).ht.head; e != nil; e = e.next {
		if err := union.ht.insert(thread, e.key, None); err != nil {
			return nil, err
		}
	}
	var x Value
	for iter.Next(&x) {
		if err := union.ht.insert(thread, x, None); err != nil {
			return nil, err
		}
	}
	if err := iter.Err(); err != nil {
		return nil, nameErr(b, err)
	}
	return union, nil
}

// Common implementation of string_{r}{find,index}.
func string_find_impl(thread *Thread, b *Builtin, args Tuple, kwargs []Tuple, allowError, last bool) (Value, error) {
	var sub string
	var start_, end_ Value
	if err := UnpackPositionalArgs(b.Name(), args, kwargs, 1, &sub, &start_, &end_); err != nil {
		return nil, err
	}

	s := string(b.Receiver().(String))
	start, end, err := indices(start_, end_, len(s))
	if err != nil {
		return nil, nameErr(b, err)
	}
	var slice string
	if start < end {
		slice = s[start:end]
	}

	if err := thread.CheckExecutionSteps(int64(len(slice))); err != nil {
		return nil, err
	}

	var i int
	if last {
		i = strings.LastIndex(slice, sub)
	} else {
		i = strings.Index(slice, sub)
	}
	var result Value
	if i < 0 {
		if !allowError {
			return nil, nameErr(b, "substring not found")
		}
		result = MakeInt(-1)
	} else {
		result = MakeInt(i + start)
		if last {
			if err := thread.AddExecutionSteps(int64(len(slice) - i)); err != nil {
				return nil, err
			}
		} else {
			if err := thread.AddExecutionSteps(int64(i + len(sub))); err != nil {
				return nil, err
			}
		}
	}
	if err := thread.AddAllocs(EstimateSize(result)); err != nil {
		return nil, err
	}
	return result, nil
}

// Common implementation of builtin dict function and dict.update method.
// Precondition: len(updates) == 0 or 1.
func updateDict(thread *Thread, dict *Dict, updates Tuple, kwargs []Tuple) error {
	if len(updates) == 1 {
		switch updates := updates[0].(type) {
		case IterableMapping:
			// Iterate over dict's key/value pairs, not just keys.
			items := updates.Items()
			if err := thread.AddExecutionSteps(int64(len(items))); err != nil {
				return err
			}
			for _, item := range items {
				if err := dict.SafeSetKey(thread, item[0], item[1]); err != nil {
					return err // dict is frozen
				}
			}
		default:
			// all other sequences
			iter, err := SafeIterate(thread, updates)
			if err != nil {
				if err == ErrUnsupported {
					return fmt.Errorf("dictionary update value is not iterable (%s)", updates.Type())
				}
				return err
			}
			defer iter.Done()
			var pair Value
			for i := 0; iter.Next(&pair); i++ {
				iter2, err := SafeIterate(thread, pair)
				if err != nil {
					if err == ErrUnsupported {
						return fmt.Errorf("dictionary update sequence element #%d is not iterable (%s)", i, pair.Type())
					}
					return err
				}
				defer iter2.Done()
				len := Len(pair)
				if len < 0 {
					return fmt.Errorf("dictionary update sequence element #%d has unknown length (%s)", i, pair.Type())
				} else if len != 2 {
					return fmt.Errorf("dictionary update sequence element #%d has length %d, want 2", i, len)
				}
				var k, v Value
				if !iter2.Next(&k) || !iter2.Next(&v) {
					if err := iter2.Err(); err != nil {
						return err
					}
				}
				if err := dict.SafeSetKey(thread, k, v); err != nil {
					return err
				}
			}
			if err := iter.Err(); err != nil {
				return err
			}
		}
	}

	// Then add the kwargs.
	before := dict.Len()
	for _, pair := range kwargs {
		if err := dict.SafeSetKey(thread, pair[0], pair[1]); err != nil {
			return err // dict is frozen
		}
	}
	// In the common case, each kwarg will add another dict entry.
	// If that's not so, check whether it is because there was a duplicate kwarg.
	if dict.Len() < before+len(kwargs) {
		keys := make(map[String]bool, len(kwargs))
		for _, kv := range kwargs {
			k := kv[0].(String)
			if keys[k] {
				return fmt.Errorf("duplicate keyword arg: %v", k)
			}
			keys[k] = true
		}
	}

	return nil
}

// nameErr returns an error message of the form "name: msg"
// where name is b.Name() and msg is a string or error.
func nameErr(b *Builtin, msg interface{}) error {
	if err, ok := msg.(error); ok {
		return fmt.Errorf("%s: %w", b.Name(), err)
	}
	return fmt.Errorf("%s: %v", b.Name(), msg)
}<|MERGE_RESOLUTION|>--- conflicted
+++ resolved
@@ -87,13 +87,8 @@
 		"enumerate": MemSafe | IOSafe,
 		"fail":      MemSafe | IOSafe,
 		"float":     MemSafe | IOSafe | CPUSafe,
-<<<<<<< HEAD
-		"getattr":   MemSafe | IOSafe,
+		"getattr":   MemSafe | IOSafe | CPUSafe,
 		"hasattr":   MemSafe | IOSafe | CPUSafe,
-=======
-		"getattr":   MemSafe | IOSafe | CPUSafe,
-		"hasattr":   MemSafe | IOSafe,
->>>>>>> e98c3f1c
 		"hash":      MemSafe | IOSafe | CPUSafe,
 		"int":       MemSafe | IOSafe | CPUSafe,
 		"len":       MemSafe | IOSafe | CPUSafe,
