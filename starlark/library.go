--- conflicted
+++ resolved
@@ -235,13 +235,8 @@
 		"rsplit":         MemSafe | IOSafe,
 		"rstrip":         MemSafe | IOSafe,
 		"split":          MemSafe | IOSafe,
-<<<<<<< HEAD
-		"splitlines":     MemSafe | IOSafe,
+		"splitlines":     MemSafe | IOSafe | CPUSafe,
 		"startswith":     MemSafe | IOSafe | CPUSafe,
-=======
-		"splitlines":     MemSafe | IOSafe | CPUSafe,
-		"startswith":     MemSafe | IOSafe,
->>>>>>> f010092f
 		"strip":          MemSafe | IOSafe,
 		"title":          MemSafe | IOSafe,
 		"upper":          MemSafe | IOSafe | CPUSafe,
