// Copyright 2017 The Bazel Authors. All rights reserved.
// Use of this source code is governed by a BSD-style
// license that can be found in the LICENSE file.

package starlark

// This file defines the library of built-ins.
//
// Built-ins must explicitly check the "frozen" flag before updating
// mutable types such as lists and dicts.

import (
	"errors"
	"fmt"
	"math"
	"math/big"
	"os"
	"sort"
	"strconv"
	"strings"
	"unicode"
	"unicode/utf16"
	"unicode/utf8"

	"github.com/canonical/starlark/syntax"
)

// Universe defines the set of universal built-ins, such as None, True, and len.
//
// The Go application may add or remove items from the
// universe dictionary before Starlark evaluation begins.
// All values in the dictionary must be immutable.
// Starlark programs cannot modify the dictionary.
var Universe StringDict
var universeSafeties map[string]Safety

var ErrUnsupported = errors.New("unsupported operation")
var ErrNoSuchAttr = errors.New("no such attribute")

func init() {
	// https://github.com/google/starlark-go/blob/master/doc/spec.md#built-in-constants-and-functions
	Universe = StringDict{
		"None":      None,
		"True":      True,
		"False":     False,
		"abs":       NewBuiltin("abs", abs),
		"any":       NewBuiltin("any", any),
		"all":       NewBuiltin("all", all),
		"bool":      NewBuiltin("bool", bool_),
		"bytes":     NewBuiltin("bytes", bytes_),
		"chr":       NewBuiltin("chr", chr),
		"dict":      NewBuiltin("dict", dict),
		"dir":       NewBuiltin("dir", dir),
		"enumerate": NewBuiltin("enumerate", enumerate),
		"fail":      NewBuiltin("fail", fail),
		"float":     NewBuiltin("float", float),
		"getattr":   NewBuiltin("getattr", getattr),
		"hasattr":   NewBuiltin("hasattr", hasattr),
		"hash":      NewBuiltin("hash", hash),
		"int":       NewBuiltin("int", int_),
		"len":       NewBuiltin("len", len_),
		"list":      NewBuiltin("list", list),
		"max":       NewBuiltin("max", minmax),
		"min":       NewBuiltin("min", minmax),
		"ord":       NewBuiltin("ord", ord),
		"print":     NewBuiltin("print", print),
		"range":     NewBuiltin("range", range_),
		"repr":      NewBuiltin("repr", repr),
		"reversed":  NewBuiltin("reversed", reversed),
		"set":       NewBuiltin("set", set), // requires resolve.AllowSet
		"sorted":    NewBuiltin("sorted", sorted),
		"str":       NewBuiltin("str", str),
		"tuple":     NewBuiltin("tuple", tuple),
		"type":      NewBuiltin("type", type_),
		"zip":       NewBuiltin("zip", zip),
	}

	universeSafeties = map[string]Safety{
		"abs":       MemSafe | IOSafe,
		"any":       MemSafe | IOSafe,
		"all":       MemSafe | IOSafe,
		"bool":      MemSafe | IOSafe | CPUSafe,
		"bytes":     MemSafe | IOSafe,
		"chr":       MemSafe | IOSafe,
		"dict":      MemSafe | IOSafe,
		"dir":       MemSafe | IOSafe,
		"enumerate": MemSafe | IOSafe,
		"fail":      MemSafe | IOSafe,
		"float":     MemSafe | IOSafe,
		"getattr":   MemSafe | IOSafe,
		"hasattr":   MemSafe | IOSafe,
		"hash":      MemSafe | IOSafe,
		"int":       MemSafe | IOSafe,
		"len":       MemSafe | IOSafe,
		"list":      MemSafe | IOSafe,
		"max":       MemSafe | IOSafe,
		"min":       MemSafe | IOSafe,
		"ord":       MemSafe | IOSafe,
		"print":     MemSafe,
		"range":     MemSafe | IOSafe,
		"repr":      MemSafe | IOSafe,
		"reversed":  MemSafe | IOSafe,
		"set":       MemSafe | IOSafe,
		"sorted":    MemSafe | IOSafe,
		"str":       MemSafe | IOSafe,
		"tuple":     MemSafe | IOSafe,
		"type":      MemSafe | IOSafe,
		"zip":       MemSafe | IOSafe,
	}

	for name, flags := range universeSafeties {
		if b, ok := Universe[name].(*Builtin); ok {
			b.DeclareSafety(flags)
		}
	}
}

// methods of built-in types
// https://github.com/google/starlark-go/blob/master/doc/spec.md#built-in-methods
var (
	bytesMethods = map[string]*Builtin{
		"elems": NewBuiltin("elems", bytes_elems),
	}
	bytesMethodSafeties = map[string]Safety{
		"elems": MemSafe | IOSafe,
	}

	dictMethods = map[string]*Builtin{
		"clear":      NewBuiltin("clear", dict_clear),
		"get":        NewBuiltin("get", dict_get),
		"items":      NewBuiltin("items", dict_items),
		"keys":       NewBuiltin("keys", dict_keys),
		"pop":        NewBuiltin("pop", dict_pop),
		"popitem":    NewBuiltin("popitem", dict_popitem),
		"setdefault": NewBuiltin("setdefault", dict_setdefault),
		"update":     NewBuiltin("update", dict_update),
		"values":     NewBuiltin("values", dict_values),
	}
	dictMethodSafeties = map[string]Safety{
		"clear":      MemSafe | IOSafe,
		"get":        MemSafe | IOSafe | CPUSafe,
		"items":      MemSafe | IOSafe,
		"keys":       MemSafe | IOSafe,
		"pop":        MemSafe | IOSafe,
		"popitem":    MemSafe | IOSafe,
		"setdefault": MemSafe | IOSafe,
		"update":     MemSafe | IOSafe,
		"values":     MemSafe | IOSafe,
	}

	listMethods = map[string]*Builtin{
		"append": NewBuiltin("append", list_append),
		"clear":  NewBuiltin("clear", list_clear),
		"extend": NewBuiltin("extend", list_extend),
		"index":  NewBuiltin("index", list_index),
		"insert": NewBuiltin("insert", list_insert),
		"pop":    NewBuiltin("pop", list_pop),
		"remove": NewBuiltin("remove", list_remove),
	}
	listMethodSafeties = map[string]Safety{
		"append": MemSafe | IOSafe,
		"clear":  MemSafe | IOSafe,
		"extend": MemSafe | IOSafe,
		"index":  MemSafe | IOSafe,
		"insert": MemSafe | IOSafe,
		"pop":    MemSafe | IOSafe,
		"remove": MemSafe | IOSafe,
	}

	stringMethods = map[string]*Builtin{
		"capitalize":     NewBuiltin("capitalize", string_capitalize),
		"codepoint_ords": NewBuiltin("codepoint_ords", string_iterable),
		"codepoints":     NewBuiltin("codepoints", string_iterable), // sic
		"count":          NewBuiltin("count", string_count),
		"elem_ords":      NewBuiltin("elem_ords", string_iterable),
		"elems":          NewBuiltin("elems", string_iterable),      // sic
		"endswith":       NewBuiltin("endswith", string_startswith), // sic
		"find":           NewBuiltin("find", string_find),
		"format":         NewBuiltin("format", string_format),
		"index":          NewBuiltin("index", string_index),
		"isalnum":        NewBuiltin("isalnum", string_isalnum),
		"isalpha":        NewBuiltin("isalpha", string_isalpha),
		"isdigit":        NewBuiltin("isdigit", string_isdigit),
		"islower":        NewBuiltin("islower", string_islower),
		"isspace":        NewBuiltin("isspace", string_isspace),
		"istitle":        NewBuiltin("istitle", string_istitle),
		"isupper":        NewBuiltin("isupper", string_isupper),
		"join":           NewBuiltin("join", string_join),
		"lower":          NewBuiltin("lower", string_lower),
		"lstrip":         NewBuiltin("lstrip", string_strip), // sic
		"partition":      NewBuiltin("partition", string_partition),
		"removeprefix":   NewBuiltin("removeprefix", string_removefix),
		"removesuffix":   NewBuiltin("removesuffix", string_removefix),
		"replace":        NewBuiltin("replace", string_replace),
		"rfind":          NewBuiltin("rfind", string_rfind),
		"rindex":         NewBuiltin("rindex", string_rindex),
		"rpartition":     NewBuiltin("rpartition", string_partition), // sic
		"rsplit":         NewBuiltin("rsplit", string_split),         // sic
		"rstrip":         NewBuiltin("rstrip", string_strip),         // sic
		"split":          NewBuiltin("split", string_split),
		"splitlines":     NewBuiltin("splitlines", string_splitlines),
		"startswith":     NewBuiltin("startswith", string_startswith),
		"strip":          NewBuiltin("strip", string_strip),
		"title":          NewBuiltin("title", string_title),
		"upper":          NewBuiltin("upper", string_upper),
	}
	stringMethodSafeties = map[string]Safety{
		"capitalize":     MemSafe | IOSafe,
		"codepoint_ords": MemSafe | IOSafe,
		"codepoints":     MemSafe | IOSafe,
		"count":          MemSafe | IOSafe,
		"elem_ords":      MemSafe | IOSafe,
		"elems":          MemSafe | IOSafe,
		"endswith":       MemSafe | IOSafe,
		"find":           MemSafe | IOSafe,
		"format":         MemSafe | IOSafe,
		"index":          MemSafe | IOSafe,
		"isalnum":        MemSafe | IOSafe,
		"isalpha":        MemSafe | IOSafe,
		"isdigit":        MemSafe | IOSafe,
		"islower":        MemSafe | IOSafe,
		"isspace":        MemSafe | IOSafe,
		"istitle":        MemSafe | IOSafe,
		"isupper":        MemSafe | IOSafe,
		"join":           MemSafe | IOSafe,
		"lower":          MemSafe | IOSafe,
		"lstrip":         MemSafe | IOSafe,
		"partition":      MemSafe | IOSafe,
		"removeprefix":   MemSafe | IOSafe,
		"removesuffix":   MemSafe | IOSafe,
		"replace":        MemSafe | IOSafe,
		"rfind":          MemSafe | IOSafe,
		"rindex":         MemSafe | IOSafe,
		"rpartition":     MemSafe | IOSafe,
		"rsplit":         MemSafe | IOSafe,
		"rstrip":         MemSafe | IOSafe,
		"split":          MemSafe | IOSafe,
		"splitlines":     MemSafe | IOSafe,
		"startswith":     MemSafe | IOSafe,
		"strip":          MemSafe | IOSafe,
		"title":          MemSafe | IOSafe,
		"upper":          MemSafe | IOSafe,
	}

	setMethods = map[string]*Builtin{
		"add":                  NewBuiltin("add", set_add),
		"clear":                NewBuiltin("clear", set_clear),
		"difference":           NewBuiltin("difference", set_difference),
		"discard":              NewBuiltin("discard", set_discard),
		"intersection":         NewBuiltin("intersection", set_intersection),
		"issubset":             NewBuiltin("issubset", set_issubset),
		"issuperset":           NewBuiltin("issuperset", set_issuperset),
		"pop":                  NewBuiltin("pop", set_pop),
		"remove":               NewBuiltin("remove", set_remove),
		"symmetric_difference": NewBuiltin("symmetric_difference", set_symmetric_difference),
		"union":                NewBuiltin("union", set_union),
	}
	setMethodSafeties = map[string]Safety{
		"add":                  MemSafe | IOSafe,
		"clear":                MemSafe | IOSafe,
		"difference":           MemSafe | IOSafe,
		"discard":              MemSafe | IOSafe,
<<<<<<< HEAD
		"intersection":         IOSafe,
		"issubset":             MemSafe | IOSafe,
=======
		"intersection":         MemSafe | IOSafe,
		"issubset":             IOSafe,
>>>>>>> 766c88a1
		"issuperset":           MemSafe | IOSafe,
		"pop":                  MemSafe | IOSafe,
		"remove":               MemSafe | IOSafe,
		"symmetric_difference": MemSafe | IOSafe,
		"union":                MemSafe | IOSafe,
	}
)

func init() {
	for name, safety := range bytesMethodSafeties {
		if builtin, ok := bytesMethods[name]; ok {
			builtin.DeclareSafety(safety)
		}
	}

	for name, safety := range dictMethodSafeties {
		if builtin, ok := dictMethods[name]; ok {
			builtin.DeclareSafety(safety)
		}
	}

	for name, safety := range listMethodSafeties {
		if builtin, ok := listMethods[name]; ok {
			builtin.DeclareSafety(safety)
		}
	}

	for name, safety := range stringMethodSafeties {
		if builtin, ok := stringMethods[name]; ok {
			builtin.DeclareSafety(safety)
		}
	}

	for name, safety := range setMethodSafeties {
		if builtin, ok := setMethods[name]; ok {
			builtin.DeclareSafety(safety)
		}
	}
}

func builtinAttr(recv Value, name string, methods map[string]*Builtin) (Value, error) {
	b := methods[name]
	if b == nil {
		return nil, nil // no such method
	}
	return b.BindReceiver(recv), nil
}

func safeBuiltinAttr(thread *Thread, recv Value, name string, methods map[string]*Builtin) (Value, error) {
	b := methods[name]
	if b == nil {
		return nil, ErrNoSuchAttr
	}
	if thread != nil {
		if err := thread.AddAllocs(EstimateSize(&Builtin{})); err != nil {
			return nil, err
		}
	}
	return b.BindReceiver(recv), nil
}

func builtinAttrNames(methods map[string]*Builtin) []string {
	names := make([]string, 0, len(methods))
	for name := range methods {
		names = append(names, name)
	}
	sort.Strings(names)
	return names
}

// ---- built-in functions ----

// https://github.com/google/starlark-go/blob/master/doc/spec.md#abs
func abs(thread *Thread, _ *Builtin, args Tuple, kwargs []Tuple) (Value, error) {
	var x Value
	if err := UnpackPositionalArgs("abs", args, kwargs, 1, &x); err != nil {
		return nil, err
	}
	switch tx := x.(type) {
	case Float:
		if tx >= 0 {
			return x, nil
		}

		result := Value(Float(math.Abs(float64(tx))))
		if err := thread.AddAllocs(EstimateSize(result)); err != nil {
			return nil, err
		}
		return result, nil
	case Int:
		if tx.Sign() >= 0 {
			return x, nil
		}

		result := Value(zero.Sub(tx))
		if err := thread.AddAllocs(EstimateSize(result)); err != nil {
			return nil, err
		}
		return result, nil
	default:
		return nil, fmt.Errorf("got %s, want int or float", x.Type())
	}
}

// https://github.com/google/starlark-go/blob/master/doc/spec.md#all
func all(thread *Thread, _ *Builtin, args Tuple, kwargs []Tuple) (Value, error) {
	var iterable Iterable
	if err := UnpackPositionalArgs("all", args, kwargs, 1, &iterable); err != nil {
		return nil, err
	}

	iter, err := SafeIterate(thread, iterable)
	if err != nil {
		return nil, err
	}
	defer iter.Done()
	var x Value
	for iter.Next(&x) {
		if !x.Truth() {
			return False, nil
		}
	}
	if err := iter.Err(); err != nil {
		return nil, err
	}
	return True, nil
}

// https://github.com/google/starlark-go/blob/master/doc/spec.md#any
func any(thread *Thread, _ *Builtin, args Tuple, kwargs []Tuple) (Value, error) {
	var iterable Iterable
	if err := UnpackPositionalArgs("any", args, kwargs, 1, &iterable); err != nil {
		return nil, err
	}

	iter, err := SafeIterate(thread, iterable)
	if err != nil {
		return nil, err
	}
	defer iter.Done()
	var x Value
	for iter.Next(&x) {
		if x.Truth() {
			return True, nil
		}
	}
	if err := iter.Err(); err != nil {
		return nil, err
	}
	return False, nil
}

// https://github.com/google/starlark-go/blob/master/doc/spec.md#bool
func bool_(thread *Thread, _ *Builtin, args Tuple, kwargs []Tuple) (Value, error) {
	var x Value = False
	if err := UnpackPositionalArgs("bool", args, kwargs, 0, &x); err != nil {
		return nil, err
	}
	return x.Truth(), nil
}

// https://github.com/google/starlark-go/blob/master/doc/spec.md#bytes
func bytes_(thread *Thread, _ *Builtin, args Tuple, kwargs []Tuple) (Value, error) {
	if len(kwargs) > 0 {
		return nil, fmt.Errorf("bytes does not accept keyword arguments")
	}
	if len(args) != 1 {
		return nil, fmt.Errorf("bytes: got %d arguments, want exactly 1", len(args))
	}
	switch x := args[0].(type) {
	case Bytes:
		return args[0], nil
	case String:
		// Invalid encodings are replaced by that of U+FFFD.
		res, err := safeUtf8Transcode(thread, string(x))
		if err != nil {
			return nil, err
		}
		if err := thread.AddAllocs(StringTypeOverhead); err != nil {
			return nil, err
		}
		return Bytes(res), nil
	case Iterable:
		// iterable of numeric byte values
		buf := NewSafeStringBuilder(thread)
		if n := Len(x); n >= 0 {
			// common case: known length
			buf.Grow(n)
		}
		iter, err := SafeIterate(thread, x)
		if err != nil {
			return nil, err
		}
		defer iter.Done()
		var elem Value
		var b byte
		for i := 0; iter.Next(&elem); i++ {
			if err := AsInt(elem, &b); err != nil {
				return nil, fmt.Errorf("bytes: at index %d, %s", i, err)
			}
			if err := buf.WriteByte(b); err != nil {
				return nil, err
			}
		}
		if err := iter.Err(); err != nil {
			return nil, err
		}
		if err := buf.Err(); err != nil {
			return nil, err
		}
		if err := thread.AddAllocs(StringTypeOverhead); err != nil {
			return nil, err
		}
		return Bytes(buf.String()), nil

	default:
		// Unlike string(foo), which stringifies it, bytes(foo) is an error.
		return nil, fmt.Errorf("bytes: got %s, want string, bytes, or iterable of ints", x.Type())
	}
}

// https://github.com/google/starlark-go/blob/master/doc/spec.md#chr
func chr(thread *Thread, _ *Builtin, args Tuple, kwargs []Tuple) (Value, error) {
	if len(kwargs) > 0 {
		return nil, fmt.Errorf("chr does not accept keyword arguments")
	}
	if len(args) != 1 {
		return nil, fmt.Errorf("chr: got %d arguments, want 1", len(args))
	}
	i, err := AsInt32(args[0])
	if err != nil {
		return nil, fmt.Errorf("chr: %s", err)
	}
	if i < 0 {
		return nil, fmt.Errorf("chr: Unicode code point %d out of range (<0)", i)
	}
	if i > unicode.MaxRune {
		return nil, fmt.Errorf("chr: Unicode code point U+%X out of range (>0x10FFFF)", i)
	}
	ret := Value(String(string(rune(i))))
	if err := thread.AddAllocs(EstimateSize(ret)); err != nil {
		return nil, err
	}
	return ret, nil
}

// https://github.com/google/starlark-go/blob/master/doc/spec.md#dict
func dict(thread *Thread, _ *Builtin, args Tuple, kwargs []Tuple) (Value, error) {
	if len(args) > 1 {
		return nil, fmt.Errorf("dict: got %d arguments, want at most 1", len(args))
	}
	dict := new(Dict)
	if err := thread.AddAllocs(EstimateSize(dict)); err != nil {
		return nil, err
	}
	if err := updateDict(thread, dict, args, kwargs); err != nil {
		return nil, fmt.Errorf("dict: %v", err)
	}
	return dict, nil
}

// https://github.com/google/starlark-go/blob/master/doc/spec.md#dir
func dir(thread *Thread, _ *Builtin, args Tuple, kwargs []Tuple) (Value, error) {
	if len(kwargs) > 0 {
		return nil, fmt.Errorf("dir does not accept keyword arguments")
	}
	if len(args) != 1 {
		return nil, fmt.Errorf("dir: got %d arguments, want 1", len(args))
	}

	var names []string
	if x, ok := args[0].(HasAttrs); ok {
		names = x.AttrNames()
	}
	sort.Strings(names)
	elems := make([]Value, len(names))
	for i, name := range names {
		elems[i] = String(name)
	}
	res := Value(NewList(elems))
	if err := thread.AddAllocs(EstimateSize(res)); err != nil {
		return nil, err
	}
	return res, nil
}

// https://github.com/google/starlark-go/blob/master/doc/spec.md#enumerate
func enumerate(thread *Thread, _ *Builtin, args Tuple, kwargs []Tuple) (Value, error) {
	var iterable Iterable
	var start int
	if err := UnpackPositionalArgs("enumerate", args, kwargs, 1, &iterable, &start); err != nil {
		return nil, err
	}

	iter, err := SafeIterate(thread, iterable)
	if err != nil {
		return nil, err
	}
	defer iter.Done()

	var pairs []Value
	var x Value

	if n := Len(iterable); n >= 0 {
		// common case: known length
		overhead := EstimateMakeSize([]Value{Tuple{}}, n) +
			EstimateMakeSize([][2]Value{{MakeInt(0), nil}}, n)
		if err := thread.AddAllocs(overhead); err != nil {
			return nil, err
		}

		pairs = make([]Value, 0, n)
		array := make(Tuple, 2*n) // allocate a single backing array
		for i := 0; iter.Next(&x); i++ {
			pair := array[:2:2]
			array = array[2:]
			pair[0] = MakeInt(start + i)
			pair[1] = x
			pairs = append(pairs, pair)
		}
	} else {
		// non-sequence (unknown length)
		pairCost := EstimateSize(Tuple{MakeInt(0), nil})
		pairsAppender := NewSafeAppender(thread, &pairs)
		for i := 0; iter.Next(&x); i++ {
			if err := thread.AddAllocs(pairCost); err != nil {
				return nil, err
			}
			pair := Tuple{MakeInt(start + i), x}
			if err := pairsAppender.Append(pair); err != nil {
				return nil, err
			}
		}
	}
	if err := iter.Err(); err != nil {
		return nil, err
	}

	if err := thread.AddAllocs(EstimateSize(List{})); err != nil {
		return nil, err
	}
	return NewList(pairs), nil
}

// https://github.com/google/starlark-go/blob/master/doc/spec.md#fail
func fail(thread *Thread, b *Builtin, args Tuple, kwargs []Tuple) (Value, error) {
	sep := " "
	if err := UnpackArgs("fail", nil, kwargs, "sep?", &sep); err != nil {
		return nil, err
	}
	buf := NewSafeStringBuilder(thread)
	if _, err := buf.WriteString("fail: "); err != nil {
		return nil, err
	}
	for i, v := range args {
		if i > 0 {
			if _, err := buf.WriteString(sep); err != nil {
				return nil, err
			}
		}
		if s, ok := AsString(v); ok {
			if _, err := buf.WriteString(s); err != nil {
				return nil, err
			}
		} else {
			if err := writeValue(buf, v, nil); err != nil {
				return nil, err
			}
		}
	}

	return nil, errors.New(buf.String())
}

func float(thread *Thread, b *Builtin, args Tuple, kwargs []Tuple) (Value, error) {
	if len(kwargs) > 0 {
		return nil, fmt.Errorf("float does not accept keyword arguments")
	}
	if len(args) == 0 {
		return Float(0.0), nil
	}
	if len(args) != 1 {
		return nil, fmt.Errorf("float got %d arguments, wants 1", len(args))
	}
	switch x := args[0].(type) {
	case Bool:
		// thread.AddAllocs is not called as memory is
		// never allocated for constants.
		if x {
			return Float(1.0), nil
		} else {
			return Float(0.0), nil
		}
	case Int:
		var err error
		var result Value
		result, err = x.finiteFloat()
		if err != nil {
			return nil, err
		}
		if err := thread.AddAllocs(EstimateSize(result)); err != nil {
			return nil, err
		}
		return result, nil
	case Float:
		// Converting args[0] to x and then returning x as Value
		// casues an additional allocation, so return args[0] directly.
		return args[0], nil
	case String:
		if x == "" {
			return nil, fmt.Errorf("float: empty string")
		}
		// +/- NaN or Inf or Infinity (case insensitive)?
		s := string(x)
		switch x[len(x)-1] {
		case 'y', 'Y':
			if strings.EqualFold(s, "infinity") || strings.EqualFold(s, "+infinity") {
				return inf, nil
			} else if strings.EqualFold(s, "-infinity") {
				return neginf, nil
			}
		case 'f', 'F':
			if strings.EqualFold(s, "inf") || strings.EqualFold(s, "+inf") {
				return inf, nil
			} else if strings.EqualFold(s, "-inf") {
				return neginf, nil
			}
		case 'n', 'N':
			if strings.EqualFold(s, "nan") || strings.EqualFold(s, "+nan") || strings.EqualFold(s, "-nan") {
				return nan, nil
			}
		}
		f, err := strconv.ParseFloat(s, 64)
		if math.IsInf(f, 0) {
			return nil, fmt.Errorf("floating-point number too large")
		}
		if err != nil {
			return nil, fmt.Errorf("invalid float literal: %s", s)
		}
		var result Value = Float(f)
		if err := thread.AddAllocs(EstimateSize(result)); err != nil {
			return nil, err
		}
		return result, nil
	default:
		return nil, fmt.Errorf("float got %s, want number or string", x.Type())
	}
}

var (
	inf    = Float(math.Inf(+1))
	neginf = Float(math.Inf(-1))
	nan    = Float(math.NaN())
)

// https://github.com/google/starlark-go/blob/master/doc/spec.md#getattr
func getattr(thread *Thread, b *Builtin, args Tuple, kwargs []Tuple) (Value, error) {
	var object, dflt Value
	var name string
	if err := UnpackPositionalArgs("getattr", args, kwargs, 2, &object, &name, &dflt); err != nil {
		return nil, err
	}

	v, err := getAttr(thread, object, name, false)
	if err != nil {
		if dflt != nil {
			return dflt, nil
		}
		return nil, nameErr(b, err)
	}
	return v, nil
}

// https://github.com/google/starlark-go/blob/master/doc/spec.md#hasattr
func hasattr(thread *Thread, _ *Builtin, args Tuple, kwargs []Tuple) (Value, error) {
	var object Value
	var name string
	if err := UnpackPositionalArgs("hasattr", args, kwargs, 2, &object, &name); err != nil {
		return nil, err
	}
	if object, ok := object.(HasAttrs); ok {
		v, err := object.Attr(name)
		if err == nil {
			return Bool(v != nil), nil
		}

		// An error does not conclusively indicate presence or
		// absence of a field: it could occur while computing
		// the value of a present attribute, or it could be a
		// "no such attribute" error with details.
		for _, x := range object.AttrNames() {
			if x == name {
				return True, nil
			}
		}
	}
	return False, nil
}

// https://github.com/google/starlark-go/blob/master/doc/spec.md#hash
func hash(thread *Thread, _ *Builtin, args Tuple, kwargs []Tuple) (Value, error) {
	var x Value
	if err := UnpackPositionalArgs("hash", args, kwargs, 1, &x); err != nil {
		return nil, err
	}

	var h int64
	switch x := x.(type) {
	case String:
		// The Starlark spec requires that the hash function be
		// deterministic across all runs, motivated by the need
		// for reproducibility of builds. Thus we cannot call
		// String.Hash, which uses the fastest implementation
		// available, because as varies across process restarts,
		// and may evolve with the implementation.
		h = int64(javaStringHash(string(x)))
	case Bytes:
		h = int64(softHashString(string(x))) // FNV32
	default:
		return nil, fmt.Errorf("hash: got %s, want string or bytes", x.Type())
	}
	ret := Value(MakeInt64(h))
	if err := thread.AddAllocs(EstimateSize(ret)); err != nil {
		return nil, err
	}
	return ret, nil
}

// javaStringHash returns the same hash as would be produced by
// java.lang.String.hashCode. This requires transcoding the string to
// UTF-16; transcoding may introduce Unicode replacement characters
// U+FFFD if s does not contain valid UTF-8.
func javaStringHash(s string) (h int32) {
	for _, r := range s {
		if utf16.IsSurrogate(r) {
			c1, c2 := utf16.EncodeRune(r)
			h = 31*h + c1
			h = 31*h + c2
		} else {
			h = 31*h + r // r may be U+FFFD
		}
	}
	return h
}

// https://github.com/google/starlark-go/blob/master/doc/spec.md#int
func int_(thread *Thread, _ *Builtin, args Tuple, kwargs []Tuple) (res Value, err error) {
	defer func() {
		if res != nil {
			if e := thread.AddAllocs(EstimateSize(res)); e != nil {
				res = nil
				err = e
			}
		}
	}()

	var x Value = zero
	var base Value
	if err := UnpackArgs("int", args, kwargs, "x", &x, "base?", &base); err != nil {
		return nil, err
	}

	if s, ok := AsString(x); ok {
		// Max result size is going to be base36, where each char is going to have 36 values
		// To make things easy we will just consider each character to be max 6 bits.
		// It's pessimistic, but easy.
		if err := thread.CheckAllocs((int64(len(s)*6) + 7) / 8); err != nil {
			return nil, err
		}

		b := 10
		if base != nil {
			var err error
			b, err = AsInt32(base)
			if err != nil {
				return nil, fmt.Errorf("int: for base, got %s, want int", base.Type())
			}
			if b != 0 && (b < 2 || b > 36) {
				return nil, fmt.Errorf("int: base must be an integer >= 2 && <= 36")
			}
		}
		res := parseInt(s, b)
		if res == nil {
			return nil, fmt.Errorf("int: invalid literal with base %d: %s", b, s)
		}
		return res, nil
	}

	if base != nil {
		return nil, fmt.Errorf("int: can't convert non-string with explicit base")
	}

	if b, ok := x.(Bool); ok {
		if b {
			return one, nil
		} else {
			return zero, nil
		}
	}

	i, err := NumberToInt(x)
	if err != nil {
		return nil, fmt.Errorf("int: %s", err)
	}
	return i, nil
}

// parseInt defines the behavior of int(string, base=int). It returns nil on error.
func parseInt(s string, base int) Value {
	// remove sign
	var neg bool
	if s != "" {
		if s[0] == '+' {
			s = s[1:]
		} else if s[0] == '-' {
			neg = true
			s = s[1:]
		}
	}

	// remove optional base prefix
	baseprefix := 0
	if len(s) > 1 && s[0] == '0' {
		if len(s) > 2 {
			switch s[1] {
			case 'o', 'O':
				baseprefix = 8
			case 'x', 'X':
				baseprefix = 16
			case 'b', 'B':
				baseprefix = 2
			}
		}
		if baseprefix != 0 {
			// Remove the base prefix if it matches
			// the explicit base, or if base=0.
			if base == 0 || baseprefix == base {
				base = baseprefix
				s = s[2:]
			}
		} else {
			// For automatic base detection,
			// a string starting with zero
			// must be all zeros.
			// Thus we reject int("0755", 0).
			if base == 0 {
				for i := 1; i < len(s); i++ {
					if s[i] != '0' {
						return nil
					}
				}
				return zero
			}
		}
	}
	if base == 0 {
		base = 10
	}

	// we explicitly handled sign above.
	// if a sign remains, it is invalid.
	if s != "" && (s[0] == '-' || s[0] == '+') {
		return nil
	}

	// s has no sign or base prefix.
	if i, ok := new(big.Int).SetString(s, base); ok {
		res := MakeBigInt(i)
		if neg {
			res = zero.Sub(res)
		}
		return res
	}

	return nil
}

// https://github.com/google/starlark-go/blob/master/doc/spec.md#len
func len_(thread *Thread, _ *Builtin, args Tuple, kwargs []Tuple) (Value, error) {
	var x Value
	if err := UnpackPositionalArgs("len", args, kwargs, 1, &x); err != nil {
		return nil, err
	}
	len := Len(x)
	if len < 0 {
		return nil, fmt.Errorf("len: value of type %s has no len", x.Type())
	}
	result := Value(MakeInt(len))
	if err := thread.AddAllocs(EstimateSize(result)); err != nil {
		return nil, err
	}
	return result, nil
}

// https://github.com/google/starlark-go/blob/master/doc/spec.md#list
func list(thread *Thread, _ *Builtin, args Tuple, kwargs []Tuple) (Value, error) {
	var iterable Iterable
	if err := UnpackPositionalArgs("list", args, kwargs, 0, &iterable); err != nil {
		return nil, err
	}
	var elems []Value
	if iterable != nil {
		iter, err := SafeIterate(thread, iterable)
		if err != nil {
			return nil, err
		}
		defer iter.Done()
		if n := Len(iterable); n > 0 {
			if err := thread.AddAllocs(EstimateMakeSize([]Value{}, n)); err != nil {
				return nil, err
			}
			elems = make([]Value, 0, n) // preallocate if length known
		}
		elemsAppender := NewSafeAppender(thread, &elems)
		var x Value
		for iter.Next(&x) {
			if err := elemsAppender.Append(x); err != nil {
				return nil, err
			}
		}
		if err := iter.Err(); err != nil {
			return nil, err
		}
	}
	if err := thread.AddAllocs(EstimateSize(&List{})); err != nil {
		return nil, err
	}
	return NewList(elems), nil
}

// https://github.com/google/starlark-go/blob/master/doc/spec.md#min
func minmax(thread *Thread, b *Builtin, args Tuple, kwargs []Tuple) (Value, error) {
	if len(args) == 0 {
		return nil, fmt.Errorf("%s requires at least one positional argument", b.Name())
	}
	var keyFunc Callable
	if err := UnpackArgs(b.Name(), nil, kwargs, "key?", &keyFunc); err != nil {
		return nil, err
	}
	var op syntax.Token
	if b.Name() == "max" {
		op = syntax.GT
	} else {
		op = syntax.LT
	}
	var iterable Value
	if len(args) == 1 {
		iterable = args[0]
	} else {
		iterable = args
	}
	iter, err := SafeIterate(thread, iterable)
	if err != nil {
		if err == ErrUnsupported {
			return nil, fmt.Errorf("%s: %s value is not iterable", b.Name(), iterable.Type())
		}
		return nil, err
	}
	defer iter.Done()
	var extremum Value
	if !iter.Next(&extremum) {
		if err := iter.Err(); err != nil {
			return nil, err
		}
		return nil, nameErr(b, "argument is an empty sequence")
	}

	var extremeKey Value
	var keyargs Tuple
	if keyFunc == nil {
		extremeKey = extremum
	} else {
		keyargs = Tuple{extremum}
		res, err := Call(thread, keyFunc, keyargs, nil)
		if err != nil {
			return nil, err // to preserve backtrace, don't modify error
		}
		extremeKey = res
	}

	var x Value
	for iter.Next(&x) {
		var key Value
		if keyFunc == nil {
			key = x
		} else {
			keyargs[0] = x
			res, err := Call(thread, keyFunc, keyargs, nil)
			if err != nil {
				return nil, err // to preserve backtrace, don't modify error
			}
			key = res
		}

		if ok, err := Compare(op, key, extremeKey); err != nil {
			return nil, nameErr(b, err)
		} else if ok {
			extremum = x
			extremeKey = key
		}
	}
	if err := iter.Err(); err != nil {
		return nil, err
	}
	return extremum, nil
}

// https://github.com/google/starlark-go/blob/master/doc/spec.md#ord
func ord(thread *Thread, _ *Builtin, args Tuple, kwargs []Tuple) (Value, error) {
	if len(kwargs) > 0 {
		return nil, fmt.Errorf("ord does not accept keyword arguments")
	}
	if len(args) != 1 {
		return nil, fmt.Errorf("ord: got %d arguments, want 1", len(args))
	}
	switch x := args[0].(type) {
	case String:
		// ord(string) returns int value of sole rune.
		s := string(x)
		r, sz := utf8.DecodeRuneInString(s)
		if sz == 0 || sz != len(s) {
			n := utf8.RuneCountInString(s)
			return nil, fmt.Errorf("ord: string encodes %d Unicode code points, want 1", n)
		}
		res := Value(MakeInt(int(r)))
		if err := thread.AddAllocs(EstimateSize(res)); err != nil {
			return nil, err
		}
		return res, nil

	case Bytes:
		// ord(bytes) returns int value of sole byte.
		if len(x) != 1 {
			return nil, fmt.Errorf("ord: bytes has length %d, want 1", len(x))
		}
		res := Value(MakeInt(int(x[0])))
		if err := thread.AddAllocs(EstimateSize(res)); err != nil {
			return nil, err
		}
		return res, nil
	default:
		return nil, fmt.Errorf("ord: got %s, want string or bytes", x.Type())
	}
}

// https://github.com/google/starlark-go/blob/master/doc/spec.md#print
func print(thread *Thread, b *Builtin, args Tuple, kwargs []Tuple) (Value, error) {
	sep := " "
	if err := UnpackArgs("print", nil, kwargs, "sep?", &sep); err != nil {
		return nil, err
	}

	buf := NewSafeStringBuilder(thread)
	for i, v := range args {
		if i > 0 {
			if _, err := buf.WriteString(sep); err != nil {
				return nil, err
			}
		}
		if s, ok := AsString(v); ok {
			if _, err := buf.WriteString(s); err != nil {
				return nil, err
			}
		} else if b, ok := v.(Bytes); ok {
			if _, err := buf.WriteString(string(b)); err != nil {
				return nil, err
			}
		} else {
			if err := writeValue(buf, v, nil); err != nil {
				return nil, err
			}
		}
	}

	s := buf.String()
	if thread.Print != nil {
		thread.Print(thread, s)
	} else {
		thread.AddAllocs(-int64(buf.Allocs()))
		fmt.Fprintln(os.Stderr, s)
	}
	return None, nil
}

// https://github.com/google/starlark-go/blob/master/doc/spec.md#range
func range_(thread *Thread, b *Builtin, args Tuple, kwargs []Tuple) (Value, error) {
	var start, stop, step int
	step = 1
	if err := UnpackPositionalArgs("range", args, kwargs, 1, &start, &stop, &step); err != nil {
		return nil, err
	}

	if len(args) == 1 {
		// range(stop)
		start, stop = 0, start
	}
	if step == 0 {
		// we were given range(start, stop, 0)
		return nil, nameErr(b, "step argument must not be zero")
	}

	result := Value(rangeValue{start: start, stop: stop, step: step, len: rangeLen(start, stop, step)})
	if err := thread.AddAllocs(EstimateSize(result)); err != nil {
		return nil, err
	}
	return result, nil
}

// A rangeValue is a comparable, immutable, indexable sequence of integers
// defined by the three parameters to a range(...) call.
// Invariant: step != 0.
type rangeValue struct{ start, stop, step, len int }

var (
	_ Indexable  = rangeValue{}
	_ Sequence   = rangeValue{}
	_ Comparable = rangeValue{}
	_ Sliceable  = rangeValue{}
)

func (r rangeValue) Len() int          { return r.len }
func (r rangeValue) Index(i int) Value { return MakeInt(r.start + i*r.step) }
func (r rangeValue) Iterate() Iterator { return &rangeIterator{r: r} }

// rangeLen calculates the length of a range with the provided start, stop, and step.
// caller must ensure that step is non-zero.
func rangeLen(start, stop, step int) int {
	switch {
	case step > 0:
		if stop > start {
			return (stop-1-start)/step + 1
		}
	case step < 0:
		if start > stop {
			return (start-1-stop)/-step + 1
		}
	default:
		panic("rangeLen: zero step")
	}
	return 0
}

func (r rangeValue) Slice(start, end, step int) Value {
	newStart := r.start + r.step*start
	newStop := r.start + r.step*end
	newStep := r.step * step
	return rangeValue{
		start: newStart,
		stop:  newStop,
		step:  newStep,
		len:   rangeLen(newStart, newStop, newStep),
	}
}

func (r rangeValue) Freeze() {} // immutable
func (r rangeValue) String() string {
	if r.step != 1 {
		return fmt.Sprintf("range(%d, %d, %d)", r.start, r.stop, r.step)
	} else if r.start != 0 {
		return fmt.Sprintf("range(%d, %d)", r.start, r.stop)
	} else {
		return fmt.Sprintf("range(%d)", r.stop)
	}
}
func (r rangeValue) Type() string          { return "range" }
func (r rangeValue) Truth() Bool           { return r.len > 0 }
func (r rangeValue) Hash() (uint32, error) { return 0, fmt.Errorf("unhashable: range") }

func (x rangeValue) CompareSameType(op syntax.Token, y_ Value, depth int) (bool, error) {
	y := y_.(rangeValue)
	switch op {
	case syntax.EQL:
		return rangeEqual(x, y), nil
	case syntax.NEQ:
		return !rangeEqual(x, y), nil
	default:
		return false, fmt.Errorf("%s %s %s not implemented", x.Type(), op, y.Type())
	}
}

func rangeEqual(x, y rangeValue) bool {
	// Two ranges compare equal if they denote the same sequence.
	if x.len != y.len {
		return false // sequences differ in length
	}
	if x.len == 0 {
		return true // both sequences are empty
	}
	if x.start != y.start {
		return false // first element differs
	}
	return x.len == 1 || x.step == y.step
}

func (r rangeValue) contains(x Int) bool {
	x32, err := AsInt32(x)
	if err != nil {
		return false // out of range
	}
	delta := x32 - r.start
	quo, rem := delta/r.step, delta%r.step
	return rem == 0 && 0 <= quo && quo < r.len
}

type rangeIterator struct {
	r      rangeValue
	i      int
	thread *Thread
	err    error
}

var _ SafeIterator = &rangeIterator{}

func (it *rangeIterator) BindThread(thread *Thread) {
	it.thread = thread
}

func (it *rangeIterator) Next(p *Value) bool {
	if it.err != nil {
		return false
	}

	if it.i < it.r.len {
		// value will always be an Int
		value := it.r.Index(it.i)

		if it.thread != nil {
			if err := it.thread.AddAllocs(EstimateSize(value)); err != nil {
				it.err = err
				return false
			}
		}

		*p = value
		it.i++
		return true
	}
	return false
}
func (*rangeIterator) Done() {}

func (it *rangeIterator) Err() error { return it.err }
func (it *rangeIterator) Safety() Safety {
	if it.thread == nil {
		return NotSafe
	}
	return MemSafe
}

// https://github.com/google/starlark-go/blob/master/doc/spec.md#repr
func repr(thread *Thread, _ *Builtin, args Tuple, kwargs []Tuple) (Value, error) {
	var x Value
	if err := UnpackPositionalArgs("repr", args, kwargs, 1, &x); err != nil {
		return nil, err
	}

	if s, err := safeToString(thread, x); err != nil {
		return nil, err
	} else {
		if err := thread.AddAllocs(StringTypeOverhead); err != nil {
			return nil, err
		}
		return String(s), nil
	}
}

// https://github.com/google/starlark-go/blob/master/doc/spec.md#reversed
func reversed(thread *Thread, _ *Builtin, args Tuple, kwargs []Tuple) (Value, error) {
	var iterable Iterable
	if err := UnpackPositionalArgs("reversed", args, kwargs, 1, &iterable); err != nil {
		return nil, err
	}

	iter, err := SafeIterate(thread, iterable)
	if err != nil {
		return nil, err
	}
	defer iter.Done()
	var elems []Value
	if n := Len(args[0]); n >= 0 {
		if err := thread.AddAllocs(EstimateMakeSize([]Value{}, n)); err != nil {
			return nil, err
		}
		elems = make([]Value, 0, n) // preallocate if length known
	}
	elemsAppender := NewSafeAppender(thread, &elems)
	var x Value
	for iter.Next(&x) {
		if err := elemsAppender.Append(x); err != nil {
			return nil, err
		}
	}
	if err := iter.Err(); err != nil {
		return nil, err
	}
	n := len(elems)
	for i := 0; i < n>>1; i++ {
		elems[i], elems[n-1-i] = elems[n-1-i], elems[i]
	}
	if err := thread.AddAllocs(EstimateSize(List{})); err != nil {
		return nil, err
	}
	return NewList(elems), nil
}

// https://github.com/google/starlark-go/blob/master/doc/spec.md#set
func set(thread *Thread, b *Builtin, args Tuple, kwargs []Tuple) (Value, error) {
	var iterable Iterable
	if err := UnpackPositionalArgs("set", args, kwargs, 0, &iterable); err != nil {
		return nil, err
	}
	if err := thread.AddAllocs(EstimateSize(&Set{})); err != nil {
		return nil, err
	}
	set := new(Set)
	if iterable != nil {
		iter, err := SafeIterate(thread, iterable)
		if err != nil {
			return nil, err
		}
		defer iter.Done()
		var x Value
		for iter.Next(&x) {
			if err := set.ht.insert(thread, x, None); err != nil {
				return nil, nameErr(b, err)
			}
		}
		if err := iter.Err(); err != nil {
			return nil, err
		}
	}
	return set, nil
}

// https://github.com/google/starlark-go/blob/master/doc/spec.md#sorted
func sorted(thread *Thread, _ *Builtin, args Tuple, kwargs []Tuple) (Value, error) {
	// Oddly, Python's sorted permits all arguments to be positional, thus so do we.
	var iterable Iterable
	var key Callable
	var reverse bool
	if err := UnpackArgs("sorted", args, kwargs,
		"iterable", &iterable,
		"key?", &key,
		"reverse?", &reverse,
	); err != nil {
		return nil, err
	}

	iter, err := SafeIterate(thread, iterable)
	if err != nil {
		return nil, err
	}
	defer iter.Done()
	var values []Value
	if n := Len(iterable); n > 0 {
		if err := thread.AddAllocs(EstimateMakeSize(Tuple{}, n)); err != nil {
			return nil, err
		}
		values = make(Tuple, 0, n) // preallocate if length is known
	}
	valuesAppender := NewSafeAppender(thread, &values)
	var x Value
	for iter.Next(&x) {
		if err := valuesAppender.Append(x); err != nil {
			return nil, err
		}
	}
	if err := iter.Err(); err != nil {
		return nil, err
	}

	// Derive keys from values by applying key function.
	var keys []Value
	if key != nil {
		keys = make([]Value, len(values))
		for i, v := range values {
			k, err := Call(thread, key, Tuple{v}, nil)
			if err != nil {
				return nil, err // to preserve backtrace, don't modify error
			}
			keys[i] = k
		}
	}

	slice := &sortSlice{keys: keys, values: values}
	if reverse {
		sort.Stable(sort.Reverse(slice))
	} else {
		sort.Stable(slice)
	}
	if err := thread.AddAllocs(EstimateSize(List{})); err != nil {
		return nil, err
	}
	return NewList(slice.values), slice.err
}

type sortSlice struct {
	keys   []Value // nil => values[i] is key
	values []Value
	err    error
}

func (s *sortSlice) Len() int { return len(s.values) }
func (s *sortSlice) Less(i, j int) bool {
	keys := s.keys
	if s.keys == nil {
		keys = s.values
	}
	ok, err := Compare(syntax.LT, keys[i], keys[j])
	if err != nil {
		s.err = err
	}
	return ok
}
func (s *sortSlice) Swap(i, j int) {
	if s.keys != nil {
		s.keys[i], s.keys[j] = s.keys[j], s.keys[i]
	}
	s.values[i], s.values[j] = s.values[j], s.values[i]
}

// https://github.com/google/starlark-go/blob/master/doc/spec.md#str
func str(thread *Thread, _ *Builtin, args Tuple, kwargs []Tuple) (Value, error) {
	if len(kwargs) > 0 {
		return nil, fmt.Errorf("str does not accept keyword arguments")
	}
	if len(args) != 1 {
		return nil, fmt.Errorf("str: got %d arguments, want exactly 1", len(args))
	}
	switch x := args[0].(type) {
	case String:
		// Converting args[0] to x and then returning x as Value
		// casues an additional allocation, so return args[0] directly.
		return args[0], nil
	case Bytes:
		// Invalid encodings are replaced by that of U+FFFD.
		if str, err := safeUtf8Transcode(thread, string(x)); err != nil {
			return nil, err
		} else {
			if err := thread.AddAllocs(StringTypeOverhead); err != nil {
				return nil, err
			}
			return String(str), nil
		}
	default:
		if str, err := safeToString(thread, x); err != nil {
			return nil, err
		} else {
			if err := thread.AddAllocs(StringTypeOverhead); err != nil {
				return nil, err
			}
			return String(str), nil
		}
	}
}

// utf8Transcode returns the UTF-8-to-UTF-8 transcoding of s.
// The effect is that each code unit that is part of an
// invalid sequence is replaced by U+FFFD.
func utf8Transcode(s string) string {
	if utf8.ValidString(s) {
		return s
	}
	var out strings.Builder
	for _, r := range s {
		out.WriteRune(r)
	}
	return out.String()
}

func safeUtf8Transcode(thread *Thread, s string) (string, error) {
	if utf8.ValidString(s) {
		return s, nil
	}
	out := NewSafeStringBuilder(thread)
	for _, r := range s {
		if _, err := out.WriteRune(r); err != nil {
			return "", err
		}
	}
	return out.String(), nil
}

// https://github.com/google/starlark-go/blob/master/doc/spec.md#tuple
func tuple(thread *Thread, _ *Builtin, args Tuple, kwargs []Tuple) (Value, error) {
	var iterable Iterable
	if err := UnpackPositionalArgs("tuple", args, kwargs, 0, &iterable); err != nil {
		return nil, err
	}
	if len(args) == 0 {
		return Tuple(nil), nil
	}
	iter, err := SafeIterate(thread, iterable)
	if err != nil {
		return nil, err
	}
	defer iter.Done()
	var elems Tuple
	if n := Len(iterable); n > 0 {
		if err := thread.AddAllocs(EstimateMakeSize(Tuple{}, n)); err != nil {
			return nil, err
		}
		elems = make(Tuple, 0, n) // preallocate if length is known
	}
	elemsAppender := NewSafeAppender(thread, &elems)
	var x Value
	for iter.Next(&x) {
		if err := elemsAppender.Append(x); err != nil {
			return nil, err
		}
	}
	if err := iter.Err(); err != nil {
		return nil, err
	}

	if err := thread.AddAllocs(EstimateSize(Tuple{})); err != nil {
		return nil, err
	}
	return elems, nil
}

// https://github.com/google/starlark-go/blob/master/doc/spec.md#type
func type_(thread *Thread, _ *Builtin, args Tuple, kwargs []Tuple) (Value, error) {
	if len(kwargs) > 0 {
		return nil, fmt.Errorf("type does not accept keyword arguments")
	}
	if len(args) != 1 {
		return nil, fmt.Errorf("type: got %d arguments, want exactly 1", len(args))
	}
	result := Value(String(args[0].Type()))
	if err := thread.AddAllocs(EstimateSize(result)); err != nil {
		return nil, err
	}
	return result, nil
}

// https://github.com/google/starlark-go/blob/master/doc/spec.md#zip
func zip(thread *Thread, _ *Builtin, args Tuple, kwargs []Tuple) (Value, error) {
	if len(kwargs) > 0 {
		return nil, fmt.Errorf("zip does not accept keyword arguments")
	}
	rows, cols := 0, len(args)
	iters := make([]Iterator, cols)
	defer func() {
		for _, iter := range iters {
			if iter != nil {
				iter.Done()
			}
		}
	}()
	for i, seq := range args {
		it, err := SafeIterate(thread, seq)
		if err != nil {
			if err == ErrUnsupported {
				return nil, fmt.Errorf("zip: argument #%d is not iterable: %s", i+1, seq.Type())
			}
			return nil, err
		}
		iters[i] = it
		n := Len(seq)
		if i == 0 || n < rows {
			rows = n // possibly -1
		}
	}
	var result []Value
	if rows >= 0 {
		// length known
		resultSize := EstimateMakeSize([]Value{Tuple{}}, rows)
		arraySize := EstimateMakeSize(Tuple{}, cols*rows)
		if err := thread.AddAllocs(resultSize + arraySize); err != nil {
			return nil, err
		}
		result = make([]Value, rows)
		array := make(Tuple, cols*rows) // allocate a single backing array
		for i := 0; i < rows; i++ {
			tuple := array[:cols:cols]
			array = array[cols:]
			for j, iter := range iters {
				if !iter.Next(&tuple[j]) {
					if err := iter.Err(); err != nil {
						return nil, err
					}
					return nil, fmt.Errorf("zip: iteration stopped earlier than reported length")
				}
			}
			result[i] = tuple
		}
	} else {
		// length not known
		tupleSize := EstimateMakeSize(Tuple{}, cols) + SliceTypeOverhead
		appender := NewSafeAppender(thread, &result)
	outer:
		for {
			if err := thread.AddAllocs(tupleSize); err != nil {
				return nil, err
			}
			tuple := make(Tuple, cols)
			for i, iter := range iters {
				if !iter.Next(&tuple[i]) {
					if err := iter.Err(); err != nil {
						return nil, err
					}
					break outer
				}
			}
			if err := appender.Append(tuple); err != nil {
				return nil, err
			}
		}
	}

	if err := thread.AddAllocs(EstimateSize(&List{})); err != nil {
		return nil, err
	}
	return NewList(result), nil
}

// ---- methods of built-in types ---

// https://github.com/google/starlark-go/blob/master/doc/spec.md#dict·get
func dict_get(thread *Thread, b *Builtin, args Tuple, kwargs []Tuple) (Value, error) {
	var key, dflt Value
	if err := UnpackPositionalArgs(b.Name(), args, kwargs, 1, &key, &dflt); err != nil {
		return nil, err
	}
	if v, ok, err := b.Receiver().(*Dict).ht.lookup(thread, key); err != nil {
		return nil, nameErr(b, err)
	} else if ok {
		return v, nil
	} else if dflt != nil {
		return dflt, nil
	}
	return None, nil
}

// https://github.com/google/starlark-go/blob/master/doc/spec.md#dict·clear
func dict_clear(_ *Thread, b *Builtin, args Tuple, kwargs []Tuple) (Value, error) {
	// From the memory safety POV, dict_clear releases all the references to
	// the values inside of it, but we cannot really assess if that memory
	// is actually released. Space for the buckets is not released, so no point
	// in counting that. (= this function doesn't allocate and doesn't release
	// anything reliably)
	if err := UnpackPositionalArgs(b.Name(), args, kwargs, 0); err != nil {
		return nil, err
	}
	return None, b.Receiver().(*Dict).Clear()
}

// https://github.com/google/starlark-go/blob/master/doc/spec.md#dict·items
func dict_items(thread *Thread, b *Builtin, args Tuple, kwargs []Tuple) (Value, error) {
	if err := UnpackPositionalArgs(b.Name(), args, kwargs, 0); err != nil {
		return nil, err
	}
	receiver := b.Receiver().(*Dict)
	len := receiver.Len()
	// dict.Items() allocates a single backing array for the tuples.
	arraySize := EstimateMakeSize([]Value{}, len*2)
	itemSize := EstimateMakeSize([]Value{Tuple{}}, len)
	resultSize := EstimateSize(&List{})
	if err := thread.AddAllocs(itemSize + arraySize + resultSize); err != nil {
		return nil, err
	}
	tupleItemsSize := EstimateMakeSize([]Tuple{}, len)
	if err := thread.CheckAllocs(tupleItemsSize); err != nil {
		return nil, err
	}
	items := receiver.Items()
	res := make([]Value, len)
	for i, item := range items {
		res[i] = item
	}
	return NewList(res), nil
}

// https://github.com/google/starlark-go/blob/master/doc/spec.md#dict·keys
func dict_keys(thread *Thread, b *Builtin, args Tuple, kwargs []Tuple) (Value, error) {
	if err := UnpackPositionalArgs(b.Name(), args, kwargs, 0); err != nil {
		return nil, err
	}
	dict := b.Receiver().(*Dict)
	keysSize := EstimateMakeSize([]Value{}, dict.Len())
	resultSize := EstimateSize(&List{})
	if err := thread.AddAllocs(resultSize + keysSize); err != nil {
		return nil, err
	}
	return NewList(dict.Keys()), nil
}

// https://github.com/google/starlark-go/blob/master/doc/spec.md#dict·pop
func dict_pop(_ *Thread, b *Builtin, args Tuple, kwargs []Tuple) (Value, error) {
	var k, d Value
	if err := UnpackPositionalArgs(b.Name(), args, kwargs, 1, &k, &d); err != nil {
		return nil, err
	}
	if v, found, err := b.Receiver().(*Dict).Delete(k); err != nil {
		return nil, nameErr(b, err) // dict is frozen or key is unhashable
	} else if found {
		return v, nil
	} else if d != nil {
		return d, nil
	}
	return nil, nameErr(b, "missing key")
}

// https://github.com/google/starlark-go/blob/master/doc/spec.md#dict·popitem
func dict_popitem(thread *Thread, b *Builtin, args Tuple, kwargs []Tuple) (Value, error) {
	// There is no rehashing, so no allocations to be counted here
	if err := UnpackPositionalArgs(b.Name(), args, kwargs, 0); err != nil {
		return nil, err
	}
	recv := b.Receiver().(*Dict)
	k, ok := recv.ht.first()
	if !ok {
		return nil, nameErr(b, "empty dict")
	}
	v, _, err := recv.Delete(k)
	if err != nil {
		return nil, nameErr(b, err) // dict is frozen
	}
	resultSize := EstimateMakeSize(Tuple{}, 2) + SliceTypeOverhead
	if err := thread.AddAllocs(resultSize); err != nil {
		return nil, err
	}
	return Tuple{k, v}, nil
}

// https://github.com/google/starlark-go/blob/master/doc/spec.md#dict·setdefault
func dict_setdefault(thread *Thread, b *Builtin, args Tuple, kwargs []Tuple) (Value, error) {
	var key, dflt Value = nil, None
	if err := UnpackPositionalArgs(b.Name(), args, kwargs, 1, &key, &dflt); err != nil {
		return nil, err
	}
	dict := b.Receiver().(*Dict)
	if v, ok, err := dict.Get(key); err != nil {
		return nil, nameErr(b, err)
	} else if ok {
		return v, nil
	} else {
		if err := dict.SafeSetKey(thread, key, dflt); err != nil {
			return nil, nameErr(b, err)
		} else {
			return dflt, nil
		}
	}
}

// https://github.com/google/starlark-go/blob/master/doc/spec.md#dict·update
func dict_update(thread *Thread, b *Builtin, args Tuple, kwargs []Tuple) (Value, error) {
	if len(args) > 1 {
		return nil, fmt.Errorf("update: got %d arguments, want at most 1", len(args))
	}
	if err := updateDict(thread, b.Receiver().(*Dict), args, kwargs); err != nil {
		return nil, fmt.Errorf("update: %v", err)
	}
	return None, nil
}

// https://github.com/google/starlark-go/blob/master/doc/spec.md#dict·values
func dict_values(thread *Thread, b *Builtin, args Tuple, kwargs []Tuple) (Value, error) {
	if err := UnpackPositionalArgs(b.Name(), args, kwargs, 0); err != nil {
		return nil, err
	}
	dict := b.Receiver().(*Dict)
	valuesSize := EstimateMakeSize([]Value{}, dict.Len())
	resultSize := EstimateSize(&List{})
	if err := thread.AddAllocs(resultSize + valuesSize); err != nil {
		return nil, err
	}
	return NewList(dict.Values()), nil
}

// https://github.com/google/starlark-go/blob/master/doc/spec.md#list·append
func list_append(thread *Thread, b *Builtin, args Tuple, kwargs []Tuple) (Value, error) {
	var object Value
	if err := UnpackPositionalArgs(b.Name(), args, kwargs, 1, &object); err != nil {
		return nil, err
	}
	recv := b.Receiver().(*List)
	if err := recv.checkMutable("append to"); err != nil {
		return nil, nameErr(b, err)
	}
	elemsAppender := NewSafeAppender(thread, &recv.elems)
	if err := elemsAppender.Append(object); err != nil {
		return nil, err
	}
	return None, nil
}

// https://github.com/google/starlark-go/blob/master/doc/spec.md#list·clear
func list_clear(_ *Thread, b *Builtin, args Tuple, kwargs []Tuple) (Value, error) {
	if err := UnpackPositionalArgs(b.Name(), args, kwargs, 0); err != nil {
		return nil, err
	}
	if err := b.Receiver().(*List).Clear(); err != nil {
		return nil, nameErr(b, err)
	}
	return None, nil
}

// https://github.com/google/starlark-go/blob/master/doc/spec.md#list·extend
func list_extend(thread *Thread, b *Builtin, args Tuple, kwargs []Tuple) (Value, error) {
	recv := b.Receiver().(*List)
	var iterable Iterable
	if err := UnpackPositionalArgs(b.Name(), args, kwargs, 1, &iterable); err != nil {
		return nil, err
	}
	if err := recv.checkMutable("extend"); err != nil {
		return nil, nameErr(b, err)
	}

	if err := safeListExtend(thread, recv, iterable); err != nil {
		return nil, err
	}
	return None, nil
}

// https://github.com/google/starlark-go/blob/master/doc/spec.md#list·index
func list_index(thread *Thread, b *Builtin, args Tuple, kwargs []Tuple) (Value, error) {
	var value, start_, end_ Value
	if err := UnpackPositionalArgs(b.Name(), args, kwargs, 1, &value, &start_, &end_); err != nil {
		return nil, err
	}

	recv := b.Receiver().(*List)
	start, end, err := indices(start_, end_, recv.Len())
	if err != nil {
		return nil, nameErr(b, err)
	}

	for i := start; i < end; i++ {
		if eq, err := Equal(recv.elems[i], value); err != nil {
			return nil, nameErr(b, err)
		} else if eq {
			res := Value(MakeInt(i))
			if err := thread.AddAllocs(EstimateSize(res)); err != nil {
				return nil, err
			}
			return res, nil
		}
	}
	return nil, nameErr(b, "value not in list")
}

// https://github.com/google/starlark-go/blob/master/doc/spec.md#list·insert
func list_insert(thread *Thread, b *Builtin, args Tuple, kwargs []Tuple) (Value, error) {
	recv := b.Receiver().(*List)
	var index int
	var object Value
	if err := UnpackPositionalArgs(b.Name(), args, kwargs, 2, &index, &object); err != nil {
		return nil, err
	}
	if err := recv.checkMutable("insert into"); err != nil {
		return nil, nameErr(b, err)
	}

	if index < 0 {
		index += recv.Len()
	}

	appender := NewSafeAppender(thread, &recv.elems)
	if index >= recv.Len() {
		// end
		if err := appender.Append(object); err != nil {
			return nil, err
		}
	} else {
		if index < 0 {
			index = 0 // start
		}
		if err := appender.Append(nil); err != nil {
			return nil, err
		}
		copy(recv.elems[index+1:], recv.elems[index:]) // slide up one
		recv.elems[index] = object
	}
	return None, nil
}

// https://github.com/google/starlark-go/blob/master/doc/spec.md#list·remove
func list_remove(_ *Thread, b *Builtin, args Tuple, kwargs []Tuple) (Value, error) {
	recv := b.Receiver().(*List)
	var value Value
	if err := UnpackPositionalArgs(b.Name(), args, kwargs, 1, &value); err != nil {
		return nil, err
	}
	if err := recv.checkMutable("remove from"); err != nil {
		return nil, nameErr(b, err)
	}
	for i, elem := range recv.elems {
		if eq, err := Equal(elem, value); err != nil {
			return nil, fmt.Errorf("remove: %v", err)
		} else if eq {
			recv.elems = append(recv.elems[:i], recv.elems[i+1:]...)
			return None, nil
		}
	}
	return nil, fmt.Errorf("remove: element not found")
}

// https://github.com/google/starlark-go/blob/master/doc/spec.md#list·pop
func list_pop(_ *Thread, b *Builtin, args Tuple, kwargs []Tuple) (Value, error) {
	recv := b.Receiver()
	list := recv.(*List)
	n := list.Len()
	i := n - 1
	if err := UnpackPositionalArgs(b.Name(), args, kwargs, 0, &i); err != nil {
		return nil, err
	}
	origI := i
	if i < 0 {
		i += n
	}
	if i < 0 || i >= n {
		return nil, nameErr(b, outOfRange(origI, n, list))
	}
	if err := list.checkMutable("pop from"); err != nil {
		return nil, nameErr(b, err)
	}
	res := list.elems[i]
	list.elems = append(list.elems[:i], list.elems[i+1:]...)
	return res, nil
}

// https://github.com/google/starlark-go/blob/master/doc/spec.md#string·capitalize
func string_capitalize(thread *Thread, b *Builtin, args Tuple, kwargs []Tuple) (Value, error) {
	if err := UnpackPositionalArgs(b.Name(), args, kwargs, 0); err != nil {
		return nil, err
	}
	s := string(b.Receiver().(String))
	res := NewSafeStringBuilder(thread)
	res.Grow(len(s))
	for i, r := range s {
		if i == 0 {
			r = unicode.ToTitle(r)
		} else {
			r = unicode.ToLower(r)
		}
		if _, err := res.WriteRune(r); err != nil {
			return nil, err
		}
	}
	if err := res.Err(); err != nil {
		return nil, err
	}

	if err := thread.AddAllocs(StringTypeOverhead); err != nil {
		return nil, err
	}
	return String(res.String()), nil
}

// string_iterable returns an unspecified iterable value whose iterator yields:
// - elems: successive 1-byte substrings
// - codepoints: successive substrings that encode a single Unicode code point.
// - elem_ords: numeric values of successive bytes
// - codepoint_ords: numeric values of successive Unicode code points
func string_iterable(thread *Thread, b *Builtin, args Tuple, kwargs []Tuple) (Value, error) {
	if err := UnpackPositionalArgs(b.Name(), args, kwargs, 0); err != nil {
		return nil, err
	}
	s := b.Receiver().(String)
	ords := b.Name()[len(b.Name())-2] == 'd'
	codepoints := b.Name()[0] == 'c'
	if codepoints {
		if err := thread.AddAllocs(EstimateSize(stringCodepoints{})); err != nil {
			return nil, err
		}
		return stringCodepoints{s, ords}, nil
	} else {
		if err := thread.AddAllocs(EstimateSize(stringElems{})); err != nil {
			return nil, err
		}
		return stringElems{s, ords}, nil
	}
}

// bytes_elems returns an unspecified iterable value whose
// iterator yields the int values of successive elements.
func bytes_elems(thread *Thread, b *Builtin, args Tuple, kwargs []Tuple) (Value, error) {
	if err := UnpackPositionalArgs(b.Name(), args, kwargs, 0); err != nil {
		return nil, err
	}
	if err := thread.AddAllocs(EstimateSize(bytesIterable{})); err != nil {
		return nil, err
	}
	return bytesIterable{b.Receiver().(Bytes)}, nil
}

// A bytesIterable is an iterable returned by bytes.elems(),
// whose iterator yields a sequence of numeric bytes values.
type bytesIterable struct{ bytes Bytes }

var _ Iterable = (*bytesIterable)(nil)

func (bi bytesIterable) String() string        { return bi.bytes.String() + ".elems()" }
func (bi bytesIterable) Type() string          { return "bytes.elems" }
func (bi bytesIterable) Freeze()               {} // immutable
func (bi bytesIterable) Truth() Bool           { return True }
func (bi bytesIterable) Hash() (uint32, error) { return 0, fmt.Errorf("unhashable: %s", bi.Type()) }
func (bi bytesIterable) Iterate() Iterator     { return &bytesIterator{bytes: bi.bytes} }

type bytesIterator struct {
	bytes  Bytes
	thread *Thread
	err    error
}

var _ SafeIterator = &bytesIterator{}

func (it *bytesIterator) BindThread(thread *Thread) {
	it.thread = thread
}

func (it *bytesIterator) Next(p *Value) bool {
	if it.err != nil {
		return false
	}

	if it.bytes == "" {
		return false
	}
	value := Value(MakeInt(int(it.bytes[0])))
	if it.thread != nil {
		if err := it.thread.AddAllocs(EstimateSize(value)); err != nil {
			it.err = err
			return false
		}
	}
	*p = value

	it.bytes = it.bytes[1:]
	return true
}

func (*bytesIterator) Done() {}

func (it *bytesIterator) Err() error     { return it.err }
func (it *bytesIterator) Safety() Safety { return MemSafe }

// https://github.com/google/starlark-go/blob/master/doc/spec.md#string·count
func string_count(thread *Thread, b *Builtin, args Tuple, kwargs []Tuple) (Value, error) {
	var sub string
	var start_, end_ Value
	if err := UnpackPositionalArgs(b.Name(), args, kwargs, 1, &sub, &start_, &end_); err != nil {
		return nil, err
	}

	recv := string(b.Receiver().(String))
	start, end, err := indices(start_, end_, len(recv))
	if err != nil {
		return nil, nameErr(b, err)
	}

	var slice string
	if start < end {
		slice = recv[start:end]
	}

	result := Value(MakeInt(strings.Count(slice, sub)))
	if err := thread.AddAllocs(EstimateSize(result)); err != nil {
		return nil, err
	}
	return result, nil
}

// https://github.com/google/starlark-go/blob/master/doc/spec.md#string·isalnum
func string_isalnum(_ *Thread, b *Builtin, args Tuple, kwargs []Tuple) (Value, error) {
	if err := UnpackPositionalArgs(b.Name(), args, kwargs, 0); err != nil {
		return nil, err
	}
	recv := string(b.Receiver().(String))
	for _, r := range recv {
		if !unicode.IsLetter(r) && !unicode.IsDigit(r) {
			return False, nil
		}
	}
	return Bool(recv != ""), nil
}

// https://github.com/google/starlark-go/blob/master/doc/spec.md#string·isalpha
func string_isalpha(_ *Thread, b *Builtin, args Tuple, kwargs []Tuple) (Value, error) {
	if err := UnpackPositionalArgs(b.Name(), args, kwargs, 0); err != nil {
		return nil, err
	}
	recv := string(b.Receiver().(String))
	for _, r := range recv {
		if !unicode.IsLetter(r) {
			return False, nil
		}
	}
	return Bool(recv != ""), nil
}

// https://github.com/google/starlark-go/blob/master/doc/spec.md#string·isdigit
func string_isdigit(_ *Thread, b *Builtin, args Tuple, kwargs []Tuple) (Value, error) {
	if err := UnpackPositionalArgs(b.Name(), args, kwargs, 0); err != nil {
		return nil, err
	}
	recv := string(b.Receiver().(String))
	for _, r := range recv {
		if !unicode.IsDigit(r) {
			return False, nil
		}
	}
	return Bool(recv != ""), nil
}

// https://github.com/google/starlark-go/blob/master/doc/spec.md#string·islower
func string_islower(thread *Thread, b *Builtin, args Tuple, kwargs []Tuple) (Value, error) {
	if err := UnpackPositionalArgs(b.Name(), args, kwargs, 0); err != nil {
		return nil, err
	}
	recv := string(b.Receiver().(String))
	if err := thread.CheckAllocs(EstimateSize(recv)); err != nil {
		return nil, err
	}
	return Bool(isCasedString(recv) && recv == strings.ToLower(recv)), nil
}

// isCasedString reports whether its argument contains any cased code points.
func isCasedString(s string) bool {
	for _, r := range s {
		if isCasedRune(r) {
			return true
		}
	}
	return false
}

func isCasedRune(r rune) bool {
	// It's unclear what the correct behavior is for a rune such as 'ﬃ',
	// a lowercase letter with no upper or title case and no SimpleFold.
	return 'a' <= r && r <= 'z' || 'A' <= r && r <= 'Z' || unicode.SimpleFold(r) != r
}

// https://github.com/google/starlark-go/blob/master/doc/spec.md#string·isspace
func string_isspace(_ *Thread, b *Builtin, args Tuple, kwargs []Tuple) (Value, error) {
	if err := UnpackPositionalArgs(b.Name(), args, kwargs, 0); err != nil {
		return nil, err
	}
	recv := string(b.Receiver().(String))
	for _, r := range recv {
		if !unicode.IsSpace(r) {
			return False, nil
		}
	}
	return Bool(recv != ""), nil
}

// https://github.com/google/starlark-go/blob/master/doc/spec.md#string·istitle
func string_istitle(_ *Thread, b *Builtin, args Tuple, kwargs []Tuple) (Value, error) {
	if err := UnpackPositionalArgs(b.Name(), args, kwargs, 0); err != nil {
		return nil, err
	}
	recv := string(b.Receiver().(String))

	// Python semantics differ from x==strings.{To,}Title(x) in Go:
	// "uppercase characters may only follow uncased characters and
	// lowercase characters only cased ones."
	var cased, prevCased bool
	for _, r := range recv {
		if 'A' <= r && r <= 'Z' || unicode.IsTitle(r) { // e.g. "ǅ"
			if prevCased {
				return False, nil
			}
			prevCased = true
			cased = true
		} else if unicode.IsLower(r) {
			if !prevCased {
				return False, nil
			}
			prevCased = true
			cased = true
		} else if unicode.IsUpper(r) {
			return False, nil
		} else {
			prevCased = false
		}
	}
	return Bool(cased), nil
}

// https://github.com/google/starlark-go/blob/master/doc/spec.md#string·isupper
func string_isupper(thread *Thread, b *Builtin, args Tuple, kwargs []Tuple) (Value, error) {
	if err := UnpackPositionalArgs(b.Name(), args, kwargs, 0); err != nil {
		return nil, err
	}
	recv := string(b.Receiver().(String))
	if err := thread.CheckAllocs(EstimateSize(recv)); err != nil {
		return nil, err
	}
	return Bool(isCasedString(recv) && recv == strings.ToUpper(recv)), nil
}

// https://github.com/google/starlark-go/blob/master/doc/spec.md#string·find
func string_find(thread *Thread, b *Builtin, args Tuple, kwargs []Tuple) (Value, error) {
	return string_find_impl(thread, b, args, kwargs, true, false)
}

// https://github.com/google/starlark-go/blob/master/doc/spec.md#string·format
func string_format(thread *Thread, b *Builtin, args Tuple, kwargs []Tuple) (Value, error) {
	format := string(b.Receiver().(String))
	var auto, manual bool // kinds of positional indexing used
	buf := NewSafeStringBuilder(thread)
	index := 0
	for {
		literal := format
		i := strings.IndexByte(format, '{')
		if i >= 0 {
			literal = format[:i]
		}

		// Replace "}}" with "}" in non-field portion, rejecting a lone '}'.
		for {
			j := strings.IndexByte(literal, '}')
			if j < 0 {
				if _, err := buf.WriteString(literal); err != nil {
					return nil, err
				}
				break
			}
			if len(literal) == j+1 || literal[j+1] != '}' {
				return nil, fmt.Errorf("format: single '}' in format")
			}
			if _, err := buf.WriteString(literal[:j+1]); err != nil {
				return nil, err
			}
			literal = literal[j+2:]
		}

		if i < 0 {
			break // end of format string
		}

		if i+1 < len(format) && format[i+1] == '{' {
			// "{{" means a literal '{'
			if err := buf.WriteByte('{'); err != nil {
				return nil, err
			}
			format = format[i+2:]
			continue
		}

		format = format[i+1:]
		i = strings.IndexByte(format, '}')
		if i < 0 {
			return nil, fmt.Errorf("format: unmatched '{' in format")
		}

		var arg Value
		conv := "s"
		var spec string

		field := format[:i]
		format = format[i+1:]

		var name string
		if i := strings.IndexByte(field, '!'); i < 0 {
			// "name" or "name:spec"
			if i := strings.IndexByte(field, ':'); i < 0 {
				name = field
			} else {
				name = field[:i]
				spec = field[i+1:]
			}
		} else {
			// "name!conv" or "name!conv:spec"
			name = field[:i]
			field = field[i+1:]
			// "conv" or "conv:spec"
			if i := strings.IndexByte(field, ':'); i < 0 {
				conv = field
			} else {
				conv = field[:i]
				spec = field[i+1:]
			}
		}

		if name == "" {
			// "{}": automatic indexing
			if manual {
				return nil, fmt.Errorf("format: cannot switch from manual field specification to automatic field numbering")
			}
			auto = true
			if index >= len(args) {
				return nil, fmt.Errorf("format: tuple index out of range")
			}
			arg = args[index]
			index++
		} else if num, ok := decimal(name); ok {
			// positional argument
			if auto {
				return nil, fmt.Errorf("format: cannot switch from automatic field numbering to manual field specification")
			}
			manual = true
			if num >= len(args) {
				return nil, fmt.Errorf("format: tuple index out of range")
			} else {
				arg = args[num]
			}
		} else {
			// keyword argument
			for _, kv := range kwargs {
				if string(kv[0].(String)) == name {
					arg = kv[1]
					break
				}
			}
			if arg == nil {
				// Starlark does not support Python's x.y or a[i] syntaxes,
				// or nested use of {...}.
				if strings.Contains(name, ".") {
					return nil, fmt.Errorf("format: attribute syntax x.y is not supported in replacement fields: %s", name)
				}
				if strings.Contains(name, "[") {
					return nil, fmt.Errorf("format: element syntax a[i] is not supported in replacement fields: %s", name)
				}
				if strings.Contains(name, "{") {
					return nil, fmt.Errorf("format: nested replacement fields not supported")
				}
				return nil, fmt.Errorf("format: keyword %s not found", name)
			}
		}

		if spec != "" {
			// Starlark does not support Python's format_spec features.
			return nil, fmt.Errorf("format spec features not supported in replacement fields: %s", spec)
		}

		switch conv {
		case "s":
			if str, ok := AsString(arg); ok {
				if _, err := buf.WriteString(str); err != nil {
					return nil, err
				}
			} else {
				if err := writeValue(buf, arg, nil); err != nil {
					return nil, err
				}
			}
		case "r":
			if err := writeValue(buf, arg, nil); err != nil {
				return nil, err
			}
		default:
			return nil, fmt.Errorf("format: unknown conversion %q", conv)
		}
	}

	if err := thread.AddAllocs(StringTypeOverhead); err != nil {
		return nil, err
	}
	return String(buf.String()), nil
}

// decimal interprets s as a sequence of decimal digits.
func decimal(s string) (x int, ok bool) {
	n := len(s)
	for i := 0; i < n; i++ {
		digit := s[i] - '0'
		if digit > 9 {
			return 0, false
		}
		x = x*10 + int(digit)
		if x < 0 {
			return 0, false // underflow
		}
	}
	return x, true
}

// https://github.com/google/starlark-go/blob/master/doc/spec.md#string·index
func string_index(thread *Thread, b *Builtin, args Tuple, kwargs []Tuple) (Value, error) {
	return string_find_impl(thread, b, args, kwargs, false, false)
}

// https://github.com/google/starlark-go/blob/master/doc/spec.md#string·join
func string_join(thread *Thread, b *Builtin, args Tuple, kwargs []Tuple) (Value, error) {
	recv := string(b.Receiver().(String))
	var iterable Iterable
	if err := UnpackPositionalArgs(b.Name(), args, kwargs, 1, &iterable); err != nil {
		return nil, err
	}

	iter, err := SafeIterate(thread, iterable)
	if err != nil {
		return nil, err
	}
	defer iter.Done()
	buf := NewSafeStringBuilder(thread)
	var x Value
	for i := 0; iter.Next(&x); i++ {
		if i > 0 {
			if _, err := buf.WriteString(recv); err != nil {
				return nil, err
			}
		}
		s, ok := AsString(x)
		if !ok {
			return nil, fmt.Errorf("join: in list, want string, got %s", x.Type())
		}
		if _, err := buf.WriteString(s); err != nil {
			return nil, err
		}
	}
	if err := iter.Err(); err != nil {
		return nil, err
	}
	if err := buf.Err(); err != nil {
		return nil, err
	}
	if err := thread.AddAllocs(StringTypeOverhead); err != nil {
		return nil, err
	}
	return String(buf.String()), nil
}

// https://github.com/google/starlark-go/blob/master/doc/spec.md#string·lower
func string_lower(thread *Thread, b *Builtin, args Tuple, kwargs []Tuple) (Value, error) {
	if err := UnpackPositionalArgs(b.Name(), args, kwargs, 0); err != nil {
		return nil, err
	}

	recv := string(b.Receiver().(String))

	// There could be actually a difference between the size of the encoded
	// upper and the size of the encoded lower. The maximum difference among
	// them (according to unicode.ToLower implementation) is only 1 byte,
	// which could be expected. This means that this logic must take that
	// into account.
	bufferSize := EstimateMakeSize([]byte{}, len(recv)*2+utf8.UTFMax)
	if err := thread.AddAllocs(bufferSize + StringTypeOverhead); err != nil {
		return nil, err
	}
	return String(strings.ToLower(recv)), nil
}

// https://github.com/google/starlark-go/blob/master/doc/spec.md#string·partition
func string_partition(thread *Thread, b *Builtin, args Tuple, kwargs []Tuple) (Value, error) {
	recv := string(b.Receiver().(String))
	var sep string
	if err := UnpackPositionalArgs(b.Name(), args, kwargs, 1, &sep); err != nil {
		return nil, err
	}
	if sep == "" {
		return nil, nameErr(b, "empty separator")
	}
	var i int
	if b.Name()[0] == 'p' {
		i = strings.Index(recv, sep) // partition
	} else {
		i = strings.LastIndex(recv, sep) // rpartition
	}

	var subStringTemplate String
	resultSize := EstimateMakeSize(Tuple{subStringTemplate}, 3) +
		EstimateSize(Tuple{})
	if err := thread.AddAllocs(resultSize); err != nil {
		return nil, err
	}
	tuple := make(Tuple, 0, 3)
	if i < 0 {
		if b.Name()[0] == 'p' {
			tuple = append(tuple, String(recv), String(""), String(""))
		} else {
			tuple = append(tuple, String(""), String(""), String(recv))
		}
	} else {
		tuple = append(tuple, String(recv[:i]), String(recv[i:i+len(sep)]), String(recv[i+len(sep):]))
	}
	return tuple, nil
}

// https://github.com/google/starlark-go/blob/master/doc/spec.md#string·removeprefix
// https://github.com/google/starlark-go/blob/master/doc/spec.md#string·removesuffix
func string_removefix(thread *Thread, b *Builtin, args Tuple, kwargs []Tuple) (Value, error) {
	recv := string(b.Receiver().(String))
	var fix string
	if err := UnpackPositionalArgs(b.Name(), args, kwargs, 1, &fix); err != nil {
		return nil, err
	}
	if b.name[len("remove")] == 'p' {
		recv = strings.TrimPrefix(recv, fix)
	} else {
		recv = strings.TrimSuffix(recv, fix)
	}
	if err := thread.AddAllocs(StringTypeOverhead); err != nil {
		return nil, err
	}
	return String(recv), nil
}

// https://github.com/google/starlark-go/blob/master/doc/spec.md#string·replace
func string_replace(thread *Thread, b *Builtin, args Tuple, kwargs []Tuple) (Value, error) {
	recv := string(b.Receiver().(String))
	var old, new string
	count := -1
	if err := UnpackPositionalArgs(b.Name(), args, kwargs, 2, &old, &new, &count); err != nil {
		return nil, err
	}

	if err := thread.CheckAllocs(int64(len(recv) * len(new) / len(old))); err != nil {
		return nil, err
	}
	result := Value(String(strings.Replace(recv, old, new, count)))
	if err := thread.AddAllocs(EstimateSize(result)); err != nil {
		return nil, err
	}
	return result, nil
}

// https://github.com/google/starlark-go/blob/master/doc/spec.md#string·rfind
func string_rfind(thread *Thread, b *Builtin, args Tuple, kwargs []Tuple) (Value, error) {
	return string_find_impl(thread, b, args, kwargs, true, true)
}

// https://github.com/google/starlark-go/blob/master/doc/spec.md#string·rindex
func string_rindex(thread *Thread, b *Builtin, args Tuple, kwargs []Tuple) (Value, error) {
	return string_find_impl(thread, b, args, kwargs, false, true)
}

// https://github.com/google/starlark-go/starlark/blob/master/doc/spec.md#string·startswith
// https://github.com/google/starlark-go/starlark/blob/master/doc/spec.md#string·endswith
func string_startswith(_ *Thread, b *Builtin, args Tuple, kwargs []Tuple) (Value, error) {
	var x Value
	var start, end Value = None, None
	if err := UnpackPositionalArgs(b.Name(), args, kwargs, 1, &x, &start, &end); err != nil {
		return nil, err
	}

	// compute effective substring.
	s := string(b.Receiver().(String))
	if start, end, err := indices(start, end, len(s)); err != nil {
		return nil, nameErr(b, err)
	} else {
		if end < start {
			end = start // => empty result
		}
		s = s[start:end]
	}

	f := strings.HasPrefix
	if b.Name()[0] == 'e' { // endswith
		f = strings.HasSuffix
	}

	switch x := x.(type) {
	case Tuple:
		for i, x := range x {
			prefix, ok := AsString(x)
			if !ok {
				return nil, fmt.Errorf("%s: want string, got %s, for element %d",
					b.Name(), x.Type(), i)
			}
			if f(s, prefix) {
				return True, nil
			}
		}
		return False, nil
	case String:
		return Bool(f(s, string(x))), nil
	}
	return nil, fmt.Errorf("%s: got %s, want string or tuple of string", b.Name(), x.Type())
}

// https://github.com/google/starlark-go/blob/master/doc/spec.md#string·strip
// https://github.com/google/starlark-go/blob/master/doc/spec.md#string·lstrip
// https://github.com/google/starlark-go/blob/master/doc/spec.md#string·rstrip
func string_strip(thread *Thread, b *Builtin, args Tuple, kwargs []Tuple) (Value, error) {
	var chars string
	if err := UnpackPositionalArgs(b.Name(), args, kwargs, 0, &chars); err != nil {
		return nil, err
	}
	recv := string(b.Receiver().(String))
	var s string
	switch b.Name()[0] {
	case 's': // strip
		if chars != "" {
			s = strings.Trim(recv, chars)
		} else {
			s = strings.TrimSpace(recv)
		}
	case 'l': // lstrip
		if chars != "" {
			s = strings.TrimLeft(recv, chars)
		} else {
			s = strings.TrimLeftFunc(recv, unicode.IsSpace)
		}
	case 'r': // rstrip
		if chars != "" {
			s = strings.TrimRight(recv, chars)
		} else {
			s = strings.TrimRightFunc(recv, unicode.IsSpace)
		}
	}
	if err := thread.AddAllocs(StringTypeOverhead); err != nil {
		return nil, err
	}
	return String(s), nil
}

// https://github.com/google/starlark-go/blob/master/doc/spec.md#string·title
func string_title(thread *Thread, b *Builtin, args Tuple, kwargs []Tuple) (Value, error) {
	if err := UnpackPositionalArgs(b.Name(), args, kwargs, 0); err != nil {
		return nil, err
	}

	s := string(b.Receiver().(String))

	// Python semantics differ from x==strings.{To,}Title(x) in Go:
	// "uppercase characters may only follow uncased characters and
	// lowercase characters only cased ones."
	buf := NewSafeStringBuilder(thread)
	buf.Grow(len(s))
	var prevCased bool
	for _, r := range s {
		if prevCased {
			r = unicode.ToLower(r)
		} else {
			r = unicode.ToTitle(r)
		}
		prevCased = isCasedRune(r)
		if _, err := buf.WriteRune(r); err != nil {
			return nil, err
		}
	}
	if err := buf.Err(); err != nil {
		return nil, err
	}
	if err := thread.AddAllocs(StringTypeOverhead); err != nil {
		return nil, err
	}
	return String(buf.String()), nil
}

// https://github.com/google/starlark-go/blob/master/doc/spec.md#string·upper
func string_upper(thread *Thread, b *Builtin, args Tuple, kwargs []Tuple) (Value, error) {
	if err := UnpackPositionalArgs(b.Name(), args, kwargs, 0); err != nil {
		return nil, err
	}

	recv := string(b.Receiver().(String))

	// see string_lower
	bufferSize := EstimateMakeSize([]byte{}, len(recv)*2+utf8.UTFMax)
	if err := thread.AddAllocs(bufferSize + StringTypeOverhead); err != nil {
		return nil, err
	}
	return String(strings.ToUpper(recv)), nil
}

// https://github.com/google/starlark-go/blob/master/doc/spec.md#string·split
// https://github.com/google/starlark-go/blob/master/doc/spec.md#string·rsplit
func string_split(thread *Thread, b *Builtin, args Tuple, kwargs []Tuple) (Value, error) {
	recv := string(b.Receiver().(String))
	var sep_ Value
	maxsplit := -1
	if err := UnpackPositionalArgs(b.Name(), args, kwargs, 0, &sep_, &maxsplit); err != nil {
		return nil, err
	}

	var res []string

	if sep_ == nil || sep_ == None {
		if err := thread.CheckAllocs(EstimateMakeSize([]Value{String("")}, len(recv)/2+1)); err != nil {
			return nil, err
		}

		// special case: split on whitespace
		if maxsplit < 0 {
			res = strings.Fields(recv)
		} else if b.Name() == "split" {
			res = splitspace(recv, maxsplit)
		} else { // rsplit
			res = rsplitspace(recv, maxsplit)
		}

	} else if sep, ok := AsString(sep_); ok {
		if sep == "" {
			return nil, fmt.Errorf("split: empty separator")
		}

		if err := thread.CheckAllocs(EstimateMakeSize([]Value{String("")}, len(recv)/len(sep)+1)); err != nil {
			return nil, err
		}

		// usual case: split on non-empty separator
		if maxsplit < 0 {
			res = strings.Split(recv, sep)
		} else if b.Name() == "split" {
			res = strings.SplitN(recv, sep, maxsplit+1)
		} else { // rsplit
			res = strings.Split(recv, sep)
			// If maxsplit is less than len(res), the first len(res) - maxsplit
			// should be joined back together. Instead of joining them back,
			// however, it is possible to take a slice of  the original string.
			// If the excess is only one, it is also possible to skip this process.
			if excess := len(res) - maxsplit; excess > 1 {
				size := len(res[0])
				for _, s := range res[1:excess] {
					size += len(s) + len(sep)
				}
				res[excess-1] = recv[0:size]
				res = res[excess-1:]
			}
		}

	} else {
		return nil, fmt.Errorf("split: got %s for separator, want string", sep_.Type())
	}

	listSize := EstimateMakeSize([]Value{String("")}, len(res))
	resultSize := EstimateSize(&List{})
	if err := thread.AddAllocs(listSize + resultSize); err != nil {
		return nil, err
	}
	list := make([]Value, len(res))
	for i, x := range res {
		list[i] = String(x)
	}
	return NewList(list), nil
}

// Precondition: max >= 0.
func rsplitspace(s string, max int) []string {
	res := make([]string, 0, max+1)
	end := -1 // index of field end, or -1 in a region of spaces.
	for i := len(s); i > 0; {
		r, sz := utf8.DecodeLastRuneInString(s[:i])
		if unicode.IsSpace(r) {
			if end >= 0 {
				if len(res) == max {
					break // let this field run to the start
				}
				res = append(res, s[i:end])
				end = -1
			}
		} else if end < 0 {
			end = i
		}
		i -= sz
	}
	if end >= 0 {
		res = append(res, s[:end])
	}

	resLen := len(res)
	for i := 0; i < resLen/2; i++ {
		res[i], res[resLen-1-i] = res[resLen-1-i], res[i]
	}

	return res
}

// Precondition: max >= 0.
func splitspace(s string, max int) []string {
	var res []string
	start := -1 // index of field start, or -1 in a region of spaces
	for i, r := range s {
		if unicode.IsSpace(r) {
			if start >= 0 {
				if len(res) == max {
					break // let this field run to the end
				}
				res = append(res, s[start:i])
				start = -1
			}
		} else if start == -1 {
			start = i
		}
	}
	if start >= 0 {
		res = append(res, s[start:])
	}
	return res
}

// https://github.com/google/starlark-go/blob/master/doc/spec.md#string·splitlines
func string_splitlines(thread *Thread, b *Builtin, args Tuple, kwargs []Tuple) (Value, error) {
	var keepends bool
	if err := UnpackPositionalArgs(b.Name(), args, kwargs, 0, &keepends); err != nil {
		return nil, err
	}
	var lines []string
	if s := string(b.Receiver().(String)); s != "" {
		// TODO(adonovan): handle CRLF correctly.
		if keepends {
			lines = strings.SplitAfter(s, "\n")
		} else {
			lines = strings.Split(s, "\n")
		}
		if strings.HasSuffix(s, "\n") {
			lines = lines[:len(lines)-1]
		}
	}
	var itemTemplate String
	resultSize := EstimateMakeSize([]Value{itemTemplate}, len(lines)) +
		EstimateSize(&List{})
	if err := thread.AddAllocs(resultSize); err != nil {
		return nil, err
	}
	list := make([]Value, len(lines))
	for i, x := range lines {
		list[i] = String(x)
	}
	return NewList(list), nil
}

// https://github.com/google/starlark-go/blob/master/doc/spec.md#set·add.
func set_add(thread *Thread, b *Builtin, args Tuple, kwargs []Tuple) (Value, error) {
	var elem Value
	if err := UnpackPositionalArgs(b.Name(), args, kwargs, 1, &elem); err != nil {
		return nil, err
	}
	if found, err := b.Receiver().(*Set).Has(elem); err != nil {
		return nil, nameErr(b, err)
	} else if found {
		return None, nil
	}
	err := b.Receiver().(*Set).ht.insert(thread, elem, None)
	if err != nil {
		return nil, nameErr(b, err)
	}
	return None, nil
}

// https://github.com/google/starlark-go/blob/master/doc/spec.md#set·clear.
func set_clear(_ *Thread, b *Builtin, args Tuple, kwargs []Tuple) (Value, error) {
	if err := UnpackPositionalArgs(b.Name(), args, kwargs, 0); err != nil {
		return nil, err
	}
	if b.Receiver().(*Set).Len() > 0 {
		if err := b.Receiver().(*Set).Clear(); err != nil {
			return nil, nameErr(b, err)
		}
	}
	return None, nil
}

// https://github.com/google/starlark-go/blob/master/doc/spec.md#set·difference.
func set_difference(thread *Thread, b *Builtin, args Tuple, kwargs []Tuple) (Value, error) {
	// TODO: support multiple others: s.difference(*others)
	var other Iterable
	if err := UnpackPositionalArgs(b.Name(), args, kwargs, 0, &other); err != nil {
		return nil, err
	}
	diff, err := b.Receiver().(*Set).clone(thread)
	if err != nil {
		return nil, err
	}
	iter, err := SafeIterate(thread, other)
	if err != nil {
		return nil, err
	}
	defer iter.Done()
	var x Value
	for iter.Next(&x) {
		if _, err := diff.Delete(x); err != nil {
			return nil, err
		}
	}
	if err := iter.Err(); err != nil {
		return nil, err
	}
	return diff, nil
}

// https://github.com/google/starlark-go/blob/master/doc/spec.md#set_intersection.
func set_intersection(thread *Thread, b *Builtin, args Tuple, kwargs []Tuple) (Value, error) {
	// TODO: support multiple others: s.difference(*others)
	var other Iterable
	if err := UnpackPositionalArgs(b.Name(), args, kwargs, 0, &other); err != nil {
		return nil, err
	}
	iter, err := SafeIterate(thread, other)
	if err != nil {
		return nil, err
	}
	defer iter.Done()
	diff, err := b.Receiver().(*Set).safeIntersection(thread, iter)
	if err != nil {
		return nil, nameErr(b, err)
	}
	if err := iter.Err(); err != nil {
		return nil, err
	}
	return diff, nil
}

// https://github.com/google/starlark-go/blob/master/doc/spec.md#set_issubset.
func set_issubset(thread *Thread, b *Builtin, args Tuple, kwargs []Tuple) (Value, error) {
	var other Iterable
	if err := UnpackPositionalArgs(b.Name(), args, kwargs, 0, &other); err != nil {
		return nil, err
	}
	iter, err := SafeIterate(thread, other)
	if err != nil {
		return nil, err
	}
	defer iter.Done()
	diff, err := b.Receiver().(*Set).IsSubset(iter)
	if err != nil {
		return nil, nameErr(b, err)
	}
	if err := iter.Err(); err != nil {
		return nil, err
	}
	return Bool(diff), nil
}

// https://github.com/google/starlark-go/blob/master/doc/spec.md#set_issuperset.
func set_issuperset(thread *Thread, b *Builtin, args Tuple, kwargs []Tuple) (Value, error) {
	var other Iterable
	if err := UnpackPositionalArgs(b.Name(), args, kwargs, 0, &other); err != nil {
		return nil, err
	}
	iter, err := SafeIterate(thread, other)
	if err != nil {
		return nil, err
	}
	defer iter.Done()
	diff, err := b.Receiver().(*Set).IsSuperset(iter)
	if err != nil {
		return nil, nameErr(b, err)
	}
	if err := iter.Err(); err != nil {
		return nil, err
	}
	return Bool(diff), nil
}

// https://github.com/google/starlark-go/blob/master/doc/spec.md#set·discard.
func set_discard(_ *Thread, b *Builtin, args Tuple, kwargs []Tuple) (Value, error) {
	var k Value
	if err := UnpackPositionalArgs(b.Name(), args, kwargs, 1, &k); err != nil {
		return nil, err
	}
	if found, err := b.Receiver().(*Set).Has(k); err != nil {
		return nil, nameErr(b, err)
	} else if !found {
		return None, nil
	}
	if _, err := b.Receiver().(*Set).Delete(k); err != nil {
		return nil, nameErr(b, err) // set is frozen
	}
	return None, nil
}

// https://github.com/google/starlark-go/blob/master/doc/spec.md#set·pop.
func set_pop(_ *Thread, b *Builtin, args Tuple, kwargs []Tuple) (Value, error) {
	if err := UnpackPositionalArgs(b.Name(), args, kwargs, 0); err != nil {
		return nil, err
	}
	recv := b.Receiver().(*Set)
	k, ok := recv.ht.first()
	if !ok {
		return nil, nameErr(b, "empty set")
	}
	_, err := recv.Delete(k)
	if err != nil {
		return nil, nameErr(b, err) // set is frozen
	}
	return k, nil
}

// https://github.com/google/starlark-go/blob/master/doc/spec.md#set·remove.
func set_remove(_ *Thread, b *Builtin, args Tuple, kwargs []Tuple) (Value, error) {
	var k Value
	if err := UnpackPositionalArgs(b.Name(), args, kwargs, 1, &k); err != nil {
		return nil, err
	}
	if found, err := b.Receiver().(*Set).Delete(k); err != nil {
		return nil, nameErr(b, err) // dict is frozen or key is unhashable
	} else if found {
		return None, nil
	}
	return nil, nameErr(b, "missing key")
}

// https://github.com/google/starlark-go/blob/master/doc/spec.md#set·symmetric_difference.
func set_symmetric_difference(thread *Thread, b *Builtin, args Tuple, kwargs []Tuple) (Value, error) {
	var other Iterable
	if err := UnpackPositionalArgs(b.Name(), args, kwargs, 0, &other); err != nil {
		return nil, err
	}
	recv := b.Receiver().(*Set)
	diff, err := recv.clone(thread)
	if err != nil {
		return nil, err
	}
	iter, err := SafeIterate(thread, other)
	if err != nil {
		return nil, err
	}
	defer iter.Done()
	var x Value
	for iter.Next(&x) {
		found, err := diff.Delete(x)
		if err != nil {
			return nil, err
		}
		if !found {
			if err := diff.ht.insert(thread, x, None); err != nil {
				return nil, err
			}
		}
	}
	if err := iter.Err(); err != nil {
		return nil, nameErr(b, err)
	}
	return diff, nil
}

// https://github.com/google/starlark-go/blob/master/doc/spec.md#set·union.
func set_union(thread *Thread, b *Builtin, args Tuple, kwargs []Tuple) (Value, error) {
	var iterable Iterable
	if err := UnpackPositionalArgs(b.Name(), args, kwargs, 0, &iterable); err != nil {
		return nil, err
	}
	iter, err := SafeIterate(thread, iterable)
	if err != nil {
		return nil, err
	}
	defer iter.Done()
	if err := thread.AddAllocs(EstimateSize(&Set{})); err != nil {
		return nil, err
	}
	union := new(Set)
	for e := b.Receiver().(*Set).ht.head; e != nil; e = e.next {
		if err := union.ht.insert(thread, e.key, None); err != nil {
			return nil, err
		}
	}
	var x Value
	for iter.Next(&x) {
		if err := union.ht.insert(thread, x, None); err != nil {
			return nil, err
		}
	}
	if err := iter.Err(); err != nil {
		return nil, nameErr(b, err)
	}
	return union, nil
}

// Common implementation of string_{r}{find,index}.
func string_find_impl(thread *Thread, b *Builtin, args Tuple, kwargs []Tuple, allowError, last bool) (Value, error) {
	var sub string
	var start_, end_ Value
	if err := UnpackPositionalArgs(b.Name(), args, kwargs, 1, &sub, &start_, &end_); err != nil {
		return nil, err
	}

	s := string(b.Receiver().(String))
	start, end, err := indices(start_, end_, len(s))
	if err != nil {
		return nil, nameErr(b, err)
	}
	var slice string
	if start < end {
		slice = s[start:end]
	}

	var i int
	if last {
		i = strings.LastIndex(slice, sub)
	} else {
		i = strings.Index(slice, sub)
	}
	var result Value
	if i < 0 {
		if !allowError {
			return nil, nameErr(b, "substring not found")
		}
		result = MakeInt(-1)
	} else {
		result = MakeInt(i + start)
	}
	if err := thread.AddAllocs(EstimateSize(result)); err != nil {
		return nil, err
	}
	return result, nil
}

// Common implementation of builtin dict function and dict.update method.
// Precondition: len(updates) == 0 or 1.
func updateDict(thread *Thread, dict *Dict, updates Tuple, kwargs []Tuple) error {
	if len(updates) == 1 {
		switch updates := updates[0].(type) {
		case IterableMapping:
			// Iterate over dict's key/value pairs, not just keys.
			for _, item := range updates.Items() {
				if err := dict.SafeSetKey(thread, item[0], item[1]); err != nil {
					return err // dict is frozen
				}
			}
		default:
			// all other sequences
			iter, err := SafeIterate(thread, updates)
			if err != nil {
				if err == ErrUnsupported {
					return fmt.Errorf("dictionary update value is not iterable (%s)", updates.Type())
				}
				return err
			}
			defer iter.Done()
			var pair Value
			for i := 0; iter.Next(&pair); i++ {
				iter2, err := SafeIterate(thread, pair)
				if err != nil {
					if err == ErrUnsupported {
						return fmt.Errorf("dictionary update sequence element #%d is not iterable (%s)", i, pair.Type())
					}
					return err
				}
				defer iter2.Done()
				len := Len(pair)
				if len < 0 {
					return fmt.Errorf("dictionary update sequence element #%d has unknown length (%s)", i, pair.Type())
				} else if len != 2 {
					return fmt.Errorf("dictionary update sequence element #%d has length %d, want 2", i, len)
				}
				var k, v Value
				if !iter2.Next(&k) || !iter2.Next(&v) {
					if err := iter2.Err(); err != nil {
						return err
					}
				}
				if err := dict.SafeSetKey(thread, k, v); err != nil {
					return err
				}
			}
			if err := iter.Err(); err != nil {
				return err
			}
		}
	}

	// Then add the kwargs.
	before := dict.Len()
	for _, pair := range kwargs {
		if err := dict.SafeSetKey(thread, pair[0], pair[1]); err != nil {
			return err // dict is frozen
		}
	}
	// In the common case, each kwarg will add another dict entry.
	// If that's not so, check whether it is because there was a duplicate kwarg.
	if dict.Len() < before+len(kwargs) {
		keys := make(map[String]bool, len(kwargs))
		for _, kv := range kwargs {
			k := kv[0].(String)
			if keys[k] {
				return fmt.Errorf("duplicate keyword arg: %v", k)
			}
			keys[k] = true
		}
	}

	return nil
}

// nameErr returns an error message of the form "name: msg"
// where name is b.Name() and msg is a string or error.
func nameErr(b *Builtin, msg interface{}) error {
	return fmt.Errorf("%s: %v", b.Name(), msg)
}<|MERGE_RESOLUTION|>--- conflicted
+++ resolved
@@ -260,13 +260,8 @@
 		"clear":                MemSafe | IOSafe,
 		"difference":           MemSafe | IOSafe,
 		"discard":              MemSafe | IOSafe,
-<<<<<<< HEAD
-		"intersection":         IOSafe,
+		"intersection":         MemSafe | IOSafe,
 		"issubset":             MemSafe | IOSafe,
-=======
-		"intersection":         MemSafe | IOSafe,
-		"issubset":             IOSafe,
->>>>>>> 766c88a1
 		"issuperset":           MemSafe | IOSafe,
 		"pop":                  MemSafe | IOSafe,
 		"remove":               MemSafe | IOSafe,
