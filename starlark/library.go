// Copyright 2017 The Bazel Authors. All rights reserved.
// Use of this source code is governed by a BSD-style
// license that can be found in the LICENSE file.

package starlark

// This file defines the library of built-ins.
//
// Built-ins must explicitly check the "frozen" flag before updating
// mutable types such as lists and dicts.

import (
	"errors"
	"fmt"
	"math"
	"math/big"
	"os"
	"sort"
	"strconv"
	"strings"
	"unicode"
	"unicode/utf16"
	"unicode/utf8"

	"github.com/canonical/starlark/syntax"
)

// Universe defines the set of universal built-ins, such as None, True, and len.
//
// The Go application may add or remove items from the
// universe dictionary before Starlark evaluation begins.
// All values in the dictionary must be immutable.
// Starlark programs cannot modify the dictionary.
var Universe StringDict
var universeSafeties map[string]SafetyFlags

var ErrUnsupported = errors.New("unsupported operation")
var ErrNoSuchAttr = errors.New("no such attribute")

func init() {
	// https://github.com/google/starlark-go/blob/master/doc/spec.md#built-in-constants-and-functions
	Universe = StringDict{
		"None":      None,
		"True":      True,
		"False":     False,
		"abs":       NewBuiltin("abs", abs),
		"any":       NewBuiltin("any", any),
		"all":       NewBuiltin("all", all),
		"bool":      NewBuiltin("bool", bool_),
		"bytes":     NewBuiltin("bytes", bytes_),
		"chr":       NewBuiltin("chr", chr),
		"dict":      NewBuiltin("dict", dict),
		"dir":       NewBuiltin("dir", dir),
		"enumerate": NewBuiltin("enumerate", enumerate),
		"fail":      NewBuiltin("fail", fail),
		"float":     NewBuiltin("float", float),
		"getattr":   NewBuiltin("getattr", getattr),
		"hasattr":   NewBuiltin("hasattr", hasattr),
		"hash":      NewBuiltin("hash", hash),
		"int":       NewBuiltin("int", int_),
		"len":       NewBuiltin("len", len_),
		"list":      NewBuiltin("list", list),
		"max":       NewBuiltin("max", minmax),
		"min":       NewBuiltin("min", minmax),
		"ord":       NewBuiltin("ord", ord),
		"print":     NewBuiltin("print", print),
		"range":     NewBuiltin("range", range_),
		"repr":      NewBuiltin("repr", repr),
		"reversed":  NewBuiltin("reversed", reversed),
		"set":       NewBuiltin("set", set), // requires resolve.AllowSet
		"sorted":    NewBuiltin("sorted", sorted),
		"str":       NewBuiltin("str", str),
		"tuple":     NewBuiltin("tuple", tuple),
		"type":      NewBuiltin("type", type_),
		"zip":       NewBuiltin("zip", zip),
	}

	universeSafeties = map[string]SafetyFlags{
		"abs":       CPUSafe | MemSafe | TimeSafe | IOSafe,
		"any":       CPUSafe | MemSafe | TimeSafe | IOSafe,
		"all":       CPUSafe | MemSafe | TimeSafe | IOSafe,
		"bool":      CPUSafe | MemSafe | TimeSafe | IOSafe,
		"bytes":     CPUSafe | MemSafe | TimeSafe | IOSafe,
		"chr":       CPUSafe | MemSafe | TimeSafe | IOSafe,
		"dict":      CPUSafe | MemSafe | TimeSafe | IOSafe,
		"dir":       CPUSafe | MemSafe | TimeSafe | IOSafe,
		"enumerate": CPUSafe | MemSafe | TimeSafe | IOSafe,
		"fail":      CPUSafe | MemSafe | TimeSafe | IOSafe,
		"float":     CPUSafe | MemSafe | TimeSafe | IOSafe,
		"getattr":   CPUSafe | MemSafe | TimeSafe | IOSafe,
		"hasattr":   CPUSafe | MemSafe | TimeSafe | IOSafe,
		"hash":      CPUSafe | MemSafe | TimeSafe | IOSafe,
		"int":       CPUSafe | MemSafe | TimeSafe | IOSafe,
		"len":       CPUSafe | MemSafe | TimeSafe | IOSafe,
		"list":      CPUSafe | MemSafe | TimeSafe | IOSafe,
		"max":       CPUSafe | MemSafe | TimeSafe | IOSafe,
		"min":       CPUSafe | MemSafe | TimeSafe | IOSafe,
		"ord":       CPUSafe | MemSafe | TimeSafe | IOSafe,
		"print":     CPUSafe | MemSafe,
		"range":     CPUSafe | MemSafe | TimeSafe | IOSafe,
		"repr":      CPUSafe | MemSafe | IOSafe,
		"reversed":  CPUSafe | MemSafe | TimeSafe | IOSafe,
		"set":       CPUSafe | MemSafe | TimeSafe | IOSafe,
		"sorted":    CPUSafe | MemSafe | TimeSafe | IOSafe,
		"str":       CPUSafe | MemSafe | IOSafe,
		"tuple":     CPUSafe | MemSafe | TimeSafe | IOSafe,
		"type":      CPUSafe | MemSafe | TimeSafe | IOSafe,
		"zip":       CPUSafe | MemSafe | TimeSafe | IOSafe,
	}

	for name, flags := range universeSafeties {
		if b, ok := Universe[name].(*Builtin); ok {
			b.DeclareSafety(flags)
		}
	}
}

// methods of built-in types
// https://github.com/google/starlark-go/blob/master/doc/spec.md#built-in-methods
var (
	bytesMethods = map[string]*Builtin{
		"elems": NewBuiltin("elems", bytes_elems),
	}
	bytesMethodSafeties = map[string]SafetyFlags{
		"elems": CPUSafe | MemSafe | TimeSafe | IOSafe,
	}

	dictMethods = map[string]*Builtin{
		"clear":      NewBuiltin("clear", dict_clear),
		"get":        NewBuiltin("get", dict_get),
		"items":      NewBuiltin("items", dict_items),
		"keys":       NewBuiltin("keys", dict_keys),
		"pop":        NewBuiltin("pop", dict_pop),
		"popitem":    NewBuiltin("popitem", dict_popitem),
		"setdefault": NewBuiltin("setdefault", dict_setdefault),
		"update":     NewBuiltin("update", dict_update),
		"values":     NewBuiltin("values", dict_values),
	}
	dictMethodSafeties = map[string]SafetyFlags{
		"clear":      CPUSafe | MemSafe | TimeSafe | IOSafe,
<<<<<<< HEAD
		"get":        CPUSafe | MemSafe | TimeSafe | IOSafe,
		"items":      CPUSafe | MemSafe | IOSafe,
=======
		"get":        CPUSafe | MemSafe | IOSafe,
		"items":      CPUSafe | MemSafe | TimeSafe | IOSafe,
>>>>>>> dc35d34d
		"keys":       CPUSafe | MemSafe | IOSafe,
		"pop":        CPUSafe | MemSafe | TimeSafe | IOSafe,
		"popitem":    CPUSafe | MemSafe | TimeSafe | IOSafe,
		"setdefault": CPUSafe | MemSafe | IOSafe,
		"update":     CPUSafe | MemSafe | IOSafe,
		"values":     CPUSafe | MemSafe | TimeSafe | IOSafe,
	}

	listMethods = map[string]*Builtin{
		"append": NewBuiltin("append", list_append),
		"clear":  NewBuiltin("clear", list_clear),
		"extend": NewBuiltin("extend", list_extend),
		"index":  NewBuiltin("index", list_index),
		"insert": NewBuiltin("insert", list_insert),
		"pop":    NewBuiltin("pop", list_pop),
		"remove": NewBuiltin("remove", list_remove),
	}
	listMethodSafeties = map[string]SafetyFlags{
		"append": CPUSafe | MemSafe | TimeSafe | IOSafe,
		"clear":  CPUSafe | MemSafe | TimeSafe | IOSafe,
		"extend": CPUSafe | MemSafe | IOSafe,
		"index":  CPUSafe | MemSafe | IOSafe,
		"insert": CPUSafe | MemSafe | TimeSafe | IOSafe,
		"pop":    CPUSafe | MemSafe | TimeSafe | IOSafe,
		"remove": CPUSafe | MemSafe | IOSafe,
	}

	stringMethods = map[string]*Builtin{
		"capitalize":     NewBuiltin("capitalize", string_capitalize),
		"codepoint_ords": NewBuiltin("codepoint_ords", string_iterable),
		"codepoints":     NewBuiltin("codepoints", string_iterable), // sic
		"count":          NewBuiltin("count", string_count),
		"elem_ords":      NewBuiltin("elem_ords", string_iterable),
		"elems":          NewBuiltin("elems", string_iterable),      // sic
		"endswith":       NewBuiltin("endswith", string_startswith), // sic
		"find":           NewBuiltin("find", string_find),
		"format":         NewBuiltin("format", string_format),
		"index":          NewBuiltin("index", string_index),
		"isalnum":        NewBuiltin("isalnum", string_isalnum),
		"isalpha":        NewBuiltin("isalpha", string_isalpha),
		"isdigit":        NewBuiltin("isdigit", string_isdigit),
		"islower":        NewBuiltin("islower", string_islower),
		"isspace":        NewBuiltin("isspace", string_isspace),
		"istitle":        NewBuiltin("istitle", string_istitle),
		"isupper":        NewBuiltin("isupper", string_isupper),
		"join":           NewBuiltin("join", string_join),
		"lower":          NewBuiltin("lower", string_lower),
		"lstrip":         NewBuiltin("lstrip", string_strip), // sic
		"partition":      NewBuiltin("partition", string_partition),
		"removeprefix":   NewBuiltin("removeprefix", string_removefix),
		"removesuffix":   NewBuiltin("removesuffix", string_removefix),
		"replace":        NewBuiltin("replace", string_replace),
		"rfind":          NewBuiltin("rfind", string_rfind),
		"rindex":         NewBuiltin("rindex", string_rindex),
		"rpartition":     NewBuiltin("rpartition", string_partition), // sic
		"rsplit":         NewBuiltin("rsplit", string_split),         // sic
		"rstrip":         NewBuiltin("rstrip", string_strip),         // sic
		"split":          NewBuiltin("split", string_split),
		"splitlines":     NewBuiltin("splitlines", string_splitlines),
		"startswith":     NewBuiltin("startswith", string_startswith),
		"strip":          NewBuiltin("strip", string_strip),
		"title":          NewBuiltin("title", string_title),
		"upper":          NewBuiltin("upper", string_upper),
	}
	stringMethodSafeties = map[string]SafetyFlags{
		"capitalize":     CPUSafe | MemSafe | IOSafe,
		"codepoint_ords": CPUSafe | MemSafe | TimeSafe | IOSafe,
		"codepoints":     CPUSafe | MemSafe | TimeSafe | IOSafe,
		"count":          CPUSafe | MemSafe | TimeSafe | IOSafe,
		"elem_ords":      CPUSafe | MemSafe | TimeSafe | IOSafe,
		"elems":          CPUSafe | MemSafe | TimeSafe | IOSafe,
		"endswith":       CPUSafe | MemSafe | IOSafe,
		"find":           CPUSafe | MemSafe | TimeSafe | IOSafe,
		"format":         CPUSafe | MemSafe | IOSafe,
		"index":          CPUSafe | MemSafe | TimeSafe | IOSafe,
		"isalnum":        CPUSafe | MemSafe | IOSafe,
		"isalpha":        CPUSafe | MemSafe | IOSafe,
		"isdigit":        CPUSafe | MemSafe | IOSafe,
		"islower":        CPUSafe | MemSafe | IOSafe,
		"isspace":        CPUSafe | MemSafe | IOSafe,
		"istitle":        CPUSafe | MemSafe | IOSafe,
		"isupper":        CPUSafe | MemSafe | IOSafe,
		"join":           CPUSafe | MemSafe | IOSafe,
		"lower":          CPUSafe | MemSafe | TimeSafe | IOSafe,
		"lstrip":         CPUSafe | MemSafe | TimeSafe | IOSafe,
		"partition":      CPUSafe | MemSafe | TimeSafe | IOSafe,
		"removeprefix":   CPUSafe | MemSafe | TimeSafe | IOSafe,
		"removesuffix":   CPUSafe | MemSafe | TimeSafe | IOSafe,
		"replace":        CPUSafe | MemSafe | TimeSafe | IOSafe,
		"rfind":          CPUSafe | MemSafe | TimeSafe | IOSafe,
		"rindex":         CPUSafe | MemSafe | TimeSafe | IOSafe,
		"rpartition":     CPUSafe | MemSafe | TimeSafe | IOSafe,
		"rsplit":         CPUSafe | MemSafe | IOSafe,
		"rstrip":         CPUSafe | MemSafe | TimeSafe | IOSafe,
		"split":          CPUSafe | MemSafe | IOSafe,
		"splitlines":     CPUSafe | MemSafe | TimeSafe | IOSafe,
		"startswith":     CPUSafe | MemSafe | IOSafe,
		"strip":          CPUSafe | MemSafe | TimeSafe | IOSafe,
		"title":          CPUSafe | MemSafe | IOSafe,
		"upper":          CPUSafe | MemSafe | TimeSafe | IOSafe,
	}

	setMethods = map[string]*Builtin{
		"add":                  NewBuiltin("add", set_add),
		"clear":                NewBuiltin("clear", set_clear),
		"difference":           NewBuiltin("difference", set_difference),
		"discard":              NewBuiltin("discard", set_discard),
		"intersection":         NewBuiltin("intersection", set_intersection),
		"issubset":             NewBuiltin("issubset", set_issubset),
		"issuperset":           NewBuiltin("issuperset", set_issuperset),
		"pop":                  NewBuiltin("pop", set_pop),
		"remove":               NewBuiltin("remove", set_remove),
		"symmetric_difference": NewBuiltin("symmetric_difference", set_symmetric_difference),
		"union":                NewBuiltin("union", set_union),
	}
	setMethodSafeties = map[string]SafetyFlags{
		"add":                  CPUSafe | MemSafe | IOSafe,
		"clear":                CPUSafe | MemSafe | TimeSafe | IOSafe,
		"difference":           CPUSafe | MemSafe | IOSafe,
		"discard":              CPUSafe | MemSafe | TimeSafe | IOSafe,
		"intersection":         CPUSafe | MemSafe | IOSafe,
		"issubset":             CPUSafe | MemSafe | IOSafe,
		"issuperset":           CPUSafe | MemSafe | IOSafe,
		"pop":                  CPUSafe | MemSafe | TimeSafe | IOSafe,
		"remove":               CPUSafe | MemSafe | TimeSafe | IOSafe,
		"symmetric_difference": CPUSafe | MemSafe | IOSafe,
		"union":                CPUSafe | MemSafe | IOSafe,
	}
)

func init() {
	for name, safety := range bytesMethodSafeties {
		if builtin, ok := bytesMethods[name]; ok {
			builtin.DeclareSafety(safety)
		}
	}

	for name, safety := range dictMethodSafeties {
		if builtin, ok := dictMethods[name]; ok {
			builtin.DeclareSafety(safety)
		}
	}

	for name, safety := range listMethodSafeties {
		if builtin, ok := listMethods[name]; ok {
			builtin.DeclareSafety(safety)
		}
	}

	for name, safety := range stringMethodSafeties {
		if builtin, ok := stringMethods[name]; ok {
			builtin.DeclareSafety(safety)
		}
	}

	for name, safety := range setMethodSafeties {
		if builtin, ok := setMethods[name]; ok {
			builtin.DeclareSafety(safety)
		}
	}
}

func builtinAttr(recv Value, name string, methods map[string]*Builtin) (Value, error) {
	b := methods[name]
	if b == nil {
		return nil, nil // no such method
	}
	return b.BindReceiver(recv), nil
}

func safeBuiltinAttr(thread *Thread, recv Value, name string, methods map[string]*Builtin) (Value, error) {
	if err := CheckSafety(thread, CPUSafe|MemSafe|TimeSafe); err != nil {
		return nil, err
	}
	b := methods[name]
	if b == nil {
		return nil, ErrNoSuchAttr
	}
	if thread != nil {
		if err := thread.AddAllocs(EstimateSize(&Builtin{})); err != nil {
			return nil, err
		}
	}
	return b.BindReceiver(recv), nil
}

func builtinAttrNames(methods map[string]*Builtin) []string {
	names := make([]string, 0, len(methods))
	for name := range methods {
		names = append(names, name)
	}
	sort.Strings(names)
	return names
}

// ---- built-in functions ----

// https://github.com/google/starlark-go/blob/master/doc/spec.md#abs
func abs(thread *Thread, _ *Builtin, args Tuple, kwargs []Tuple) (Value, error) {
	var x Value
	if err := UnpackPositionalArgs("abs", args, kwargs, 1, &x); err != nil {
		return nil, err
	}
	switch tx := x.(type) {
	case Float:
		if tx >= 0 {
			return x, nil
		}

		result := Value(Float(math.Abs(float64(tx))))
		if err := thread.AddAllocs(EstimateSize(result)); err != nil {
			return nil, err
		}
		return result, nil
	case Int:
		if tx.Sign() >= 0 {
			return x, nil
		}

		if _, xBig := tx.get(); xBig != nil {
			if err := thread.AddSteps(int64(len(xBig.Bits()))); err != nil {
				return nil, err
			}
		}
		result := Value(zero.Sub(tx))
		if err := thread.AddAllocs(EstimateSize(result)); err != nil {
			return nil, err
		}
		return result, nil
	default:
		return nil, fmt.Errorf("got %s, want int or float", x.Type())
	}
}

// https://github.com/google/starlark-go/blob/master/doc/spec.md#all
func all(thread *Thread, _ *Builtin, args Tuple, kwargs []Tuple) (Value, error) {
	var iterable Iterable
	if err := UnpackPositionalArgs("all", args, kwargs, 1, &iterable); err != nil {
		return nil, err
	}

	iter, err := SafeIterate(thread, iterable)
	if err != nil {
		return nil, err
	}
	defer iter.Done()
	var x Value
	for iter.Next(&x) {
		if !x.Truth() {
			return False, nil
		}
	}
	if err := iter.Err(); err != nil {
		return nil, err
	}
	return True, nil
}

// https://github.com/google/starlark-go/blob/master/doc/spec.md#any
func any(thread *Thread, _ *Builtin, args Tuple, kwargs []Tuple) (Value, error) {
	var iterable Iterable
	if err := UnpackPositionalArgs("any", args, kwargs, 1, &iterable); err != nil {
		return nil, err
	}

	iter, err := SafeIterate(thread, iterable)
	if err != nil {
		return nil, err
	}
	defer iter.Done()
	var x Value
	for iter.Next(&x) {
		if x.Truth() {
			return True, nil
		}
	}
	if err := iter.Err(); err != nil {
		return nil, err
	}
	return False, nil
}

// https://github.com/google/starlark-go/blob/master/doc/spec.md#bool
func bool_(thread *Thread, _ *Builtin, args Tuple, kwargs []Tuple) (Value, error) {
	var x Value = False
	if err := UnpackPositionalArgs("bool", args, kwargs, 0, &x); err != nil {
		return nil, err
	}
	return x.Truth(), nil
}

// https://github.com/google/starlark-go/blob/master/doc/spec.md#bytes
func bytes_(thread *Thread, _ *Builtin, args Tuple, kwargs []Tuple) (Value, error) {
	if len(kwargs) > 0 {
		return nil, fmt.Errorf("bytes does not accept keyword arguments")
	}
	if len(args) != 1 {
		return nil, fmt.Errorf("bytes: got %d arguments, want exactly 1", len(args))
	}
	switch x := args[0].(type) {
	case Bytes:
		return args[0], nil
	case String:
		// Invalid encodings are replaced by that of U+FFFD.
		res, err := safeUtf8Transcode(thread, string(x))
		if err != nil {
			return nil, err
		}
		if err := thread.AddAllocs(StringTypeOverhead); err != nil {
			return nil, err
		}
		return Bytes(res), nil
	case Iterable:
		// iterable of numeric byte values
		buf := NewSafeStringBuilder(thread)
		if n := Len(x); n >= 0 {
			// common case: known length
			buf.Grow(n)
		}
		iter, err := SafeIterate(thread, x)
		if err != nil {
			return nil, err
		}
		defer iter.Done()
		var elem Value
		var b byte
		for i := 0; iter.Next(&elem); i++ {
			if err := AsInt(elem, &b); err != nil {
				return nil, fmt.Errorf("bytes: at index %d, %s", i, err)
			}
			if err := buf.WriteByte(b); err != nil {
				return nil, err
			}
		}
		if err := iter.Err(); err != nil {
			return nil, err
		}
		if err := buf.Err(); err != nil {
			return nil, err
		}
		if err := thread.AddAllocs(StringTypeOverhead); err != nil {
			return nil, err
		}
		return Bytes(buf.String()), nil

	default:
		// Unlike string(foo), which stringifies it, bytes(foo) is an error.
		return nil, fmt.Errorf("bytes: got %s, want string, bytes, or iterable of ints", x.Type())
	}
}

// https://github.com/google/starlark-go/blob/master/doc/spec.md#chr
func chr(thread *Thread, _ *Builtin, args Tuple, kwargs []Tuple) (Value, error) {
	if len(kwargs) > 0 {
		return nil, fmt.Errorf("chr does not accept keyword arguments")
	}
	if len(args) != 1 {
		return nil, fmt.Errorf("chr: got %d arguments, want 1", len(args))
	}
	i, err := AsInt32(args[0])
	if err != nil {
		return nil, fmt.Errorf("chr: %s", err)
	}
	if i < 0 {
		return nil, fmt.Errorf("chr: Unicode code point %d out of range (<0)", i)
	}
	if i > unicode.MaxRune {
		return nil, fmt.Errorf("chr: Unicode code point U+%X out of range (>0x10FFFF)", i)
	}
	ret := Value(String(string(rune(i))))
	if err := thread.AddAllocs(EstimateSize(ret)); err != nil {
		return nil, err
	}
	return ret, nil
}

// https://github.com/google/starlark-go/blob/master/doc/spec.md#dict
func dict(thread *Thread, _ *Builtin, args Tuple, kwargs []Tuple) (Value, error) {
	if len(args) > 1 {
		return nil, fmt.Errorf("dict: got %d arguments, want at most 1", len(args))
	}
	dict := new(Dict)
	if err := thread.AddAllocs(EstimateSize(dict)); err != nil {
		return nil, err
	}
	if err := updateDict(thread, dict, args, kwargs); err != nil {
		return nil, fmt.Errorf("dict: %w", err)
	}
	return dict, nil
}

// https://github.com/google/starlark-go/blob/master/doc/spec.md#dir
func dir(thread *Thread, _ *Builtin, args Tuple, kwargs []Tuple) (Value, error) {
	if len(kwargs) > 0 {
		return nil, fmt.Errorf("dir does not accept keyword arguments")
	}
	if len(args) != 1 {
		return nil, fmt.Errorf("dir: got %d arguments, want 1", len(args))
	}

	var names []string
	if x, ok := args[0].(HasAttrs); ok {
		names = x.AttrNames()
	}
	if err := thread.AddSteps(int64(len(names))); err != nil {
		return nil, err
	}
	sort.Strings(names)
	elems := make([]Value, len(names))
	for i, name := range names {
		elems[i] = String(name)
	}
	res := Value(NewList(elems))
	if err := thread.AddAllocs(EstimateSize(res)); err != nil {
		return nil, err
	}
	return res, nil
}

// https://github.com/google/starlark-go/blob/master/doc/spec.md#enumerate
func enumerate(thread *Thread, _ *Builtin, args Tuple, kwargs []Tuple) (Value, error) {
	var iterable Iterable
	var start int
	if err := UnpackPositionalArgs("enumerate", args, kwargs, 1, &iterable, &start); err != nil {
		return nil, err
	}

	iter, err := SafeIterate(thread, iterable)
	if err != nil {
		return nil, err
	}
	defer iter.Done()

	var pairs []Value
	var x Value

	if n := Len(iterable); n >= 0 {
		// common case: known length
		if err := thread.AddSteps(int64(n)); err != nil {
			return nil, err
		}
		overhead := EstimateMakeSize([]Value{Tuple{}}, n) +
			EstimateMakeSize([][2]Value{{MakeInt(0), nil}}, n)
		if err := thread.AddAllocs(overhead); err != nil {
			return nil, err
		}

		pairs = make([]Value, 0, n)
		array := make(Tuple, 2*n) // allocate a single backing array
		for i := 0; iter.Next(&x); i++ {
			pair := array[:2:2]
			array = array[2:]
			pair[0] = MakeInt(start + i)
			pair[1] = x
			pairs = append(pairs, pair)
		}
	} else {
		// non-sequence (unknown length)
		pairCost := EstimateSize(Tuple{MakeInt(0), nil})
		pairsAppender := NewSafeAppender(thread, &pairs)
		for i := 0; iter.Next(&x); i++ {
			if err := thread.AddAllocs(pairCost); err != nil {
				return nil, err
			}
			pair := Tuple{MakeInt(start + i), x}
			if err := pairsAppender.Append(pair); err != nil {
				return nil, err
			}
		}
	}
	if err := iter.Err(); err != nil {
		return nil, err
	}

	if err := thread.AddAllocs(EstimateSize(List{})); err != nil {
		return nil, err
	}
	return NewList(pairs), nil
}

// https://github.com/google/starlark-go/blob/master/doc/spec.md#fail
func fail(thread *Thread, b *Builtin, args Tuple, kwargs []Tuple) (Value, error) {
	sep := " "
	if err := UnpackArgs("fail", nil, kwargs, "sep?", &sep); err != nil {
		return nil, err
	}
	buf := NewSafeStringBuilder(thread)
	if _, err := buf.WriteString("fail: "); err != nil {
		return nil, err
	}
	for i, v := range args {
		if i > 0 {
			if _, err := buf.WriteString(sep); err != nil {
				return nil, err
			}
		}
		if s, ok := AsString(v); ok {
			if _, err := buf.WriteString(s); err != nil {
				return nil, err
			}
		} else {
			if err := writeValue(thread, buf, v, nil); err != nil {
				return nil, err
			}
		}
	}

	return nil, errors.New(buf.String())
}

func float(thread *Thread, b *Builtin, args Tuple, kwargs []Tuple) (Value, error) {
	if len(kwargs) > 0 {
		return nil, fmt.Errorf("float does not accept keyword arguments")
	}
	if len(args) == 0 {
		return Float(0.0), nil
	}
	if len(args) != 1 {
		return nil, fmt.Errorf("float got %d arguments, wants 1", len(args))
	}
	switch x := args[0].(type) {
	case Bool:
		// thread.AddAllocs is not called as memory is
		// never allocated for constants.
		if x {
			return Float(1.0), nil
		} else {
			return Float(0.0), nil
		}
	case Int:
		var err error
		var result Value
		result, err = x.finiteFloat()
		if err != nil {
			return nil, err
		}
		if err := thread.AddAllocs(EstimateSize(result)); err != nil {
			return nil, err
		}
		return result, nil
	case Float:
		// Converting args[0] to x and then returning x as Value
		// casues an additional allocation, so return args[0] directly.
		return args[0], nil
	case String:
		if x == "" {
			return nil, fmt.Errorf("float: empty string")
		}
		if err := thread.AddSteps(int64(len(x))); err != nil {
			return nil, err
		}
		// +/- NaN or Inf or Infinity (case insensitive)?
		s := string(x)
		switch x[len(x)-1] {
		case 'y', 'Y':
			if strings.EqualFold(s, "infinity") || strings.EqualFold(s, "+infinity") {
				return inf, nil
			} else if strings.EqualFold(s, "-infinity") {
				return neginf, nil
			}
		case 'f', 'F':
			if strings.EqualFold(s, "inf") || strings.EqualFold(s, "+inf") {
				return inf, nil
			} else if strings.EqualFold(s, "-inf") {
				return neginf, nil
			}
		case 'n', 'N':
			if strings.EqualFold(s, "nan") || strings.EqualFold(s, "+nan") || strings.EqualFold(s, "-nan") {
				return nan, nil
			}
		}
		f, err := strconv.ParseFloat(s, 64)
		if math.IsInf(f, 0) {
			return nil, fmt.Errorf("floating-point number too large")
		}
		if err != nil {
			return nil, fmt.Errorf("invalid float literal: %s", s)
		}
		var result Value = Float(f)
		if err := thread.AddAllocs(EstimateSize(result)); err != nil {
			return nil, err
		}
		return result, nil
	default:
		return nil, fmt.Errorf("float got %s, want number or string", x.Type())
	}
}

var (
	inf    = Float(math.Inf(+1))
	neginf = Float(math.Inf(-1))
	nan    = Float(math.NaN())
)

// https://github.com/google/starlark-go/blob/master/doc/spec.md#getattr
func getattr(thread *Thread, b *Builtin, args Tuple, kwargs []Tuple) (Value, error) {
	var object, dflt Value
	var name string
	if err := UnpackPositionalArgs("getattr", args, kwargs, 2, &object, &name, &dflt); err != nil {
		return nil, err
	}

	v, err := getAttr(thread, object, name, false)
	if err != nil {
		if dflt != nil {
			return dflt, nil
		}
		return nil, nameErr(b, err)
	}
	return v, nil
}

// https://github.com/google/starlark-go/blob/master/doc/spec.md#hasattr
func hasattr(thread *Thread, _ *Builtin, args Tuple, kwargs []Tuple) (Value, error) {
	var object Value
	var name string
	if err := UnpackPositionalArgs("hasattr", args, kwargs, 2, &object, &name); err != nil {
		return nil, err
	}

	if object, ok := object.(HasAttrs); ok {
		if object2, ok := object.(HasSafeAttrs); ok {
			if _, err := object2.SafeAttr(thread, name); err == ErrNoSuchAttr {
				return False, nil
			} else if _, ok := err.(NoSuchAttrError); ok {
				return False, nil
			} else if errors.Is(err, ErrSafety) {
				return nil, err
			}
		} else {
			if err := CheckSafety(thread, NotSafe); err != nil {
				return nil, err
			}
			if v, err := object.Attr(name); err == nil {
				return Bool(v != nil), nil
			}
		}

		// An error does not conclusively indicate presence or
		// absence of a field: it could occur while computing
		// the value of a present attribute, or it could be a
		// "no such attribute" error with details.
		for _, x := range object.AttrNames() {
			if x == name {
				return True, nil
			}
		}
	}
	return False, nil
}

// https://github.com/google/starlark-go/blob/master/doc/spec.md#hash
func hash(thread *Thread, _ *Builtin, args Tuple, kwargs []Tuple) (Value, error) {
	var x Value
	if err := UnpackPositionalArgs("hash", args, kwargs, 1, &x); err != nil {
		return nil, err
	}

	var h int64
	switch x := x.(type) {
	case String:
		// The Starlark spec requires that the hash function be
		// deterministic across all runs, motivated by the need
		// for reproducibility of builds. Thus we cannot call
		// String.Hash, which uses the fastest implementation
		// available, because as varies across process restarts,
		// and may evolve with the implementation.
		if err := thread.AddSteps(int64(len(x))); err != nil {
			return nil, err
		}
		h = int64(javaStringHash(string(x)))
	case Bytes:
		if err := thread.AddSteps(int64(len(x))); err != nil {
			return nil, err
		}
		h = int64(softHashString(string(x))) // FNV32
	default:
		return nil, fmt.Errorf("hash: got %s, want string or bytes", x.Type())
	}
	ret := Value(MakeInt64(h))
	if err := thread.AddAllocs(EstimateSize(ret)); err != nil {
		return nil, err
	}
	return ret, nil
}

// javaStringHash returns the same hash as would be produced by
// java.lang.String.hashCode. This requires transcoding the string to
// UTF-16; transcoding may introduce Unicode replacement characters
// U+FFFD if s does not contain valid UTF-8.
func javaStringHash(s string) (h int32) {
	for _, r := range s {
		if utf16.IsSurrogate(r) {
			c1, c2 := utf16.EncodeRune(r)
			h = 31*h + c1
			h = 31*h + c2
		} else {
			h = 31*h + r // r may be U+FFFD
		}
	}
	return h
}

// https://github.com/google/starlark-go/blob/master/doc/spec.md#int
func int_(thread *Thread, _ *Builtin, args Tuple, kwargs []Tuple) (res Value, err error) {
	var x Value = zero
	var base Value
	if err := UnpackArgs("int", args, kwargs, "x", &x, "base?", &base); err != nil {
		return nil, err
	}

	defer func() {
		if res != nil && res != x {
			if err2 := thread.AddAllocs(EstimateSize(res)); err2 != nil {
				res = nil
				err = err2
			}
		}
	}()

	if s, ok := AsString(x); ok {
		// Max result size is going to be base36, where each char is going to have 36 values
		// To make things easy we will just consider each character to be max 6 bits.
		// It's pessimistic, but easy.
		if err := thread.AddSteps(int64(len(s))); err != nil {
			return nil, err
		}
		if err := thread.CheckAllocs((int64(len(s)*6) + 7) / 8); err != nil {
			return nil, err
		}

		b := 10
		if base != nil {
			var err error
			b, err = AsInt32(base)
			if err != nil {
				return nil, fmt.Errorf("int: for base, got %s, want int", base.Type())
			}
			if b != 0 && (b < 2 || b > 36) {
				return nil, fmt.Errorf("int: base must be an integer >= 2 && <= 36")
			}
		}
		res := parseInt(s, b)
		if res == nil {
			return nil, fmt.Errorf("int: invalid literal with base %d: %s", b, s)
		}
		return res, nil
	}

	if base != nil {
		return nil, fmt.Errorf("int: can't convert non-string with explicit base")
	}

	if b, ok := x.(Bool); ok {
		if b {
			return one, nil
		} else {
			return zero, nil
		}
	}

	if _, ok := x.(Int); ok {
		return x, nil // Avoid allocation.
	}

	i, err := NumberToInt(x)
	if err != nil {
		return nil, fmt.Errorf("int: %s", err)
	}
	return i, nil
}

// parseInt defines the behavior of int(string, base=int). It returns nil on error.
func parseInt(s string, base int) Value {
	// remove sign
	var neg bool
	if s != "" {
		if s[0] == '+' {
			s = s[1:]
		} else if s[0] == '-' {
			neg = true
			s = s[1:]
		}
	}

	// remove optional base prefix
	baseprefix := 0
	if len(s) > 1 && s[0] == '0' {
		if len(s) > 2 {
			switch s[1] {
			case 'o', 'O':
				baseprefix = 8
			case 'x', 'X':
				baseprefix = 16
			case 'b', 'B':
				baseprefix = 2
			}
		}
		if baseprefix != 0 {
			// Remove the base prefix if it matches
			// the explicit base, or if base=0.
			if base == 0 || baseprefix == base {
				base = baseprefix
				s = s[2:]
			}
		} else {
			// For automatic base detection,
			// a string starting with zero
			// must be all zeros.
			// Thus we reject int("0755", 0).
			if base == 0 {
				for i := 1; i < len(s); i++ {
					if s[i] != '0' {
						return nil
					}
				}
				return zero
			}
		}
	}
	if base == 0 {
		base = 10
	}

	// we explicitly handled sign above.
	// if a sign remains, it is invalid.
	if s != "" && (s[0] == '-' || s[0] == '+') {
		return nil
	}

	// s has no sign or base prefix.
	if i, ok := new(big.Int).SetString(s, base); ok {
		res := MakeBigInt(i)
		if neg {
			res = zero.Sub(res)
		}
		return res
	}

	return nil
}

// https://github.com/google/starlark-go/blob/master/doc/spec.md#len
func len_(thread *Thread, _ *Builtin, args Tuple, kwargs []Tuple) (Value, error) {
	var x Value
	if err := UnpackPositionalArgs("len", args, kwargs, 1, &x); err != nil {
		return nil, err
	}
	len := Len(x)
	if len < 0 {
		return nil, fmt.Errorf("len: value of type %s has no len", x.Type())
	}
	result := Value(MakeInt(len))
	if err := thread.AddAllocs(EstimateSize(result)); err != nil {
		return nil, err
	}
	return result, nil
}

// https://github.com/google/starlark-go/blob/master/doc/spec.md#list
func list(thread *Thread, _ *Builtin, args Tuple, kwargs []Tuple) (Value, error) {
	var iterable Iterable
	if err := UnpackPositionalArgs("list", args, kwargs, 0, &iterable); err != nil {
		return nil, err
	}
	var elems []Value
	if iterable != nil {
		iter, err := SafeIterate(thread, iterable)
		if err != nil {
			return nil, err
		}
		defer iter.Done()
		if n := Len(iterable); n > 0 {
			if err := thread.AddAllocs(EstimateMakeSize([]Value{}, n)); err != nil {
				return nil, err
			}
			elems = make([]Value, 0, n) // preallocate if length known
		}
		elemsAppender := NewSafeAppender(thread, &elems)
		var x Value
		for iter.Next(&x) {
			if err := elemsAppender.Append(x); err != nil {
				return nil, err
			}
		}
		if err := iter.Err(); err != nil {
			return nil, err
		}
	}
	if err := thread.AddAllocs(EstimateSize(&List{})); err != nil {
		return nil, err
	}
	return NewList(elems), nil
}

// https://github.com/google/starlark-go/blob/master/doc/spec.md#min
func minmax(thread *Thread, b *Builtin, args Tuple, kwargs []Tuple) (Value, error) {
	if len(args) == 0 {
		return nil, fmt.Errorf("%s requires at least one positional argument", b.Name())
	}
	var keyFunc Callable
	if err := UnpackArgs(b.Name(), nil, kwargs, "key?", &keyFunc); err != nil {
		return nil, err
	}
	var op syntax.Token
	if b.Name() == "max" {
		op = syntax.GT
	} else {
		op = syntax.LT
	}
	var iterable Value
	if len(args) == 1 {
		iterable = args[0]
	} else {
		iterable = args
	}
	iter, err := SafeIterate(thread, iterable)
	if err != nil {
		if err == ErrUnsupported {
			return nil, fmt.Errorf("%s: %s value is not iterable", b.Name(), iterable.Type())
		}
		return nil, err
	}
	defer iter.Done()
	var extremum Value
	if !iter.Next(&extremum) {
		if err := iter.Err(); err != nil {
			return nil, err
		}
		return nil, nameErr(b, "argument is an empty sequence")
	}

	var extremeKey Value
	var keyargs Tuple
	if keyFunc == nil {
		extremeKey = extremum
	} else {
		keyargs = Tuple{extremum}
		res, err := Call(thread, keyFunc, keyargs, nil)
		if err != nil {
			return nil, err // to preserve backtrace, don't modify error
		}
		extremeKey = res
	}

	var x Value
	for iter.Next(&x) {
		var key Value
		if keyFunc == nil {
			key = x
		} else {
			keyargs[0] = x
			res, err := Call(thread, keyFunc, keyargs, nil)
			if err != nil {
				return nil, err // to preserve backtrace, don't modify error
			}
			key = res
		}

		if ok, err := Compare(op, key, extremeKey); err != nil {
			return nil, nameErr(b, err)
		} else if ok {
			extremum = x
			extremeKey = key
		}
	}
	if err := iter.Err(); err != nil {
		return nil, err
	}
	return extremum, nil
}

// https://github.com/google/starlark-go/blob/master/doc/spec.md#ord
func ord(thread *Thread, _ *Builtin, args Tuple, kwargs []Tuple) (Value, error) {
	if len(kwargs) > 0 {
		return nil, fmt.Errorf("ord does not accept keyword arguments")
	}
	if len(args) != 1 {
		return nil, fmt.Errorf("ord: got %d arguments, want 1", len(args))
	}
	switch x := args[0].(type) {
	case String:
		// ord(string) returns int value of sole rune.
		s := string(x)
		r, sz := utf8.DecodeRuneInString(s)
		if sz == 0 || sz != len(s) {
			if err := thread.AddSteps(int64(len(s))); err != nil {
				return nil, err
			}
			n := utf8.RuneCountInString(s)
			return nil, fmt.Errorf("ord: string encodes %d Unicode code points, want 1", n)
		}
		res := Value(MakeInt(int(r)))
		if err := thread.AddAllocs(EstimateSize(res)); err != nil {
			return nil, err
		}
		return res, nil

	case Bytes:
		// ord(bytes) returns int value of sole byte.
		if len(x) != 1 {
			return nil, fmt.Errorf("ord: bytes has length %d, want 1", len(x))
		}
		res := Value(MakeInt(int(x[0])))
		if err := thread.AddAllocs(EstimateSize(res)); err != nil {
			return nil, err
		}
		return res, nil
	default:
		return nil, fmt.Errorf("ord: got %s, want string or bytes", x.Type())
	}
}

// https://github.com/google/starlark-go/blob/master/doc/spec.md#print
func print(thread *Thread, b *Builtin, args Tuple, kwargs []Tuple) (Value, error) {
	sep := " "
	if err := UnpackArgs("print", nil, kwargs, "sep?", &sep); err != nil {
		return nil, err
	}

	buf := NewSafeStringBuilder(thread)
	for i, v := range args {
		if i > 0 {
			if _, err := buf.WriteString(sep); err != nil {
				return nil, err
			}
		}
		if s, ok := AsString(v); ok {
			if _, err := buf.WriteString(s); err != nil {
				return nil, err
			}
		} else if b, ok := v.(Bytes); ok {
			if _, err := buf.WriteString(string(b)); err != nil {
				return nil, err
			}
		} else {
			if err := writeValue(thread, buf, v, nil); err != nil {
				return nil, err
			}
		}
	}

	s := buf.String()
	if thread.Print != nil {
		thread.Print(thread, s)
	} else {
		thread.AddAllocs(-int64(buf.Allocs()))
		fmt.Fprintln(os.Stderr, s)
	}
	return None, nil
}

// https://github.com/google/starlark-go/blob/master/doc/spec.md#range
func range_(thread *Thread, b *Builtin, args Tuple, kwargs []Tuple) (Value, error) {
	var start, stop, step int
	step = 1
	if err := UnpackPositionalArgs("range", args, kwargs, 1, &start, &stop, &step); err != nil {
		return nil, err
	}

	if len(args) == 1 {
		// range(stop)
		start, stop = 0, start
	}
	if step == 0 {
		// we were given range(start, stop, 0)
		return nil, nameErr(b, "step argument must not be zero")
	}

	result := Value(rangeValue{start: start, stop: stop, step: step, len: rangeLen(start, stop, step)})
	if err := thread.AddAllocs(EstimateSize(result)); err != nil {
		return nil, err
	}
	return result, nil
}

// A rangeValue is a comparable, immutable, indexable sequence of integers
// defined by the three parameters to a range(...) call.
// Invariant: step != 0.
type rangeValue struct{ start, stop, step, len int }

var (
	_ Indexable  = rangeValue{}
	_ Sequence   = rangeValue{}
	_ Comparable = rangeValue{}
	_ Sliceable  = rangeValue{}
)

func (r rangeValue) Len() int          { return r.len }
func (r rangeValue) Index(i int) Value { return MakeInt(r.start + i*r.step) }
func (r rangeValue) SafeIndex(thread *Thread, i int) (Value, error) {
	const safety = CPUSafe | MemSafe | TimeSafe
	if err := CheckSafety(thread, safety); err != nil {
		return nil, err
	}
	result := Value(MakeInt(r.start + i*r.step))
	if thread != nil {
		if err := thread.AddAllocs(EstimateSize(result)); err != nil {
			return nil, err
		}
	}
	return result, nil
}

func (r rangeValue) Iterate() Iterator { return &rangeIterator{r: r} }

// rangeLen calculates the length of a range with the provided start, stop, and step.
// caller must ensure that step is non-zero.
func rangeLen(start, stop, step int) int {
	switch {
	case step > 0:
		if stop > start {
			return (stop-1-start)/step + 1
		}
	case step < 0:
		if start > stop {
			return (start-1-stop)/-step + 1
		}
	default:
		panic("rangeLen: zero step")
	}
	return 0
}

func (r rangeValue) Slice(start, end, step int) Value {
	newStart := r.start + r.step*start
	newStop := r.start + r.step*end
	newStep := r.step * step
	return rangeValue{
		start: newStart,
		stop:  newStop,
		step:  newStep,
		len:   rangeLen(newStart, newStop, newStep),
	}
}

func (r rangeValue) Freeze() {} // immutable

func (r rangeValue) SafeString(thread *Thread, sb StringBuilder) error {
	const safety = CPUSafe | MemSafe | IOSafe
	if err := CheckSafety(thread, safety); err != nil {
		return err
	}
	var err error
	if r.step != 1 {
		_, err = fmt.Fprintf(sb, "range(%d, %d, %d)", r.start, r.stop, r.step)
	} else if r.start != 0 {
		_, err = fmt.Fprintf(sb, "range(%d, %d)", r.start, r.stop)
	} else {
		_, err = fmt.Fprintf(sb, "range(%d)", r.stop)
	}
	return err
}

func (r rangeValue) String() string {
	if r.step != 1 {
		return fmt.Sprintf("range(%d, %d, %d)", r.start, r.stop, r.step)
	} else if r.start != 0 {
		return fmt.Sprintf("range(%d, %d)", r.start, r.stop)
	} else {
		return fmt.Sprintf("range(%d)", r.stop)
	}
}
func (r rangeValue) Type() string          { return "range" }
func (r rangeValue) Truth() Bool           { return r.len > 0 }
func (r rangeValue) Hash() (uint32, error) { return 0, fmt.Errorf("unhashable: range") }

func (x rangeValue) CompareSameType(op syntax.Token, y_ Value, depth int) (bool, error) {
	y := y_.(rangeValue)
	switch op {
	case syntax.EQL:
		return rangeEqual(x, y), nil
	case syntax.NEQ:
		return !rangeEqual(x, y), nil
	default:
		return false, fmt.Errorf("%s %s %s not implemented", x.Type(), op, y.Type())
	}
}

func rangeEqual(x, y rangeValue) bool {
	// Two ranges compare equal if they denote the same sequence.
	if x.len != y.len {
		return false // sequences differ in length
	}
	if x.len == 0 {
		return true // both sequences are empty
	}
	if x.start != y.start {
		return false // first element differs
	}
	return x.len == 1 || x.step == y.step
}

func (r rangeValue) contains(x Int) bool {
	x32, err := AsInt32(x)
	if err != nil {
		return false // out of range
	}
	delta := x32 - r.start
	quo, rem := delta/r.step, delta%r.step
	return rem == 0 && 0 <= quo && quo < r.len
}

type rangeIterator struct {
	r      rangeValue
	i      int
	thread *Thread
	err    error
}

var _ SafeIterator = &rangeIterator{}

func (it *rangeIterator) BindThread(thread *Thread) {
	it.thread = thread
}

func (it *rangeIterator) Next(p *Value) bool {
	if it.err != nil {
		return false
	}

	if it.i < it.r.len {
		// value will always be an Int
		value := it.r.Index(it.i)

		if it.thread != nil {
			if err := it.thread.AddAllocs(EstimateSize(value)); err != nil {
				it.err = err
				return false
			}
		}

		*p = value
		it.i++
		return true
	}
	return false
}
func (*rangeIterator) Done() {}

func (it *rangeIterator) Err() error { return it.err }
func (it *rangeIterator) Safety() SafetyFlags {
	if it.thread == nil {
		return NotSafe
	}
	return CPUSafe | MemSafe
}

// https://github.com/google/starlark-go/blob/master/doc/spec.md#repr
func repr(thread *Thread, _ *Builtin, args Tuple, kwargs []Tuple) (Value, error) {
	var x Value
	if err := UnpackPositionalArgs("repr", args, kwargs, 1, &x); err != nil {
		return nil, err
	}

	if s, err := safeToString(thread, x); err != nil {
		return nil, err
	} else {
		if err := thread.AddAllocs(StringTypeOverhead); err != nil {
			return nil, err
		}
		return String(s), nil
	}
}

// https://github.com/google/starlark-go/blob/master/doc/spec.md#reversed
func reversed(thread *Thread, _ *Builtin, args Tuple, kwargs []Tuple) (Value, error) {
	var iterable Iterable
	if err := UnpackPositionalArgs("reversed", args, kwargs, 1, &iterable); err != nil {
		return nil, err
	}

	iter, err := SafeIterate(thread, iterable)
	if err != nil {
		return nil, err
	}
	defer iter.Done()
	var elems []Value
	if n := Len(args[0]); n >= 0 {
		if err := thread.AddAllocs(EstimateMakeSize([]Value{}, n)); err != nil {
			return nil, err
		}
		elems = make([]Value, 0, n) // preallocate if length known
	}
	elemsAppender := NewSafeAppender(thread, &elems)
	var x Value
	for iter.Next(&x) {
		if err := elemsAppender.Append(x); err != nil {
			return nil, err
		}
	}
	if err := iter.Err(); err != nil {
		return nil, err
	}
	n := len(elems)
	for i := 0; i < n>>1; i++ {
		elems[i], elems[n-1-i] = elems[n-1-i], elems[i]
	}
	if err := thread.AddAllocs(EstimateSize(List{})); err != nil {
		return nil, err
	}
	return NewList(elems), nil
}

// https://github.com/google/starlark-go/blob/master/doc/spec.md#set
func set(thread *Thread, b *Builtin, args Tuple, kwargs []Tuple) (Value, error) {
	var iterable Iterable
	if err := UnpackPositionalArgs("set", args, kwargs, 0, &iterable); err != nil {
		return nil, err
	}
	if err := thread.AddAllocs(EstimateSize(&Set{})); err != nil {
		return nil, err
	}
	set := new(Set)
	if iterable != nil {
		iter, err := SafeIterate(thread, iterable)
		if err != nil {
			return nil, err
		}
		defer iter.Done()
		var x Value
		for iter.Next(&x) {
			if err := set.ht.insert(thread, x, None); err != nil {
				return nil, nameErr(b, err)
			}
		}
		if err := iter.Err(); err != nil {
			return nil, err
		}
	}
	return set, nil
}

// https://github.com/google/starlark-go/blob/master/doc/spec.md#sorted
func sorted(thread *Thread, _ *Builtin, args Tuple, kwargs []Tuple) (l Value, err error) {
	// Oddly, Python's sorted permits all arguments to be positional, thus so do we.
	var iterable Iterable
	var key Callable
	var reverse bool
	if err := UnpackArgs("sorted", args, kwargs,
		"iterable", &iterable,
		"key?", &key,
		"reverse?", &reverse,
	); err != nil {
		return nil, err
	}

	iter, err := SafeIterate(thread, iterable)
	if err != nil {
		return nil, err
	}
	defer iter.Done()
	var values []Value
	if n := Len(iterable); n > 0 {
		if err := thread.AddAllocs(EstimateMakeSize(Tuple{}, n)); err != nil {
			return nil, err
		}
		values = make(Tuple, 0, n) // preallocate if length is known
	}
	valuesAppender := NewSafeAppender(thread, &values)
	var x Value
	for iter.Next(&x) {
		if err := valuesAppender.Append(x); err != nil {
			return nil, err
		}
	}
	if err := iter.Err(); err != nil {
		return nil, err
	}

	// Derive keys from values by applying key function.
	var keys []Value
	if key != nil {
		keys = make([]Value, len(values))
		for i, v := range values {
			k, err := Call(thread, key, Tuple{v}, nil)
			if err != nil {
				return nil, err // to preserve backtrace, don't modify error
			}
			keys[i] = k
		}
	}

	slice := &sortSlice{keys: keys, values: values, thread: thread}
	defer func() {
		if v := recover(); v != nil {
			if sortErr, ok := v.(sortError); ok {
				err = sortErr.err
			} else {
				panic(v)
			}
		}
	}()
	if reverse {
		sort.Stable(sort.Reverse(slice))
	} else {
		sort.Stable(slice)
	}
	if err := thread.AddAllocs(EstimateSize(List{})); err != nil {
		return nil, err
	}
	return NewList(slice.values), nil
}

type sortError struct {
	err error
}

type sortSlice struct {
	keys   []Value // nil => values[i] is key
	values []Value
	thread *Thread
}

func (s *sortSlice) Len() int { return len(s.values) }
func (s *sortSlice) Less(i, j int) bool {
	if err := s.thread.AddSteps(1); err != nil {
		panic(sortError{err})
	}
	keys := s.keys
	if s.keys == nil {
		keys = s.values
	}
	ok, err := Compare(syntax.LT, keys[i], keys[j])
	if err != nil {
		panic(sortError{err})
	}
	return ok
}
func (s *sortSlice) Swap(i, j int) {
	if s.keys != nil {
		s.keys[i], s.keys[j] = s.keys[j], s.keys[i]
	}
	s.values[i], s.values[j] = s.values[j], s.values[i]
}

// https://github.com/google/starlark-go/blob/master/doc/spec.md#str
func str(thread *Thread, _ *Builtin, args Tuple, kwargs []Tuple) (Value, error) {
	if len(kwargs) > 0 {
		return nil, fmt.Errorf("str does not accept keyword arguments")
	}
	if len(args) != 1 {
		return nil, fmt.Errorf("str: got %d arguments, want exactly 1", len(args))
	}
	switch x := args[0].(type) {
	case String:
		// Converting args[0] to x and then returning x as Value
		// casues an additional allocation, so return args[0] directly.
		return args[0], nil
	case Bytes:
		// Invalid encodings are replaced by that of U+FFFD.
		if str, err := safeUtf8Transcode(thread, string(x)); err != nil {
			return nil, err
		} else {
			if err := thread.AddAllocs(StringTypeOverhead); err != nil {
				return nil, err
			}
			return String(str), nil
		}
	default:
		if str, err := safeToString(thread, x); err != nil {
			return nil, err
		} else {
			if err := thread.AddAllocs(StringTypeOverhead); err != nil {
				return nil, err
			}
			return String(str), nil
		}
	}
}

// utf8Transcode returns the UTF-8-to-UTF-8 transcoding of s.
// The effect is that each code unit that is part of an
// invalid sequence is replaced by U+FFFD.
func utf8Transcode(s string) string {
	if utf8.ValidString(s) {
		return s
	}
	var out strings.Builder
	for _, r := range s {
		out.WriteRune(r)
	}
	return out.String()
}

func safeUtf8Transcode(thread *Thread, s string) (string, error) {
	if err := thread.AddSteps(int64(len(s))); err != nil {
		return "", err
	}
	if utf8.ValidString(s) {
		return s, nil
	}
	out := NewSafeStringBuilder(thread)
	for _, r := range s {
		if _, err := out.WriteRune(r); err != nil {
			return "", err
		}
	}
	return out.String(), nil
}

// https://github.com/google/starlark-go/blob/master/doc/spec.md#tuple
func tuple(thread *Thread, _ *Builtin, args Tuple, kwargs []Tuple) (Value, error) {
	var iterable Iterable
	if err := UnpackPositionalArgs("tuple", args, kwargs, 0, &iterable); err != nil {
		return nil, err
	}
	if len(args) == 0 {
		return Tuple(nil), nil
	}
	iter, err := SafeIterate(thread, iterable)
	if err != nil {
		return nil, err
	}
	defer iter.Done()
	var elems Tuple
	if n := Len(iterable); n > 0 {
		if err := thread.AddAllocs(EstimateMakeSize(Tuple{}, n)); err != nil {
			return nil, err
		}
		elems = make(Tuple, 0, n) // preallocate if length is known
	}
	elemsAppender := NewSafeAppender(thread, &elems)
	var x Value
	for iter.Next(&x) {
		if err := elemsAppender.Append(x); err != nil {
			return nil, err
		}
	}
	if err := iter.Err(); err != nil {
		return nil, err
	}

	if err := thread.AddAllocs(EstimateSize(Tuple{})); err != nil {
		return nil, err
	}
	return elems, nil
}

// https://github.com/google/starlark-go/blob/master/doc/spec.md#type
func type_(thread *Thread, _ *Builtin, args Tuple, kwargs []Tuple) (Value, error) {
	if len(kwargs) > 0 {
		return nil, fmt.Errorf("type does not accept keyword arguments")
	}
	if len(args) != 1 {
		return nil, fmt.Errorf("type: got %d arguments, want exactly 1", len(args))
	}
	result := Value(String(args[0].Type()))
	if err := thread.AddAllocs(EstimateSize(result)); err != nil {
		return nil, err
	}
	return result, nil
}

// https://github.com/google/starlark-go/blob/master/doc/spec.md#zip
func zip(thread *Thread, _ *Builtin, args Tuple, kwargs []Tuple) (Value, error) {
	if len(kwargs) > 0 {
		return nil, fmt.Errorf("zip does not accept keyword arguments")
	}
	rows, cols := 0, len(args)
	iters := make([]Iterator, cols)
	defer func() {
		for _, iter := range iters {
			if iter != nil {
				iter.Done()
			}
		}
	}()
	for i, seq := range args {
		it, err := SafeIterate(thread, seq)
		if err != nil {
			if err == ErrUnsupported {
				return nil, fmt.Errorf("zip: argument #%d is not iterable: %s", i+1, seq.Type())
			}
			return nil, err
		}
		iters[i] = it
		n := Len(seq)
		if i == 0 || n < rows {
			rows = n // possibly -1
		}
	}
	var result []Value
	if rows >= 0 {
		// length known

		// Equalise step cost for fast and slow path.
		if err := thread.AddSteps(int64(rows)); err != nil {
			return nil, err
		}
		resultSize := EstimateMakeSize([]Value{Tuple{}}, rows)
		arraySize := EstimateMakeSize(Tuple{}, cols*rows)
		if err := thread.AddAllocs(resultSize + arraySize); err != nil {
			return nil, err
		}
		result = make([]Value, rows)
		array := make(Tuple, cols*rows) // allocate a single backing array
		for i := 0; i < rows; i++ {
			tuple := array[:cols:cols]
			array = array[cols:]
			for j, iter := range iters {
				if !iter.Next(&tuple[j]) {
					if err := iter.Err(); err != nil {
						return nil, err
					}
					return nil, fmt.Errorf("zip: iteration stopped earlier than reported length")
				}
			}
			result[i] = tuple
		}
	} else {
		// length not known
		tupleSize := EstimateMakeSize(Tuple{}, cols) + SliceTypeOverhead
		appender := NewSafeAppender(thread, &result)
	outer:
		for {
			if err := thread.AddAllocs(tupleSize); err != nil {
				return nil, err
			}
			tuple := make(Tuple, cols)
			for i, iter := range iters {
				if !iter.Next(&tuple[i]) {
					if err := iter.Err(); err != nil {
						return nil, err
					}
					break outer
				}
			}
			if err := appender.Append(tuple); err != nil {
				return nil, err
			}
		}
	}

	if err := thread.AddAllocs(EstimateSize(&List{})); err != nil {
		return nil, err
	}
	return NewList(result), nil
}

// ---- methods of built-in types ---

// https://github.com/google/starlark-go/blob/master/doc/spec.md#dict·get
func dict_get(thread *Thread, b *Builtin, args Tuple, kwargs []Tuple) (Value, error) {
	var key, dflt Value
	if err := UnpackPositionalArgs(b.Name(), args, kwargs, 1, &key, &dflt); err != nil {
		return nil, err
	}
	if v, ok, err := b.Receiver().(*Dict).SafeGet(thread, key); err != nil {
		return nil, nameErr(b, err)
	} else if ok {
		return v, nil
	} else if dflt != nil {
		return dflt, nil
	}
	return None, nil
}

// https://github.com/google/starlark-go/blob/master/doc/spec.md#dict·clear
func dict_clear(thread *Thread, b *Builtin, args Tuple, kwargs []Tuple) (Value, error) {
	// From the memory safety POV, dict_clear releases all the references to
	// the values inside of it, but we cannot really assess if that memory
	// is actually released. Space for the buckets is not released, so no point
	// in counting that. (= this function doesn't allocate and doesn't release
	// anything reliably)
	if err := UnpackPositionalArgs(b.Name(), args, kwargs, 0); err != nil {
		return nil, err
	}
	recv := b.Receiver().(*Dict)
	if err := recv.ht.clear(thread); err != nil {
		return nil, err
	}
	return None, nil
}

// https://github.com/google/starlark-go/blob/master/doc/spec.md#dict·items
func dict_items(thread *Thread, b *Builtin, args Tuple, kwargs []Tuple) (Value, error) {
	if err := UnpackPositionalArgs(b.Name(), args, kwargs, 0); err != nil {
		return nil, err
	}
	receiver := b.Receiver().(*Dict)
	len := receiver.Len()
	if err := thread.AddSteps(int64(len)); err != nil {
		return nil, err
	}
	// dict.Items() allocates a single backing array for the tuples.
	arraySize := EstimateMakeSize([]Value{}, len*2)
	itemSize := EstimateMakeSize([]Value{Tuple{}}, len)
	resultSize := EstimateSize(&List{})
	if err := thread.AddAllocs(itemSize + arraySize + resultSize); err != nil {
		return nil, err
	}
	tupleItemsSize := EstimateMakeSize([]Tuple{}, len)
	if err := thread.CheckAllocs(tupleItemsSize); err != nil {
		return nil, err
	}
	items := receiver.Items()
	res := make([]Value, len)
	for i, item := range items {
		res[i] = item
	}
	return NewList(res), nil
}

// https://github.com/google/starlark-go/blob/master/doc/spec.md#dict·keys
func dict_keys(thread *Thread, b *Builtin, args Tuple, kwargs []Tuple) (Value, error) {
	if err := UnpackPositionalArgs(b.Name(), args, kwargs, 0); err != nil {
		return nil, err
	}
	recv := b.Receiver().(*Dict)
	len := recv.Len()
	if err := thread.AddSteps(int64(len)); err != nil {
		return nil, err
	}
	keysSize := EstimateMakeSize([]Value{}, len)
	resultSize := EstimateSize(&List{})
	if err := thread.AddAllocs(resultSize + keysSize); err != nil {
		return nil, err
	}
	return NewList(recv.Keys()), nil
}

// https://github.com/google/starlark-go/blob/master/doc/spec.md#dict·pop
func dict_pop(thread *Thread, b *Builtin, args Tuple, kwargs []Tuple) (Value, error) {
	var k, d Value
	if err := UnpackPositionalArgs(b.Name(), args, kwargs, 1, &k, &d); err != nil {
		return nil, err
	}
	if v, found, err := b.Receiver().(*Dict).ht.delete(thread, k); err != nil {
		return nil, nameErr(b, err) // dict is frozen or key is unhashable
	} else if found {
		return v, nil
	} else if d != nil {
		return d, nil
	}
	return nil, nameErr(b, "missing key")
}

// https://github.com/google/starlark-go/blob/master/doc/spec.md#dict·popitem
func dict_popitem(thread *Thread, b *Builtin, args Tuple, kwargs []Tuple) (Value, error) {
	// There is no rehashing, so no allocations to be counted here
	if err := UnpackPositionalArgs(b.Name(), args, kwargs, 0); err != nil {
		return nil, err
	}
	recv := b.Receiver().(*Dict)
	k, ok := recv.ht.first()
	if !ok {
		return nil, nameErr(b, "empty dict")
	}
	v, _, err := recv.ht.delete(thread, k)
	if err != nil {
		return nil, nameErr(b, err) // dict is frozen
	}
	resultSize := EstimateMakeSize(Tuple{}, 2) + SliceTypeOverhead
	if err := thread.AddAllocs(resultSize); err != nil {
		return nil, err
	}
	return Tuple{k, v}, nil
}

// https://github.com/google/starlark-go/blob/master/doc/spec.md#dict·setdefault
func dict_setdefault(thread *Thread, b *Builtin, args Tuple, kwargs []Tuple) (Value, error) {
	var key, dflt Value = nil, None
	if err := UnpackPositionalArgs(b.Name(), args, kwargs, 1, &key, &dflt); err != nil {
		return nil, err
	}
	dict := b.Receiver().(*Dict)
	if v, ok, err := dict.SafeGet(thread, key); err != nil {
		return nil, nameErr(b, err)
	} else if ok {
		return v, nil
	} else {
		if err := dict.SafeSetKey(thread, key, dflt); err != nil {
			return nil, nameErr(b, err)
		} else {
			return dflt, nil
		}
	}
}

// https://github.com/google/starlark-go/blob/master/doc/spec.md#dict·update
func dict_update(thread *Thread, b *Builtin, args Tuple, kwargs []Tuple) (Value, error) {
	if len(args) > 1 {
		return nil, fmt.Errorf("update: got %d arguments, want at most 1", len(args))
	}
	if err := updateDict(thread, b.Receiver().(*Dict), args, kwargs); err != nil {
		return nil, fmt.Errorf("update: %w", err)
	}
	return None, nil
}

// https://github.com/google/starlark-go/blob/master/doc/spec.md#dict·values
func dict_values(thread *Thread, b *Builtin, args Tuple, kwargs []Tuple) (Value, error) {
	if err := UnpackPositionalArgs(b.Name(), args, kwargs, 0); err != nil {
		return nil, err
	}
	recv := b.Receiver().(*Dict)
	len := recv.Len()
	if err := thread.AddSteps(int64(len)); err != nil {
		return nil, err
	}
	valuesSize := EstimateMakeSize([]Value{}, len)
	resultSize := EstimateSize(&List{})
	if err := thread.AddAllocs(resultSize + valuesSize); err != nil {
		return nil, err
	}
	return NewList(recv.Values()), nil
}

// https://github.com/google/starlark-go/blob/master/doc/spec.md#list·append
func list_append(thread *Thread, b *Builtin, args Tuple, kwargs []Tuple) (Value, error) {
	var object Value
	if err := UnpackPositionalArgs(b.Name(), args, kwargs, 1, &object); err != nil {
		return nil, err
	}
	recv := b.Receiver().(*List)
	if err := recv.checkMutable("append to"); err != nil {
		return nil, nameErr(b, err)
	}
	elemsAppender := NewSafeAppender(thread, &recv.elems)
	if err := elemsAppender.Append(object); err != nil {
		return nil, err
	}
	return None, nil
}

// https://github.com/google/starlark-go/blob/master/doc/spec.md#list·clear
func list_clear(thread *Thread, b *Builtin, args Tuple, kwargs []Tuple) (Value, error) {
	if err := UnpackPositionalArgs(b.Name(), args, kwargs, 0); err != nil {
		return nil, err
	}
	recv := b.Receiver().(*List)
	if err := thread.AddSteps(int64(recv.Len())); err != nil {
		return nil, err
	}
	if err := recv.Clear(); err != nil {
		return nil, nameErr(b, err)
	}
	return None, nil
}

// https://github.com/google/starlark-go/blob/master/doc/spec.md#list·extend
func list_extend(thread *Thread, b *Builtin, args Tuple, kwargs []Tuple) (Value, error) {
	recv := b.Receiver().(*List)
	var iterable Iterable
	if err := UnpackPositionalArgs(b.Name(), args, kwargs, 1, &iterable); err != nil {
		return nil, err
	}
	if err := recv.checkMutable("extend"); err != nil {
		return nil, nameErr(b, err)
	}

	if err := safeListExtend(thread, recv, iterable); err != nil {
		return nil, err
	}
	return None, nil
}

// https://github.com/google/starlark-go/blob/master/doc/spec.md#list·index
func list_index(thread *Thread, b *Builtin, args Tuple, kwargs []Tuple) (Value, error) {
	var value, start_, end_ Value
	if err := UnpackPositionalArgs(b.Name(), args, kwargs, 1, &value, &start_, &end_); err != nil {
		return nil, err
	}

	recv := b.Receiver().(*List)
	start, end, err := indices(start_, end_, recv.Len())
	if err != nil {
		return nil, nameErr(b, err)
	}

	if err := thread.AddSteps(int64(end - start)); err != nil {
		return nil, err
	}

	for i := start; i < end; i++ {
		if eq, err := Equal(recv.elems[i], value); err != nil {
			return nil, nameErr(b, err)
		} else if eq {
			res := Value(MakeInt(i))
			if err := thread.AddSteps(-int64(end - i - 1)); err != nil {
				return nil, err
			}
			if err := thread.AddAllocs(EstimateSize(res)); err != nil {
				return nil, err
			}
			return res, nil
		}
	}
	return nil, nameErr(b, "value not in list")
}

// https://github.com/google/starlark-go/blob/master/doc/spec.md#list·insert
func list_insert(thread *Thread, b *Builtin, args Tuple, kwargs []Tuple) (Value, error) {
	recv := b.Receiver().(*List)
	var index int
	var object Value
	if err := UnpackPositionalArgs(b.Name(), args, kwargs, 2, &index, &object); err != nil {
		return nil, err
	}
	if err := recv.checkMutable("insert into"); err != nil {
		return nil, nameErr(b, err)
	}

	if index < 0 {
		index += recv.Len()
	}

	appender := NewSafeAppender(thread, &recv.elems)
	if index >= recv.Len() {
		// end
		if err := appender.Append(object); err != nil {
			return nil, err
		}
	} else {
		if index < 0 {
			index = 0 // start
		}
		// Assuming that steps were counted in the construction of `recv`, each step
		// here also accounts for the cost of reallocation.
		if err := thread.AddSteps(int64(len(recv.elems) - index)); err != nil {
			return nil, err
		}
		if err := appender.Append(nil); err != nil {
			return nil, err
		}
		copy(recv.elems[index+1:], recv.elems[index:]) // slide up one
		recv.elems[index] = object
	}
	return None, nil
}

// https://github.com/google/starlark-go/blob/master/doc/spec.md#list·remove
func list_remove(thread *Thread, b *Builtin, args Tuple, kwargs []Tuple) (Value, error) {
	recv := b.Receiver().(*List)
	var value Value
	if err := UnpackPositionalArgs(b.Name(), args, kwargs, 1, &value); err != nil {
		return nil, err
	}
	if err := recv.checkMutable("remove from"); err != nil {
		return nil, nameErr(b, err)
	}
	if err := thread.AddSteps(int64(recv.Len())); err != nil {
		return nil, err
	}
	for i, elem := range recv.elems {
		if eq, err := Equal(elem, value); err != nil {
			return nil, fmt.Errorf("remove: %v", err)
		} else if eq {
			recv.elems = append(recv.elems[:i], recv.elems[i+1:]...)
			return None, nil
		}
	}
	return nil, fmt.Errorf("remove: element not found")
}

// https://github.com/google/starlark-go/blob/master/doc/spec.md#list·pop
func list_pop(thread *Thread, b *Builtin, args Tuple, kwargs []Tuple) (Value, error) {
	recv := b.Receiver()
	list := recv.(*List)
	n := list.Len()
	i := n - 1
	if err := UnpackPositionalArgs(b.Name(), args, kwargs, 0, &i); err != nil {
		return nil, err
	}
	origI := i
	if i < 0 {
		i += n
	}
	if i < 0 || i >= n {
		return nil, nameErr(b, outOfRange(origI, n, list))
	}
	if err := list.checkMutable("pop from"); err != nil {
		return nil, nameErr(b, err)
	}
	if err := thread.AddSteps(int64(n - i)); err != nil {
		return nil, err
	}
	res := list.elems[i]
	list.elems = append(list.elems[:i], list.elems[i+1:]...)
	return res, nil
}

// https://github.com/google/starlark-go/blob/master/doc/spec.md#string·capitalize
func string_capitalize(thread *Thread, b *Builtin, args Tuple, kwargs []Tuple) (Value, error) {
	if err := UnpackPositionalArgs(b.Name(), args, kwargs, 0); err != nil {
		return nil, err
	}
	s := string(b.Receiver().(String))
	res := NewSafeStringBuilder(thread)
	res.Grow(len(s))
	for i, r := range s {
		if i == 0 {
			r = unicode.ToTitle(r)
		} else {
			r = unicode.ToLower(r)
		}
		if _, err := res.WriteRune(r); err != nil {
			return nil, err
		}
	}
	if err := res.Err(); err != nil {
		return nil, err
	}

	if err := thread.AddAllocs(StringTypeOverhead); err != nil {
		return nil, err
	}
	return String(res.String()), nil
}

// string_iterable returns an unspecified iterable value whose iterator yields:
// - elems: successive 1-byte substrings
// - codepoints: successive substrings that encode a single Unicode code point.
// - elem_ords: numeric values of successive bytes
// - codepoint_ords: numeric values of successive Unicode code points
func string_iterable(thread *Thread, b *Builtin, args Tuple, kwargs []Tuple) (Value, error) {
	if err := UnpackPositionalArgs(b.Name(), args, kwargs, 0); err != nil {
		return nil, err
	}
	s := b.Receiver().(String)
	ords := b.Name()[len(b.Name())-2] == 'd'
	codepoints := b.Name()[0] == 'c'
	if codepoints {
		if err := thread.AddAllocs(EstimateSize(stringCodepoints{})); err != nil {
			return nil, err
		}
		return stringCodepoints{s, ords}, nil
	} else {
		if err := thread.AddAllocs(EstimateSize(stringElems{})); err != nil {
			return nil, err
		}
		return stringElems{s, ords}, nil
	}
}

// bytes_elems returns an unspecified iterable value whose
// iterator yields the int values of successive elements.
func bytes_elems(thread *Thread, b *Builtin, args Tuple, kwargs []Tuple) (Value, error) {
	if err := UnpackPositionalArgs(b.Name(), args, kwargs, 0); err != nil {
		return nil, err
	}
	if err := thread.AddAllocs(EstimateSize(bytesIterable{})); err != nil {
		return nil, err
	}
	return bytesIterable{b.Receiver().(Bytes)}, nil
}

// A bytesIterable is an iterable returned by bytes.elems(),
// whose iterator yields a sequence of numeric bytes values.
type bytesIterable struct{ bytes Bytes }

var _ Iterable = (*bytesIterable)(nil)

func (bi bytesIterable) SafeString(thread *Thread, sb StringBuilder) error {
	const safety = CPUSafe | MemSafe | IOSafe
	if err := CheckSafety(thread, safety); err != nil {
		return err
	}
	if err := bi.bytes.SafeString(thread, sb); err != nil {
		return err
	}
	_, err := sb.WriteString(".elems()")
	return err
}

func (bi bytesIterable) String() string        { return bi.bytes.String() + ".elems()" }
func (bi bytesIterable) Type() string          { return "bytes.elems" }
func (bi bytesIterable) Freeze()               {} // immutable
func (bi bytesIterable) Truth() Bool           { return True }
func (bi bytesIterable) Hash() (uint32, error) { return 0, fmt.Errorf("unhashable: %s", bi.Type()) }
func (bi bytesIterable) Iterate() Iterator     { return &bytesIterator{bytes: bi.bytes} }

type bytesIterator struct {
	bytes  Bytes
	thread *Thread
	err    error
}

var _ SafeIterator = &bytesIterator{}

func (it *bytesIterator) BindThread(thread *Thread) {
	it.thread = thread
}

func (it *bytesIterator) Next(p *Value) bool {
	if it.err != nil {
		return false
	}

	if it.bytes == "" {
		return false
	}
	value := Value(MakeInt(int(it.bytes[0])))
	if it.thread != nil {
		if err := it.thread.AddAllocs(EstimateSize(value)); err != nil {
			it.err = err
			return false
		}
	}
	*p = value

	it.bytes = it.bytes[1:]
	return true
}

func (*bytesIterator) Done() {}

func (it *bytesIterator) Err() error          { return it.err }
func (it *bytesIterator) Safety() SafetyFlags { return CPUSafe | MemSafe }

// https://github.com/google/starlark-go/blob/master/doc/spec.md#string·count
func string_count(thread *Thread, b *Builtin, args Tuple, kwargs []Tuple) (Value, error) {
	var sub string
	var start_, end_ Value
	if err := UnpackPositionalArgs(b.Name(), args, kwargs, 1, &sub, &start_, &end_); err != nil {
		return nil, err
	}

	recv := string(b.Receiver().(String))
	start, end, err := indices(start_, end_, len(recv))
	if err != nil {
		return nil, nameErr(b, err)
	}

	var slice string
	if start < end {
		slice = recv[start:end]
	}

	if err := thread.AddSteps(int64(len(slice))); err != nil {
		return nil, err
	}
	result := Value(MakeInt(strings.Count(slice, sub)))
	if err := thread.AddAllocs(EstimateSize(result)); err != nil {
		return nil, err
	}
	return result, nil
}

// https://github.com/google/starlark-go/blob/master/doc/spec.md#string·isalnum
func string_isalnum(thread *Thread, b *Builtin, args Tuple, kwargs []Tuple) (Value, error) {
	if err := UnpackPositionalArgs(b.Name(), args, kwargs, 0); err != nil {
		return nil, err
	}
	recv := string(b.Receiver().(String))
	if err := thread.AddSteps(int64(len(recv))); err != nil {
		return nil, err
	}
	for i, r := range recv {
		if !unicode.IsLetter(r) && !unicode.IsDigit(r) {
			if err := thread.AddSteps(-int64(len(recv) - i - 1)); err != nil {
				return nil, err
			}
			return False, nil
		}
	}
	return Bool(recv != ""), nil
}

// https://github.com/google/starlark-go/blob/master/doc/spec.md#string·isalpha
func string_isalpha(thread *Thread, b *Builtin, args Tuple, kwargs []Tuple) (Value, error) {
	if err := UnpackPositionalArgs(b.Name(), args, kwargs, 0); err != nil {
		return nil, err
	}
	recv := string(b.Receiver().(String))
	if err := thread.AddSteps(int64(len(recv))); err != nil {
		return nil, err
	}
	for i, r := range recv {
		if !unicode.IsLetter(r) {
			if err := thread.AddSteps(-int64(len(recv) - i - 1)); err != nil {
				return nil, err
			}
			return False, nil
		}
	}
	return Bool(recv != ""), nil
}

// https://github.com/google/starlark-go/blob/master/doc/spec.md#string·isdigit
func string_isdigit(thread *Thread, b *Builtin, args Tuple, kwargs []Tuple) (Value, error) {
	if err := UnpackPositionalArgs(b.Name(), args, kwargs, 0); err != nil {
		return nil, err
	}
	recv := string(b.Receiver().(String))
	if err := thread.AddSteps(int64(len(recv))); err != nil {
		return nil, err
	}
	for i, r := range recv {
		if !unicode.IsDigit(r) {
			if err := thread.AddSteps(-int64(len(recv) - i - 1)); err != nil {
				return nil, err
			}
			return False, nil
		}
	}
	return Bool(recv != ""), nil
}

// https://github.com/google/starlark-go/blob/master/doc/spec.md#string·islower
func string_islower(thread *Thread, b *Builtin, args Tuple, kwargs []Tuple) (Value, error) {
	if err := UnpackPositionalArgs(b.Name(), args, kwargs, 0); err != nil {
		return nil, err
	}
	recv := string(b.Receiver().(String))
	if err := thread.AddSteps(int64(len(recv))); err != nil {
		return nil, err
	}
	if err := thread.CheckAllocs(EstimateSize(recv)); err != nil {
		return nil, err
	}
	return Bool(isCasedString(recv) && recv == strings.ToLower(recv)), nil
}

// isCasedString reports whether its argument contains any cased code points.
func isCasedString(s string) bool {
	for _, r := range s {
		if isCasedRune(r) {
			return true
		}
	}
	return false
}

func isCasedRune(r rune) bool {
	// It's unclear what the correct behavior is for a rune such as 'ﬃ',
	// a lowercase letter with no upper or title case and no SimpleFold.
	return 'a' <= r && r <= 'z' || 'A' <= r && r <= 'Z' || unicode.SimpleFold(r) != r
}

// https://github.com/google/starlark-go/blob/master/doc/spec.md#string·isspace
func string_isspace(thread *Thread, b *Builtin, args Tuple, kwargs []Tuple) (Value, error) {
	if err := UnpackPositionalArgs(b.Name(), args, kwargs, 0); err != nil {
		return nil, err
	}
	recv := string(b.Receiver().(String))
	if err := thread.AddSteps(int64(len(recv))); err != nil {
		return nil, err
	}
	for i, r := range recv {
		if !unicode.IsSpace(r) {
			if err := thread.AddSteps(-int64(len(recv) - i - 1)); err != nil {
				return nil, err
			}
			return False, nil
		}
	}
	return Bool(recv != ""), nil
}

// https://github.com/google/starlark-go/blob/master/doc/spec.md#string·istitle
func string_istitle(thread *Thread, b *Builtin, args Tuple, kwargs []Tuple) (Value, error) {
	if err := UnpackPositionalArgs(b.Name(), args, kwargs, 0); err != nil {
		return nil, err
	}
	recv := string(b.Receiver().(String))

	if err := thread.AddSteps(int64(len(recv))); err != nil {
		return nil, err
	}
	// Python semantics differ from x==strings.{To,}Title(x) in Go:
	// "uppercase characters may only follow uncased characters and
	// lowercase characters only cased ones."
	var cased, prevCased bool
	for i, r := range recv {
		if 'A' <= r && r <= 'Z' || unicode.IsTitle(r) { // e.g. "ǅ"
			if prevCased {
				if err := thread.AddSteps(-int64(len(recv) - i - 1)); err != nil {
					return nil, err
				}
				return False, nil
			}
			prevCased = true
			cased = true
		} else if unicode.IsLower(r) {
			if !prevCased {
				if err := thread.AddSteps(-int64(len(recv) - i - 1)); err != nil {
					return nil, err
				}
				return False, nil
			}
			prevCased = true
			cased = true
		} else if unicode.IsUpper(r) {
			if err := thread.AddSteps(-int64(len(recv) - i - 1)); err != nil {
				return nil, err
			}
			return False, nil
		} else {
			prevCased = false
		}
	}
	return Bool(cased), nil
}

// https://github.com/google/starlark-go/blob/master/doc/spec.md#string·isupper
func string_isupper(thread *Thread, b *Builtin, args Tuple, kwargs []Tuple) (Value, error) {
	if err := UnpackPositionalArgs(b.Name(), args, kwargs, 0); err != nil {
		return nil, err
	}
	recv := string(b.Receiver().(String))
	if err := thread.AddSteps(int64(len(recv))); err != nil {
		return nil, err
	}
	if err := thread.CheckAllocs(EstimateSize(recv)); err != nil {
		return nil, err
	}
	return Bool(isCasedString(recv) && recv == strings.ToUpper(recv)), nil
}

// https://github.com/google/starlark-go/blob/master/doc/spec.md#string·find
func string_find(thread *Thread, b *Builtin, args Tuple, kwargs []Tuple) (Value, error) {
	return string_find_impl(thread, b, args, kwargs, true, false)
}

// https://github.com/google/starlark-go/blob/master/doc/spec.md#string·format
func string_format(thread *Thread, b *Builtin, args Tuple, kwargs []Tuple) (Value, error) {
	format := string(b.Receiver().(String))
	var auto, manual bool // kinds of positional indexing used
	buf := NewSafeStringBuilder(thread)
	index := 0
	for {
		literal := format
		i := strings.IndexByte(format, '{')
		if i >= 0 {
			literal = format[:i]
		}

		// Replace "}}" with "}" in non-field portion, rejecting a lone '}'.
		for {
			j := strings.IndexByte(literal, '}')
			if j < 0 {
				if _, err := buf.WriteString(literal); err != nil {
					return nil, err
				}
				break
			}
			if len(literal) == j+1 || literal[j+1] != '}' {
				return nil, fmt.Errorf("format: single '}' in format")
			}
			if _, err := buf.WriteString(literal[:j+1]); err != nil {
				return nil, err
			}
			literal = literal[j+2:]
		}

		if i < 0 {
			break // end of format string
		}

		if i+1 < len(format) && format[i+1] == '{' {
			// "{{" means a literal '{'
			if err := buf.WriteByte('{'); err != nil {
				return nil, err
			}
			format = format[i+2:]
			continue
		}

		format = format[i+1:]
		i = strings.IndexByte(format, '}')
		if i < 0 {
			return nil, fmt.Errorf("format: unmatched '{' in format")
		}

		var arg Value
		conv := "s"
		var spec string

		field := format[:i]
		format = format[i+1:]

		var name string
		if i := strings.IndexByte(field, '!'); i < 0 {
			// "name" or "name:spec"
			if i := strings.IndexByte(field, ':'); i < 0 {
				name = field
			} else {
				name = field[:i]
				spec = field[i+1:]
			}
		} else {
			// "name!conv" or "name!conv:spec"
			name = field[:i]
			field = field[i+1:]
			// "conv" or "conv:spec"
			if i := strings.IndexByte(field, ':'); i < 0 {
				conv = field
			} else {
				conv = field[:i]
				spec = field[i+1:]
			}
		}

		if name == "" {
			// "{}": automatic indexing
			if manual {
				return nil, fmt.Errorf("format: cannot switch from manual field specification to automatic field numbering")
			}
			auto = true
			if index >= len(args) {
				return nil, fmt.Errorf("format: tuple index out of range")
			}
			arg = args[index]
			index++
		} else if num, ok := decimal(name); ok {
			// positional argument
			if auto {
				return nil, fmt.Errorf("format: cannot switch from automatic field numbering to manual field specification")
			}
			manual = true
			if num >= len(args) {
				return nil, fmt.Errorf("format: tuple index out of range")
			} else {
				arg = args[num]
			}
		} else {
			// keyword argument
			for _, kv := range kwargs {
				if string(kv[0].(String)) == name {
					arg = kv[1]
					break
				}
			}
			if arg == nil {
				// Starlark does not support Python's x.y or a[i] syntaxes,
				// or nested use of {...}.
				if strings.Contains(name, ".") {
					return nil, fmt.Errorf("format: attribute syntax x.y is not supported in replacement fields: %s", name)
				}
				if strings.Contains(name, "[") {
					return nil, fmt.Errorf("format: element syntax a[i] is not supported in replacement fields: %s", name)
				}
				if strings.Contains(name, "{") {
					return nil, fmt.Errorf("format: nested replacement fields not supported")
				}
				return nil, fmt.Errorf("format: keyword %s not found", name)
			}
		}

		if spec != "" {
			// Starlark does not support Python's format_spec features.
			return nil, fmt.Errorf("format spec features not supported in replacement fields: %s", spec)
		}

		switch conv {
		case "s":
			if str, ok := AsString(arg); ok {
				if _, err := buf.WriteString(str); err != nil {
					return nil, err
				}
			} else {
				if err := writeValue(thread, buf, arg, nil); err != nil {
					return nil, err
				}
			}
		case "r":
			if err := writeValue(thread, buf, arg, nil); err != nil {
				return nil, err
			}
		default:
			return nil, fmt.Errorf("format: unknown conversion %q", conv)
		}
	}

	if err := thread.AddAllocs(StringTypeOverhead); err != nil {
		return nil, err
	}
	return String(buf.String()), nil
}

// decimal interprets s as a sequence of decimal digits.
func decimal(s string) (x int, ok bool) {
	n := len(s)
	for i := 0; i < n; i++ {
		digit := s[i] - '0'
		if digit > 9 {
			return 0, false
		}
		x = x*10 + int(digit)
		if x < 0 {
			return 0, false // underflow
		}
	}
	return x, true
}

// https://github.com/google/starlark-go/blob/master/doc/spec.md#string·index
func string_index(thread *Thread, b *Builtin, args Tuple, kwargs []Tuple) (Value, error) {
	return string_find_impl(thread, b, args, kwargs, false, false)
}

// https://github.com/google/starlark-go/blob/master/doc/spec.md#string·join
func string_join(thread *Thread, b *Builtin, args Tuple, kwargs []Tuple) (Value, error) {
	recv := string(b.Receiver().(String))
	var iterable Iterable
	if err := UnpackPositionalArgs(b.Name(), args, kwargs, 1, &iterable); err != nil {
		return nil, err
	}

	iter, err := SafeIterate(thread, iterable)
	if err != nil {
		return nil, err
	}
	defer iter.Done()
	buf := NewSafeStringBuilder(thread)
	var x Value
	for i := 0; iter.Next(&x); i++ {
		if i > 0 {
			if _, err := buf.WriteString(recv); err != nil {
				return nil, err
			}
		}
		s, ok := AsString(x)
		if !ok {
			return nil, fmt.Errorf("join: in list, want string, got %s", x.Type())
		}
		if _, err := buf.WriteString(s); err != nil {
			return nil, err
		}
	}
	if err := iter.Err(); err != nil {
		return nil, err
	}
	if err := buf.Err(); err != nil {
		return nil, err
	}
	if err := thread.AddAllocs(StringTypeOverhead); err != nil {
		return nil, err
	}
	return String(buf.String()), nil
}

// https://github.com/google/starlark-go/blob/master/doc/spec.md#string·lower
func string_lower(thread *Thread, b *Builtin, args Tuple, kwargs []Tuple) (Value, error) {
	if err := UnpackPositionalArgs(b.Name(), args, kwargs, 0); err != nil {
		return nil, err
	}

	recv := string(b.Receiver().(String))
	if err := thread.AddSteps(int64(len(recv))); err != nil {
		return nil, err
	}
	// There could be actually a difference between the size of the encoded
	// upper and the size of the encoded lower. The maximum difference among
	// them (according to unicode.ToLower implementation) is only 1 byte,
	// which could be expected. This means that this logic must take that
	// into account.
	bufferSize := EstimateMakeSize([]byte{}, len(recv)*2+utf8.UTFMax)
	if err := thread.AddAllocs(bufferSize + StringTypeOverhead); err != nil {
		return nil, err
	}
	return String(strings.ToLower(recv)), nil
}

// https://github.com/google/starlark-go/blob/master/doc/spec.md#string·partition
func string_partition(thread *Thread, b *Builtin, args Tuple, kwargs []Tuple) (Value, error) {
	recv := string(b.Receiver().(String))
	var sep string
	if err := UnpackPositionalArgs(b.Name(), args, kwargs, 1, &sep); err != nil {
		return nil, err
	}
	if sep == "" {
		return nil, nameErr(b, "empty separator")
	}
	if err := thread.AddSteps(int64(len(recv))); err != nil {
		return nil, err
	}
	var i int
	if b.Name()[0] == 'p' {
		i = strings.Index(recv, sep) // partition
	} else {
		i = strings.LastIndex(recv, sep) // rpartition
	}

	var subStringTemplate String
	resultSize := EstimateMakeSize(Tuple{subStringTemplate}, 3) +
		EstimateSize(Tuple{})
	if err := thread.AddAllocs(resultSize); err != nil {
		return nil, err
	}
	tuple := make(Tuple, 0, 3)
	if i < 0 {
		if b.Name()[0] == 'p' {
			tuple = append(tuple, String(recv), String(""), String(""))
		} else {
			tuple = append(tuple, String(""), String(""), String(recv))
		}
	} else {
		if b.Name()[0] == 'p' {
			thread.AddSteps(-int64(len(recv) - len(sep) - i))
		} else {
			thread.AddSteps(-int64(i))
		}
		tuple = append(tuple, String(recv[:i]), String(recv[i:i+len(sep)]), String(recv[i+len(sep):]))
	}
	return tuple, nil
}

// https://github.com/google/starlark-go/blob/master/doc/spec.md#string·removeprefix
// https://github.com/google/starlark-go/blob/master/doc/spec.md#string·removesuffix
func string_removefix(thread *Thread, b *Builtin, args Tuple, kwargs []Tuple) (Value, error) {
	recv := string(b.Receiver().(String))
	var fix string
	if err := UnpackPositionalArgs(b.Name(), args, kwargs, 1, &fix); err != nil {
		return nil, err
	}
	if err := thread.AddSteps(int64(len(fix))); err != nil {
		return nil, err
	}
	if b.name[len("remove")] == 'p' {
		recv = strings.TrimPrefix(recv, fix)
	} else {
		recv = strings.TrimSuffix(recv, fix)
	}
	if err := thread.AddAllocs(StringTypeOverhead); err != nil {
		return nil, err
	}
	return String(recv), nil
}

// https://github.com/google/starlark-go/blob/master/doc/spec.md#string·replace
func string_replace(thread *Thread, b *Builtin, args Tuple, kwargs []Tuple) (Value, error) {
	recv := string(b.Receiver().(String))
	var old, new string
	count := -1
	if err := UnpackPositionalArgs(b.Name(), args, kwargs, 2, &old, &new, &count); err != nil {
		return nil, err
	}

	max := func(a, b int) int {
		if a > b {
			return a
		}
		return b
	}
	maxResultSize := int64((len(recv) + 1) * len(new) / max(len(old), 1))
	if err := thread.CheckSteps(maxResultSize); err != nil {
		return nil, err
	}
	if err := thread.CheckAllocs(maxResultSize); err != nil {
		return nil, err
	}
	replaced := strings.Replace(recv, old, new, count)
	if err := thread.AddSteps(int64(max(len(replaced), len(recv)))); err != nil {
		return nil, err
	}
	result := Value(String(replaced)) // Avoid allocation.
	if err := thread.AddAllocs(EstimateSize(result)); err != nil {
		return nil, err
	}
	return result, nil
}

// https://github.com/google/starlark-go/blob/master/doc/spec.md#string·rfind
func string_rfind(thread *Thread, b *Builtin, args Tuple, kwargs []Tuple) (Value, error) {
	return string_find_impl(thread, b, args, kwargs, true, true)
}

// https://github.com/google/starlark-go/blob/master/doc/spec.md#string·rindex
func string_rindex(thread *Thread, b *Builtin, args Tuple, kwargs []Tuple) (Value, error) {
	return string_find_impl(thread, b, args, kwargs, false, true)
}

// https://github.com/google/starlark-go/starlark/blob/master/doc/spec.md#string·startswith
// https://github.com/google/starlark-go/starlark/blob/master/doc/spec.md#string·endswith
func string_startswith(thread *Thread, b *Builtin, args Tuple, kwargs []Tuple) (Value, error) {
	var x Value
	var start, end Value = None, None
	if err := UnpackPositionalArgs(b.Name(), args, kwargs, 1, &x, &start, &end); err != nil {
		return nil, err
	}

	// compute effective substring.
	s := string(b.Receiver().(String))
	if start, end, err := indices(start, end, len(s)); err != nil {
		return nil, nameErr(b, err)
	} else {
		if end < start {
			end = start // => empty result
		}
		s = s[start:end]
	}

	f := strings.HasPrefix
	if b.Name()[0] == 'e' { // endswith
		f = strings.HasSuffix
	}

	switch x := x.(type) {
	case Tuple:
		for i, x := range x {
			prefix, ok := AsString(x)
			if !ok {
				return nil, fmt.Errorf("%s: want string, got %s, for element %d",
					b.Name(), x.Type(), i)
			}
			if err := thread.AddSteps(int64(len(prefix))); err != nil {
				return False, err
			}
			if f(s, prefix) {
				return True, nil
			}
		}
		return False, nil
	case String:
		if err := thread.AddSteps(int64(len(x))); err != nil {
			return False, err
		}
		return Bool(f(s, string(x))), nil
	}
	return nil, fmt.Errorf("%s: got %s, want string or tuple of string", b.Name(), x.Type())
}

// https://github.com/google/starlark-go/blob/master/doc/spec.md#string·strip
// https://github.com/google/starlark-go/blob/master/doc/spec.md#string·lstrip
// https://github.com/google/starlark-go/blob/master/doc/spec.md#string·rstrip
func string_strip(thread *Thread, b *Builtin, args Tuple, kwargs []Tuple) (Value, error) {
	var chars string
	if err := UnpackPositionalArgs(b.Name(), args, kwargs, 0, &chars); err != nil {
		return nil, err
	}
	recv := string(b.Receiver().(String))
	if err := thread.CheckSteps(int64(len(recv))); err != nil {
		return nil, err
	}
	var s string
	switch b.Name()[0] {
	case 's': // strip
		if chars != "" {
			s = strings.Trim(recv, chars)
		} else {
			s = strings.TrimSpace(recv)
		}
	case 'l': // lstrip
		if chars != "" {
			s = strings.TrimLeft(recv, chars)
		} else {
			s = strings.TrimLeftFunc(recv, unicode.IsSpace)
		}
	case 'r': // rstrip
		if chars != "" {
			s = strings.TrimRight(recv, chars)
		} else {
			s = strings.TrimRightFunc(recv, unicode.IsSpace)
		}
	}
	if err := thread.AddAllocs(StringTypeOverhead); err != nil {
		return nil, err
	}
	if err := thread.AddSteps(int64(len(recv) - len(s))); err != nil {
		return nil, err
	}
	return String(s), nil
}

// https://github.com/google/starlark-go/blob/master/doc/spec.md#string·title
func string_title(thread *Thread, b *Builtin, args Tuple, kwargs []Tuple) (Value, error) {
	if err := UnpackPositionalArgs(b.Name(), args, kwargs, 0); err != nil {
		return nil, err
	}

	s := string(b.Receiver().(String))

	// Python semantics differ from x==strings.{To,}Title(x) in Go:
	// "uppercase characters may only follow uncased characters and
	// lowercase characters only cased ones."
	if err := thread.AddSteps(int64(len(s))); err != nil {
		return nil, err
	}
	buf := NewSafeStringBuilder(thread)
	buf.Grow(len(s))
	var prevCased bool
	for _, r := range s {
		if prevCased {
			r = unicode.ToLower(r)
		} else {
			r = unicode.ToTitle(r)
		}
		prevCased = isCasedRune(r)
		if _, err := buf.WriteRune(r); err != nil {
			return nil, err
		}
	}
	if err := buf.Err(); err != nil {
		return nil, err
	}
	if err := thread.AddAllocs(StringTypeOverhead); err != nil {
		return nil, err
	}
	return String(buf.String()), nil
}

// https://github.com/google/starlark-go/blob/master/doc/spec.md#string·upper
func string_upper(thread *Thread, b *Builtin, args Tuple, kwargs []Tuple) (Value, error) {
	if err := UnpackPositionalArgs(b.Name(), args, kwargs, 0); err != nil {
		return nil, err
	}

	recv := string(b.Receiver().(String))

	// see string_lower
	bufferSize := EstimateMakeSize([]byte{}, len(recv)*2+utf8.UTFMax)
	if err := thread.AddAllocs(bufferSize + StringTypeOverhead); err != nil {
		return nil, err
	}
	if err := thread.AddSteps(int64(len(recv))); err != nil {
		return nil, err
	}
	return String(strings.ToUpper(recv)), nil
}

// https://github.com/google/starlark-go/blob/master/doc/spec.md#string·split
// https://github.com/google/starlark-go/blob/master/doc/spec.md#string·rsplit
func string_split(thread *Thread, b *Builtin, args Tuple, kwargs []Tuple) (Value, error) {
	recv := string(b.Receiver().(String))
	var sep_ Value
	maxsplit := -1
	if err := UnpackPositionalArgs(b.Name(), args, kwargs, 0, &sep_, &maxsplit); err != nil {
		return nil, err
	}

	var res []string

	if sep_ == nil || sep_ == None {
		// A string with many consecutive separators may need to be traversed
		// completely, even when maxsplit >= 0.
		if err := thread.AddSteps(int64(len(recv))); err != nil {
			return nil, err
		}
		if err := thread.CheckAllocs(EstimateMakeSize([]Value{String("")}, len(recv)/2+1)); err != nil {
			return nil, err
		}

		// special case: split on whitespace
		if maxsplit < 0 {
			res = strings.Fields(recv)
		} else if b.Name() == "split" {
			res = splitspace(recv, maxsplit)
		} else { // rsplit
			res = rsplitspace(recv, maxsplit)
		}

	} else if sep, ok := AsString(sep_); ok {
		if sep == "" {
			return nil, fmt.Errorf("split: empty separator")
		}

		if err := thread.AddSteps(int64(len(recv))); err != nil {
			return nil, err
		}
		if err := thread.CheckAllocs(EstimateMakeSize([]Value{String("")}, len(recv)/len(sep)+1)); err != nil {
			return nil, err
		}

		// usual case: split on non-empty separator
		if maxsplit < 0 {
			res = strings.Split(recv, sep)
		} else if b.Name() == "split" {
			res = strings.SplitN(recv, sep, maxsplit+1)
		} else { // rsplit
			res = strings.Split(recv, sep)
			// If maxsplit is less than len(res), the first len(res) - maxsplit
			// should be joined back together. Instead of joining them back,
			// however, it is possible to take a slice of  the original string.
			// If the excess is only one, it is also possible to skip this process.
			if excess := len(res) - maxsplit; excess > 1 {
				size := len(res[0])
				for _, s := range res[1:excess] {
					size += len(s) + len(sep)
				}
				res[excess-1] = recv[0:size]
				res = res[excess-1:]
			}
		}

	} else {
		return nil, fmt.Errorf("split: got %s for separator, want string", sep_.Type())
	}

	listSize := EstimateMakeSize([]Value{String("")}, len(res))
	resultSize := EstimateSize(&List{})
	if err := thread.AddAllocs(listSize + resultSize); err != nil {
		return nil, err
	}
	list := make([]Value, len(res))
	for i, x := range res {
		list[i] = String(x)
	}
	return NewList(list), nil
}

// Precondition: max >= 0.
func rsplitspace(s string, max int) []string {
	res := make([]string, 0, max+1)
	end := -1 // index of field end, or -1 in a region of spaces.
	for i := len(s); i > 0; {
		r, sz := utf8.DecodeLastRuneInString(s[:i])
		if unicode.IsSpace(r) {
			if end >= 0 {
				if len(res) == max {
					break // let this field run to the start
				}
				res = append(res, s[i:end])
				end = -1
			}
		} else if end < 0 {
			end = i
		}
		i -= sz
	}
	if end >= 0 {
		res = append(res, s[:end])
	}

	resLen := len(res)
	for i := 0; i < resLen/2; i++ {
		res[i], res[resLen-1-i] = res[resLen-1-i], res[i]
	}

	return res
}

// Precondition: max >= 0.
func splitspace(s string, max int) []string {
	var res []string
	start := -1 // index of field start, or -1 in a region of spaces
	for i, r := range s {
		if unicode.IsSpace(r) {
			if start >= 0 {
				if len(res) == max {
					break // let this field run to the end
				}
				res = append(res, s[start:i])
				start = -1
			}
		} else if start == -1 {
			start = i
		}
	}
	if start >= 0 {
		res = append(res, s[start:])
	}
	return res
}

// https://github.com/google/starlark-go/blob/master/doc/spec.md#string·splitlines
func string_splitlines(thread *Thread, b *Builtin, args Tuple, kwargs []Tuple) (Value, error) {
	var keepends bool
	if err := UnpackPositionalArgs(b.Name(), args, kwargs, 0, &keepends); err != nil {
		return nil, err
	}
	var lines []string
	if s := string(b.Receiver().(String)); s != "" {
		if err := thread.AddSteps(int64(len(s))); err != nil {
			return nil, err
		}
		// TODO(adonovan): handle CRLF correctly.
		if keepends {
			lines = strings.SplitAfter(s, "\n")
		} else {
			lines = strings.Split(s, "\n")
		}
		if strings.HasSuffix(s, "\n") {
			lines = lines[:len(lines)-1]
		}
	}
	var itemTemplate String
	resultSize := EstimateMakeSize([]Value{itemTemplate}, len(lines)) +
		EstimateSize(&List{})
	if err := thread.AddAllocs(resultSize); err != nil {
		return nil, err
	}
	list := make([]Value, len(lines))
	for i, x := range lines {
		list[i] = String(x)
	}
	return NewList(list), nil
}

// https://github.com/google/starlark-go/blob/master/doc/spec.md#set·add.
func set_add(thread *Thread, b *Builtin, args Tuple, kwargs []Tuple) (Value, error) {
	var elem Value
	if err := UnpackPositionalArgs(b.Name(), args, kwargs, 1, &elem); err != nil {
		return nil, err
	}
	if _, found, err := b.Receiver().(*Set).ht.lookup(thread, elem); err != nil {
		return nil, nameErr(b, err)
	} else if found {
		return None, nil
	}
	err := b.Receiver().(*Set).ht.insert(thread, elem, None)
	if err != nil {
		return nil, nameErr(b, err)
	}
	return None, nil
}

// https://github.com/google/starlark-go/blob/master/doc/spec.md#set·clear.
func set_clear(thread *Thread, b *Builtin, args Tuple, kwargs []Tuple) (Value, error) {
	if err := UnpackPositionalArgs(b.Name(), args, kwargs, 0); err != nil {
		return nil, err
	}
	recv := b.Receiver().(*Set)
	if err := recv.ht.clear(thread); err != nil {
		return nil, nameErr(b, err)
	}
	return None, nil
}

// https://github.com/google/starlark-go/blob/master/doc/spec.md#set·difference.
func set_difference(thread *Thread, b *Builtin, args Tuple, kwargs []Tuple) (Value, error) {
	// TODO: support multiple others: s.difference(*others)
	var other Iterable
	if err := UnpackPositionalArgs(b.Name(), args, kwargs, 0, &other); err != nil {
		return nil, err
	}
	iter, err := SafeIterate(thread, other)
	if err != nil {
		return nil, err
	}
	defer iter.Done()
	diff, err := b.Receiver().(*Set).safeDifference(thread, iter)
	if err != nil {
		return nil, err
	}
	if err := iter.Err(); err != nil {
		return nil, err
	}
	return diff, nil
}

// https://github.com/google/starlark-go/blob/master/doc/spec.md#set_intersection.
func set_intersection(thread *Thread, b *Builtin, args Tuple, kwargs []Tuple) (Value, error) {
	// TODO: support multiple others: s.difference(*others)
	var other Iterable
	if err := UnpackPositionalArgs(b.Name(), args, kwargs, 0, &other); err != nil {
		return nil, err
	}
	iter, err := SafeIterate(thread, other)
	if err != nil {
		return nil, err
	}
	defer iter.Done()
	diff, err := b.Receiver().(*Set).safeIntersection(thread, iter)
	if err != nil {
		return nil, nameErr(b, err)
	}
	if err := iter.Err(); err != nil {
		return nil, err
	}
	return diff, nil
}

// https://github.com/google/starlark-go/blob/master/doc/spec.md#set_issubset.
func set_issubset(thread *Thread, b *Builtin, args Tuple, kwargs []Tuple) (Value, error) {
	var other Iterable
	if err := UnpackPositionalArgs(b.Name(), args, kwargs, 0, &other); err != nil {
		return nil, err
	}
	recv := b.Receiver().(*Set)
	iter, err := SafeIterate(thread, other)
	if err != nil {
		return nil, err
	}
	defer iter.Done()
	count, err := recv.ht.count(thread, iter)
	if err != nil {
		return nil, nameErr(b, err)
	}
	if err := iter.Err(); err != nil {
		return nil, err
	}
	return Bool(count == recv.Len()), nil
}

// https://github.com/google/starlark-go/blob/master/doc/spec.md#set_issuperset.
func set_issuperset(thread *Thread, b *Builtin, args Tuple, kwargs []Tuple) (Value, error) {
	var other Iterable
	if err := UnpackPositionalArgs(b.Name(), args, kwargs, 0, &other); err != nil {
		return nil, err
	}
	recv := b.Receiver().(*Set)
	iter, err := SafeIterate(thread, other)
	if err != nil {
		return nil, err
	}
	defer iter.Done()
	var x Value
	for iter.Next(&x) {
		_, found, err := recv.ht.lookup(thread, x)
		if err != nil {
			return nil, nameErr(b, err)
		}
		if !found {
			return False, nil
		}
	}
	if err := iter.Err(); err != nil {
		return nil, err
	}
	return True, nil
}

// https://github.com/google/starlark-go/blob/master/doc/spec.md#set·discard.
func set_discard(thread *Thread, b *Builtin, args Tuple, kwargs []Tuple) (Value, error) {
	var k Value
	if err := UnpackPositionalArgs(b.Name(), args, kwargs, 1, &k); err != nil {
		return nil, err
	}
	if _, _, err := b.Receiver().(*Set).ht.delete(thread, k); err != nil {
		return nil, nameErr(b, err)
	}
	return None, nil
}

// https://github.com/google/starlark-go/blob/master/doc/spec.md#set·pop.
func set_pop(thread *Thread, b *Builtin, args Tuple, kwargs []Tuple) (Value, error) {
	if err := UnpackPositionalArgs(b.Name(), args, kwargs, 0); err != nil {
		return nil, err
	}
	recv := b.Receiver().(*Set)
	k, ok := recv.ht.first()
	if !ok {
		return nil, nameErr(b, "empty set")
	}
	_, _, err := recv.ht.delete(thread, k)
	if err != nil {
		return nil, nameErr(b, err) // set is frozen
	}
	return k, nil
}

// https://github.com/google/starlark-go/blob/master/doc/spec.md#set·remove.
func set_remove(thread *Thread, b *Builtin, args Tuple, kwargs []Tuple) (Value, error) {
	var k Value
	if err := UnpackPositionalArgs(b.Name(), args, kwargs, 1, &k); err != nil {
		return nil, err
	}
	if _, found, err := b.Receiver().(*Set).ht.delete(thread, k); err != nil {
		return nil, nameErr(b, err) // dict is frozen or key is unhashable
	} else if found {
		return None, nil
	}
	return nil, nameErr(b, "missing key")
}

// https://github.com/google/starlark-go/blob/master/doc/spec.md#set·symmetric_difference.
func set_symmetric_difference(thread *Thread, b *Builtin, args Tuple, kwargs []Tuple) (Value, error) {
	var other Iterable
	if err := UnpackPositionalArgs(b.Name(), args, kwargs, 0, &other); err != nil {
		return nil, err
	}
	recv := b.Receiver().(*Set)
	iter, err := SafeIterate(thread, other)
	if err != nil {
		return nil, err
	}
	defer iter.Done()
	diff, err := recv.safeSymmetricDifference(thread, iter)
	if err != nil {
		return nil, err
	}
	if err := iter.Err(); err != nil {
		return nil, nameErr(b, err)
	}
	return diff, nil
}

// https://github.com/google/starlark-go/blob/master/doc/spec.md#set·union.
func set_union(thread *Thread, b *Builtin, args Tuple, kwargs []Tuple) (Value, error) {
	var iterable Iterable
	if err := UnpackPositionalArgs(b.Name(), args, kwargs, 0, &iterable); err != nil {
		return nil, err
	}
	iter, err := SafeIterate(thread, iterable)
	if err != nil {
		return nil, err
	}
	defer iter.Done()
	union, err := b.Receiver().(*Set).safeUnion(thread, iter)
	if err != nil {
		return nil, err
	}
	if err := iter.Err(); err != nil {
		return nil, nameErr(b, err)
	}
	return union, nil
}

// Common implementation of string_{r}{find,index}.
func string_find_impl(thread *Thread, b *Builtin, args Tuple, kwargs []Tuple, allowError, last bool) (Value, error) {
	var sub string
	var start_, end_ Value
	if err := UnpackPositionalArgs(b.Name(), args, kwargs, 1, &sub, &start_, &end_); err != nil {
		return nil, err
	}

	s := string(b.Receiver().(String))
	start, end, err := indices(start_, end_, len(s))
	if err != nil {
		return nil, nameErr(b, err)
	}
	var slice string
	if start < end {
		slice = s[start:end]
	}

	if err := thread.CheckSteps(int64(len(slice))); err != nil {
		return nil, err
	}

	var i int
	if last {
		i = strings.LastIndex(slice, sub)
	} else {
		i = strings.Index(slice, sub)
	}
	var result Value
	if i < 0 {
		if !allowError {
			return nil, nameErr(b, "substring not found")
		}
		result = MakeInt(-1)
	} else {
		result = MakeInt(i + start)
		if last {
			if err := thread.AddSteps(int64(len(slice) - i)); err != nil {
				return nil, err
			}
		} else {
			if err := thread.AddSteps(int64(i + len(sub))); err != nil {
				return nil, err
			}
		}
	}
	if err := thread.AddAllocs(EstimateSize(result)); err != nil {
		return nil, err
	}
	return result, nil
}

// Common implementation of builtin dict function and dict.update method.
// Precondition: len(updates) == 0 or 1.
func updateDict(thread *Thread, dict *Dict, updates Tuple, kwargs []Tuple) error {
	if len(updates) == 1 {
		switch updates := updates[0].(type) {
		case IterableMapping:
			// Iterate over dict's key/value pairs, not just keys.
			items := updates.Items()
			if err := thread.AddSteps(int64(len(items))); err != nil {
				return err
			}
			for _, item := range items {
				if err := dict.SafeSetKey(thread, item[0], item[1]); err != nil {
					return err // dict is frozen
				}
			}
		default:
			// all other sequences
			iter, err := SafeIterate(thread, updates)
			if err != nil {
				if err == ErrUnsupported {
					return fmt.Errorf("dictionary update value is not iterable (%s)", updates.Type())
				}
				return err
			}
			defer iter.Done()
			var pair Value
			for i := 0; iter.Next(&pair); i++ {
				iter2, err := SafeIterate(thread, pair)
				if err != nil {
					if err == ErrUnsupported {
						return fmt.Errorf("dictionary update sequence element #%d is not iterable (%s)", i, pair.Type())
					}
					return err
				}
				defer iter2.Done()
				len := Len(pair)
				if len < 0 {
					return fmt.Errorf("dictionary update sequence element #%d has unknown length (%s)", i, pair.Type())
				} else if len != 2 {
					return fmt.Errorf("dictionary update sequence element #%d has length %d, want 2", i, len)
				}
				var k, v Value
				if !iter2.Next(&k) || !iter2.Next(&v) {
					if err := iter2.Err(); err != nil {
						return err
					}
				}
				if err := dict.SafeSetKey(thread, k, v); err != nil {
					return err
				}
			}
			if err := iter.Err(); err != nil {
				return err
			}
		}
	}

	// Then add the kwargs.
	before := dict.Len()
	for _, pair := range kwargs {
		if err := dict.SafeSetKey(thread, pair[0], pair[1]); err != nil {
			return err // dict is frozen
		}
	}
	// In the common case, each kwarg will add another dict entry.
	// If that's not so, check whether it is because there was a duplicate kwarg.
	if dict.Len() < before+len(kwargs) {
		keys := make(map[String]bool, len(kwargs))
		for _, kv := range kwargs {
			k := kv[0].(String)
			if keys[k] {
				return fmt.Errorf("duplicate keyword arg: %v", k)
			}
			keys[k] = true
		}
	}

	return nil
}

// nameErr returns an error message of the form "name: msg"
// where name is b.Name() and msg is a string or error.
func nameErr(b *Builtin, msg interface{}) error {
	if err, ok := msg.(error); ok {
		return fmt.Errorf("%s: %w", b.Name(), err)
	}
	return fmt.Errorf("%s: %v", b.Name(), msg)
}<|MERGE_RESOLUTION|>--- conflicted
+++ resolved
@@ -138,13 +138,8 @@
 	}
 	dictMethodSafeties = map[string]SafetyFlags{
 		"clear":      CPUSafe | MemSafe | TimeSafe | IOSafe,
-<<<<<<< HEAD
 		"get":        CPUSafe | MemSafe | TimeSafe | IOSafe,
-		"items":      CPUSafe | MemSafe | IOSafe,
-=======
-		"get":        CPUSafe | MemSafe | IOSafe,
 		"items":      CPUSafe | MemSafe | TimeSafe | IOSafe,
->>>>>>> dc35d34d
 		"keys":       CPUSafe | MemSafe | IOSafe,
 		"pop":        CPUSafe | MemSafe | TimeSafe | IOSafe,
 		"popitem":    CPUSafe | MemSafe | TimeSafe | IOSafe,
