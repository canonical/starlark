--- conflicted
+++ resolved
@@ -157,15 +157,9 @@
 		"pop":    NewBuiltin("pop", list_pop),
 		"remove": NewBuiltin("remove", list_remove),
 	}
-<<<<<<< HEAD
-	listMethodSafeties = map[string]Safety{
+	listMethodSafeties = map[string]SafetyFlags{
 		"append": MemSafe | IOSafe | CPUSafe,
-		"clear":  MemSafe | IOSafe,
-=======
-	listMethodSafeties = map[string]SafetyFlags{
-		"append": MemSafe | IOSafe,
 		"clear":  MemSafe | IOSafe | CPUSafe,
->>>>>>> e23ce65f
 		"extend": MemSafe | IOSafe,
 		"index":  MemSafe | IOSafe | CPUSafe,
 		"insert": MemSafe | IOSafe,
