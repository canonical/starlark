--- conflicted
+++ resolved
@@ -143,13 +143,8 @@
 		"keys":       CPUSafe | MemSafe | TimeSafe | IOSafe,
 		"pop":        CPUSafe | MemSafe | TimeSafe | IOSafe,
 		"popitem":    CPUSafe | MemSafe | TimeSafe | IOSafe,
-<<<<<<< HEAD
-		"setdefault": CPUSafe | MemSafe | IOSafe,
+		"setdefault": CPUSafe | MemSafe | TimeSafe | IOSafe,
 		"update":     CPUSafe | MemSafe | TimeSafe | IOSafe,
-=======
-		"setdefault": CPUSafe | MemSafe | TimeSafe | IOSafe,
-		"update":     CPUSafe | MemSafe | IOSafe,
->>>>>>> 764a66e2
 		"values":     CPUSafe | MemSafe | TimeSafe | IOSafe,
 	}
 
