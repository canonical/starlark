// Copyright 2017 The Bazel Authors. All rights reserved.
// Use of this source code is governed by a BSD-style
// license that can be found in the LICENSE file.

package starlark

// This file defines the library of built-ins.
//
// Built-ins must explicitly check the "frozen" flag before updating
// mutable types such as lists and dicts.

import (
	"errors"
	"fmt"
	"math"
	"math/big"
	"os"
	"sort"
	"strconv"
	"strings"
	"unicode"
	"unicode/utf16"
	"unicode/utf8"

	"github.com/canonical/starlark/syntax"
)

// Universe defines the set of universal built-ins, such as None, True, and len.
//
// The Go application may add or remove items from the
// universe dictionary before Starlark evaluation begins.
// All values in the dictionary must be immutable.
// Starlark programs cannot modify the dictionary.
var Universe StringDict
var universeSafeties map[string]SafetyFlags

var ErrUnsupported = errors.New("unsupported operation")
var ErrNoSuchAttr = errors.New("no such attribute")

func init() {
	// https://github.com/google/starlark-go/blob/master/doc/spec.md#built-in-constants-and-functions
	Universe = StringDict{
		"None":      None,
		"True":      True,
		"False":     False,
		"abs":       NewBuiltin("abs", abs),
		"any":       NewBuiltin("any", any),
		"all":       NewBuiltin("all", all),
		"bool":      NewBuiltin("bool", bool_),
		"bytes":     NewBuiltin("bytes", bytes_),
		"chr":       NewBuiltin("chr", chr),
		"dict":      NewBuiltin("dict", dict),
		"dir":       NewBuiltin("dir", dir),
		"enumerate": NewBuiltin("enumerate", enumerate),
		"fail":      NewBuiltin("fail", fail),
		"float":     NewBuiltin("float", float),
		"getattr":   NewBuiltin("getattr", getattr),
		"hasattr":   NewBuiltin("hasattr", hasattr),
		"hash":      NewBuiltin("hash", hash),
		"int":       NewBuiltin("int", int_),
		"len":       NewBuiltin("len", len_),
		"list":      NewBuiltin("list", list),
		"max":       NewBuiltin("max", minmax),
		"min":       NewBuiltin("min", minmax),
		"ord":       NewBuiltin("ord", ord),
		"print":     NewBuiltin("print", print),
		"range":     NewBuiltin("range", range_),
		"repr":      NewBuiltin("repr", repr),
		"reversed":  NewBuiltin("reversed", reversed),
		"set":       NewBuiltin("set", set), // requires resolve.AllowSet
		"sorted":    NewBuiltin("sorted", sorted),
		"str":       NewBuiltin("str", str),
		"tuple":     NewBuiltin("tuple", tuple),
		"type":      NewBuiltin("type", type_),
		"zip":       NewBuiltin("zip", zip),
	}

	universeSafeties = map[string]SafetyFlags{
		"abs":       CPUSafe | MemSafe | TimeSafe | IOSafe,
		"any":       CPUSafe | MemSafe | TimeSafe | IOSafe,
		"all":       CPUSafe | MemSafe | IOSafe,
		"bool":      CPUSafe | MemSafe | TimeSafe | IOSafe,
		"bytes":     CPUSafe | MemSafe | TimeSafe | IOSafe,
		"chr":       CPUSafe | MemSafe | TimeSafe | IOSafe,
		"dict":      CPUSafe | MemSafe | TimeSafe | IOSafe,
		"dir":       CPUSafe | MemSafe | TimeSafe | IOSafe,
<<<<<<< HEAD
		"enumerate": CPUSafe | MemSafe | TimeSafe | IOSafe,
		"fail":      CPUSafe | MemSafe | IOSafe,
=======
		"enumerate": CPUSafe | MemSafe | IOSafe,
		"fail":      CPUSafe | MemSafe | TimeSafe | IOSafe,
>>>>>>> 738b7397
		"float":     CPUSafe | MemSafe | TimeSafe | IOSafe,
		"getattr":   CPUSafe | MemSafe | TimeSafe | IOSafe,
		"hasattr":   CPUSafe | MemSafe | TimeSafe | IOSafe,
		"hash":      CPUSafe | MemSafe | TimeSafe | IOSafe,
		"int":       CPUSafe | MemSafe | TimeSafe | IOSafe,
		"len":       CPUSafe | MemSafe | TimeSafe | IOSafe,
		"list":      CPUSafe | MemSafe | TimeSafe | IOSafe,
		"max":       CPUSafe | MemSafe | IOSafe,
		"min":       CPUSafe | MemSafe | IOSafe,
		"ord":       CPUSafe | MemSafe | TimeSafe | IOSafe,
		"print":     CPUSafe | MemSafe,
		"range":     CPUSafe | MemSafe | TimeSafe | IOSafe,
		"repr":      CPUSafe | MemSafe | IOSafe,
		"reversed":  CPUSafe | MemSafe | TimeSafe | IOSafe,
		"set":       CPUSafe | MemSafe | IOSafe,
		"sorted":    CPUSafe | MemSafe | TimeSafe | IOSafe,
		"str":       CPUSafe | MemSafe | IOSafe,
		"tuple":     CPUSafe | MemSafe | TimeSafe | IOSafe,
		"type":      CPUSafe | MemSafe | TimeSafe | IOSafe,
		"zip":       CPUSafe | MemSafe | TimeSafe | IOSafe,
	}

	for name, flags := range universeSafeties {
		if b, ok := Universe[name].(*Builtin); ok {
			b.DeclareSafety(flags)
		}
	}
}

// methods of built-in types
// https://github.com/google/starlark-go/blob/master/doc/spec.md#built-in-methods
var (
	bytesMethods = map[string]*Builtin{
		"elems": NewBuiltin("elems", bytes_elems),
	}
	bytesMethodSafeties = map[string]SafetyFlags{
		"elems": CPUSafe | MemSafe | TimeSafe | IOSafe,
	}

	dictMethods = map[string]*Builtin{
		"clear":      NewBuiltin("clear", dict_clear),
		"get":        NewBuiltin("get", dict_get),
		"items":      NewBuiltin("items", dict_items),
		"keys":       NewBuiltin("keys", dict_keys),
		"pop":        NewBuiltin("pop", dict_pop),
		"popitem":    NewBuiltin("popitem", dict_popitem),
		"setdefault": NewBuiltin("setdefault", dict_setdefault),
		"update":     NewBuiltin("update", dict_update),
		"values":     NewBuiltin("values", dict_values),
	}
	dictMethodSafeties = map[string]SafetyFlags{
		"clear":      CPUSafe | MemSafe | IOSafe,
		"get":        CPUSafe | MemSafe | IOSafe,
		"items":      CPUSafe | MemSafe | IOSafe,
		"keys":       CPUSafe | MemSafe | IOSafe,
		"pop":        CPUSafe | MemSafe | IOSafe,
		"popitem":    CPUSafe | MemSafe | IOSafe,
		"setdefault": CPUSafe | MemSafe | IOSafe,
		"update":     CPUSafe | MemSafe | IOSafe,
		"values":     CPUSafe | MemSafe | IOSafe,
	}

	listMethods = map[string]*Builtin{
		"append": NewBuiltin("append", list_append),
		"clear":  NewBuiltin("clear", list_clear),
		"extend": NewBuiltin("extend", list_extend),
		"index":  NewBuiltin("index", list_index),
		"insert": NewBuiltin("insert", list_insert),
		"pop":    NewBuiltin("pop", list_pop),
		"remove": NewBuiltin("remove", list_remove),
	}
	listMethodSafeties = map[string]SafetyFlags{
		"append": CPUSafe | MemSafe | TimeSafe | IOSafe,
		"clear":  CPUSafe | MemSafe | TimeSafe | IOSafe,
		"extend": CPUSafe | MemSafe | IOSafe,
		"index":  CPUSafe | MemSafe | IOSafe,
		"insert": CPUSafe | MemSafe | TimeSafe | IOSafe,
		"pop":    CPUSafe | MemSafe | TimeSafe | IOSafe,
		"remove": CPUSafe | MemSafe | IOSafe,
	}

	stringMethods = map[string]*Builtin{
		"capitalize":     NewBuiltin("capitalize", string_capitalize),
		"codepoint_ords": NewBuiltin("codepoint_ords", string_iterable),
		"codepoints":     NewBuiltin("codepoints", string_iterable), // sic
		"count":          NewBuiltin("count", string_count),
		"elem_ords":      NewBuiltin("elem_ords", string_iterable),
		"elems":          NewBuiltin("elems", string_iterable),      // sic
		"endswith":       NewBuiltin("endswith", string_startswith), // sic
		"find":           NewBuiltin("find", string_find),
		"format":         NewBuiltin("format", string_format),
		"index":          NewBuiltin("index", string_index),
		"isalnum":        NewBuiltin("isalnum", string_isalnum),
		"isalpha":        NewBuiltin("isalpha", string_isalpha),
		"isdigit":        NewBuiltin("isdigit", string_isdigit),
		"islower":        NewBuiltin("islower", string_islower),
		"isspace":        NewBuiltin("isspace", string_isspace),
		"istitle":        NewBuiltin("istitle", string_istitle),
		"isupper":        NewBuiltin("isupper", string_isupper),
		"join":           NewBuiltin("join", string_join),
		"lower":          NewBuiltin("lower", string_lower),
		"lstrip":         NewBuiltin("lstrip", string_strip), // sic
		"partition":      NewBuiltin("partition", string_partition),
		"removeprefix":   NewBuiltin("removeprefix", string_removefix),
		"removesuffix":   NewBuiltin("removesuffix", string_removefix),
		"replace":        NewBuiltin("replace", string_replace),
		"rfind":          NewBuiltin("rfind", string_rfind),
		"rindex":         NewBuiltin("rindex", string_rindex),
		"rpartition":     NewBuiltin("rpartition", string_partition), // sic
		"rsplit":         NewBuiltin("rsplit", string_split),         // sic
		"rstrip":         NewBuiltin("rstrip", string_strip),         // sic
		"split":          NewBuiltin("split", string_split),
		"splitlines":     NewBuiltin("splitlines", string_splitlines),
		"startswith":     NewBuiltin("startswith", string_startswith),
		"strip":          NewBuiltin("strip", string_strip),
		"title":          NewBuiltin("title", string_title),
		"upper":          NewBuiltin("upper", string_upper),
	}
	stringMethodSafeties = map[string]SafetyFlags{
		"capitalize":     CPUSafe | MemSafe | IOSafe,
		"codepoint_ords": CPUSafe | MemSafe | TimeSafe | IOSafe,
		"codepoints":     CPUSafe | MemSafe | TimeSafe | IOSafe,
		"count":          CPUSafe | MemSafe | TimeSafe | IOSafe,
		"elem_ords":      CPUSafe | MemSafe | TimeSafe | IOSafe,
		"elems":          CPUSafe | MemSafe | TimeSafe | IOSafe,
		"endswith":       CPUSafe | MemSafe | IOSafe,
		"find":           CPUSafe | MemSafe | TimeSafe | IOSafe,
		"format":         CPUSafe | MemSafe | IOSafe,
		"index":          CPUSafe | MemSafe | TimeSafe | IOSafe,
		"isalnum":        CPUSafe | MemSafe | IOSafe,
		"isalpha":        CPUSafe | MemSafe | IOSafe,
		"isdigit":        CPUSafe | MemSafe | IOSafe,
		"islower":        CPUSafe | MemSafe | IOSafe,
		"isspace":        CPUSafe | MemSafe | IOSafe,
		"istitle":        CPUSafe | MemSafe | IOSafe,
		"isupper":        CPUSafe | MemSafe | IOSafe,
		"join":           CPUSafe | MemSafe | IOSafe,
		"lower":          CPUSafe | MemSafe | TimeSafe | IOSafe,
		"lstrip":         CPUSafe | MemSafe | TimeSafe | IOSafe,
		"partition":      CPUSafe | MemSafe | TimeSafe | IOSafe,
		"removeprefix":   CPUSafe | MemSafe | TimeSafe | IOSafe,
		"removesuffix":   CPUSafe | MemSafe | TimeSafe | IOSafe,
		"replace":        CPUSafe | MemSafe | TimeSafe | IOSafe,
		"rfind":          CPUSafe | MemSafe | TimeSafe | IOSafe,
		"rindex":         CPUSafe | MemSafe | TimeSafe | IOSafe,
		"rpartition":     CPUSafe | MemSafe | TimeSafe | IOSafe,
		"rsplit":         CPUSafe | MemSafe | IOSafe,
		"rstrip":         CPUSafe | MemSafe | TimeSafe | IOSafe,
		"split":          CPUSafe | MemSafe | IOSafe,
		"splitlines":     CPUSafe | MemSafe | TimeSafe | IOSafe,
		"startswith":     CPUSafe | MemSafe | IOSafe,
		"strip":          CPUSafe | MemSafe | TimeSafe | IOSafe,
		"title":          CPUSafe | MemSafe | IOSafe,
		"upper":          CPUSafe | MemSafe | TimeSafe | IOSafe,
	}

	setMethods = map[string]*Builtin{
		"add":                  NewBuiltin("add", set_add),
		"clear":                NewBuiltin("clear", set_clear),
		"difference":           NewBuiltin("difference", set_difference),
		"discard":              NewBuiltin("discard", set_discard),
		"intersection":         NewBuiltin("intersection", set_intersection),
		"issubset":             NewBuiltin("issubset", set_issubset),
		"issuperset":           NewBuiltin("issuperset", set_issuperset),
		"pop":                  NewBuiltin("pop", set_pop),
		"remove":               NewBuiltin("remove", set_remove),
		"symmetric_difference": NewBuiltin("symmetric_difference", set_symmetric_difference),
		"union":                NewBuiltin("union", set_union),
	}
	setMethodSafeties = map[string]SafetyFlags{
		"add":                  CPUSafe | MemSafe | IOSafe,
		"clear":                CPUSafe | MemSafe | IOSafe,
		"difference":           CPUSafe | MemSafe | IOSafe,
		"discard":              CPUSafe | MemSafe | IOSafe,
		"intersection":         CPUSafe | MemSafe | IOSafe,
		"issubset":             CPUSafe | MemSafe | IOSafe,
		"issuperset":           CPUSafe | MemSafe | IOSafe,
		"pop":                  CPUSafe | MemSafe | IOSafe,
		"remove":               CPUSafe | MemSafe | IOSafe,
		"symmetric_difference": CPUSafe | MemSafe | IOSafe,
		"union":                CPUSafe | MemSafe | IOSafe,
	}
)

func init() {
	for name, safety := range bytesMethodSafeties {
		if builtin, ok := bytesMethods[name]; ok {
			builtin.DeclareSafety(safety)
		}
	}

	for name, safety := range dictMethodSafeties {
		if builtin, ok := dictMethods[name]; ok {
			builtin.DeclareSafety(safety)
		}
	}

	for name, safety := range listMethodSafeties {
		if builtin, ok := listMethods[name]; ok {
			builtin.DeclareSafety(safety)
		}
	}

	for name, safety := range stringMethodSafeties {
		if builtin, ok := stringMethods[name]; ok {
			builtin.DeclareSafety(safety)
		}
	}

	for name, safety := range setMethodSafeties {
		if builtin, ok := setMethods[name]; ok {
			builtin.DeclareSafety(safety)
		}
	}
}

func builtinAttr(recv Value, name string, methods map[string]*Builtin) (Value, error) {
	b := methods[name]
	if b == nil {
		return nil, nil // no such method
	}
	return b.BindReceiver(recv), nil
}

func safeBuiltinAttr(thread *Thread, recv Value, name string, methods map[string]*Builtin) (Value, error) {
	if err := CheckSafety(thread, CPUSafe|MemSafe|TimeSafe); err != nil {
		return nil, err
	}
	b := methods[name]
	if b == nil {
		return nil, ErrNoSuchAttr
	}
	if thread != nil {
		if err := thread.AddAllocs(EstimateSize(&Builtin{})); err != nil {
			return nil, err
		}
	}
	return b.BindReceiver(recv), nil
}

func builtinAttrNames(methods map[string]*Builtin) []string {
	names := make([]string, 0, len(methods))
	for name := range methods {
		names = append(names, name)
	}
	sort.Strings(names)
	return names
}

// ---- built-in functions ----

// https://github.com/google/starlark-go/blob/master/doc/spec.md#abs
func abs(thread *Thread, _ *Builtin, args Tuple, kwargs []Tuple) (Value, error) {
	var x Value
	if err := UnpackPositionalArgs("abs", args, kwargs, 1, &x); err != nil {
		return nil, err
	}
	switch tx := x.(type) {
	case Float:
		if tx >= 0 {
			return x, nil
		}

		result := Value(Float(math.Abs(float64(tx))))
		if err := thread.AddAllocs(EstimateSize(result)); err != nil {
			return nil, err
		}
		return result, nil
	case Int:
		if tx.Sign() >= 0 {
			return x, nil
		}

		if _, xBig := tx.get(); xBig != nil {
			if err := thread.AddSteps(int64(len(xBig.Bits()))); err != nil {
				return nil, err
			}
		}
		result := Value(zero.Sub(tx))
		if err := thread.AddAllocs(EstimateSize(result)); err != nil {
			return nil, err
		}
		return result, nil
	default:
		return nil, fmt.Errorf("got %s, want int or float", x.Type())
	}
}

// https://github.com/google/starlark-go/blob/master/doc/spec.md#all
func all(thread *Thread, _ *Builtin, args Tuple, kwargs []Tuple) (Value, error) {
	var iterable Iterable
	if err := UnpackPositionalArgs("all", args, kwargs, 1, &iterable); err != nil {
		return nil, err
	}

	iter, err := SafeIterate(thread, iterable)
	if err != nil {
		return nil, err
	}
	defer iter.Done()
	var x Value
	for iter.Next(&x) {
		if !x.Truth() {
			return False, nil
		}
	}
	if err := iter.Err(); err != nil {
		return nil, err
	}
	return True, nil
}

// https://github.com/google/starlark-go/blob/master/doc/spec.md#any
func any(thread *Thread, _ *Builtin, args Tuple, kwargs []Tuple) (Value, error) {
	var iterable Iterable
	if err := UnpackPositionalArgs("any", args, kwargs, 1, &iterable); err != nil {
		return nil, err
	}

	iter, err := SafeIterate(thread, iterable)
	if err != nil {
		return nil, err
	}
	defer iter.Done()
	var x Value
	for iter.Next(&x) {
		if x.Truth() {
			return True, nil
		}
	}
	if err := iter.Err(); err != nil {
		return nil, err
	}
	return False, nil
}

// https://github.com/google/starlark-go/blob/master/doc/spec.md#bool
func bool_(thread *Thread, _ *Builtin, args Tuple, kwargs []Tuple) (Value, error) {
	var x Value = False
	if err := UnpackPositionalArgs("bool", args, kwargs, 0, &x); err != nil {
		return nil, err
	}
	return x.Truth(), nil
}

// https://github.com/google/starlark-go/blob/master/doc/spec.md#bytes
func bytes_(thread *Thread, _ *Builtin, args Tuple, kwargs []Tuple) (Value, error) {
	if len(kwargs) > 0 {
		return nil, fmt.Errorf("bytes does not accept keyword arguments")
	}
	if len(args) != 1 {
		return nil, fmt.Errorf("bytes: got %d arguments, want exactly 1", len(args))
	}
	switch x := args[0].(type) {
	case Bytes:
		return args[0], nil
	case String:
		// Invalid encodings are replaced by that of U+FFFD.
		res, err := safeUtf8Transcode(thread, string(x))
		if err != nil {
			return nil, err
		}
		if err := thread.AddAllocs(StringTypeOverhead); err != nil {
			return nil, err
		}
		return Bytes(res), nil
	case Iterable:
		// iterable of numeric byte values
		buf := NewSafeStringBuilder(thread)
		if n := Len(x); n >= 0 {
			// common case: known length
			buf.Grow(n)
		}
		iter, err := SafeIterate(thread, x)
		if err != nil {
			return nil, err
		}
		defer iter.Done()
		var elem Value
		var b byte
		for i := 0; iter.Next(&elem); i++ {
			if err := AsInt(elem, &b); err != nil {
				return nil, fmt.Errorf("bytes: at index %d, %s", i, err)
			}
			if err := buf.WriteByte(b); err != nil {
				return nil, err
			}
		}
		if err := iter.Err(); err != nil {
			return nil, err
		}
		if err := buf.Err(); err != nil {
			return nil, err
		}
		if err := thread.AddAllocs(StringTypeOverhead); err != nil {
			return nil, err
		}
		return Bytes(buf.String()), nil

	default:
		// Unlike string(foo), which stringifies it, bytes(foo) is an error.
		return nil, fmt.Errorf("bytes: got %s, want string, bytes, or iterable of ints", x.Type())
	}
}

// https://github.com/google/starlark-go/blob/master/doc/spec.md#chr
func chr(thread *Thread, _ *Builtin, args Tuple, kwargs []Tuple) (Value, error) {
	if len(kwargs) > 0 {
		return nil, fmt.Errorf("chr does not accept keyword arguments")
	}
	if len(args) != 1 {
		return nil, fmt.Errorf("chr: got %d arguments, want 1", len(args))
	}
	i, err := AsInt32(args[0])
	if err != nil {
		return nil, fmt.Errorf("chr: %s", err)
	}
	if i < 0 {
		return nil, fmt.Errorf("chr: Unicode code point %d out of range (<0)", i)
	}
	if i > unicode.MaxRune {
		return nil, fmt.Errorf("chr: Unicode code point U+%X out of range (>0x10FFFF)", i)
	}
	ret := Value(String(string(rune(i))))
	if err := thread.AddAllocs(EstimateSize(ret)); err != nil {
		return nil, err
	}
	return ret, nil
}

// https://github.com/google/starlark-go/blob/master/doc/spec.md#dict
func dict(thread *Thread, _ *Builtin, args Tuple, kwargs []Tuple) (Value, error) {
	if len(args) > 1 {
		return nil, fmt.Errorf("dict: got %d arguments, want at most 1", len(args))
	}
	dict := new(Dict)
	if err := thread.AddAllocs(EstimateSize(dict)); err != nil {
		return nil, err
	}
	if err := updateDict(thread, dict, args, kwargs); err != nil {
		return nil, fmt.Errorf("dict: %w", err)
	}
	return dict, nil
}

// https://github.com/google/starlark-go/blob/master/doc/spec.md#dir
func dir(thread *Thread, _ *Builtin, args Tuple, kwargs []Tuple) (Value, error) {
	if len(kwargs) > 0 {
		return nil, fmt.Errorf("dir does not accept keyword arguments")
	}
	if len(args) != 1 {
		return nil, fmt.Errorf("dir: got %d arguments, want 1", len(args))
	}

	var names []string
	if x, ok := args[0].(HasAttrs); ok {
		names = x.AttrNames()
	}
	if err := thread.AddSteps(int64(len(names))); err != nil {
		return nil, err
	}
	sort.Strings(names)
	elems := make([]Value, len(names))
	for i, name := range names {
		elems[i] = String(name)
	}
	res := Value(NewList(elems))
	if err := thread.AddAllocs(EstimateSize(res)); err != nil {
		return nil, err
	}
	return res, nil
}

// https://github.com/google/starlark-go/blob/master/doc/spec.md#enumerate
func enumerate(thread *Thread, _ *Builtin, args Tuple, kwargs []Tuple) (Value, error) {
	var iterable Iterable
	var start int
	if err := UnpackPositionalArgs("enumerate", args, kwargs, 1, &iterable, &start); err != nil {
		return nil, err
	}

	iter, err := SafeIterate(thread, iterable)
	if err != nil {
		return nil, err
	}
	defer iter.Done()

	var pairs []Value
	var x Value

	if n := Len(iterable); n >= 0 {
		// common case: known length
		if err := thread.AddSteps(int64(n)); err != nil {
			return nil, err
		}
		overhead := EstimateMakeSize([]Value{Tuple{}}, n) +
			EstimateMakeSize([][2]Value{{MakeInt(0), nil}}, n)
		if err := thread.AddAllocs(overhead); err != nil {
			return nil, err
		}

		pairs = make([]Value, 0, n)
		array := make(Tuple, 2*n) // allocate a single backing array
		for i := 0; iter.Next(&x); i++ {
			pair := array[:2:2]
			array = array[2:]
			pair[0] = MakeInt(start + i)
			pair[1] = x
			pairs = append(pairs, pair)
		}
	} else {
		// non-sequence (unknown length)
		pairCost := EstimateSize(Tuple{MakeInt(0), nil})
		pairsAppender := NewSafeAppender(thread, &pairs)
		for i := 0; iter.Next(&x); i++ {
			if err := thread.AddAllocs(pairCost); err != nil {
				return nil, err
			}
			pair := Tuple{MakeInt(start + i), x}
			if err := pairsAppender.Append(pair); err != nil {
				return nil, err
			}
		}
	}
	if err := iter.Err(); err != nil {
		return nil, err
	}

	if err := thread.AddAllocs(EstimateSize(List{})); err != nil {
		return nil, err
	}
	return NewList(pairs), nil
}

// https://github.com/google/starlark-go/blob/master/doc/spec.md#fail
func fail(thread *Thread, b *Builtin, args Tuple, kwargs []Tuple) (Value, error) {
	sep := " "
	if err := UnpackArgs("fail", nil, kwargs, "sep?", &sep); err != nil {
		return nil, err
	}
	buf := NewSafeStringBuilder(thread)
	if _, err := buf.WriteString("fail: "); err != nil {
		return nil, err
	}
	for i, v := range args {
		if i > 0 {
			if _, err := buf.WriteString(sep); err != nil {
				return nil, err
			}
		}
		if s, ok := AsString(v); ok {
			if _, err := buf.WriteString(s); err != nil {
				return nil, err
			}
		} else {
			if err := writeValue(thread, buf, v, nil); err != nil {
				return nil, err
			}
		}
	}

	return nil, errors.New(buf.String())
}

func float(thread *Thread, b *Builtin, args Tuple, kwargs []Tuple) (Value, error) {
	if len(kwargs) > 0 {
		return nil, fmt.Errorf("float does not accept keyword arguments")
	}
	if len(args) == 0 {
		return Float(0.0), nil
	}
	if len(args) != 1 {
		return nil, fmt.Errorf("float got %d arguments, wants 1", len(args))
	}
	switch x := args[0].(type) {
	case Bool:
		// thread.AddAllocs is not called as memory is
		// never allocated for constants.
		if x {
			return Float(1.0), nil
		} else {
			return Float(0.0), nil
		}
	case Int:
		var err error
		var result Value
		result, err = x.finiteFloat()
		if err != nil {
			return nil, err
		}
		if err := thread.AddAllocs(EstimateSize(result)); err != nil {
			return nil, err
		}
		return result, nil
	case Float:
		// Converting args[0] to x and then returning x as Value
		// casues an additional allocation, so return args[0] directly.
		return args[0], nil
	case String:
		if x == "" {
			return nil, fmt.Errorf("float: empty string")
		}
		if err := thread.AddSteps(int64(len(x))); err != nil {
			return nil, err
		}
		// +/- NaN or Inf or Infinity (case insensitive)?
		s := string(x)
		switch x[len(x)-1] {
		case 'y', 'Y':
			if strings.EqualFold(s, "infinity") || strings.EqualFold(s, "+infinity") {
				return inf, nil
			} else if strings.EqualFold(s, "-infinity") {
				return neginf, nil
			}
		case 'f', 'F':
			if strings.EqualFold(s, "inf") || strings.EqualFold(s, "+inf") {
				return inf, nil
			} else if strings.EqualFold(s, "-inf") {
				return neginf, nil
			}
		case 'n', 'N':
			if strings.EqualFold(s, "nan") || strings.EqualFold(s, "+nan") || strings.EqualFold(s, "-nan") {
				return nan, nil
			}
		}
		f, err := strconv.ParseFloat(s, 64)
		if math.IsInf(f, 0) {
			return nil, fmt.Errorf("floating-point number too large")
		}
		if err != nil {
			return nil, fmt.Errorf("invalid float literal: %s", s)
		}
		var result Value = Float(f)
		if err := thread.AddAllocs(EstimateSize(result)); err != nil {
			return nil, err
		}
		return result, nil
	default:
		return nil, fmt.Errorf("float got %s, want number or string", x.Type())
	}
}

var (
	inf    = Float(math.Inf(+1))
	neginf = Float(math.Inf(-1))
	nan    = Float(math.NaN())
)

// https://github.com/google/starlark-go/blob/master/doc/spec.md#getattr
func getattr(thread *Thread, b *Builtin, args Tuple, kwargs []Tuple) (Value, error) {
	var object, dflt Value
	var name string
	if err := UnpackPositionalArgs("getattr", args, kwargs, 2, &object, &name, &dflt); err != nil {
		return nil, err
	}

	v, err := getAttr(thread, object, name, false)
	if err != nil {
		if dflt != nil {
			return dflt, nil
		}
		return nil, nameErr(b, err)
	}
	return v, nil
}

// https://github.com/google/starlark-go/blob/master/doc/spec.md#hasattr
func hasattr(thread *Thread, _ *Builtin, args Tuple, kwargs []Tuple) (Value, error) {
	var object Value
	var name string
	if err := UnpackPositionalArgs("hasattr", args, kwargs, 2, &object, &name); err != nil {
		return nil, err
	}

	if object, ok := object.(HasAttrs); ok {
		if object2, ok := object.(HasSafeAttrs); ok {
			if _, err := object2.SafeAttr(thread, name); err == ErrNoSuchAttr {
				return False, nil
			} else if _, ok := err.(NoSuchAttrError); ok {
				return False, nil
			} else if errors.Is(err, ErrSafety) {
				return nil, err
			}
		} else {
			if err := CheckSafety(thread, NotSafe); err != nil {
				return nil, err
			}
			if v, err := object.Attr(name); err == nil {
				return Bool(v != nil), nil
			}
		}

		// An error does not conclusively indicate presence or
		// absence of a field: it could occur while computing
		// the value of a present attribute, or it could be a
		// "no such attribute" error with details.
		for _, x := range object.AttrNames() {
			if x == name {
				return True, nil
			}
		}
	}
	return False, nil
}

// https://github.com/google/starlark-go/blob/master/doc/spec.md#hash
func hash(thread *Thread, _ *Builtin, args Tuple, kwargs []Tuple) (Value, error) {
	var x Value
	if err := UnpackPositionalArgs("hash", args, kwargs, 1, &x); err != nil {
		return nil, err
	}

	var h int64
	switch x := x.(type) {
	case String:
		// The Starlark spec requires that the hash function be
		// deterministic across all runs, motivated by the need
		// for reproducibility of builds. Thus we cannot call
		// String.Hash, which uses the fastest implementation
		// available, because as varies across process restarts,
		// and may evolve with the implementation.
		if err := thread.AddSteps(int64(len(x))); err != nil {
			return nil, err
		}
		h = int64(javaStringHash(string(x)))
	case Bytes:
		if err := thread.AddSteps(int64(len(x))); err != nil {
			return nil, err
		}
		h = int64(softHashString(string(x))) // FNV32
	default:
		return nil, fmt.Errorf("hash: got %s, want string or bytes", x.Type())
	}
	ret := Value(MakeInt64(h))
	if err := thread.AddAllocs(EstimateSize(ret)); err != nil {
		return nil, err
	}
	return ret, nil
}

// javaStringHash returns the same hash as would be produced by
// java.lang.String.hashCode. This requires transcoding the string to
// UTF-16; transcoding may introduce Unicode replacement characters
// U+FFFD if s does not contain valid UTF-8.
func javaStringHash(s string) (h int32) {
	for _, r := range s {
		if utf16.IsSurrogate(r) {
			c1, c2 := utf16.EncodeRune(r)
			h = 31*h + c1
			h = 31*h + c2
		} else {
			h = 31*h + r // r may be U+FFFD
		}
	}
	return h
}

// https://github.com/google/starlark-go/blob/master/doc/spec.md#int
func int_(thread *Thread, _ *Builtin, args Tuple, kwargs []Tuple) (res Value, err error) {
	var x Value = zero
	var base Value
	if err := UnpackArgs("int", args, kwargs, "x", &x, "base?", &base); err != nil {
		return nil, err
	}

	defer func() {
		if res != nil && res != x {
			if err2 := thread.AddAllocs(EstimateSize(res)); err2 != nil {
				res = nil
				err = err2
			}
		}
	}()

	if s, ok := AsString(x); ok {
		// Max result size is going to be base36, where each char is going to have 36 values
		// To make things easy we will just consider each character to be max 6 bits.
		// It's pessimistic, but easy.
		if err := thread.AddSteps(int64(len(s))); err != nil {
			return nil, err
		}
		if err := thread.CheckAllocs((int64(len(s)*6) + 7) / 8); err != nil {
			return nil, err
		}

		b := 10
		if base != nil {
			var err error
			b, err = AsInt32(base)
			if err != nil {
				return nil, fmt.Errorf("int: for base, got %s, want int", base.Type())
			}
			if b != 0 && (b < 2 || b > 36) {
				return nil, fmt.Errorf("int: base must be an integer >= 2 && <= 36")
			}
		}
		res := parseInt(s, b)
		if res == nil {
			return nil, fmt.Errorf("int: invalid literal with base %d: %s", b, s)
		}
		return res, nil
	}

	if base != nil {
		return nil, fmt.Errorf("int: can't convert non-string with explicit base")
	}

	if b, ok := x.(Bool); ok {
		if b {
			return one, nil
		} else {
			return zero, nil
		}
	}

	if _, ok := x.(Int); ok {
		return x, nil // Avoid allocation.
	}

	i, err := NumberToInt(x)
	if err != nil {
		return nil, fmt.Errorf("int: %s", err)
	}
	return i, nil
}

// parseInt defines the behavior of int(string, base=int). It returns nil on error.
func parseInt(s string, base int) Value {
	// remove sign
	var neg bool
	if s != "" {
		if s[0] == '+' {
			s = s[1:]
		} else if s[0] == '-' {
			neg = true
			s = s[1:]
		}
	}

	// remove optional base prefix
	baseprefix := 0
	if len(s) > 1 && s[0] == '0' {
		if len(s) > 2 {
			switch s[1] {
			case 'o', 'O':
				baseprefix = 8
			case 'x', 'X':
				baseprefix = 16
			case 'b', 'B':
				baseprefix = 2
			}
		}
		if baseprefix != 0 {
			// Remove the base prefix if it matches
			// the explicit base, or if base=0.
			if base == 0 || baseprefix == base {
				base = baseprefix
				s = s[2:]
			}
		} else {
			// For automatic base detection,
			// a string starting with zero
			// must be all zeros.
			// Thus we reject int("0755", 0).
			if base == 0 {
				for i := 1; i < len(s); i++ {
					if s[i] != '0' {
						return nil
					}
				}
				return zero
			}
		}
	}
	if base == 0 {
		base = 10
	}

	// we explicitly handled sign above.
	// if a sign remains, it is invalid.
	if s != "" && (s[0] == '-' || s[0] == '+') {
		return nil
	}

	// s has no sign or base prefix.
	if i, ok := new(big.Int).SetString(s, base); ok {
		res := MakeBigInt(i)
		if neg {
			res = zero.Sub(res)
		}
		return res
	}

	return nil
}

// https://github.com/google/starlark-go/blob/master/doc/spec.md#len
func len_(thread *Thread, _ *Builtin, args Tuple, kwargs []Tuple) (Value, error) {
	var x Value
	if err := UnpackPositionalArgs("len", args, kwargs, 1, &x); err != nil {
		return nil, err
	}
	len := Len(x)
	if len < 0 {
		return nil, fmt.Errorf("len: value of type %s has no len", x.Type())
	}
	result := Value(MakeInt(len))
	if err := thread.AddAllocs(EstimateSize(result)); err != nil {
		return nil, err
	}
	return result, nil
}

// https://github.com/google/starlark-go/blob/master/doc/spec.md#list
func list(thread *Thread, _ *Builtin, args Tuple, kwargs []Tuple) (Value, error) {
	var iterable Iterable
	if err := UnpackPositionalArgs("list", args, kwargs, 0, &iterable); err != nil {
		return nil, err
	}
	var elems []Value
	if iterable != nil {
		iter, err := SafeIterate(thread, iterable)
		if err != nil {
			return nil, err
		}
		defer iter.Done()
		if n := Len(iterable); n > 0 {
			if err := thread.AddAllocs(EstimateMakeSize([]Value{}, n)); err != nil {
				return nil, err
			}
			elems = make([]Value, 0, n) // preallocate if length known
		}
		elemsAppender := NewSafeAppender(thread, &elems)
		var x Value
		for iter.Next(&x) {
			if err := elemsAppender.Append(x); err != nil {
				return nil, err
			}
		}
		if err := iter.Err(); err != nil {
			return nil, err
		}
	}
	if err := thread.AddAllocs(EstimateSize(&List{})); err != nil {
		return nil, err
	}
	return NewList(elems), nil
}

// https://github.com/google/starlark-go/blob/master/doc/spec.md#min
func minmax(thread *Thread, b *Builtin, args Tuple, kwargs []Tuple) (Value, error) {
	if len(args) == 0 {
		return nil, fmt.Errorf("%s requires at least one positional argument", b.Name())
	}
	var keyFunc Callable
	if err := UnpackArgs(b.Name(), nil, kwargs, "key?", &keyFunc); err != nil {
		return nil, err
	}
	var op syntax.Token
	if b.Name() == "max" {
		op = syntax.GT
	} else {
		op = syntax.LT
	}
	var iterable Value
	if len(args) == 1 {
		iterable = args[0]
	} else {
		iterable = args
	}
	iter, err := SafeIterate(thread, iterable)
	if err != nil {
		if err == ErrUnsupported {
			return nil, fmt.Errorf("%s: %s value is not iterable", b.Name(), iterable.Type())
		}
		return nil, err
	}
	defer iter.Done()
	var extremum Value
	if !iter.Next(&extremum) {
		if err := iter.Err(); err != nil {
			return nil, err
		}
		return nil, nameErr(b, "argument is an empty sequence")
	}

	var extremeKey Value
	var keyargs Tuple
	if keyFunc == nil {
		extremeKey = extremum
	} else {
		keyargs = Tuple{extremum}
		res, err := Call(thread, keyFunc, keyargs, nil)
		if err != nil {
			return nil, err // to preserve backtrace, don't modify error
		}
		extremeKey = res
	}

	var x Value
	for iter.Next(&x) {
		var key Value
		if keyFunc == nil {
			key = x
		} else {
			keyargs[0] = x
			res, err := Call(thread, keyFunc, keyargs, nil)
			if err != nil {
				return nil, err // to preserve backtrace, don't modify error
			}
			key = res
		}

		if ok, err := Compare(op, key, extremeKey); err != nil {
			return nil, nameErr(b, err)
		} else if ok {
			extremum = x
			extremeKey = key
		}
	}
	if err := iter.Err(); err != nil {
		return nil, err
	}
	return extremum, nil
}

// https://github.com/google/starlark-go/blob/master/doc/spec.md#ord
func ord(thread *Thread, _ *Builtin, args Tuple, kwargs []Tuple) (Value, error) {
	if len(kwargs) > 0 {
		return nil, fmt.Errorf("ord does not accept keyword arguments")
	}
	if len(args) != 1 {
		return nil, fmt.Errorf("ord: got %d arguments, want 1", len(args))
	}
	switch x := args[0].(type) {
	case String:
		// ord(string) returns int value of sole rune.
		s := string(x)
		r, sz := utf8.DecodeRuneInString(s)
		if sz == 0 || sz != len(s) {
			if err := thread.AddSteps(int64(len(s))); err != nil {
				return nil, err
			}
			n := utf8.RuneCountInString(s)
			return nil, fmt.Errorf("ord: string encodes %d Unicode code points, want 1", n)
		}
		res := Value(MakeInt(int(r)))
		if err := thread.AddAllocs(EstimateSize(res)); err != nil {
			return nil, err
		}
		return res, nil

	case Bytes:
		// ord(bytes) returns int value of sole byte.
		if len(x) != 1 {
			return nil, fmt.Errorf("ord: bytes has length %d, want 1", len(x))
		}
		res := Value(MakeInt(int(x[0])))
		if err := thread.AddAllocs(EstimateSize(res)); err != nil {
			return nil, err
		}
		return res, nil
	default:
		return nil, fmt.Errorf("ord: got %s, want string or bytes", x.Type())
	}
}

// https://github.com/google/starlark-go/blob/master/doc/spec.md#print
func print(thread *Thread, b *Builtin, args Tuple, kwargs []Tuple) (Value, error) {
	sep := " "
	if err := UnpackArgs("print", nil, kwargs, "sep?", &sep); err != nil {
		return nil, err
	}

	buf := NewSafeStringBuilder(thread)
	for i, v := range args {
		if i > 0 {
			if _, err := buf.WriteString(sep); err != nil {
				return nil, err
			}
		}
		if s, ok := AsString(v); ok {
			if _, err := buf.WriteString(s); err != nil {
				return nil, err
			}
		} else if b, ok := v.(Bytes); ok {
			if _, err := buf.WriteString(string(b)); err != nil {
				return nil, err
			}
		} else {
			if err := writeValue(thread, buf, v, nil); err != nil {
				return nil, err
			}
		}
	}

	s := buf.String()
	if thread.Print != nil {
		thread.Print(thread, s)
	} else {
		thread.AddAllocs(-int64(buf.Allocs()))
		fmt.Fprintln(os.Stderr, s)
	}
	return None, nil
}

// https://github.com/google/starlark-go/blob/master/doc/spec.md#range
func range_(thread *Thread, b *Builtin, args Tuple, kwargs []Tuple) (Value, error) {
	var start, stop, step int
	step = 1
	if err := UnpackPositionalArgs("range", args, kwargs, 1, &start, &stop, &step); err != nil {
		return nil, err
	}

	if len(args) == 1 {
		// range(stop)
		start, stop = 0, start
	}
	if step == 0 {
		// we were given range(start, stop, 0)
		return nil, nameErr(b, "step argument must not be zero")
	}

	result := Value(rangeValue{start: start, stop: stop, step: step, len: rangeLen(start, stop, step)})
	if err := thread.AddAllocs(EstimateSize(result)); err != nil {
		return nil, err
	}
	return result, nil
}

// A rangeValue is a comparable, immutable, indexable sequence of integers
// defined by the three parameters to a range(...) call.
// Invariant: step != 0.
type rangeValue struct{ start, stop, step, len int }

var (
	_ Indexable  = rangeValue{}
	_ Sequence   = rangeValue{}
	_ Comparable = rangeValue{}
	_ Sliceable  = rangeValue{}
)

func (r rangeValue) Len() int          { return r.len }
func (r rangeValue) Index(i int) Value { return MakeInt(r.start + i*r.step) }
func (r rangeValue) SafeIndex(thread *Thread, i int) (Value, error) {
	const safety = CPUSafe | MemSafe | TimeSafe
	if err := CheckSafety(thread, safety); err != nil {
		return nil, err
	}
	result := Value(MakeInt(r.start + i*r.step))
	if thread != nil {
		if err := thread.AddAllocs(EstimateSize(result)); err != nil {
			return nil, err
		}
	}
	return result, nil
}

func (r rangeValue) Iterate() Iterator { return &rangeIterator{r: r} }

// rangeLen calculates the length of a range with the provided start, stop, and step.
// caller must ensure that step is non-zero.
func rangeLen(start, stop, step int) int {
	switch {
	case step > 0:
		if stop > start {
			return (stop-1-start)/step + 1
		}
	case step < 0:
		if start > stop {
			return (start-1-stop)/-step + 1
		}
	default:
		panic("rangeLen: zero step")
	}
	return 0
}

func (r rangeValue) Slice(start, end, step int) Value {
	newStart := r.start + r.step*start
	newStop := r.start + r.step*end
	newStep := r.step * step
	return rangeValue{
		start: newStart,
		stop:  newStop,
		step:  newStep,
		len:   rangeLen(newStart, newStop, newStep),
	}
}

func (r rangeValue) Freeze() {} // immutable

func (r rangeValue) SafeString(thread *Thread, sb StringBuilder) error {
	const safety = CPUSafe | MemSafe | IOSafe
	if err := CheckSafety(thread, safety); err != nil {
		return err
	}
	var err error
	if r.step != 1 {
		_, err = fmt.Fprintf(sb, "range(%d, %d, %d)", r.start, r.stop, r.step)
	} else if r.start != 0 {
		_, err = fmt.Fprintf(sb, "range(%d, %d)", r.start, r.stop)
	} else {
		_, err = fmt.Fprintf(sb, "range(%d)", r.stop)
	}
	return err
}

func (r rangeValue) String() string {
	if r.step != 1 {
		return fmt.Sprintf("range(%d, %d, %d)", r.start, r.stop, r.step)
	} else if r.start != 0 {
		return fmt.Sprintf("range(%d, %d)", r.start, r.stop)
	} else {
		return fmt.Sprintf("range(%d)", r.stop)
	}
}
func (r rangeValue) Type() string          { return "range" }
func (r rangeValue) Truth() Bool           { return r.len > 0 }
func (r rangeValue) Hash() (uint32, error) { return 0, fmt.Errorf("unhashable: range") }

func (x rangeValue) CompareSameType(op syntax.Token, y_ Value, depth int) (bool, error) {
	y := y_.(rangeValue)
	switch op {
	case syntax.EQL:
		return rangeEqual(x, y), nil
	case syntax.NEQ:
		return !rangeEqual(x, y), nil
	default:
		return false, fmt.Errorf("%s %s %s not implemented", x.Type(), op, y.Type())
	}
}

func rangeEqual(x, y rangeValue) bool {
	// Two ranges compare equal if they denote the same sequence.
	if x.len != y.len {
		return false // sequences differ in length
	}
	if x.len == 0 {
		return true // both sequences are empty
	}
	if x.start != y.start {
		return false // first element differs
	}
	return x.len == 1 || x.step == y.step
}

func (r rangeValue) contains(x Int) bool {
	x32, err := AsInt32(x)
	if err != nil {
		return false // out of range
	}
	delta := x32 - r.start
	quo, rem := delta/r.step, delta%r.step
	return rem == 0 && 0 <= quo && quo < r.len
}

type rangeIterator struct {
	r      rangeValue
	i      int
	thread *Thread
	err    error
}

var _ SafeIterator = &rangeIterator{}

func (it *rangeIterator) BindThread(thread *Thread) {
	it.thread = thread
}

func (it *rangeIterator) Next(p *Value) bool {
	if it.err != nil {
		return false
	}

	if it.i < it.r.len {
		// value will always be an Int
		value := it.r.Index(it.i)

		if it.thread != nil {
			if err := it.thread.AddAllocs(EstimateSize(value)); err != nil {
				it.err = err
				return false
			}
		}

		*p = value
		it.i++
		return true
	}
	return false
}
func (*rangeIterator) Done() {}

func (it *rangeIterator) Err() error { return it.err }
func (it *rangeIterator) Safety() SafetyFlags {
	if it.thread == nil {
		return NotSafe
	}
	return CPUSafe | MemSafe
}

// https://github.com/google/starlark-go/blob/master/doc/spec.md#repr
func repr(thread *Thread, _ *Builtin, args Tuple, kwargs []Tuple) (Value, error) {
	var x Value
	if err := UnpackPositionalArgs("repr", args, kwargs, 1, &x); err != nil {
		return nil, err
	}

	if s, err := safeToString(thread, x); err != nil {
		return nil, err
	} else {
		if err := thread.AddAllocs(StringTypeOverhead); err != nil {
			return nil, err
		}
		return String(s), nil
	}
}

// https://github.com/google/starlark-go/blob/master/doc/spec.md#reversed
func reversed(thread *Thread, _ *Builtin, args Tuple, kwargs []Tuple) (Value, error) {
	var iterable Iterable
	if err := UnpackPositionalArgs("reversed", args, kwargs, 1, &iterable); err != nil {
		return nil, err
	}

	iter, err := SafeIterate(thread, iterable)
	if err != nil {
		return nil, err
	}
	defer iter.Done()
	var elems []Value
	if n := Len(args[0]); n >= 0 {
		if err := thread.AddAllocs(EstimateMakeSize([]Value{}, n)); err != nil {
			return nil, err
		}
		elems = make([]Value, 0, n) // preallocate if length known
	}
	elemsAppender := NewSafeAppender(thread, &elems)
	var x Value
	for iter.Next(&x) {
		if err := elemsAppender.Append(x); err != nil {
			return nil, err
		}
	}
	if err := iter.Err(); err != nil {
		return nil, err
	}
	n := len(elems)
	for i := 0; i < n>>1; i++ {
		elems[i], elems[n-1-i] = elems[n-1-i], elems[i]
	}
	if err := thread.AddAllocs(EstimateSize(List{})); err != nil {
		return nil, err
	}
	return NewList(elems), nil
}

// https://github.com/google/starlark-go/blob/master/doc/spec.md#set
func set(thread *Thread, b *Builtin, args Tuple, kwargs []Tuple) (Value, error) {
	var iterable Iterable
	if err := UnpackPositionalArgs("set", args, kwargs, 0, &iterable); err != nil {
		return nil, err
	}
	if err := thread.AddAllocs(EstimateSize(&Set{})); err != nil {
		return nil, err
	}
	set := new(Set)
	if iterable != nil {
		iter, err := SafeIterate(thread, iterable)
		if err != nil {
			return nil, err
		}
		defer iter.Done()
		var x Value
		for iter.Next(&x) {
			if err := set.ht.insert(thread, x, None); err != nil {
				return nil, nameErr(b, err)
			}
		}
		if err := iter.Err(); err != nil {
			return nil, err
		}
	}
	return set, nil
}

// https://github.com/google/starlark-go/blob/master/doc/spec.md#sorted
func sorted(thread *Thread, _ *Builtin, args Tuple, kwargs []Tuple) (l Value, err error) {
	// Oddly, Python's sorted permits all arguments to be positional, thus so do we.
	var iterable Iterable
	var key Callable
	var reverse bool
	if err := UnpackArgs("sorted", args, kwargs,
		"iterable", &iterable,
		"key?", &key,
		"reverse?", &reverse,
	); err != nil {
		return nil, err
	}

	iter, err := SafeIterate(thread, iterable)
	if err != nil {
		return nil, err
	}
	defer iter.Done()
	var values []Value
	if n := Len(iterable); n > 0 {
		if err := thread.AddAllocs(EstimateMakeSize(Tuple{}, n)); err != nil {
			return nil, err
		}
		values = make(Tuple, 0, n) // preallocate if length is known
	}
	valuesAppender := NewSafeAppender(thread, &values)
	var x Value
	for iter.Next(&x) {
		if err := valuesAppender.Append(x); err != nil {
			return nil, err
		}
	}
	if err := iter.Err(); err != nil {
		return nil, err
	}

	// Derive keys from values by applying key function.
	var keys []Value
	if key != nil {
		keys = make([]Value, len(values))
		for i, v := range values {
			k, err := Call(thread, key, Tuple{v}, nil)
			if err != nil {
				return nil, err // to preserve backtrace, don't modify error
			}
			keys[i] = k
		}
	}

	slice := &sortSlice{keys: keys, values: values, thread: thread}
	defer func() {
		if v := recover(); v != nil {
			if sortErr, ok := v.(sortError); ok {
				err = sortErr.err
			} else {
				panic(v)
			}
		}
	}()
	if reverse {
		sort.Stable(sort.Reverse(slice))
	} else {
		sort.Stable(slice)
	}
	if err := thread.AddAllocs(EstimateSize(List{})); err != nil {
		return nil, err
	}
	return NewList(slice.values), nil
}

type sortError struct {
	err error
}

type sortSlice struct {
	keys   []Value // nil => values[i] is key
	values []Value
	thread *Thread
}

func (s *sortSlice) Len() int { return len(s.values) }
func (s *sortSlice) Less(i, j int) bool {
	if err := s.thread.AddSteps(1); err != nil {
		panic(sortError{err})
	}
	keys := s.keys
	if s.keys == nil {
		keys = s.values
	}
	ok, err := Compare(syntax.LT, keys[i], keys[j])
	if err != nil {
		panic(sortError{err})
	}
	return ok
}
func (s *sortSlice) Swap(i, j int) {
	if s.keys != nil {
		s.keys[i], s.keys[j] = s.keys[j], s.keys[i]
	}
	s.values[i], s.values[j] = s.values[j], s.values[i]
}

// https://github.com/google/starlark-go/blob/master/doc/spec.md#str
func str(thread *Thread, _ *Builtin, args Tuple, kwargs []Tuple) (Value, error) {
	if len(kwargs) > 0 {
		return nil, fmt.Errorf("str does not accept keyword arguments")
	}
	if len(args) != 1 {
		return nil, fmt.Errorf("str: got %d arguments, want exactly 1", len(args))
	}
	switch x := args[0].(type) {
	case String:
		// Converting args[0] to x and then returning x as Value
		// casues an additional allocation, so return args[0] directly.
		return args[0], nil
	case Bytes:
		// Invalid encodings are replaced by that of U+FFFD.
		if str, err := safeUtf8Transcode(thread, string(x)); err != nil {
			return nil, err
		} else {
			if err := thread.AddAllocs(StringTypeOverhead); err != nil {
				return nil, err
			}
			return String(str), nil
		}
	default:
		if str, err := safeToString(thread, x); err != nil {
			return nil, err
		} else {
			if err := thread.AddAllocs(StringTypeOverhead); err != nil {
				return nil, err
			}
			return String(str), nil
		}
	}
}

// utf8Transcode returns the UTF-8-to-UTF-8 transcoding of s.
// The effect is that each code unit that is part of an
// invalid sequence is replaced by U+FFFD.
func utf8Transcode(s string) string {
	if utf8.ValidString(s) {
		return s
	}
	var out strings.Builder
	for _, r := range s {
		out.WriteRune(r)
	}
	return out.String()
}

func safeUtf8Transcode(thread *Thread, s string) (string, error) {
	if err := thread.AddSteps(int64(len(s))); err != nil {
		return "", err
	}
	if utf8.ValidString(s) {
		return s, nil
	}
	out := NewSafeStringBuilder(thread)
	for _, r := range s {
		if _, err := out.WriteRune(r); err != nil {
			return "", err
		}
	}
	return out.String(), nil
}

// https://github.com/google/starlark-go/blob/master/doc/spec.md#tuple
func tuple(thread *Thread, _ *Builtin, args Tuple, kwargs []Tuple) (Value, error) {
	var iterable Iterable
	if err := UnpackPositionalArgs("tuple", args, kwargs, 0, &iterable); err != nil {
		return nil, err
	}
	if len(args) == 0 {
		return Tuple(nil), nil
	}
	iter, err := SafeIterate(thread, iterable)
	if err != nil {
		return nil, err
	}
	defer iter.Done()
	var elems Tuple
	if n := Len(iterable); n > 0 {
		if err := thread.AddAllocs(EstimateMakeSize(Tuple{}, n)); err != nil {
			return nil, err
		}
		elems = make(Tuple, 0, n) // preallocate if length is known
	}
	elemsAppender := NewSafeAppender(thread, &elems)
	var x Value
	for iter.Next(&x) {
		if err := elemsAppender.Append(x); err != nil {
			return nil, err
		}
	}
	if err := iter.Err(); err != nil {
		return nil, err
	}

	if err := thread.AddAllocs(EstimateSize(Tuple{})); err != nil {
		return nil, err
	}
	return elems, nil
}

// https://github.com/google/starlark-go/blob/master/doc/spec.md#type
func type_(thread *Thread, _ *Builtin, args Tuple, kwargs []Tuple) (Value, error) {
	if len(kwargs) > 0 {
		return nil, fmt.Errorf("type does not accept keyword arguments")
	}
	if len(args) != 1 {
		return nil, fmt.Errorf("type: got %d arguments, want exactly 1", len(args))
	}
	result := Value(String(args[0].Type()))
	if err := thread.AddAllocs(EstimateSize(result)); err != nil {
		return nil, err
	}
	return result, nil
}

// https://github.com/google/starlark-go/blob/master/doc/spec.md#zip
func zip(thread *Thread, _ *Builtin, args Tuple, kwargs []Tuple) (Value, error) {
	if len(kwargs) > 0 {
		return nil, fmt.Errorf("zip does not accept keyword arguments")
	}
	rows, cols := 0, len(args)
	iters := make([]Iterator, cols)
	defer func() {
		for _, iter := range iters {
			if iter != nil {
				iter.Done()
			}
		}
	}()
	for i, seq := range args {
		it, err := SafeIterate(thread, seq)
		if err != nil {
			if err == ErrUnsupported {
				return nil, fmt.Errorf("zip: argument #%d is not iterable: %s", i+1, seq.Type())
			}
			return nil, err
		}
		iters[i] = it
		n := Len(seq)
		if i == 0 || n < rows {
			rows = n // possibly -1
		}
	}
	var result []Value
	if rows >= 0 {
		// length known

		// Equalise step cost for fast and slow path.
		if err := thread.AddSteps(int64(rows)); err != nil {
			return nil, err
		}
		resultSize := EstimateMakeSize([]Value{Tuple{}}, rows)
		arraySize := EstimateMakeSize(Tuple{}, cols*rows)
		if err := thread.AddAllocs(resultSize + arraySize); err != nil {
			return nil, err
		}
		result = make([]Value, rows)
		array := make(Tuple, cols*rows) // allocate a single backing array
		for i := 0; i < rows; i++ {
			tuple := array[:cols:cols]
			array = array[cols:]
			for j, iter := range iters {
				if !iter.Next(&tuple[j]) {
					if err := iter.Err(); err != nil {
						return nil, err
					}
					return nil, fmt.Errorf("zip: iteration stopped earlier than reported length")
				}
			}
			result[i] = tuple
		}
	} else {
		// length not known
		tupleSize := EstimateMakeSize(Tuple{}, cols) + SliceTypeOverhead
		appender := NewSafeAppender(thread, &result)
	outer:
		for {
			if err := thread.AddAllocs(tupleSize); err != nil {
				return nil, err
			}
			tuple := make(Tuple, cols)
			for i, iter := range iters {
				if !iter.Next(&tuple[i]) {
					if err := iter.Err(); err != nil {
						return nil, err
					}
					break outer
				}
			}
			if err := appender.Append(tuple); err != nil {
				return nil, err
			}
		}
	}

	if err := thread.AddAllocs(EstimateSize(&List{})); err != nil {
		return nil, err
	}
	return NewList(result), nil
}

// ---- methods of built-in types ---

// https://github.com/google/starlark-go/blob/master/doc/spec.md#dict·get
func dict_get(thread *Thread, b *Builtin, args Tuple, kwargs []Tuple) (Value, error) {
	var key, dflt Value
	if err := UnpackPositionalArgs(b.Name(), args, kwargs, 1, &key, &dflt); err != nil {
		return nil, err
	}
	if v, ok, err := b.Receiver().(*Dict).SafeGet(thread, key); err != nil {
		return nil, nameErr(b, err)
	} else if ok {
		return v, nil
	} else if dflt != nil {
		return dflt, nil
	}
	return None, nil
}

// https://github.com/google/starlark-go/blob/master/doc/spec.md#dict·clear
func dict_clear(thread *Thread, b *Builtin, args Tuple, kwargs []Tuple) (Value, error) {
	// From the memory safety POV, dict_clear releases all the references to
	// the values inside of it, but we cannot really assess if that memory
	// is actually released. Space for the buckets is not released, so no point
	// in counting that. (= this function doesn't allocate and doesn't release
	// anything reliably)
	if err := UnpackPositionalArgs(b.Name(), args, kwargs, 0); err != nil {
		return nil, err
	}
	recv := b.Receiver().(*Dict)
	if err := recv.ht.clear(thread); err != nil {
		return nil, err
	}
	return None, nil
}

// https://github.com/google/starlark-go/blob/master/doc/spec.md#dict·items
func dict_items(thread *Thread, b *Builtin, args Tuple, kwargs []Tuple) (Value, error) {
	if err := UnpackPositionalArgs(b.Name(), args, kwargs, 0); err != nil {
		return nil, err
	}
	receiver := b.Receiver().(*Dict)
	len := receiver.Len()
	if err := thread.AddSteps(int64(len)); err != nil {
		return nil, err
	}
	// dict.Items() allocates a single backing array for the tuples.
	arraySize := EstimateMakeSize([]Value{}, len*2)
	itemSize := EstimateMakeSize([]Value{Tuple{}}, len)
	resultSize := EstimateSize(&List{})
	if err := thread.AddAllocs(itemSize + arraySize + resultSize); err != nil {
		return nil, err
	}
	tupleItemsSize := EstimateMakeSize([]Tuple{}, len)
	if err := thread.CheckAllocs(tupleItemsSize); err != nil {
		return nil, err
	}
	items := receiver.Items()
	res := make([]Value, len)
	for i, item := range items {
		res[i] = item
	}
	return NewList(res), nil
}

// https://github.com/google/starlark-go/blob/master/doc/spec.md#dict·keys
func dict_keys(thread *Thread, b *Builtin, args Tuple, kwargs []Tuple) (Value, error) {
	if err := UnpackPositionalArgs(b.Name(), args, kwargs, 0); err != nil {
		return nil, err
	}
	recv := b.Receiver().(*Dict)
	len := recv.Len()
	if err := thread.AddSteps(int64(len)); err != nil {
		return nil, err
	}
	keysSize := EstimateMakeSize([]Value{}, len)
	resultSize := EstimateSize(&List{})
	if err := thread.AddAllocs(resultSize + keysSize); err != nil {
		return nil, err
	}
	return NewList(recv.Keys()), nil
}

// https://github.com/google/starlark-go/blob/master/doc/spec.md#dict·pop
func dict_pop(thread *Thread, b *Builtin, args Tuple, kwargs []Tuple) (Value, error) {
	var k, d Value
	if err := UnpackPositionalArgs(b.Name(), args, kwargs, 1, &k, &d); err != nil {
		return nil, err
	}
	if v, found, err := b.Receiver().(*Dict).ht.delete(thread, k); err != nil {
		return nil, nameErr(b, err) // dict is frozen or key is unhashable
	} else if found {
		return v, nil
	} else if d != nil {
		return d, nil
	}
	return nil, nameErr(b, "missing key")
}

// https://github.com/google/starlark-go/blob/master/doc/spec.md#dict·popitem
func dict_popitem(thread *Thread, b *Builtin, args Tuple, kwargs []Tuple) (Value, error) {
	// There is no rehashing, so no allocations to be counted here
	if err := UnpackPositionalArgs(b.Name(), args, kwargs, 0); err != nil {
		return nil, err
	}
	recv := b.Receiver().(*Dict)
	k, ok := recv.ht.first()
	if !ok {
		return nil, nameErr(b, "empty dict")
	}
	v, _, err := recv.ht.delete(thread, k)
	if err != nil {
		return nil, nameErr(b, err) // dict is frozen
	}
	resultSize := EstimateMakeSize(Tuple{}, 2) + SliceTypeOverhead
	if err := thread.AddAllocs(resultSize); err != nil {
		return nil, err
	}
	return Tuple{k, v}, nil
}

// https://github.com/google/starlark-go/blob/master/doc/spec.md#dict·setdefault
func dict_setdefault(thread *Thread, b *Builtin, args Tuple, kwargs []Tuple) (Value, error) {
	var key, dflt Value = nil, None
	if err := UnpackPositionalArgs(b.Name(), args, kwargs, 1, &key, &dflt); err != nil {
		return nil, err
	}
	dict := b.Receiver().(*Dict)
	if v, ok, err := dict.SafeGet(thread, key); err != nil {
		return nil, nameErr(b, err)
	} else if ok {
		return v, nil
	} else {
		if err := dict.SafeSetKey(thread, key, dflt); err != nil {
			return nil, nameErr(b, err)
		} else {
			return dflt, nil
		}
	}
}

// https://github.com/google/starlark-go/blob/master/doc/spec.md#dict·update
func dict_update(thread *Thread, b *Builtin, args Tuple, kwargs []Tuple) (Value, error) {
	if len(args) > 1 {
		return nil, fmt.Errorf("update: got %d arguments, want at most 1", len(args))
	}
	if err := updateDict(thread, b.Receiver().(*Dict), args, kwargs); err != nil {
		return nil, fmt.Errorf("update: %w", err)
	}
	return None, nil
}

// https://github.com/google/starlark-go/blob/master/doc/spec.md#dict·values
func dict_values(thread *Thread, b *Builtin, args Tuple, kwargs []Tuple) (Value, error) {
	if err := UnpackPositionalArgs(b.Name(), args, kwargs, 0); err != nil {
		return nil, err
	}
	recv := b.Receiver().(*Dict)
	len := recv.Len()
	if err := thread.AddSteps(int64(len)); err != nil {
		return nil, err
	}
	valuesSize := EstimateMakeSize([]Value{}, len)
	resultSize := EstimateSize(&List{})
	if err := thread.AddAllocs(resultSize + valuesSize); err != nil {
		return nil, err
	}
	return NewList(recv.Values()), nil
}

// https://github.com/google/starlark-go/blob/master/doc/spec.md#list·append
func list_append(thread *Thread, b *Builtin, args Tuple, kwargs []Tuple) (Value, error) {
	var object Value
	if err := UnpackPositionalArgs(b.Name(), args, kwargs, 1, &object); err != nil {
		return nil, err
	}
	recv := b.Receiver().(*List)
	if err := recv.checkMutable("append to"); err != nil {
		return nil, nameErr(b, err)
	}
	elemsAppender := NewSafeAppender(thread, &recv.elems)
	if err := elemsAppender.Append(object); err != nil {
		return nil, err
	}
	return None, nil
}

// https://github.com/google/starlark-go/blob/master/doc/spec.md#list·clear
func list_clear(thread *Thread, b *Builtin, args Tuple, kwargs []Tuple) (Value, error) {
	if err := UnpackPositionalArgs(b.Name(), args, kwargs, 0); err != nil {
		return nil, err
	}
	recv := b.Receiver().(*List)
	if err := thread.AddSteps(int64(recv.Len())); err != nil {
		return nil, err
	}
	if err := recv.Clear(); err != nil {
		return nil, nameErr(b, err)
	}
	return None, nil
}

// https://github.com/google/starlark-go/blob/master/doc/spec.md#list·extend
func list_extend(thread *Thread, b *Builtin, args Tuple, kwargs []Tuple) (Value, error) {
	recv := b.Receiver().(*List)
	var iterable Iterable
	if err := UnpackPositionalArgs(b.Name(), args, kwargs, 1, &iterable); err != nil {
		return nil, err
	}
	if err := recv.checkMutable("extend"); err != nil {
		return nil, nameErr(b, err)
	}

	if err := safeListExtend(thread, recv, iterable); err != nil {
		return nil, err
	}
	return None, nil
}

// https://github.com/google/starlark-go/blob/master/doc/spec.md#list·index
func list_index(thread *Thread, b *Builtin, args Tuple, kwargs []Tuple) (Value, error) {
	var value, start_, end_ Value
	if err := UnpackPositionalArgs(b.Name(), args, kwargs, 1, &value, &start_, &end_); err != nil {
		return nil, err
	}

	recv := b.Receiver().(*List)
	start, end, err := indices(start_, end_, recv.Len())
	if err != nil {
		return nil, nameErr(b, err)
	}

	if err := thread.AddSteps(int64(end - start)); err != nil {
		return nil, err
	}

	for i := start; i < end; i++ {
		if eq, err := Equal(recv.elems[i], value); err != nil {
			return nil, nameErr(b, err)
		} else if eq {
			res := Value(MakeInt(i))
			if err := thread.AddSteps(-int64(end - i - 1)); err != nil {
				return nil, err
			}
			if err := thread.AddAllocs(EstimateSize(res)); err != nil {
				return nil, err
			}
			return res, nil
		}
	}
	return nil, nameErr(b, "value not in list")
}

// https://github.com/google/starlark-go/blob/master/doc/spec.md#list·insert
func list_insert(thread *Thread, b *Builtin, args Tuple, kwargs []Tuple) (Value, error) {
	recv := b.Receiver().(*List)
	var index int
	var object Value
	if err := UnpackPositionalArgs(b.Name(), args, kwargs, 2, &index, &object); err != nil {
		return nil, err
	}
	if err := recv.checkMutable("insert into"); err != nil {
		return nil, nameErr(b, err)
	}

	if index < 0 {
		index += recv.Len()
	}

	appender := NewSafeAppender(thread, &recv.elems)
	if index >= recv.Len() {
		// end
		if err := appender.Append(object); err != nil {
			return nil, err
		}
	} else {
		if index < 0 {
			index = 0 // start
		}
		// Assuming that steps were counted in the construction of `recv`, each step
		// here also accounts for the cost of reallocation.
		if err := thread.AddSteps(int64(len(recv.elems) - index)); err != nil {
			return nil, err
		}
		if err := appender.Append(nil); err != nil {
			return nil, err
		}
		copy(recv.elems[index+1:], recv.elems[index:]) // slide up one
		recv.elems[index] = object
	}
	return None, nil
}

// https://github.com/google/starlark-go/blob/master/doc/spec.md#list·remove
func list_remove(thread *Thread, b *Builtin, args Tuple, kwargs []Tuple) (Value, error) {
	recv := b.Receiver().(*List)
	var value Value
	if err := UnpackPositionalArgs(b.Name(), args, kwargs, 1, &value); err != nil {
		return nil, err
	}
	if err := recv.checkMutable("remove from"); err != nil {
		return nil, nameErr(b, err)
	}
	if err := thread.AddSteps(int64(recv.Len())); err != nil {
		return nil, err
	}
	for i, elem := range recv.elems {
		if eq, err := Equal(elem, value); err != nil {
			return nil, fmt.Errorf("remove: %v", err)
		} else if eq {
			recv.elems = append(recv.elems[:i], recv.elems[i+1:]...)
			return None, nil
		}
	}
	return nil, fmt.Errorf("remove: element not found")
}

// https://github.com/google/starlark-go/blob/master/doc/spec.md#list·pop
func list_pop(thread *Thread, b *Builtin, args Tuple, kwargs []Tuple) (Value, error) {
	recv := b.Receiver()
	list := recv.(*List)
	n := list.Len()
	i := n - 1
	if err := UnpackPositionalArgs(b.Name(), args, kwargs, 0, &i); err != nil {
		return nil, err
	}
	origI := i
	if i < 0 {
		i += n
	}
	if i < 0 || i >= n {
		return nil, nameErr(b, outOfRange(origI, n, list))
	}
	if err := list.checkMutable("pop from"); err != nil {
		return nil, nameErr(b, err)
	}
	if err := thread.AddSteps(int64(n - i)); err != nil {
		return nil, err
	}
	res := list.elems[i]
	list.elems = append(list.elems[:i], list.elems[i+1:]...)
	return res, nil
}

// https://github.com/google/starlark-go/blob/master/doc/spec.md#string·capitalize
func string_capitalize(thread *Thread, b *Builtin, args Tuple, kwargs []Tuple) (Value, error) {
	if err := UnpackPositionalArgs(b.Name(), args, kwargs, 0); err != nil {
		return nil, err
	}
	s := string(b.Receiver().(String))
	res := NewSafeStringBuilder(thread)
	res.Grow(len(s))
	for i, r := range s {
		if i == 0 {
			r = unicode.ToTitle(r)
		} else {
			r = unicode.ToLower(r)
		}
		if _, err := res.WriteRune(r); err != nil {
			return nil, err
		}
	}
	if err := res.Err(); err != nil {
		return nil, err
	}

	if err := thread.AddAllocs(StringTypeOverhead); err != nil {
		return nil, err
	}
	return String(res.String()), nil
}

// string_iterable returns an unspecified iterable value whose iterator yields:
// - elems: successive 1-byte substrings
// - codepoints: successive substrings that encode a single Unicode code point.
// - elem_ords: numeric values of successive bytes
// - codepoint_ords: numeric values of successive Unicode code points
func string_iterable(thread *Thread, b *Builtin, args Tuple, kwargs []Tuple) (Value, error) {
	if err := UnpackPositionalArgs(b.Name(), args, kwargs, 0); err != nil {
		return nil, err
	}
	s := b.Receiver().(String)
	ords := b.Name()[len(b.Name())-2] == 'd'
	codepoints := b.Name()[0] == 'c'
	if codepoints {
		if err := thread.AddAllocs(EstimateSize(stringCodepoints{})); err != nil {
			return nil, err
		}
		return stringCodepoints{s, ords}, nil
	} else {
		if err := thread.AddAllocs(EstimateSize(stringElems{})); err != nil {
			return nil, err
		}
		return stringElems{s, ords}, nil
	}
}

// bytes_elems returns an unspecified iterable value whose
// iterator yields the int values of successive elements.
func bytes_elems(thread *Thread, b *Builtin, args Tuple, kwargs []Tuple) (Value, error) {
	if err := UnpackPositionalArgs(b.Name(), args, kwargs, 0); err != nil {
		return nil, err
	}
	if err := thread.AddAllocs(EstimateSize(bytesIterable{})); err != nil {
		return nil, err
	}
	return bytesIterable{b.Receiver().(Bytes)}, nil
}

// A bytesIterable is an iterable returned by bytes.elems(),
// whose iterator yields a sequence of numeric bytes values.
type bytesIterable struct{ bytes Bytes }

var _ Iterable = (*bytesIterable)(nil)

func (bi bytesIterable) SafeString(thread *Thread, sb StringBuilder) error {
	const safety = CPUSafe | MemSafe | IOSafe
	if err := CheckSafety(thread, safety); err != nil {
		return err
	}
	if err := bi.bytes.SafeString(thread, sb); err != nil {
		return err
	}
	_, err := sb.WriteString(".elems()")
	return err
}

func (bi bytesIterable) String() string        { return bi.bytes.String() + ".elems()" }
func (bi bytesIterable) Type() string          { return "bytes.elems" }
func (bi bytesIterable) Freeze()               {} // immutable
func (bi bytesIterable) Truth() Bool           { return True }
func (bi bytesIterable) Hash() (uint32, error) { return 0, fmt.Errorf("unhashable: %s", bi.Type()) }
func (bi bytesIterable) Iterate() Iterator     { return &bytesIterator{bytes: bi.bytes} }

type bytesIterator struct {
	bytes  Bytes
	thread *Thread
	err    error
}

var _ SafeIterator = &bytesIterator{}

func (it *bytesIterator) BindThread(thread *Thread) {
	it.thread = thread
}

func (it *bytesIterator) Next(p *Value) bool {
	if it.err != nil {
		return false
	}

	if it.bytes == "" {
		return false
	}
	value := Value(MakeInt(int(it.bytes[0])))
	if it.thread != nil {
		if err := it.thread.AddAllocs(EstimateSize(value)); err != nil {
			it.err = err
			return false
		}
	}
	*p = value

	it.bytes = it.bytes[1:]
	return true
}

func (*bytesIterator) Done() {}

func (it *bytesIterator) Err() error          { return it.err }
func (it *bytesIterator) Safety() SafetyFlags { return CPUSafe | MemSafe }

// https://github.com/google/starlark-go/blob/master/doc/spec.md#string·count
func string_count(thread *Thread, b *Builtin, args Tuple, kwargs []Tuple) (Value, error) {
	var sub string
	var start_, end_ Value
	if err := UnpackPositionalArgs(b.Name(), args, kwargs, 1, &sub, &start_, &end_); err != nil {
		return nil, err
	}

	recv := string(b.Receiver().(String))
	start, end, err := indices(start_, end_, len(recv))
	if err != nil {
		return nil, nameErr(b, err)
	}

	var slice string
	if start < end {
		slice = recv[start:end]
	}

	if err := thread.AddSteps(int64(len(slice))); err != nil {
		return nil, err
	}
	result := Value(MakeInt(strings.Count(slice, sub)))
	if err := thread.AddAllocs(EstimateSize(result)); err != nil {
		return nil, err
	}
	return result, nil
}

// https://github.com/google/starlark-go/blob/master/doc/spec.md#string·isalnum
func string_isalnum(thread *Thread, b *Builtin, args Tuple, kwargs []Tuple) (Value, error) {
	if err := UnpackPositionalArgs(b.Name(), args, kwargs, 0); err != nil {
		return nil, err
	}
	recv := string(b.Receiver().(String))
	if err := thread.AddSteps(int64(len(recv))); err != nil {
		return nil, err
	}
	for i, r := range recv {
		if !unicode.IsLetter(r) && !unicode.IsDigit(r) {
			if err := thread.AddSteps(-int64(len(recv) - i - 1)); err != nil {
				return nil, err
			}
			return False, nil
		}
	}
	return Bool(recv != ""), nil
}

// https://github.com/google/starlark-go/blob/master/doc/spec.md#string·isalpha
func string_isalpha(thread *Thread, b *Builtin, args Tuple, kwargs []Tuple) (Value, error) {
	if err := UnpackPositionalArgs(b.Name(), args, kwargs, 0); err != nil {
		return nil, err
	}
	recv := string(b.Receiver().(String))
	if err := thread.AddSteps(int64(len(recv))); err != nil {
		return nil, err
	}
	for i, r := range recv {
		if !unicode.IsLetter(r) {
			if err := thread.AddSteps(-int64(len(recv) - i - 1)); err != nil {
				return nil, err
			}
			return False, nil
		}
	}
	return Bool(recv != ""), nil
}

// https://github.com/google/starlark-go/blob/master/doc/spec.md#string·isdigit
func string_isdigit(thread *Thread, b *Builtin, args Tuple, kwargs []Tuple) (Value, error) {
	if err := UnpackPositionalArgs(b.Name(), args, kwargs, 0); err != nil {
		return nil, err
	}
	recv := string(b.Receiver().(String))
	if err := thread.AddSteps(int64(len(recv))); err != nil {
		return nil, err
	}
	for i, r := range recv {
		if !unicode.IsDigit(r) {
			if err := thread.AddSteps(-int64(len(recv) - i - 1)); err != nil {
				return nil, err
			}
			return False, nil
		}
	}
	return Bool(recv != ""), nil
}

// https://github.com/google/starlark-go/blob/master/doc/spec.md#string·islower
func string_islower(thread *Thread, b *Builtin, args Tuple, kwargs []Tuple) (Value, error) {
	if err := UnpackPositionalArgs(b.Name(), args, kwargs, 0); err != nil {
		return nil, err
	}
	recv := string(b.Receiver().(String))
	if err := thread.AddSteps(int64(len(recv))); err != nil {
		return nil, err
	}
	if err := thread.CheckAllocs(EstimateSize(recv)); err != nil {
		return nil, err
	}
	return Bool(isCasedString(recv) && recv == strings.ToLower(recv)), nil
}

// isCasedString reports whether its argument contains any cased code points.
func isCasedString(s string) bool {
	for _, r := range s {
		if isCasedRune(r) {
			return true
		}
	}
	return false
}

func isCasedRune(r rune) bool {
	// It's unclear what the correct behavior is for a rune such as 'ﬃ',
	// a lowercase letter with no upper or title case and no SimpleFold.
	return 'a' <= r && r <= 'z' || 'A' <= r && r <= 'Z' || unicode.SimpleFold(r) != r
}

// https://github.com/google/starlark-go/blob/master/doc/spec.md#string·isspace
func string_isspace(thread *Thread, b *Builtin, args Tuple, kwargs []Tuple) (Value, error) {
	if err := UnpackPositionalArgs(b.Name(), args, kwargs, 0); err != nil {
		return nil, err
	}
	recv := string(b.Receiver().(String))
	if err := thread.AddSteps(int64(len(recv))); err != nil {
		return nil, err
	}
	for i, r := range recv {
		if !unicode.IsSpace(r) {
			if err := thread.AddSteps(-int64(len(recv) - i - 1)); err != nil {
				return nil, err
			}
			return False, nil
		}
	}
	return Bool(recv != ""), nil
}

// https://github.com/google/starlark-go/blob/master/doc/spec.md#string·istitle
func string_istitle(thread *Thread, b *Builtin, args Tuple, kwargs []Tuple) (Value, error) {
	if err := UnpackPositionalArgs(b.Name(), args, kwargs, 0); err != nil {
		return nil, err
	}
	recv := string(b.Receiver().(String))

	if err := thread.AddSteps(int64(len(recv))); err != nil {
		return nil, err
	}
	// Python semantics differ from x==strings.{To,}Title(x) in Go:
	// "uppercase characters may only follow uncased characters and
	// lowercase characters only cased ones."
	var cased, prevCased bool
	for i, r := range recv {
		if 'A' <= r && r <= 'Z' || unicode.IsTitle(r) { // e.g. "ǅ"
			if prevCased {
				if err := thread.AddSteps(-int64(len(recv) - i - 1)); err != nil {
					return nil, err
				}
				return False, nil
			}
			prevCased = true
			cased = true
		} else if unicode.IsLower(r) {
			if !prevCased {
				if err := thread.AddSteps(-int64(len(recv) - i - 1)); err != nil {
					return nil, err
				}
				return False, nil
			}
			prevCased = true
			cased = true
		} else if unicode.IsUpper(r) {
			if err := thread.AddSteps(-int64(len(recv) - i - 1)); err != nil {
				return nil, err
			}
			return False, nil
		} else {
			prevCased = false
		}
	}
	return Bool(cased), nil
}

// https://github.com/google/starlark-go/blob/master/doc/spec.md#string·isupper
func string_isupper(thread *Thread, b *Builtin, args Tuple, kwargs []Tuple) (Value, error) {
	if err := UnpackPositionalArgs(b.Name(), args, kwargs, 0); err != nil {
		return nil, err
	}
	recv := string(b.Receiver().(String))
	if err := thread.AddSteps(int64(len(recv))); err != nil {
		return nil, err
	}
	if err := thread.CheckAllocs(EstimateSize(recv)); err != nil {
		return nil, err
	}
	return Bool(isCasedString(recv) && recv == strings.ToUpper(recv)), nil
}

// https://github.com/google/starlark-go/blob/master/doc/spec.md#string·find
func string_find(thread *Thread, b *Builtin, args Tuple, kwargs []Tuple) (Value, error) {
	return string_find_impl(thread, b, args, kwargs, true, false)
}

// https://github.com/google/starlark-go/blob/master/doc/spec.md#string·format
func string_format(thread *Thread, b *Builtin, args Tuple, kwargs []Tuple) (Value, error) {
	format := string(b.Receiver().(String))
	var auto, manual bool // kinds of positional indexing used
	buf := NewSafeStringBuilder(thread)
	index := 0
	for {
		literal := format
		i := strings.IndexByte(format, '{')
		if i >= 0 {
			literal = format[:i]
		}

		// Replace "}}" with "}" in non-field portion, rejecting a lone '}'.
		for {
			j := strings.IndexByte(literal, '}')
			if j < 0 {
				if _, err := buf.WriteString(literal); err != nil {
					return nil, err
				}
				break
			}
			if len(literal) == j+1 || literal[j+1] != '}' {
				return nil, fmt.Errorf("format: single '}' in format")
			}
			if _, err := buf.WriteString(literal[:j+1]); err != nil {
				return nil, err
			}
			literal = literal[j+2:]
		}

		if i < 0 {
			break // end of format string
		}

		if i+1 < len(format) && format[i+1] == '{' {
			// "{{" means a literal '{'
			if err := buf.WriteByte('{'); err != nil {
				return nil, err
			}
			format = format[i+2:]
			continue
		}

		format = format[i+1:]
		i = strings.IndexByte(format, '}')
		if i < 0 {
			return nil, fmt.Errorf("format: unmatched '{' in format")
		}

		var arg Value
		conv := "s"
		var spec string

		field := format[:i]
		format = format[i+1:]

		var name string
		if i := strings.IndexByte(field, '!'); i < 0 {
			// "name" or "name:spec"
			if i := strings.IndexByte(field, ':'); i < 0 {
				name = field
			} else {
				name = field[:i]
				spec = field[i+1:]
			}
		} else {
			// "name!conv" or "name!conv:spec"
			name = field[:i]
			field = field[i+1:]
			// "conv" or "conv:spec"
			if i := strings.IndexByte(field, ':'); i < 0 {
				conv = field
			} else {
				conv = field[:i]
				spec = field[i+1:]
			}
		}

		if name == "" {
			// "{}": automatic indexing
			if manual {
				return nil, fmt.Errorf("format: cannot switch from manual field specification to automatic field numbering")
			}
			auto = true
			if index >= len(args) {
				return nil, fmt.Errorf("format: tuple index out of range")
			}
			arg = args[index]
			index++
		} else if num, ok := decimal(name); ok {
			// positional argument
			if auto {
				return nil, fmt.Errorf("format: cannot switch from automatic field numbering to manual field specification")
			}
			manual = true
			if num >= len(args) {
				return nil, fmt.Errorf("format: tuple index out of range")
			} else {
				arg = args[num]
			}
		} else {
			// keyword argument
			for _, kv := range kwargs {
				if string(kv[0].(String)) == name {
					arg = kv[1]
					break
				}
			}
			if arg == nil {
				// Starlark does not support Python's x.y or a[i] syntaxes,
				// or nested use of {...}.
				if strings.Contains(name, ".") {
					return nil, fmt.Errorf("format: attribute syntax x.y is not supported in replacement fields: %s", name)
				}
				if strings.Contains(name, "[") {
					return nil, fmt.Errorf("format: element syntax a[i] is not supported in replacement fields: %s", name)
				}
				if strings.Contains(name, "{") {
					return nil, fmt.Errorf("format: nested replacement fields not supported")
				}
				return nil, fmt.Errorf("format: keyword %s not found", name)
			}
		}

		if spec != "" {
			// Starlark does not support Python's format_spec features.
			return nil, fmt.Errorf("format spec features not supported in replacement fields: %s", spec)
		}

		switch conv {
		case "s":
			if str, ok := AsString(arg); ok {
				if _, err := buf.WriteString(str); err != nil {
					return nil, err
				}
			} else {
				if err := writeValue(thread, buf, arg, nil); err != nil {
					return nil, err
				}
			}
		case "r":
			if err := writeValue(thread, buf, arg, nil); err != nil {
				return nil, err
			}
		default:
			return nil, fmt.Errorf("format: unknown conversion %q", conv)
		}
	}

	if err := thread.AddAllocs(StringTypeOverhead); err != nil {
		return nil, err
	}
	return String(buf.String()), nil
}

// decimal interprets s as a sequence of decimal digits.
func decimal(s string) (x int, ok bool) {
	n := len(s)
	for i := 0; i < n; i++ {
		digit := s[i] - '0'
		if digit > 9 {
			return 0, false
		}
		x = x*10 + int(digit)
		if x < 0 {
			return 0, false // underflow
		}
	}
	return x, true
}

// https://github.com/google/starlark-go/blob/master/doc/spec.md#string·index
func string_index(thread *Thread, b *Builtin, args Tuple, kwargs []Tuple) (Value, error) {
	return string_find_impl(thread, b, args, kwargs, false, false)
}

// https://github.com/google/starlark-go/blob/master/doc/spec.md#string·join
func string_join(thread *Thread, b *Builtin, args Tuple, kwargs []Tuple) (Value, error) {
	recv := string(b.Receiver().(String))
	var iterable Iterable
	if err := UnpackPositionalArgs(b.Name(), args, kwargs, 1, &iterable); err != nil {
		return nil, err
	}

	iter, err := SafeIterate(thread, iterable)
	if err != nil {
		return nil, err
	}
	defer iter.Done()
	buf := NewSafeStringBuilder(thread)
	var x Value
	for i := 0; iter.Next(&x); i++ {
		if i > 0 {
			if _, err := buf.WriteString(recv); err != nil {
				return nil, err
			}
		}
		s, ok := AsString(x)
		if !ok {
			return nil, fmt.Errorf("join: in list, want string, got %s", x.Type())
		}
		if _, err := buf.WriteString(s); err != nil {
			return nil, err
		}
	}
	if err := iter.Err(); err != nil {
		return nil, err
	}
	if err := buf.Err(); err != nil {
		return nil, err
	}
	if err := thread.AddAllocs(StringTypeOverhead); err != nil {
		return nil, err
	}
	return String(buf.String()), nil
}

// https://github.com/google/starlark-go/blob/master/doc/spec.md#string·lower
func string_lower(thread *Thread, b *Builtin, args Tuple, kwargs []Tuple) (Value, error) {
	if err := UnpackPositionalArgs(b.Name(), args, kwargs, 0); err != nil {
		return nil, err
	}

	recv := string(b.Receiver().(String))
	if err := thread.AddSteps(int64(len(recv))); err != nil {
		return nil, err
	}
	// There could be actually a difference between the size of the encoded
	// upper and the size of the encoded lower. The maximum difference among
	// them (according to unicode.ToLower implementation) is only 1 byte,
	// which could be expected. This means that this logic must take that
	// into account.
	bufferSize := EstimateMakeSize([]byte{}, len(recv)*2+utf8.UTFMax)
	if err := thread.AddAllocs(bufferSize + StringTypeOverhead); err != nil {
		return nil, err
	}
	return String(strings.ToLower(recv)), nil
}

// https://github.com/google/starlark-go/blob/master/doc/spec.md#string·partition
func string_partition(thread *Thread, b *Builtin, args Tuple, kwargs []Tuple) (Value, error) {
	recv := string(b.Receiver().(String))
	var sep string
	if err := UnpackPositionalArgs(b.Name(), args, kwargs, 1, &sep); err != nil {
		return nil, err
	}
	if sep == "" {
		return nil, nameErr(b, "empty separator")
	}
	if err := thread.AddSteps(int64(len(recv))); err != nil {
		return nil, err
	}
	var i int
	if b.Name()[0] == 'p' {
		i = strings.Index(recv, sep) // partition
	} else {
		i = strings.LastIndex(recv, sep) // rpartition
	}

	var subStringTemplate String
	resultSize := EstimateMakeSize(Tuple{subStringTemplate}, 3) +
		EstimateSize(Tuple{})
	if err := thread.AddAllocs(resultSize); err != nil {
		return nil, err
	}
	tuple := make(Tuple, 0, 3)
	if i < 0 {
		if b.Name()[0] == 'p' {
			tuple = append(tuple, String(recv), String(""), String(""))
		} else {
			tuple = append(tuple, String(""), String(""), String(recv))
		}
	} else {
		if b.Name()[0] == 'p' {
			thread.AddSteps(-int64(len(recv) - len(sep) - i))
		} else {
			thread.AddSteps(-int64(i))
		}
		tuple = append(tuple, String(recv[:i]), String(recv[i:i+len(sep)]), String(recv[i+len(sep):]))
	}
	return tuple, nil
}

// https://github.com/google/starlark-go/blob/master/doc/spec.md#string·removeprefix
// https://github.com/google/starlark-go/blob/master/doc/spec.md#string·removesuffix
func string_removefix(thread *Thread, b *Builtin, args Tuple, kwargs []Tuple) (Value, error) {
	recv := string(b.Receiver().(String))
	var fix string
	if err := UnpackPositionalArgs(b.Name(), args, kwargs, 1, &fix); err != nil {
		return nil, err
	}
	if err := thread.AddSteps(int64(len(fix))); err != nil {
		return nil, err
	}
	if b.name[len("remove")] == 'p' {
		recv = strings.TrimPrefix(recv, fix)
	} else {
		recv = strings.TrimSuffix(recv, fix)
	}
	if err := thread.AddAllocs(StringTypeOverhead); err != nil {
		return nil, err
	}
	return String(recv), nil
}

// https://github.com/google/starlark-go/blob/master/doc/spec.md#string·replace
func string_replace(thread *Thread, b *Builtin, args Tuple, kwargs []Tuple) (Value, error) {
	recv := string(b.Receiver().(String))
	var old, new string
	count := -1
	if err := UnpackPositionalArgs(b.Name(), args, kwargs, 2, &old, &new, &count); err != nil {
		return nil, err
	}

	max := func(a, b int) int {
		if a > b {
			return a
		}
		return b
	}
	maxResultSize := int64((len(recv) + 1) * len(new) / max(len(old), 1))
	if err := thread.CheckSteps(maxResultSize); err != nil {
		return nil, err
	}
	if err := thread.CheckAllocs(maxResultSize); err != nil {
		return nil, err
	}
	replaced := strings.Replace(recv, old, new, count)
	if err := thread.AddSteps(int64(max(len(replaced), len(recv)))); err != nil {
		return nil, err
	}
	result := Value(String(replaced)) // Avoid allocation.
	if err := thread.AddAllocs(EstimateSize(result)); err != nil {
		return nil, err
	}
	return result, nil
}

// https://github.com/google/starlark-go/blob/master/doc/spec.md#string·rfind
func string_rfind(thread *Thread, b *Builtin, args Tuple, kwargs []Tuple) (Value, error) {
	return string_find_impl(thread, b, args, kwargs, true, true)
}

// https://github.com/google/starlark-go/blob/master/doc/spec.md#string·rindex
func string_rindex(thread *Thread, b *Builtin, args Tuple, kwargs []Tuple) (Value, error) {
	return string_find_impl(thread, b, args, kwargs, false, true)
}

// https://github.com/google/starlark-go/starlark/blob/master/doc/spec.md#string·startswith
// https://github.com/google/starlark-go/starlark/blob/master/doc/spec.md#string·endswith
func string_startswith(thread *Thread, b *Builtin, args Tuple, kwargs []Tuple) (Value, error) {
	var x Value
	var start, end Value = None, None
	if err := UnpackPositionalArgs(b.Name(), args, kwargs, 1, &x, &start, &end); err != nil {
		return nil, err
	}

	// compute effective substring.
	s := string(b.Receiver().(String))
	if start, end, err := indices(start, end, len(s)); err != nil {
		return nil, nameErr(b, err)
	} else {
		if end < start {
			end = start // => empty result
		}
		s = s[start:end]
	}

	f := strings.HasPrefix
	if b.Name()[0] == 'e' { // endswith
		f = strings.HasSuffix
	}

	switch x := x.(type) {
	case Tuple:
		for i, x := range x {
			prefix, ok := AsString(x)
			if !ok {
				return nil, fmt.Errorf("%s: want string, got %s, for element %d",
					b.Name(), x.Type(), i)
			}
			if err := thread.AddSteps(int64(len(prefix))); err != nil {
				return False, err
			}
			if f(s, prefix) {
				return True, nil
			}
		}
		return False, nil
	case String:
		if err := thread.AddSteps(int64(len(x))); err != nil {
			return False, err
		}
		return Bool(f(s, string(x))), nil
	}
	return nil, fmt.Errorf("%s: got %s, want string or tuple of string", b.Name(), x.Type())
}

// https://github.com/google/starlark-go/blob/master/doc/spec.md#string·strip
// https://github.com/google/starlark-go/blob/master/doc/spec.md#string·lstrip
// https://github.com/google/starlark-go/blob/master/doc/spec.md#string·rstrip
func string_strip(thread *Thread, b *Builtin, args Tuple, kwargs []Tuple) (Value, error) {
	var chars string
	if err := UnpackPositionalArgs(b.Name(), args, kwargs, 0, &chars); err != nil {
		return nil, err
	}
	recv := string(b.Receiver().(String))
	if err := thread.CheckSteps(int64(len(recv))); err != nil {
		return nil, err
	}
	var s string
	switch b.Name()[0] {
	case 's': // strip
		if chars != "" {
			s = strings.Trim(recv, chars)
		} else {
			s = strings.TrimSpace(recv)
		}
	case 'l': // lstrip
		if chars != "" {
			s = strings.TrimLeft(recv, chars)
		} else {
			s = strings.TrimLeftFunc(recv, unicode.IsSpace)
		}
	case 'r': // rstrip
		if chars != "" {
			s = strings.TrimRight(recv, chars)
		} else {
			s = strings.TrimRightFunc(recv, unicode.IsSpace)
		}
	}
	if err := thread.AddAllocs(StringTypeOverhead); err != nil {
		return nil, err
	}
	if err := thread.AddSteps(int64(len(recv) - len(s))); err != nil {
		return nil, err
	}
	return String(s), nil
}

// https://github.com/google/starlark-go/blob/master/doc/spec.md#string·title
func string_title(thread *Thread, b *Builtin, args Tuple, kwargs []Tuple) (Value, error) {
	if err := UnpackPositionalArgs(b.Name(), args, kwargs, 0); err != nil {
		return nil, err
	}

	s := string(b.Receiver().(String))

	// Python semantics differ from x==strings.{To,}Title(x) in Go:
	// "uppercase characters may only follow uncased characters and
	// lowercase characters only cased ones."
	if err := thread.AddSteps(int64(len(s))); err != nil {
		return nil, err
	}
	buf := NewSafeStringBuilder(thread)
	buf.Grow(len(s))
	var prevCased bool
	for _, r := range s {
		if prevCased {
			r = unicode.ToLower(r)
		} else {
			r = unicode.ToTitle(r)
		}
		prevCased = isCasedRune(r)
		if _, err := buf.WriteRune(r); err != nil {
			return nil, err
		}
	}
	if err := buf.Err(); err != nil {
		return nil, err
	}
	if err := thread.AddAllocs(StringTypeOverhead); err != nil {
		return nil, err
	}
	return String(buf.String()), nil
}

// https://github.com/google/starlark-go/blob/master/doc/spec.md#string·upper
func string_upper(thread *Thread, b *Builtin, args Tuple, kwargs []Tuple) (Value, error) {
	if err := UnpackPositionalArgs(b.Name(), args, kwargs, 0); err != nil {
		return nil, err
	}

	recv := string(b.Receiver().(String))

	// see string_lower
	bufferSize := EstimateMakeSize([]byte{}, len(recv)*2+utf8.UTFMax)
	if err := thread.AddAllocs(bufferSize + StringTypeOverhead); err != nil {
		return nil, err
	}
	if err := thread.AddSteps(int64(len(recv))); err != nil {
		return nil, err
	}
	return String(strings.ToUpper(recv)), nil
}

// https://github.com/google/starlark-go/blob/master/doc/spec.md#string·split
// https://github.com/google/starlark-go/blob/master/doc/spec.md#string·rsplit
func string_split(thread *Thread, b *Builtin, args Tuple, kwargs []Tuple) (Value, error) {
	recv := string(b.Receiver().(String))
	var sep_ Value
	maxsplit := -1
	if err := UnpackPositionalArgs(b.Name(), args, kwargs, 0, &sep_, &maxsplit); err != nil {
		return nil, err
	}

	var res []string

	if sep_ == nil || sep_ == None {
		// A string with many consecutive separators may need to be traversed
		// completely, even when maxsplit >= 0.
		if err := thread.AddSteps(int64(len(recv))); err != nil {
			return nil, err
		}
		if err := thread.CheckAllocs(EstimateMakeSize([]Value{String("")}, len(recv)/2+1)); err != nil {
			return nil, err
		}

		// special case: split on whitespace
		if maxsplit < 0 {
			res = strings.Fields(recv)
		} else if b.Name() == "split" {
			res = splitspace(recv, maxsplit)
		} else { // rsplit
			res = rsplitspace(recv, maxsplit)
		}

	} else if sep, ok := AsString(sep_); ok {
		if sep == "" {
			return nil, fmt.Errorf("split: empty separator")
		}

		if err := thread.AddSteps(int64(len(recv))); err != nil {
			return nil, err
		}
		if err := thread.CheckAllocs(EstimateMakeSize([]Value{String("")}, len(recv)/len(sep)+1)); err != nil {
			return nil, err
		}

		// usual case: split on non-empty separator
		if maxsplit < 0 {
			res = strings.Split(recv, sep)
		} else if b.Name() == "split" {
			res = strings.SplitN(recv, sep, maxsplit+1)
		} else { // rsplit
			res = strings.Split(recv, sep)
			// If maxsplit is less than len(res), the first len(res) - maxsplit
			// should be joined back together. Instead of joining them back,
			// however, it is possible to take a slice of  the original string.
			// If the excess is only one, it is also possible to skip this process.
			if excess := len(res) - maxsplit; excess > 1 {
				size := len(res[0])
				for _, s := range res[1:excess] {
					size += len(s) + len(sep)
				}
				res[excess-1] = recv[0:size]
				res = res[excess-1:]
			}
		}

	} else {
		return nil, fmt.Errorf("split: got %s for separator, want string", sep_.Type())
	}

	listSize := EstimateMakeSize([]Value{String("")}, len(res))
	resultSize := EstimateSize(&List{})
	if err := thread.AddAllocs(listSize + resultSize); err != nil {
		return nil, err
	}
	list := make([]Value, len(res))
	for i, x := range res {
		list[i] = String(x)
	}
	return NewList(list), nil
}

// Precondition: max >= 0.
func rsplitspace(s string, max int) []string {
	res := make([]string, 0, max+1)
	end := -1 // index of field end, or -1 in a region of spaces.
	for i := len(s); i > 0; {
		r, sz := utf8.DecodeLastRuneInString(s[:i])
		if unicode.IsSpace(r) {
			if end >= 0 {
				if len(res) == max {
					break // let this field run to the start
				}
				res = append(res, s[i:end])
				end = -1
			}
		} else if end < 0 {
			end = i
		}
		i -= sz
	}
	if end >= 0 {
		res = append(res, s[:end])
	}

	resLen := len(res)
	for i := 0; i < resLen/2; i++ {
		res[i], res[resLen-1-i] = res[resLen-1-i], res[i]
	}

	return res
}

// Precondition: max >= 0.
func splitspace(s string, max int) []string {
	var res []string
	start := -1 // index of field start, or -1 in a region of spaces
	for i, r := range s {
		if unicode.IsSpace(r) {
			if start >= 0 {
				if len(res) == max {
					break // let this field run to the end
				}
				res = append(res, s[start:i])
				start = -1
			}
		} else if start == -1 {
			start = i
		}
	}
	if start >= 0 {
		res = append(res, s[start:])
	}
	return res
}

// https://github.com/google/starlark-go/blob/master/doc/spec.md#string·splitlines
func string_splitlines(thread *Thread, b *Builtin, args Tuple, kwargs []Tuple) (Value, error) {
	var keepends bool
	if err := UnpackPositionalArgs(b.Name(), args, kwargs, 0, &keepends); err != nil {
		return nil, err
	}
	var lines []string
	if s := string(b.Receiver().(String)); s != "" {
		if err := thread.AddSteps(int64(len(s))); err != nil {
			return nil, err
		}
		// TODO(adonovan): handle CRLF correctly.
		if keepends {
			lines = strings.SplitAfter(s, "\n")
		} else {
			lines = strings.Split(s, "\n")
		}
		if strings.HasSuffix(s, "\n") {
			lines = lines[:len(lines)-1]
		}
	}
	var itemTemplate String
	resultSize := EstimateMakeSize([]Value{itemTemplate}, len(lines)) +
		EstimateSize(&List{})
	if err := thread.AddAllocs(resultSize); err != nil {
		return nil, err
	}
	list := make([]Value, len(lines))
	for i, x := range lines {
		list[i] = String(x)
	}
	return NewList(list), nil
}

// https://github.com/google/starlark-go/blob/master/doc/spec.md#set·add.
func set_add(thread *Thread, b *Builtin, args Tuple, kwargs []Tuple) (Value, error) {
	var elem Value
	if err := UnpackPositionalArgs(b.Name(), args, kwargs, 1, &elem); err != nil {
		return nil, err
	}
	if _, found, err := b.Receiver().(*Set).ht.lookup(thread, elem); err != nil {
		return nil, nameErr(b, err)
	} else if found {
		return None, nil
	}
	err := b.Receiver().(*Set).ht.insert(thread, elem, None)
	if err != nil {
		return nil, nameErr(b, err)
	}
	return None, nil
}

// https://github.com/google/starlark-go/blob/master/doc/spec.md#set·clear.
func set_clear(thread *Thread, b *Builtin, args Tuple, kwargs []Tuple) (Value, error) {
	if err := UnpackPositionalArgs(b.Name(), args, kwargs, 0); err != nil {
		return nil, err
	}
	recv := b.Receiver().(*Set)
	if err := recv.ht.clear(thread); err != nil {
		return nil, nameErr(b, err)
	}
	return None, nil
}

// https://github.com/google/starlark-go/blob/master/doc/spec.md#set·difference.
func set_difference(thread *Thread, b *Builtin, args Tuple, kwargs []Tuple) (Value, error) {
	// TODO: support multiple others: s.difference(*others)
	var other Iterable
	if err := UnpackPositionalArgs(b.Name(), args, kwargs, 0, &other); err != nil {
		return nil, err
	}
	iter, err := SafeIterate(thread, other)
	if err != nil {
		return nil, err
	}
	defer iter.Done()
	diff, err := b.Receiver().(*Set).safeDifference(thread, iter)
	if err != nil {
		return nil, err
	}
	if err := iter.Err(); err != nil {
		return nil, err
	}
	return diff, nil
}

// https://github.com/google/starlark-go/blob/master/doc/spec.md#set_intersection.
func set_intersection(thread *Thread, b *Builtin, args Tuple, kwargs []Tuple) (Value, error) {
	// TODO: support multiple others: s.difference(*others)
	var other Iterable
	if err := UnpackPositionalArgs(b.Name(), args, kwargs, 0, &other); err != nil {
		return nil, err
	}
	iter, err := SafeIterate(thread, other)
	if err != nil {
		return nil, err
	}
	defer iter.Done()
	diff, err := b.Receiver().(*Set).safeIntersection(thread, iter)
	if err != nil {
		return nil, nameErr(b, err)
	}
	if err := iter.Err(); err != nil {
		return nil, err
	}
	return diff, nil
}

// https://github.com/google/starlark-go/blob/master/doc/spec.md#set_issubset.
func set_issubset(thread *Thread, b *Builtin, args Tuple, kwargs []Tuple) (Value, error) {
	var other Iterable
	if err := UnpackPositionalArgs(b.Name(), args, kwargs, 0, &other); err != nil {
		return nil, err
	}
	recv := b.Receiver().(*Set)
	iter, err := SafeIterate(thread, other)
	if err != nil {
		return nil, err
	}
	defer iter.Done()
	count, err := recv.ht.count(thread, iter)
	if err != nil {
		return nil, nameErr(b, err)
	}
	if err := iter.Err(); err != nil {
		return nil, err
	}
	return Bool(count == recv.Len()), nil
}

// https://github.com/google/starlark-go/blob/master/doc/spec.md#set_issuperset.
func set_issuperset(thread *Thread, b *Builtin, args Tuple, kwargs []Tuple) (Value, error) {
	var other Iterable
	if err := UnpackPositionalArgs(b.Name(), args, kwargs, 0, &other); err != nil {
		return nil, err
	}
	recv := b.Receiver().(*Set)
	iter, err := SafeIterate(thread, other)
	if err != nil {
		return nil, err
	}
	defer iter.Done()
	var x Value
	for iter.Next(&x) {
		_, found, err := recv.ht.lookup(thread, x)
		if err != nil {
			return nil, nameErr(b, err)
		}
		if !found {
			return False, nil
		}
	}
	if err := iter.Err(); err != nil {
		return nil, err
	}
	return True, nil
}

// https://github.com/google/starlark-go/blob/master/doc/spec.md#set·discard.
func set_discard(thread *Thread, b *Builtin, args Tuple, kwargs []Tuple) (Value, error) {
	var k Value
	if err := UnpackPositionalArgs(b.Name(), args, kwargs, 1, &k); err != nil {
		return nil, err
	}
	if _, _, err := b.Receiver().(*Set).ht.delete(thread, k); err != nil {
		return nil, nameErr(b, err)
	}
	return None, nil
}

// https://github.com/google/starlark-go/blob/master/doc/spec.md#set·pop.
func set_pop(thread *Thread, b *Builtin, args Tuple, kwargs []Tuple) (Value, error) {
	if err := UnpackPositionalArgs(b.Name(), args, kwargs, 0); err != nil {
		return nil, err
	}
	recv := b.Receiver().(*Set)
	k, ok := recv.ht.first()
	if !ok {
		return nil, nameErr(b, "empty set")
	}
	_, _, err := recv.ht.delete(thread, k)
	if err != nil {
		return nil, nameErr(b, err) // set is frozen
	}
	return k, nil
}

// https://github.com/google/starlark-go/blob/master/doc/spec.md#set·remove.
func set_remove(thread *Thread, b *Builtin, args Tuple, kwargs []Tuple) (Value, error) {
	var k Value
	if err := UnpackPositionalArgs(b.Name(), args, kwargs, 1, &k); err != nil {
		return nil, err
	}
	if _, found, err := b.Receiver().(*Set).ht.delete(thread, k); err != nil {
		return nil, nameErr(b, err) // dict is frozen or key is unhashable
	} else if found {
		return None, nil
	}
	return nil, nameErr(b, "missing key")
}

// https://github.com/google/starlark-go/blob/master/doc/spec.md#set·symmetric_difference.
func set_symmetric_difference(thread *Thread, b *Builtin, args Tuple, kwargs []Tuple) (Value, error) {
	var other Iterable
	if err := UnpackPositionalArgs(b.Name(), args, kwargs, 0, &other); err != nil {
		return nil, err
	}
	recv := b.Receiver().(*Set)
	iter, err := SafeIterate(thread, other)
	if err != nil {
		return nil, err
	}
	defer iter.Done()
	diff, err := recv.safeSymmetricDifference(thread, iter)
	if err != nil {
		return nil, err
	}
	if err := iter.Err(); err != nil {
		return nil, nameErr(b, err)
	}
	return diff, nil
}

// https://github.com/google/starlark-go/blob/master/doc/spec.md#set·union.
func set_union(thread *Thread, b *Builtin, args Tuple, kwargs []Tuple) (Value, error) {
	var iterable Iterable
	if err := UnpackPositionalArgs(b.Name(), args, kwargs, 0, &iterable); err != nil {
		return nil, err
	}
	iter, err := SafeIterate(thread, iterable)
	if err != nil {
		return nil, err
	}
	defer iter.Done()
	union, err := b.Receiver().(*Set).safeUnion(thread, iter)
	if err != nil {
		return nil, err
	}
	if err := iter.Err(); err != nil {
		return nil, nameErr(b, err)
	}
	return union, nil
}

// Common implementation of string_{r}{find,index}.
func string_find_impl(thread *Thread, b *Builtin, args Tuple, kwargs []Tuple, allowError, last bool) (Value, error) {
	var sub string
	var start_, end_ Value
	if err := UnpackPositionalArgs(b.Name(), args, kwargs, 1, &sub, &start_, &end_); err != nil {
		return nil, err
	}

	s := string(b.Receiver().(String))
	start, end, err := indices(start_, end_, len(s))
	if err != nil {
		return nil, nameErr(b, err)
	}
	var slice string
	if start < end {
		slice = s[start:end]
	}

	if err := thread.CheckSteps(int64(len(slice))); err != nil {
		return nil, err
	}

	var i int
	if last {
		i = strings.LastIndex(slice, sub)
	} else {
		i = strings.Index(slice, sub)
	}
	var result Value
	if i < 0 {
		if !allowError {
			return nil, nameErr(b, "substring not found")
		}
		result = MakeInt(-1)
	} else {
		result = MakeInt(i + start)
		if last {
			if err := thread.AddSteps(int64(len(slice) - i)); err != nil {
				return nil, err
			}
		} else {
			if err := thread.AddSteps(int64(i + len(sub))); err != nil {
				return nil, err
			}
		}
	}
	if err := thread.AddAllocs(EstimateSize(result)); err != nil {
		return nil, err
	}
	return result, nil
}

// Common implementation of builtin dict function and dict.update method.
// Precondition: len(updates) == 0 or 1.
func updateDict(thread *Thread, dict *Dict, updates Tuple, kwargs []Tuple) error {
	if len(updates) == 1 {
		switch updates := updates[0].(type) {
		case IterableMapping:
			// Iterate over dict's key/value pairs, not just keys.
			items := updates.Items()
			if err := thread.AddSteps(int64(len(items))); err != nil {
				return err
			}
			for _, item := range items {
				if err := dict.SafeSetKey(thread, item[0], item[1]); err != nil {
					return err // dict is frozen
				}
			}
		default:
			// all other sequences
			iter, err := SafeIterate(thread, updates)
			if err != nil {
				if err == ErrUnsupported {
					return fmt.Errorf("dictionary update value is not iterable (%s)", updates.Type())
				}
				return err
			}
			defer iter.Done()
			var pair Value
			for i := 0; iter.Next(&pair); i++ {
				iter2, err := SafeIterate(thread, pair)
				if err != nil {
					if err == ErrUnsupported {
						return fmt.Errorf("dictionary update sequence element #%d is not iterable (%s)", i, pair.Type())
					}
					return err
				}
				defer iter2.Done()
				len := Len(pair)
				if len < 0 {
					return fmt.Errorf("dictionary update sequence element #%d has unknown length (%s)", i, pair.Type())
				} else if len != 2 {
					return fmt.Errorf("dictionary update sequence element #%d has length %d, want 2", i, len)
				}
				var k, v Value
				if !iter2.Next(&k) || !iter2.Next(&v) {
					if err := iter2.Err(); err != nil {
						return err
					}
				}
				if err := dict.SafeSetKey(thread, k, v); err != nil {
					return err
				}
			}
			if err := iter.Err(); err != nil {
				return err
			}
		}
	}

	// Then add the kwargs.
	before := dict.Len()
	for _, pair := range kwargs {
		if err := dict.SafeSetKey(thread, pair[0], pair[1]); err != nil {
			return err // dict is frozen
		}
	}
	// In the common case, each kwarg will add another dict entry.
	// If that's not so, check whether it is because there was a duplicate kwarg.
	if dict.Len() < before+len(kwargs) {
		keys := make(map[String]bool, len(kwargs))
		for _, kv := range kwargs {
			k := kv[0].(String)
			if keys[k] {
				return fmt.Errorf("duplicate keyword arg: %v", k)
			}
			keys[k] = true
		}
	}

	return nil
}

// nameErr returns an error message of the form "name: msg"
// where name is b.Name() and msg is a string or error.
func nameErr(b *Builtin, msg interface{}) error {
	if err, ok := msg.(error); ok {
		return fmt.Errorf("%s: %w", b.Name(), err)
	}
	return fmt.Errorf("%s: %v", b.Name(), msg)
}<|MERGE_RESOLUTION|>--- conflicted
+++ resolved
@@ -84,13 +84,8 @@
 		"chr":       CPUSafe | MemSafe | TimeSafe | IOSafe,
 		"dict":      CPUSafe | MemSafe | TimeSafe | IOSafe,
 		"dir":       CPUSafe | MemSafe | TimeSafe | IOSafe,
-<<<<<<< HEAD
 		"enumerate": CPUSafe | MemSafe | TimeSafe | IOSafe,
-		"fail":      CPUSafe | MemSafe | IOSafe,
-=======
-		"enumerate": CPUSafe | MemSafe | IOSafe,
 		"fail":      CPUSafe | MemSafe | TimeSafe | IOSafe,
->>>>>>> 738b7397
 		"float":     CPUSafe | MemSafe | TimeSafe | IOSafe,
 		"getattr":   CPUSafe | MemSafe | TimeSafe | IOSafe,
 		"hasattr":   CPUSafe | MemSafe | TimeSafe | IOSafe,
