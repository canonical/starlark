--- conflicted
+++ resolved
@@ -82,13 +82,8 @@
 		"bool":      MemSafe | IOSafe | CPUSafe,
 		"bytes":     MemSafe | IOSafe,
 		"chr":       MemSafe | IOSafe | CPUSafe,
-<<<<<<< HEAD
-		"dict":      MemSafe | IOSafe,
+		"dict":      MemSafe | IOSafe | CPUSafe,
 		"dir":       MemSafe | IOSafe | CPUSafe,
-=======
-		"dict":      MemSafe | IOSafe | CPUSafe,
-		"dir":       MemSafe | IOSafe,
->>>>>>> 874237c9
 		"enumerate": MemSafe | IOSafe,
 		"fail":      MemSafe | IOSafe,
 		"float":     MemSafe | IOSafe | CPUSafe,
