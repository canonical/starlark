// Copyright 2017 The Bazel Authors. All rights reserved.
// Use of this source code is governed by a BSD-style
// license that can be found in the LICENSE file.

package starlark

// This file defines the library of built-ins.
//
// Built-ins must explicitly check the "frozen" flag before updating
// mutable types such as lists and dicts.

import (
	"errors"
	"fmt"
	"math"
	"math/big"
	"os"
	"sort"
	"strconv"
	"strings"
	"unicode"
	"unicode/utf16"
	"unicode/utf8"

	"github.com/canonical/starlark/syntax"
)

// Universe defines the set of universal built-ins, such as None, True, and len.
//
// The Go application may add or remove items from the
// universe dictionary before Starlark evaluation begins.
// All values in the dictionary must be immutable.
// Starlark programs cannot modify the dictionary.
var Universe StringDict
var universeSafeties map[string]SafetyFlags

var ErrUnsupported = errors.New("unsupported operation")
var ErrNoSuchAttr = errors.New("no such attribute")

func init() {
	// https://github.com/google/starlark-go/blob/master/doc/spec.md#built-in-constants-and-functions
	Universe = StringDict{
		"None":      None,
		"True":      True,
		"False":     False,
		"abs":       NewBuiltin("abs", abs),
		"any":       NewBuiltin("any", any),
		"all":       NewBuiltin("all", all),
		"bool":      NewBuiltin("bool", bool_),
		"bytes":     NewBuiltin("bytes", bytes_),
		"chr":       NewBuiltin("chr", chr),
		"dict":      NewBuiltin("dict", dict),
		"dir":       NewBuiltin("dir", dir),
		"enumerate": NewBuiltin("enumerate", enumerate),
		"fail":      NewBuiltin("fail", fail),
		"float":     NewBuiltin("float", float),
		"getattr":   NewBuiltin("getattr", getattr),
		"hasattr":   NewBuiltin("hasattr", hasattr),
		"hash":      NewBuiltin("hash", hash),
		"int":       NewBuiltin("int", int_),
		"len":       NewBuiltin("len", len_),
		"list":      NewBuiltin("list", list),
		"max":       NewBuiltin("max", minmax),
		"min":       NewBuiltin("min", minmax),
		"ord":       NewBuiltin("ord", ord),
		"print":     NewBuiltin("print", print),
		"range":     NewBuiltin("range", range_),
		"repr":      NewBuiltin("repr", repr),
		"reversed":  NewBuiltin("reversed", reversed),
		"set":       NewBuiltin("set", set), // requires resolve.AllowSet
		"sorted":    NewBuiltin("sorted", sorted),
		"str":       NewBuiltin("str", str),
		"tuple":     NewBuiltin("tuple", tuple),
		"type":      NewBuiltin("type", type_),
		"zip":       NewBuiltin("zip", zip),
	}

	universeSafeties = map[string]SafetyFlags{
		"abs":       MemSafe | IOSafe | CPUSafe,
		"any":       MemSafe | IOSafe | CPUSafe,
		"all":       MemSafe | IOSafe | CPUSafe,
		"bool":      MemSafe | IOSafe | CPUSafe,
		"bytes":     MemSafe | IOSafe | CPUSafe,
		"chr":       MemSafe | IOSafe | CPUSafe,
		"dict":      MemSafe | IOSafe | CPUSafe,
		"dir":       MemSafe | IOSafe | CPUSafe,
		"enumerate": MemSafe | IOSafe | CPUSafe,
		"fail":      MemSafe | IOSafe,
		"float":     MemSafe | IOSafe | CPUSafe,
		"getattr":   MemSafe | IOSafe | CPUSafe,
		"hasattr":   MemSafe | IOSafe | CPUSafe,
		"hash":      MemSafe | IOSafe | CPUSafe,
		"int":       MemSafe | IOSafe | CPUSafe,
		"len":       MemSafe | IOSafe | CPUSafe,
		"list":      MemSafe | IOSafe | CPUSafe,
		"max":       MemSafe | IOSafe | CPUSafe,
		"min":       MemSafe | IOSafe | CPUSafe,
		"ord":       MemSafe | IOSafe | CPUSafe,
		"print":     MemSafe,
		"range":     MemSafe | IOSafe | CPUSafe,
		"repr":      MemSafe | IOSafe,
		"reversed":  MemSafe | IOSafe | CPUSafe,
		"set":       MemSafe | IOSafe | CPUSafe,
		"sorted":    MemSafe | IOSafe | CPUSafe,
		"str":       MemSafe | IOSafe,
		"tuple":     MemSafe | IOSafe | CPUSafe,
		"type":      MemSafe | IOSafe | CPUSafe,
		"zip":       MemSafe | IOSafe | CPUSafe,
	}

	for name, flags := range universeSafeties {
		if b, ok := Universe[name].(*Builtin); ok {
			b.DeclareSafety(flags)
		}
	}
}

// methods of built-in types
// https://github.com/google/starlark-go/blob/master/doc/spec.md#built-in-methods
var (
	bytesMethods = map[string]*Builtin{
		"elems": NewBuiltin("elems", bytes_elems),
	}
	bytesMethodSafeties = map[string]SafetyFlags{
		"elems": MemSafe | IOSafe | CPUSafe,
	}

	dictMethods = map[string]*Builtin{
		"clear":      NewBuiltin("clear", dict_clear),
		"get":        NewBuiltin("get", dict_get),
		"items":      NewBuiltin("items", dict_items),
		"keys":       NewBuiltin("keys", dict_keys),
		"pop":        NewBuiltin("pop", dict_pop),
		"popitem":    NewBuiltin("popitem", dict_popitem),
		"setdefault": NewBuiltin("setdefault", dict_setdefault),
		"update":     NewBuiltin("update", dict_update),
		"values":     NewBuiltin("values", dict_values),
	}
	dictMethodSafeties = map[string]SafetyFlags{
		"clear":      MemSafe | IOSafe | CPUSafe,
		"get":        MemSafe | IOSafe | CPUSafe,
		"items":      MemSafe | IOSafe | CPUSafe,
		"keys":       MemSafe | IOSafe | CPUSafe,
		"pop":        MemSafe | IOSafe | CPUSafe,
		"popitem":    MemSafe | IOSafe | CPUSafe,
		"setdefault": MemSafe | IOSafe | CPUSafe,
		"update":     MemSafe | IOSafe | CPUSafe,
		"values":     MemSafe | IOSafe | CPUSafe,
	}

	listMethods = map[string]*Builtin{
		"append": NewBuiltin("append", list_append),
		"clear":  NewBuiltin("clear", list_clear),
		"extend": NewBuiltin("extend", list_extend),
		"index":  NewBuiltin("index", list_index),
		"insert": NewBuiltin("insert", list_insert),
		"pop":    NewBuiltin("pop", list_pop),
		"remove": NewBuiltin("remove", list_remove),
	}
	listMethodSafeties = map[string]SafetyFlags{
		"append": MemSafe | IOSafe | CPUSafe,
		"clear":  MemSafe | IOSafe | CPUSafe,
		"extend": MemSafe | IOSafe | CPUSafe,
		"index":  MemSafe | IOSafe | CPUSafe,
		"insert": MemSafe | IOSafe | CPUSafe,
		"pop":    MemSafe | IOSafe | CPUSafe,
		"remove": MemSafe | IOSafe | CPUSafe,
	}

	stringMethods = map[string]*Builtin{
		"capitalize":     NewBuiltin("capitalize", string_capitalize),
		"codepoint_ords": NewBuiltin("codepoint_ords", string_iterable),
		"codepoints":     NewBuiltin("codepoints", string_iterable), // sic
		"count":          NewBuiltin("count", string_count),
		"elem_ords":      NewBuiltin("elem_ords", string_iterable),
		"elems":          NewBuiltin("elems", string_iterable),      // sic
		"endswith":       NewBuiltin("endswith", string_startswith), // sic
		"find":           NewBuiltin("find", string_find),
		"format":         NewBuiltin("format", string_format),
		"index":          NewBuiltin("index", string_index),
		"isalnum":        NewBuiltin("isalnum", string_isalnum),
		"isalpha":        NewBuiltin("isalpha", string_isalpha),
		"isdigit":        NewBuiltin("isdigit", string_isdigit),
		"islower":        NewBuiltin("islower", string_islower),
		"isspace":        NewBuiltin("isspace", string_isspace),
		"istitle":        NewBuiltin("istitle", string_istitle),
		"isupper":        NewBuiltin("isupper", string_isupper),
		"join":           NewBuiltin("join", string_join),
		"lower":          NewBuiltin("lower", string_lower),
		"lstrip":         NewBuiltin("lstrip", string_strip), // sic
		"partition":      NewBuiltin("partition", string_partition),
		"removeprefix":   NewBuiltin("removeprefix", string_removefix),
		"removesuffix":   NewBuiltin("removesuffix", string_removefix),
		"replace":        NewBuiltin("replace", string_replace),
		"rfind":          NewBuiltin("rfind", string_rfind),
		"rindex":         NewBuiltin("rindex", string_rindex),
		"rpartition":     NewBuiltin("rpartition", string_partition), // sic
		"rsplit":         NewBuiltin("rsplit", string_split),         // sic
		"rstrip":         NewBuiltin("rstrip", string_strip),         // sic
		"split":          NewBuiltin("split", string_split),
		"splitlines":     NewBuiltin("splitlines", string_splitlines),
		"startswith":     NewBuiltin("startswith", string_startswith),
		"strip":          NewBuiltin("strip", string_strip),
		"title":          NewBuiltin("title", string_title),
		"upper":          NewBuiltin("upper", string_upper),
	}
	stringMethodSafeties = map[string]SafetyFlags{
		"capitalize":     MemSafe | IOSafe,
<<<<<<< HEAD
		"codepoint_ords": MemSafe | IOSafe | CPUSafe,
		"codepoints":     MemSafe | IOSafe | CPUSafe,
		"count":          MemSafe | IOSafe,
		"elem_ords":      MemSafe | IOSafe | CPUSafe,
		"elems":          MemSafe | IOSafe | CPUSafe,
=======
		"codepoint_ords": MemSafe | IOSafe,
		"codepoints":     MemSafe | IOSafe,
		"count":          MemSafe | IOSafe | CPUSafe,
		"elem_ords":      MemSafe | IOSafe,
		"elems":          MemSafe | IOSafe,
>>>>>>> f0bf7c95
		"endswith":       MemSafe | IOSafe | CPUSafe,
		"find":           MemSafe | IOSafe | CPUSafe,
		"format":         MemSafe | IOSafe,
		"index":          MemSafe | IOSafe | CPUSafe,
		"isalnum":        MemSafe | IOSafe | CPUSafe,
		"isalpha":        MemSafe | IOSafe | CPUSafe,
		"isdigit":        MemSafe | IOSafe | CPUSafe,
		"islower":        MemSafe | IOSafe | CPUSafe,
		"isspace":        MemSafe | IOSafe | CPUSafe,
		"istitle":        MemSafe | IOSafe | CPUSafe,
		"isupper":        MemSafe | IOSafe | CPUSafe,
		"join":           MemSafe | IOSafe,
		"lower":          MemSafe | IOSafe | CPUSafe,
		"lstrip":         MemSafe | IOSafe | CPUSafe,
		"partition":      MemSafe | IOSafe | CPUSafe,
		"removeprefix":   MemSafe | IOSafe | CPUSafe,
		"removesuffix":   MemSafe | IOSafe | CPUSafe,
		"replace":        MemSafe | IOSafe | CPUSafe,
		"rfind":          MemSafe | IOSafe | CPUSafe,
		"rindex":         MemSafe | IOSafe | CPUSafe,
		"rpartition":     MemSafe | IOSafe | CPUSafe,
		"rsplit":         MemSafe | IOSafe | CPUSafe,
		"rstrip":         MemSafe | IOSafe | CPUSafe,
		"split":          MemSafe | IOSafe | CPUSafe,
		"splitlines":     MemSafe | IOSafe | CPUSafe,
		"startswith":     MemSafe | IOSafe | CPUSafe,
		"strip":          MemSafe | IOSafe | CPUSafe,
		"title":          MemSafe | IOSafe | CPUSafe,
		"upper":          MemSafe | IOSafe | CPUSafe,
	}

	setMethods = map[string]*Builtin{
		"add":                  NewBuiltin("add", set_add),
		"clear":                NewBuiltin("clear", set_clear),
		"difference":           NewBuiltin("difference", set_difference),
		"discard":              NewBuiltin("discard", set_discard),
		"intersection":         NewBuiltin("intersection", set_intersection),
		"issubset":             NewBuiltin("issubset", set_issubset),
		"issuperset":           NewBuiltin("issuperset", set_issuperset),
		"pop":                  NewBuiltin("pop", set_pop),
		"remove":               NewBuiltin("remove", set_remove),
		"symmetric_difference": NewBuiltin("symmetric_difference", set_symmetric_difference),
		"union":                NewBuiltin("union", set_union),
	}
	setMethodSafeties = map[string]SafetyFlags{
		"add":                  MemSafe | IOSafe | CPUSafe,
		"clear":                MemSafe | IOSafe | CPUSafe,
		"difference":           MemSafe | IOSafe,
		"discard":              MemSafe | IOSafe | CPUSafe,
		"intersection":         MemSafe | IOSafe,
		"issubset":             MemSafe | IOSafe,
		"issuperset":           MemSafe | IOSafe,
		"pop":                  MemSafe | IOSafe | CPUSafe,
		"remove":               MemSafe | IOSafe | CPUSafe,
		"symmetric_difference": MemSafe | IOSafe,
		"union":                MemSafe | IOSafe,
	}
)

func init() {
	for name, safety := range bytesMethodSafeties {
		if builtin, ok := bytesMethods[name]; ok {
			builtin.DeclareSafety(safety)
		}
	}

	for name, safety := range dictMethodSafeties {
		if builtin, ok := dictMethods[name]; ok {
			builtin.DeclareSafety(safety)
		}
	}

	for name, safety := range listMethodSafeties {
		if builtin, ok := listMethods[name]; ok {
			builtin.DeclareSafety(safety)
		}
	}

	for name, safety := range stringMethodSafeties {
		if builtin, ok := stringMethods[name]; ok {
			builtin.DeclareSafety(safety)
		}
	}

	for name, safety := range setMethodSafeties {
		if builtin, ok := setMethods[name]; ok {
			builtin.DeclareSafety(safety)
		}
	}
}

func builtinAttr(recv Value, name string, methods map[string]*Builtin) (Value, error) {
	b := methods[name]
	if b == nil {
		return nil, nil // no such method
	}
	return b.BindReceiver(recv), nil
}

func safeBuiltinAttr(thread *Thread, recv Value, name string, methods map[string]*Builtin) (Value, error) {
	if err := CheckSafety(thread, MemSafe|CPUSafe); err != nil {
		return nil, err
	}
	b := methods[name]
	if b == nil {
		return nil, ErrNoSuchAttr
	}
	if thread != nil {
		if err := thread.AddAllocs(EstimateSize(&Builtin{})); err != nil {
			return nil, err
		}
	}
	return b.BindReceiver(recv), nil
}

func builtinAttrNames(methods map[string]*Builtin) []string {
	names := make([]string, 0, len(methods))
	for name := range methods {
		names = append(names, name)
	}
	sort.Strings(names)
	return names
}

// ---- built-in functions ----

// https://github.com/google/starlark-go/blob/master/doc/spec.md#abs
func abs(thread *Thread, _ *Builtin, args Tuple, kwargs []Tuple) (Value, error) {
	var x Value
	if err := UnpackPositionalArgs("abs", args, kwargs, 1, &x); err != nil {
		return nil, err
	}
	switch tx := x.(type) {
	case Float:
		if tx >= 0 {
			return x, nil
		}

		result := Value(Float(math.Abs(float64(tx))))
		if err := thread.AddAllocs(EstimateSize(result)); err != nil {
			return nil, err
		}
		return result, nil
	case Int:
		if tx.Sign() >= 0 {
			return x, nil
		}

		if _, xBig := tx.get(); xBig != nil {
			if err := thread.AddExecutionSteps(int64(len(xBig.Bits()))); err != nil {
				return nil, err
			}
		}
		result := Value(zero.Sub(tx))
		if err := thread.AddAllocs(EstimateSize(result)); err != nil {
			return nil, err
		}
		return result, nil
	default:
		return nil, fmt.Errorf("got %s, want int or float", x.Type())
	}
}

// https://github.com/google/starlark-go/blob/master/doc/spec.md#all
func all(thread *Thread, _ *Builtin, args Tuple, kwargs []Tuple) (Value, error) {
	var iterable Iterable
	if err := UnpackPositionalArgs("all", args, kwargs, 1, &iterable); err != nil {
		return nil, err
	}

	iter, err := SafeIterate(thread, iterable)
	if err != nil {
		return nil, err
	}
	defer iter.Done()
	var x Value
	for iter.Next(&x) {
		if !x.Truth() {
			return False, nil
		}
	}
	if err := iter.Err(); err != nil {
		return nil, err
	}
	return True, nil
}

// https://github.com/google/starlark-go/blob/master/doc/spec.md#any
func any(thread *Thread, _ *Builtin, args Tuple, kwargs []Tuple) (Value, error) {
	var iterable Iterable
	if err := UnpackPositionalArgs("any", args, kwargs, 1, &iterable); err != nil {
		return nil, err
	}

	iter, err := SafeIterate(thread, iterable)
	if err != nil {
		return nil, err
	}
	defer iter.Done()
	var x Value
	for iter.Next(&x) {
		if x.Truth() {
			return True, nil
		}
	}
	if err := iter.Err(); err != nil {
		return nil, err
	}
	return False, nil
}

// https://github.com/google/starlark-go/blob/master/doc/spec.md#bool
func bool_(thread *Thread, _ *Builtin, args Tuple, kwargs []Tuple) (Value, error) {
	var x Value = False
	if err := UnpackPositionalArgs("bool", args, kwargs, 0, &x); err != nil {
		return nil, err
	}
	return x.Truth(), nil
}

// https://github.com/google/starlark-go/blob/master/doc/spec.md#bytes
func bytes_(thread *Thread, _ *Builtin, args Tuple, kwargs []Tuple) (Value, error) {
	if len(kwargs) > 0 {
		return nil, fmt.Errorf("bytes does not accept keyword arguments")
	}
	if len(args) != 1 {
		return nil, fmt.Errorf("bytes: got %d arguments, want exactly 1", len(args))
	}
	switch x := args[0].(type) {
	case Bytes:
		return args[0], nil
	case String:
		// Invalid encodings are replaced by that of U+FFFD.
		res, err := safeUtf8Transcode(thread, string(x))
		if err != nil {
			return nil, err
		}
		if err := thread.AddAllocs(StringTypeOverhead); err != nil {
			return nil, err
		}
		return Bytes(res), nil
	case Iterable:
		// iterable of numeric byte values
		buf := NewSafeStringBuilder(thread)
		if n := Len(x); n >= 0 {
			// common case: known length
			buf.Grow(n)
		}
		iter, err := SafeIterate(thread, x)
		if err != nil {
			return nil, err
		}
		defer iter.Done()
		var elem Value
		var b byte
		for i := 0; iter.Next(&elem); i++ {
			if err := AsInt(elem, &b); err != nil {
				return nil, fmt.Errorf("bytes: at index %d, %s", i, err)
			}
			if err := buf.WriteByte(b); err != nil {
				return nil, err
			}
		}
		if err := iter.Err(); err != nil {
			return nil, err
		}
		if err := buf.Err(); err != nil {
			return nil, err
		}
		if err := thread.AddAllocs(StringTypeOverhead); err != nil {
			return nil, err
		}
		return Bytes(buf.String()), nil

	default:
		// Unlike string(foo), which stringifies it, bytes(foo) is an error.
		return nil, fmt.Errorf("bytes: got %s, want string, bytes, or iterable of ints", x.Type())
	}
}

// https://github.com/google/starlark-go/blob/master/doc/spec.md#chr
func chr(thread *Thread, _ *Builtin, args Tuple, kwargs []Tuple) (Value, error) {
	if len(kwargs) > 0 {
		return nil, fmt.Errorf("chr does not accept keyword arguments")
	}
	if len(args) != 1 {
		return nil, fmt.Errorf("chr: got %d arguments, want 1", len(args))
	}
	i, err := AsInt32(args[0])
	if err != nil {
		return nil, fmt.Errorf("chr: %s", err)
	}
	if i < 0 {
		return nil, fmt.Errorf("chr: Unicode code point %d out of range (<0)", i)
	}
	if i > unicode.MaxRune {
		return nil, fmt.Errorf("chr: Unicode code point U+%X out of range (>0x10FFFF)", i)
	}
	ret := Value(String(string(rune(i))))
	if err := thread.AddAllocs(EstimateSize(ret)); err != nil {
		return nil, err
	}
	return ret, nil
}

// https://github.com/google/starlark-go/blob/master/doc/spec.md#dict
func dict(thread *Thread, _ *Builtin, args Tuple, kwargs []Tuple) (Value, error) {
	if len(args) > 1 {
		return nil, fmt.Errorf("dict: got %d arguments, want at most 1", len(args))
	}
	dict := new(Dict)
	if err := thread.AddAllocs(EstimateSize(dict)); err != nil {
		return nil, err
	}
	if err := updateDict(thread, dict, args, kwargs); err != nil {
		return nil, fmt.Errorf("dict: %w", err)
	}
	return dict, nil
}

// https://github.com/google/starlark-go/blob/master/doc/spec.md#dir
func dir(thread *Thread, _ *Builtin, args Tuple, kwargs []Tuple) (Value, error) {
	if len(kwargs) > 0 {
		return nil, fmt.Errorf("dir does not accept keyword arguments")
	}
	if len(args) != 1 {
		return nil, fmt.Errorf("dir: got %d arguments, want 1", len(args))
	}

	var names []string
	if x, ok := args[0].(HasAttrs); ok {
		names = x.AttrNames()
	}
	if err := thread.AddExecutionSteps(int64(len(names))); err != nil {
		return nil, err
	}
	sort.Strings(names)
	elems := make([]Value, len(names))
	for i, name := range names {
		elems[i] = String(name)
	}
	res := Value(NewList(elems))
	if err := thread.AddAllocs(EstimateSize(res)); err != nil {
		return nil, err
	}
	return res, nil
}

// https://github.com/google/starlark-go/blob/master/doc/spec.md#enumerate
func enumerate(thread *Thread, _ *Builtin, args Tuple, kwargs []Tuple) (Value, error) {
	var iterable Iterable
	var start int
	if err := UnpackPositionalArgs("enumerate", args, kwargs, 1, &iterable, &start); err != nil {
		return nil, err
	}

	iter, err := SafeIterate(thread, iterable)
	if err != nil {
		return nil, err
	}
	defer iter.Done()

	var pairs []Value
	var x Value

	if n := Len(iterable); n >= 0 {
		// common case: known length
		if err := thread.AddExecutionSteps(int64(n)); err != nil {
			return nil, err
		}
		overhead := EstimateMakeSize([]Value{Tuple{}}, n) +
			EstimateMakeSize([][2]Value{{MakeInt(0), nil}}, n)
		if err := thread.AddAllocs(overhead); err != nil {
			return nil, err
		}

		pairs = make([]Value, 0, n)
		array := make(Tuple, 2*n) // allocate a single backing array
		for i := 0; iter.Next(&x); i++ {
			pair := array[:2:2]
			array = array[2:]
			pair[0] = MakeInt(start + i)
			pair[1] = x
			pairs = append(pairs, pair)
		}
	} else {
		// non-sequence (unknown length)
		pairCost := EstimateSize(Tuple{MakeInt(0), nil})
		pairsAppender := NewSafeAppender(thread, &pairs)
		for i := 0; iter.Next(&x); i++ {
			if err := thread.AddAllocs(pairCost); err != nil {
				return nil, err
			}
			pair := Tuple{MakeInt(start + i), x}
			if err := pairsAppender.Append(pair); err != nil {
				return nil, err
			}
		}
	}
	if err := iter.Err(); err != nil {
		return nil, err
	}

	if err := thread.AddAllocs(EstimateSize(List{})); err != nil {
		return nil, err
	}
	return NewList(pairs), nil
}

// https://github.com/google/starlark-go/blob/master/doc/spec.md#fail
func fail(thread *Thread, b *Builtin, args Tuple, kwargs []Tuple) (Value, error) {
	sep := " "
	if err := UnpackArgs("fail", nil, kwargs, "sep?", &sep); err != nil {
		return nil, err
	}
	buf := NewSafeStringBuilder(thread)
	if _, err := buf.WriteString("fail: "); err != nil {
		return nil, err
	}
	for i, v := range args {
		if i > 0 {
			if _, err := buf.WriteString(sep); err != nil {
				return nil, err
			}
		}
		if s, ok := AsString(v); ok {
			if _, err := buf.WriteString(s); err != nil {
				return nil, err
			}
		} else {
			if err := writeValue(buf, v, nil); err != nil {
				return nil, err
			}
		}
	}

	return nil, errors.New(buf.String())
}

func float(thread *Thread, b *Builtin, args Tuple, kwargs []Tuple) (Value, error) {
	if len(kwargs) > 0 {
		return nil, fmt.Errorf("float does not accept keyword arguments")
	}
	if len(args) == 0 {
		return Float(0.0), nil
	}
	if len(args) != 1 {
		return nil, fmt.Errorf("float got %d arguments, wants 1", len(args))
	}
	switch x := args[0].(type) {
	case Bool:
		// thread.AddAllocs is not called as memory is
		// never allocated for constants.
		if x {
			return Float(1.0), nil
		} else {
			return Float(0.0), nil
		}
	case Int:
		var err error
		var result Value
		result, err = x.finiteFloat()
		if err != nil {
			return nil, err
		}
		if err := thread.AddAllocs(EstimateSize(result)); err != nil {
			return nil, err
		}
		return result, nil
	case Float:
		// Converting args[0] to x and then returning x as Value
		// casues an additional allocation, so return args[0] directly.
		return args[0], nil
	case String:
		if x == "" {
			return nil, fmt.Errorf("float: empty string")
		}
		if err := thread.AddExecutionSteps(int64(len(x))); err != nil {
			return nil, err
		}
		// +/- NaN or Inf or Infinity (case insensitive)?
		s := string(x)
		switch x[len(x)-1] {
		case 'y', 'Y':
			if strings.EqualFold(s, "infinity") || strings.EqualFold(s, "+infinity") {
				return inf, nil
			} else if strings.EqualFold(s, "-infinity") {
				return neginf, nil
			}
		case 'f', 'F':
			if strings.EqualFold(s, "inf") || strings.EqualFold(s, "+inf") {
				return inf, nil
			} else if strings.EqualFold(s, "-inf") {
				return neginf, nil
			}
		case 'n', 'N':
			if strings.EqualFold(s, "nan") || strings.EqualFold(s, "+nan") || strings.EqualFold(s, "-nan") {
				return nan, nil
			}
		}
		f, err := strconv.ParseFloat(s, 64)
		if math.IsInf(f, 0) {
			return nil, fmt.Errorf("floating-point number too large")
		}
		if err != nil {
			return nil, fmt.Errorf("invalid float literal: %s", s)
		}
		var result Value = Float(f)
		if err := thread.AddAllocs(EstimateSize(result)); err != nil {
			return nil, err
		}
		return result, nil
	default:
		return nil, fmt.Errorf("float got %s, want number or string", x.Type())
	}
}

var (
	inf    = Float(math.Inf(+1))
	neginf = Float(math.Inf(-1))
	nan    = Float(math.NaN())
)

// https://github.com/google/starlark-go/blob/master/doc/spec.md#getattr
func getattr(thread *Thread, b *Builtin, args Tuple, kwargs []Tuple) (Value, error) {
	var object, dflt Value
	var name string
	if err := UnpackPositionalArgs("getattr", args, kwargs, 2, &object, &name, &dflt); err != nil {
		return nil, err
	}

	v, err := getAttr(thread, object, name, false)
	if err != nil {
		if dflt != nil {
			return dflt, nil
		}
		return nil, nameErr(b, err)
	}
	return v, nil
}

// https://github.com/google/starlark-go/blob/master/doc/spec.md#hasattr
func hasattr(thread *Thread, _ *Builtin, args Tuple, kwargs []Tuple) (Value, error) {
	var object Value
	var name string
	if err := UnpackPositionalArgs("hasattr", args, kwargs, 2, &object, &name); err != nil {
		return nil, err
	}

	var getAttrNames func() []string
	switch object := object.(type) {
	case HasSafeAttrs:
		if _, err := object.SafeAttr(thread, name); err == ErrNoSuchAttr {
			return False, nil
		} else if _, ok := err.(NoSuchAttrError); ok {
			return False, nil
		} else if errors.Is(err, ErrSafety) {
			return nil, err
		}
		getAttrNames = object.AttrNames

	case HasAttrs:
		if err := CheckSafety(thread, NotSafe); err != nil {
			return nil, err
		}
		v, err := object.Attr(name)
		if err == nil {
			return Bool(v != nil), nil
		}

		getAttrNames = object.AttrNames
	default:
		return False, nil
	}

	// An error does not conclusively indicate presence or
	// absence of a field: it could occur while computing
	// the value of a present attribute, or it could be a
	// "no such attribute" error with details.
	for _, x := range getAttrNames() {
		if x == name {
			return True, nil
		}
	}
	return False, nil
}

// https://github.com/google/starlark-go/blob/master/doc/spec.md#hash
func hash(thread *Thread, _ *Builtin, args Tuple, kwargs []Tuple) (Value, error) {
	var x Value
	if err := UnpackPositionalArgs("hash", args, kwargs, 1, &x); err != nil {
		return nil, err
	}

	var h int64
	switch x := x.(type) {
	case String:
		// The Starlark spec requires that the hash function be
		// deterministic across all runs, motivated by the need
		// for reproducibility of builds. Thus we cannot call
		// String.Hash, which uses the fastest implementation
		// available, because as varies across process restarts,
		// and may evolve with the implementation.
		if err := thread.AddExecutionSteps(int64(len(x))); err != nil {
			return nil, err
		}
		h = int64(javaStringHash(string(x)))
	case Bytes:
		if err := thread.AddExecutionSteps(int64(len(x))); err != nil {
			return nil, err
		}
		h = int64(softHashString(string(x))) // FNV32
	default:
		return nil, fmt.Errorf("hash: got %s, want string or bytes", x.Type())
	}
	ret := Value(MakeInt64(h))
	if err := thread.AddAllocs(EstimateSize(ret)); err != nil {
		return nil, err
	}
	return ret, nil
}

// javaStringHash returns the same hash as would be produced by
// java.lang.String.hashCode. This requires transcoding the string to
// UTF-16; transcoding may introduce Unicode replacement characters
// U+FFFD if s does not contain valid UTF-8.
func javaStringHash(s string) (h int32) {
	for _, r := range s {
		if utf16.IsSurrogate(r) {
			c1, c2 := utf16.EncodeRune(r)
			h = 31*h + c1
			h = 31*h + c2
		} else {
			h = 31*h + r // r may be U+FFFD
		}
	}
	return h
}

// https://github.com/google/starlark-go/blob/master/doc/spec.md#int
func int_(thread *Thread, _ *Builtin, args Tuple, kwargs []Tuple) (res Value, err error) {
	var x Value = zero
	var base Value
	if err := UnpackArgs("int", args, kwargs, "x", &x, "base?", &base); err != nil {
		return nil, err
	}

	defer func() {
		if res != nil && res != x {
			if err2 := thread.AddAllocs(EstimateSize(res)); err2 != nil {
				res = nil
				err = err2
			}
		}
	}()

	if s, ok := AsString(x); ok {
		// Max result size is going to be base36, where each char is going to have 36 values
		// To make things easy we will just consider each character to be max 6 bits.
		// It's pessimistic, but easy.
		if err := thread.AddExecutionSteps(int64(len(s))); err != nil {
			return nil, err
		}
		if err := thread.CheckAllocs((int64(len(s)*6) + 7) / 8); err != nil {
			return nil, err
		}

		b := 10
		if base != nil {
			var err error
			b, err = AsInt32(base)
			if err != nil {
				return nil, fmt.Errorf("int: for base, got %s, want int", base.Type())
			}
			if b != 0 && (b < 2 || b > 36) {
				return nil, fmt.Errorf("int: base must be an integer >= 2 && <= 36")
			}
		}
		res := parseInt(s, b)
		if res == nil {
			return nil, fmt.Errorf("int: invalid literal with base %d: %s", b, s)
		}
		return res, nil
	}

	if base != nil {
		return nil, fmt.Errorf("int: can't convert non-string with explicit base")
	}

	if b, ok := x.(Bool); ok {
		if b {
			return one, nil
		} else {
			return zero, nil
		}
	}

	if _, ok := x.(Int); ok {
		return x, nil // Avoid allocation.
	}

	i, err := NumberToInt(x)
	if err != nil {
		return nil, fmt.Errorf("int: %s", err)
	}
	return i, nil
}

// parseInt defines the behavior of int(string, base=int). It returns nil on error.
func parseInt(s string, base int) Value {
	// remove sign
	var neg bool
	if s != "" {
		if s[0] == '+' {
			s = s[1:]
		} else if s[0] == '-' {
			neg = true
			s = s[1:]
		}
	}

	// remove optional base prefix
	baseprefix := 0
	if len(s) > 1 && s[0] == '0' {
		if len(s) > 2 {
			switch s[1] {
			case 'o', 'O':
				baseprefix = 8
			case 'x', 'X':
				baseprefix = 16
			case 'b', 'B':
				baseprefix = 2
			}
		}
		if baseprefix != 0 {
			// Remove the base prefix if it matches
			// the explicit base, or if base=0.
			if base == 0 || baseprefix == base {
				base = baseprefix
				s = s[2:]
			}
		} else {
			// For automatic base detection,
			// a string starting with zero
			// must be all zeros.
			// Thus we reject int("0755", 0).
			if base == 0 {
				for i := 1; i < len(s); i++ {
					if s[i] != '0' {
						return nil
					}
				}
				return zero
			}
		}
	}
	if base == 0 {
		base = 10
	}

	// we explicitly handled sign above.
	// if a sign remains, it is invalid.
	if s != "" && (s[0] == '-' || s[0] == '+') {
		return nil
	}

	// s has no sign or base prefix.
	if i, ok := new(big.Int).SetString(s, base); ok {
		res := MakeBigInt(i)
		if neg {
			res = zero.Sub(res)
		}
		return res
	}

	return nil
}

// https://github.com/google/starlark-go/blob/master/doc/spec.md#len
func len_(thread *Thread, _ *Builtin, args Tuple, kwargs []Tuple) (Value, error) {
	var x Value
	if err := UnpackPositionalArgs("len", args, kwargs, 1, &x); err != nil {
		return nil, err
	}
	len := Len(x)
	if len < 0 {
		return nil, fmt.Errorf("len: value of type %s has no len", x.Type())
	}
	result := Value(MakeInt(len))
	if err := thread.AddAllocs(EstimateSize(result)); err != nil {
		return nil, err
	}
	return result, nil
}

// https://github.com/google/starlark-go/blob/master/doc/spec.md#list
func list(thread *Thread, _ *Builtin, args Tuple, kwargs []Tuple) (Value, error) {
	var iterable Iterable
	if err := UnpackPositionalArgs("list", args, kwargs, 0, &iterable); err != nil {
		return nil, err
	}
	var elems []Value
	if iterable != nil {
		iter, err := SafeIterate(thread, iterable)
		if err != nil {
			return nil, err
		}
		defer iter.Done()
		if n := Len(iterable); n > 0 {
			if err := thread.AddAllocs(EstimateMakeSize([]Value{}, n)); err != nil {
				return nil, err
			}
			elems = make([]Value, 0, n) // preallocate if length known
		}
		elemsAppender := NewSafeAppender(thread, &elems)
		var x Value
		for iter.Next(&x) {
			if err := elemsAppender.Append(x); err != nil {
				return nil, err
			}
		}
		if err := iter.Err(); err != nil {
			return nil, err
		}
	}
	if err := thread.AddAllocs(EstimateSize(&List{})); err != nil {
		return nil, err
	}
	return NewList(elems), nil
}

// https://github.com/google/starlark-go/blob/master/doc/spec.md#min
func minmax(thread *Thread, b *Builtin, args Tuple, kwargs []Tuple) (Value, error) {
	if len(args) == 0 {
		return nil, fmt.Errorf("%s requires at least one positional argument", b.Name())
	}
	var keyFunc Callable
	if err := UnpackArgs(b.Name(), nil, kwargs, "key?", &keyFunc); err != nil {
		return nil, err
	}
	var op syntax.Token
	if b.Name() == "max" {
		op = syntax.GT
	} else {
		op = syntax.LT
	}
	var iterable Value
	if len(args) == 1 {
		iterable = args[0]
	} else {
		iterable = args
	}
	iter, err := SafeIterate(thread, iterable)
	if err != nil {
		if err == ErrUnsupported {
			return nil, fmt.Errorf("%s: %s value is not iterable", b.Name(), iterable.Type())
		}
		return nil, err
	}
	defer iter.Done()
	var extremum Value
	if !iter.Next(&extremum) {
		if err := iter.Err(); err != nil {
			return nil, err
		}
		return nil, nameErr(b, "argument is an empty sequence")
	}

	var extremeKey Value
	var keyargs Tuple
	if keyFunc == nil {
		extremeKey = extremum
	} else {
		keyargs = Tuple{extremum}
		res, err := Call(thread, keyFunc, keyargs, nil)
		if err != nil {
			return nil, err // to preserve backtrace, don't modify error
		}
		extremeKey = res
	}

	var x Value
	for iter.Next(&x) {
		var key Value
		if keyFunc == nil {
			key = x
		} else {
			keyargs[0] = x
			res, err := Call(thread, keyFunc, keyargs, nil)
			if err != nil {
				return nil, err // to preserve backtrace, don't modify error
			}
			key = res
		}

		if ok, err := Compare(op, key, extremeKey); err != nil {
			return nil, nameErr(b, err)
		} else if ok {
			extremum = x
			extremeKey = key
		}
	}
	if err := iter.Err(); err != nil {
		return nil, err
	}
	return extremum, nil
}

// https://github.com/google/starlark-go/blob/master/doc/spec.md#ord
func ord(thread *Thread, _ *Builtin, args Tuple, kwargs []Tuple) (Value, error) {
	if len(kwargs) > 0 {
		return nil, fmt.Errorf("ord does not accept keyword arguments")
	}
	if len(args) != 1 {
		return nil, fmt.Errorf("ord: got %d arguments, want 1", len(args))
	}
	switch x := args[0].(type) {
	case String:
		// ord(string) returns int value of sole rune.
		s := string(x)
		r, sz := utf8.DecodeRuneInString(s)
		if sz == 0 || sz != len(s) {
			if err := thread.AddExecutionSteps(int64(len(s))); err != nil {
				return nil, err
			}
			n := utf8.RuneCountInString(s)
			return nil, fmt.Errorf("ord: string encodes %d Unicode code points, want 1", n)
		}
		res := Value(MakeInt(int(r)))
		if err := thread.AddAllocs(EstimateSize(res)); err != nil {
			return nil, err
		}
		return res, nil

	case Bytes:
		// ord(bytes) returns int value of sole byte.
		if len(x) != 1 {
			return nil, fmt.Errorf("ord: bytes has length %d, want 1", len(x))
		}
		res := Value(MakeInt(int(x[0])))
		if err := thread.AddAllocs(EstimateSize(res)); err != nil {
			return nil, err
		}
		return res, nil
	default:
		return nil, fmt.Errorf("ord: got %s, want string or bytes", x.Type())
	}
}

// https://github.com/google/starlark-go/blob/master/doc/spec.md#print
func print(thread *Thread, b *Builtin, args Tuple, kwargs []Tuple) (Value, error) {
	sep := " "
	if err := UnpackArgs("print", nil, kwargs, "sep?", &sep); err != nil {
		return nil, err
	}

	buf := NewSafeStringBuilder(thread)
	for i, v := range args {
		if i > 0 {
			if _, err := buf.WriteString(sep); err != nil {
				return nil, err
			}
		}
		if s, ok := AsString(v); ok {
			if _, err := buf.WriteString(s); err != nil {
				return nil, err
			}
		} else if b, ok := v.(Bytes); ok {
			if _, err := buf.WriteString(string(b)); err != nil {
				return nil, err
			}
		} else {
			if err := writeValue(buf, v, nil); err != nil {
				return nil, err
			}
		}
	}

	s := buf.String()
	if thread.Print != nil {
		thread.Print(thread, s)
	} else {
		thread.AddAllocs(-int64(buf.Allocs()))
		fmt.Fprintln(os.Stderr, s)
	}
	return None, nil
}

// https://github.com/google/starlark-go/blob/master/doc/spec.md#range
func range_(thread *Thread, b *Builtin, args Tuple, kwargs []Tuple) (Value, error) {
	var start, stop, step int
	step = 1
	if err := UnpackPositionalArgs("range", args, kwargs, 1, &start, &stop, &step); err != nil {
		return nil, err
	}

	if len(args) == 1 {
		// range(stop)
		start, stop = 0, start
	}
	if step == 0 {
		// we were given range(start, stop, 0)
		return nil, nameErr(b, "step argument must not be zero")
	}

	result := Value(rangeValue{start: start, stop: stop, step: step, len: rangeLen(start, stop, step)})
	if err := thread.AddAllocs(EstimateSize(result)); err != nil {
		return nil, err
	}
	return result, nil
}

// A rangeValue is a comparable, immutable, indexable sequence of integers
// defined by the three parameters to a range(...) call.
// Invariant: step != 0.
type rangeValue struct{ start, stop, step, len int }

var (
	_ Indexable  = rangeValue{}
	_ Sequence   = rangeValue{}
	_ Comparable = rangeValue{}
	_ Sliceable  = rangeValue{}
)

func (r rangeValue) Len() int          { return r.len }
func (r rangeValue) Index(i int) Value { return MakeInt(r.start + i*r.step) }
func (r rangeValue) SafeIndex(thread *Thread, i int) (Value, error) {
	if err := CheckSafety(thread, MemSafe); err != nil {
		return nil, err
	}
	result := Value(MakeInt(r.start + i*r.step))
	if thread != nil {
		if err := thread.AddAllocs(EstimateSize(result)); err != nil {
			return nil, err
		}
	}
	return result, nil
}

func (r rangeValue) Iterate() Iterator { return &rangeIterator{r: r} }

// rangeLen calculates the length of a range with the provided start, stop, and step.
// caller must ensure that step is non-zero.
func rangeLen(start, stop, step int) int {
	switch {
	case step > 0:
		if stop > start {
			return (stop-1-start)/step + 1
		}
	case step < 0:
		if start > stop {
			return (start-1-stop)/-step + 1
		}
	default:
		panic("rangeLen: zero step")
	}
	return 0
}

func (r rangeValue) Slice(start, end, step int) Value {
	newStart := r.start + r.step*start
	newStop := r.start + r.step*end
	newStep := r.step * step
	return rangeValue{
		start: newStart,
		stop:  newStop,
		step:  newStep,
		len:   rangeLen(newStart, newStop, newStep),
	}
}

func (r rangeValue) Freeze() {} // immutable
func (r rangeValue) String() string {
	if r.step != 1 {
		return fmt.Sprintf("range(%d, %d, %d)", r.start, r.stop, r.step)
	} else if r.start != 0 {
		return fmt.Sprintf("range(%d, %d)", r.start, r.stop)
	} else {
		return fmt.Sprintf("range(%d)", r.stop)
	}
}
func (r rangeValue) Type() string          { return "range" }
func (r rangeValue) Truth() Bool           { return r.len > 0 }
func (r rangeValue) Hash() (uint32, error) { return 0, fmt.Errorf("unhashable: range") }

func (x rangeValue) CompareSameType(op syntax.Token, y_ Value, depth int) (bool, error) {
	y := y_.(rangeValue)
	switch op {
	case syntax.EQL:
		return rangeEqual(x, y), nil
	case syntax.NEQ:
		return !rangeEqual(x, y), nil
	default:
		return false, fmt.Errorf("%s %s %s not implemented", x.Type(), op, y.Type())
	}
}

func rangeEqual(x, y rangeValue) bool {
	// Two ranges compare equal if they denote the same sequence.
	if x.len != y.len {
		return false // sequences differ in length
	}
	if x.len == 0 {
		return true // both sequences are empty
	}
	if x.start != y.start {
		return false // first element differs
	}
	return x.len == 1 || x.step == y.step
}

func (r rangeValue) contains(x Int) bool {
	x32, err := AsInt32(x)
	if err != nil {
		return false // out of range
	}
	delta := x32 - r.start
	quo, rem := delta/r.step, delta%r.step
	return rem == 0 && 0 <= quo && quo < r.len
}

type rangeIterator struct {
	r      rangeValue
	i      int
	thread *Thread
	err    error
}

var _ SafeIterator = &rangeIterator{}

func (it *rangeIterator) BindThread(thread *Thread) {
	it.thread = thread
}

func (it *rangeIterator) Next(p *Value) bool {
	if it.err != nil {
		return false
	}

	if it.i < it.r.len {
		// value will always be an Int
		value := it.r.Index(it.i)

		if it.thread != nil {
			if err := it.thread.AddAllocs(EstimateSize(value)); err != nil {
				it.err = err
				return false
			}
		}

		*p = value
		it.i++
		return true
	}
	return false
}
func (*rangeIterator) Done() {}

func (it *rangeIterator) Err() error { return it.err }
func (it *rangeIterator) Safety() SafetyFlags {
	if it.thread == nil {
		return NotSafe
	}
	return MemSafe | CPUSafe
}

// https://github.com/google/starlark-go/blob/master/doc/spec.md#repr
func repr(thread *Thread, _ *Builtin, args Tuple, kwargs []Tuple) (Value, error) {
	var x Value
	if err := UnpackPositionalArgs("repr", args, kwargs, 1, &x); err != nil {
		return nil, err
	}

	if s, err := safeToString(thread, x); err != nil {
		return nil, err
	} else {
		if err := thread.AddAllocs(StringTypeOverhead); err != nil {
			return nil, err
		}
		return String(s), nil
	}
}

// https://github.com/google/starlark-go/blob/master/doc/spec.md#reversed
func reversed(thread *Thread, _ *Builtin, args Tuple, kwargs []Tuple) (Value, error) {
	var iterable Iterable
	if err := UnpackPositionalArgs("reversed", args, kwargs, 1, &iterable); err != nil {
		return nil, err
	}

	iter, err := SafeIterate(thread, iterable)
	if err != nil {
		return nil, err
	}
	defer iter.Done()
	var elems []Value
	if n := Len(args[0]); n >= 0 {
		if err := thread.AddAllocs(EstimateMakeSize([]Value{}, n)); err != nil {
			return nil, err
		}
		elems = make([]Value, 0, n) // preallocate if length known
	}
	elemsAppender := NewSafeAppender(thread, &elems)
	var x Value
	for iter.Next(&x) {
		if err := elemsAppender.Append(x); err != nil {
			return nil, err
		}
	}
	if err := iter.Err(); err != nil {
		return nil, err
	}
	n := len(elems)
	for i := 0; i < n>>1; i++ {
		elems[i], elems[n-1-i] = elems[n-1-i], elems[i]
	}
	if err := thread.AddAllocs(EstimateSize(List{})); err != nil {
		return nil, err
	}
	return NewList(elems), nil
}

// https://github.com/google/starlark-go/blob/master/doc/spec.md#set
func set(thread *Thread, b *Builtin, args Tuple, kwargs []Tuple) (Value, error) {
	var iterable Iterable
	if err := UnpackPositionalArgs("set", args, kwargs, 0, &iterable); err != nil {
		return nil, err
	}
	if err := thread.AddAllocs(EstimateSize(&Set{})); err != nil {
		return nil, err
	}
	set := new(Set)
	if iterable != nil {
		iter, err := SafeIterate(thread, iterable)
		if err != nil {
			return nil, err
		}
		defer iter.Done()
		var x Value
		for iter.Next(&x) {
			if err := set.ht.insert(thread, x, None); err != nil {
				return nil, nameErr(b, err)
			}
		}
		if err := iter.Err(); err != nil {
			return nil, err
		}
	}
	return set, nil
}

// https://github.com/google/starlark-go/blob/master/doc/spec.md#sorted
func sorted(thread *Thread, _ *Builtin, args Tuple, kwargs []Tuple) (l Value, err error) {
	// Oddly, Python's sorted permits all arguments to be positional, thus so do we.
	var iterable Iterable
	var key Callable
	var reverse bool
	if err := UnpackArgs("sorted", args, kwargs,
		"iterable", &iterable,
		"key?", &key,
		"reverse?", &reverse,
	); err != nil {
		return nil, err
	}

	iter, err := SafeIterate(thread, iterable)
	if err != nil {
		return nil, err
	}
	defer iter.Done()
	var values []Value
	if n := Len(iterable); n > 0 {
		if err := thread.AddAllocs(EstimateMakeSize(Tuple{}, n)); err != nil {
			return nil, err
		}
		values = make(Tuple, 0, n) // preallocate if length is known
	}
	valuesAppender := NewSafeAppender(thread, &values)
	var x Value
	for iter.Next(&x) {
		if err := valuesAppender.Append(x); err != nil {
			return nil, err
		}
	}
	if err := iter.Err(); err != nil {
		return nil, err
	}

	// Derive keys from values by applying key function.
	var keys []Value
	if key != nil {
		keys = make([]Value, len(values))
		for i, v := range values {
			k, err := Call(thread, key, Tuple{v}, nil)
			if err != nil {
				return nil, err // to preserve backtrace, don't modify error
			}
			keys[i] = k
		}
	}

	slice := &sortSlice{keys: keys, values: values, thread: thread}
	defer func() {
		if v := recover(); v != nil {
			if sortErr, ok := v.(sortError); ok {
				err = sortErr.err
			} else {
				panic(v)
			}
		}
	}()
	if reverse {
		sort.Stable(sort.Reverse(slice))
	} else {
		sort.Stable(slice)
	}
	if err := thread.AddAllocs(EstimateSize(List{})); err != nil {
		return nil, err
	}
	return NewList(slice.values), nil
}

type sortError struct {
	err error
}

type sortSlice struct {
	keys   []Value // nil => values[i] is key
	values []Value
	thread *Thread
}

func (s *sortSlice) Len() int { return len(s.values) }
func (s *sortSlice) Less(i, j int) bool {
	if err := s.thread.AddExecutionSteps(1); err != nil {
		panic(sortError{err})
	}
	keys := s.keys
	if s.keys == nil {
		keys = s.values
	}
	ok, err := Compare(syntax.LT, keys[i], keys[j])
	if err != nil {
		panic(sortError{err})
	}
	return ok
}
func (s *sortSlice) Swap(i, j int) {
	if s.keys != nil {
		s.keys[i], s.keys[j] = s.keys[j], s.keys[i]
	}
	s.values[i], s.values[j] = s.values[j], s.values[i]
}

// https://github.com/google/starlark-go/blob/master/doc/spec.md#str
func str(thread *Thread, _ *Builtin, args Tuple, kwargs []Tuple) (Value, error) {
	if len(kwargs) > 0 {
		return nil, fmt.Errorf("str does not accept keyword arguments")
	}
	if len(args) != 1 {
		return nil, fmt.Errorf("str: got %d arguments, want exactly 1", len(args))
	}
	switch x := args[0].(type) {
	case String:
		// Converting args[0] to x and then returning x as Value
		// casues an additional allocation, so return args[0] directly.
		return args[0], nil
	case Bytes:
		// Invalid encodings are replaced by that of U+FFFD.
		if str, err := safeUtf8Transcode(thread, string(x)); err != nil {
			return nil, err
		} else {
			if err := thread.AddAllocs(StringTypeOverhead); err != nil {
				return nil, err
			}
			return String(str), nil
		}
	default:
		if str, err := safeToString(thread, x); err != nil {
			return nil, err
		} else {
			if err := thread.AddAllocs(StringTypeOverhead); err != nil {
				return nil, err
			}
			return String(str), nil
		}
	}
}

// utf8Transcode returns the UTF-8-to-UTF-8 transcoding of s.
// The effect is that each code unit that is part of an
// invalid sequence is replaced by U+FFFD.
func utf8Transcode(s string) string {
	if utf8.ValidString(s) {
		return s
	}
	var out strings.Builder
	for _, r := range s {
		out.WriteRune(r)
	}
	return out.String()
}

func safeUtf8Transcode(thread *Thread, s string) (string, error) {
	if err := thread.AddExecutionSteps(int64(len(s))); err != nil {
		return "", err
	}
	if utf8.ValidString(s) {
		return s, nil
	}
	out := NewSafeStringBuilder(thread)
	for _, r := range s {
		if _, err := out.WriteRune(r); err != nil {
			return "", err
		}
	}
	return out.String(), nil
}

// https://github.com/google/starlark-go/blob/master/doc/spec.md#tuple
func tuple(thread *Thread, _ *Builtin, args Tuple, kwargs []Tuple) (Value, error) {
	var iterable Iterable
	if err := UnpackPositionalArgs("tuple", args, kwargs, 0, &iterable); err != nil {
		return nil, err
	}
	if len(args) == 0 {
		return Tuple(nil), nil
	}
	iter, err := SafeIterate(thread, iterable)
	if err != nil {
		return nil, err
	}
	defer iter.Done()
	var elems Tuple
	if n := Len(iterable); n > 0 {
		if err := thread.AddAllocs(EstimateMakeSize(Tuple{}, n)); err != nil {
			return nil, err
		}
		elems = make(Tuple, 0, n) // preallocate if length is known
	}
	elemsAppender := NewSafeAppender(thread, &elems)
	var x Value
	for iter.Next(&x) {
		if err := elemsAppender.Append(x); err != nil {
			return nil, err
		}
	}
	if err := iter.Err(); err != nil {
		return nil, err
	}

	if err := thread.AddAllocs(EstimateSize(Tuple{})); err != nil {
		return nil, err
	}
	return elems, nil
}

// https://github.com/google/starlark-go/blob/master/doc/spec.md#type
func type_(thread *Thread, _ *Builtin, args Tuple, kwargs []Tuple) (Value, error) {
	if len(kwargs) > 0 {
		return nil, fmt.Errorf("type does not accept keyword arguments")
	}
	if len(args) != 1 {
		return nil, fmt.Errorf("type: got %d arguments, want exactly 1", len(args))
	}
	result := Value(String(args[0].Type()))
	if err := thread.AddAllocs(EstimateSize(result)); err != nil {
		return nil, err
	}
	return result, nil
}

// https://github.com/google/starlark-go/blob/master/doc/spec.md#zip
func zip(thread *Thread, _ *Builtin, args Tuple, kwargs []Tuple) (Value, error) {
	if len(kwargs) > 0 {
		return nil, fmt.Errorf("zip does not accept keyword arguments")
	}
	rows, cols := 0, len(args)
	iters := make([]Iterator, cols)
	defer func() {
		for _, iter := range iters {
			if iter != nil {
				iter.Done()
			}
		}
	}()
	for i, seq := range args {
		it, err := SafeIterate(thread, seq)
		if err != nil {
			if err == ErrUnsupported {
				return nil, fmt.Errorf("zip: argument #%d is not iterable: %s", i+1, seq.Type())
			}
			return nil, err
		}
		iters[i] = it
		n := Len(seq)
		if i == 0 || n < rows {
			rows = n // possibly -1
		}
	}
	var result []Value
	if rows >= 0 {
		// length known

		// Equalise step cost for fast and slow path.
		if err := thread.AddExecutionSteps(int64(rows)); err != nil {
			return nil, err
		}
		resultSize := EstimateMakeSize([]Value{Tuple{}}, rows)
		arraySize := EstimateMakeSize(Tuple{}, cols*rows)
		if err := thread.AddAllocs(resultSize + arraySize); err != nil {
			return nil, err
		}
		result = make([]Value, rows)
		array := make(Tuple, cols*rows) // allocate a single backing array
		for i := 0; i < rows; i++ {
			tuple := array[:cols:cols]
			array = array[cols:]
			for j, iter := range iters {
				if !iter.Next(&tuple[j]) {
					if err := iter.Err(); err != nil {
						return nil, err
					}
					return nil, fmt.Errorf("zip: iteration stopped earlier than reported length")
				}
			}
			result[i] = tuple
		}
	} else {
		// length not known
		tupleSize := EstimateMakeSize(Tuple{}, cols) + SliceTypeOverhead
		appender := NewSafeAppender(thread, &result)
	outer:
		for {
			if err := thread.AddAllocs(tupleSize); err != nil {
				return nil, err
			}
			tuple := make(Tuple, cols)
			for i, iter := range iters {
				if !iter.Next(&tuple[i]) {
					if err := iter.Err(); err != nil {
						return nil, err
					}
					break outer
				}
			}
			if err := appender.Append(tuple); err != nil {
				return nil, err
			}
		}
	}

	if err := thread.AddAllocs(EstimateSize(&List{})); err != nil {
		return nil, err
	}
	return NewList(result), nil
}

// ---- methods of built-in types ---

// https://github.com/google/starlark-go/blob/master/doc/spec.md#dict·get
func dict_get(thread *Thread, b *Builtin, args Tuple, kwargs []Tuple) (Value, error) {
	var key, dflt Value
	if err := UnpackPositionalArgs(b.Name(), args, kwargs, 1, &key, &dflt); err != nil {
		return nil, err
	}
	if v, ok, err := b.Receiver().(*Dict).SafeGet(thread, key); err != nil {
		return nil, nameErr(b, err)
	} else if ok {
		return v, nil
	} else if dflt != nil {
		return dflt, nil
	}
	return None, nil
}

// https://github.com/google/starlark-go/blob/master/doc/spec.md#dict·clear
func dict_clear(thread *Thread, b *Builtin, args Tuple, kwargs []Tuple) (Value, error) {
	// From the memory safety POV, dict_clear releases all the references to
	// the values inside of it, but we cannot really assess if that memory
	// is actually released. Space for the buckets is not released, so no point
	// in counting that. (= this function doesn't allocate and doesn't release
	// anything reliably)
	if err := UnpackPositionalArgs(b.Name(), args, kwargs, 0); err != nil {
		return nil, err
	}
	recv := b.Receiver().(*Dict)
	if err := recv.ht.clear(thread); err != nil {
		return nil, err
	}
	return None, nil
}

// https://github.com/google/starlark-go/blob/master/doc/spec.md#dict·items
func dict_items(thread *Thread, b *Builtin, args Tuple, kwargs []Tuple) (Value, error) {
	if err := UnpackPositionalArgs(b.Name(), args, kwargs, 0); err != nil {
		return nil, err
	}
	receiver := b.Receiver().(*Dict)
	len := receiver.Len()
	if err := thread.AddExecutionSteps(int64(len)); err != nil {
		return nil, err
	}
	// dict.Items() allocates a single backing array for the tuples.
	arraySize := EstimateMakeSize([]Value{}, len*2)
	itemSize := EstimateMakeSize([]Value{Tuple{}}, len)
	resultSize := EstimateSize(&List{})
	if err := thread.AddAllocs(itemSize + arraySize + resultSize); err != nil {
		return nil, err
	}
	tupleItemsSize := EstimateMakeSize([]Tuple{}, len)
	if err := thread.CheckAllocs(tupleItemsSize); err != nil {
		return nil, err
	}
	items := receiver.Items()
	res := make([]Value, len)
	for i, item := range items {
		res[i] = item
	}
	return NewList(res), nil
}

// https://github.com/google/starlark-go/blob/master/doc/spec.md#dict·keys
func dict_keys(thread *Thread, b *Builtin, args Tuple, kwargs []Tuple) (Value, error) {
	if err := UnpackPositionalArgs(b.Name(), args, kwargs, 0); err != nil {
		return nil, err
	}
	recv := b.Receiver().(*Dict)
	len := recv.Len()
	if err := thread.AddExecutionSteps(int64(len)); err != nil {
		return nil, err
	}
	keysSize := EstimateMakeSize([]Value{}, len)
	resultSize := EstimateSize(&List{})
	if err := thread.AddAllocs(resultSize + keysSize); err != nil {
		return nil, err
	}
	return NewList(recv.Keys()), nil
}

// https://github.com/google/starlark-go/blob/master/doc/spec.md#dict·pop
func dict_pop(thread *Thread, b *Builtin, args Tuple, kwargs []Tuple) (Value, error) {
	var k, d Value
	if err := UnpackPositionalArgs(b.Name(), args, kwargs, 1, &k, &d); err != nil {
		return nil, err
	}
	if v, found, err := b.Receiver().(*Dict).ht.delete(thread, k); err != nil {
		return nil, nameErr(b, err) // dict is frozen or key is unhashable
	} else if found {
		return v, nil
	} else if d != nil {
		return d, nil
	}
	return nil, nameErr(b, "missing key")
}

// https://github.com/google/starlark-go/blob/master/doc/spec.md#dict·popitem
func dict_popitem(thread *Thread, b *Builtin, args Tuple, kwargs []Tuple) (Value, error) {
	// There is no rehashing, so no allocations to be counted here
	if err := UnpackPositionalArgs(b.Name(), args, kwargs, 0); err != nil {
		return nil, err
	}
	recv := b.Receiver().(*Dict)
	k, ok := recv.ht.first()
	if !ok {
		return nil, nameErr(b, "empty dict")
	}
	v, _, err := recv.ht.delete(thread, k)
	if err != nil {
		return nil, nameErr(b, err) // dict is frozen
	}
	resultSize := EstimateMakeSize(Tuple{}, 2) + SliceTypeOverhead
	if err := thread.AddAllocs(resultSize); err != nil {
		return nil, err
	}
	return Tuple{k, v}, nil
}

// https://github.com/google/starlark-go/blob/master/doc/spec.md#dict·setdefault
func dict_setdefault(thread *Thread, b *Builtin, args Tuple, kwargs []Tuple) (Value, error) {
	var key, dflt Value = nil, None
	if err := UnpackPositionalArgs(b.Name(), args, kwargs, 1, &key, &dflt); err != nil {
		return nil, err
	}
	dict := b.Receiver().(*Dict)
	if v, ok, err := dict.SafeGet(thread, key); err != nil {
		return nil, nameErr(b, err)
	} else if ok {
		return v, nil
	} else {
		if err := dict.SafeSetKey(thread, key, dflt); err != nil {
			return nil, nameErr(b, err)
		} else {
			return dflt, nil
		}
	}
}

// https://github.com/google/starlark-go/blob/master/doc/spec.md#dict·update
func dict_update(thread *Thread, b *Builtin, args Tuple, kwargs []Tuple) (Value, error) {
	if len(args) > 1 {
		return nil, fmt.Errorf("update: got %d arguments, want at most 1", len(args))
	}
	if err := updateDict(thread, b.Receiver().(*Dict), args, kwargs); err != nil {
		return nil, fmt.Errorf("update: %w", err)
	}
	return None, nil
}

// https://github.com/google/starlark-go/blob/master/doc/spec.md#dict·values
func dict_values(thread *Thread, b *Builtin, args Tuple, kwargs []Tuple) (Value, error) {
	if err := UnpackPositionalArgs(b.Name(), args, kwargs, 0); err != nil {
		return nil, err
	}
	recv := b.Receiver().(*Dict)
	len := recv.Len()
	if err := thread.AddExecutionSteps(int64(len)); err != nil {
		return nil, err
	}
	valuesSize := EstimateMakeSize([]Value{}, len)
	resultSize := EstimateSize(&List{})
	if err := thread.AddAllocs(resultSize + valuesSize); err != nil {
		return nil, err
	}
	return NewList(recv.Values()), nil
}

// https://github.com/google/starlark-go/blob/master/doc/spec.md#list·append
func list_append(thread *Thread, b *Builtin, args Tuple, kwargs []Tuple) (Value, error) {
	var object Value
	if err := UnpackPositionalArgs(b.Name(), args, kwargs, 1, &object); err != nil {
		return nil, err
	}
	recv := b.Receiver().(*List)
	if err := recv.checkMutable("append to"); err != nil {
		return nil, nameErr(b, err)
	}
	elemsAppender := NewSafeAppender(thread, &recv.elems)
	if err := elemsAppender.Append(object); err != nil {
		return nil, err
	}
	return None, nil
}

// https://github.com/google/starlark-go/blob/master/doc/spec.md#list·clear
func list_clear(thread *Thread, b *Builtin, args Tuple, kwargs []Tuple) (Value, error) {
	if err := UnpackPositionalArgs(b.Name(), args, kwargs, 0); err != nil {
		return nil, err
	}
	recv := b.Receiver().(*List)
	if err := thread.AddExecutionSteps(int64(recv.Len())); err != nil {
		return nil, err
	}
	if err := recv.Clear(); err != nil {
		return nil, nameErr(b, err)
	}
	return None, nil
}

// https://github.com/google/starlark-go/blob/master/doc/spec.md#list·extend
func list_extend(thread *Thread, b *Builtin, args Tuple, kwargs []Tuple) (Value, error) {
	recv := b.Receiver().(*List)
	var iterable Iterable
	if err := UnpackPositionalArgs(b.Name(), args, kwargs, 1, &iterable); err != nil {
		return nil, err
	}
	if err := recv.checkMutable("extend"); err != nil {
		return nil, nameErr(b, err)
	}

	if err := safeListExtend(thread, recv, iterable); err != nil {
		return nil, err
	}
	return None, nil
}

// https://github.com/google/starlark-go/blob/master/doc/spec.md#list·index
func list_index(thread *Thread, b *Builtin, args Tuple, kwargs []Tuple) (Value, error) {
	var value, start_, end_ Value
	if err := UnpackPositionalArgs(b.Name(), args, kwargs, 1, &value, &start_, &end_); err != nil {
		return nil, err
	}

	recv := b.Receiver().(*List)
	start, end, err := indices(start_, end_, recv.Len())
	if err != nil {
		return nil, nameErr(b, err)
	}

	if err := thread.AddExecutionSteps(int64(end - start)); err != nil {
		return nil, err
	}

	for i := start; i < end; i++ {
		if eq, err := Equal(recv.elems[i], value); err != nil {
			return nil, nameErr(b, err)
		} else if eq {
			res := Value(MakeInt(i))
			if err := thread.AddExecutionSteps(-int64(end - i - 1)); err != nil {
				return nil, err
			}
			if err := thread.AddAllocs(EstimateSize(res)); err != nil {
				return nil, err
			}
			return res, nil
		}
	}
	return nil, nameErr(b, "value not in list")
}

// https://github.com/google/starlark-go/blob/master/doc/spec.md#list·insert
func list_insert(thread *Thread, b *Builtin, args Tuple, kwargs []Tuple) (Value, error) {
	recv := b.Receiver().(*List)
	var index int
	var object Value
	if err := UnpackPositionalArgs(b.Name(), args, kwargs, 2, &index, &object); err != nil {
		return nil, err
	}
	if err := recv.checkMutable("insert into"); err != nil {
		return nil, nameErr(b, err)
	}

	if index < 0 {
		index += recv.Len()
	}

	appender := NewSafeAppender(thread, &recv.elems)
	if index >= recv.Len() {
		// end
		if err := appender.Append(object); err != nil {
			return nil, err
		}
	} else {
		if index < 0 {
			index = 0 // start
		}
		// Assuming that steps were counted in the construction of `recv`, each step
		// here also accounts for the cost of reallocation.
		if err := thread.AddExecutionSteps(int64(len(recv.elems) - index)); err != nil {
			return nil, err
		}
		if err := appender.Append(nil); err != nil {
			return nil, err
		}
		copy(recv.elems[index+1:], recv.elems[index:]) // slide up one
		recv.elems[index] = object
	}
	return None, nil
}

// https://github.com/google/starlark-go/blob/master/doc/spec.md#list·remove
func list_remove(thread *Thread, b *Builtin, args Tuple, kwargs []Tuple) (Value, error) {
	recv := b.Receiver().(*List)
	var value Value
	if err := UnpackPositionalArgs(b.Name(), args, kwargs, 1, &value); err != nil {
		return nil, err
	}
	if err := recv.checkMutable("remove from"); err != nil {
		return nil, nameErr(b, err)
	}
	if err := thread.AddExecutionSteps(int64(recv.Len())); err != nil {
		return nil, err
	}
	for i, elem := range recv.elems {
		if eq, err := Equal(elem, value); err != nil {
			return nil, fmt.Errorf("remove: %v", err)
		} else if eq {
			recv.elems = append(recv.elems[:i], recv.elems[i+1:]...)
			return None, nil
		}
	}
	return nil, fmt.Errorf("remove: element not found")
}

// https://github.com/google/starlark-go/blob/master/doc/spec.md#list·pop
func list_pop(thread *Thread, b *Builtin, args Tuple, kwargs []Tuple) (Value, error) {
	recv := b.Receiver()
	list := recv.(*List)
	n := list.Len()
	i := n - 1
	if err := UnpackPositionalArgs(b.Name(), args, kwargs, 0, &i); err != nil {
		return nil, err
	}
	origI := i
	if i < 0 {
		i += n
	}
	if i < 0 || i >= n {
		return nil, nameErr(b, outOfRange(origI, n, list))
	}
	if err := list.checkMutable("pop from"); err != nil {
		return nil, nameErr(b, err)
	}
	if err := thread.AddExecutionSteps(int64(n - i)); err != nil {
		return nil, err
	}
	res := list.elems[i]
	list.elems = append(list.elems[:i], list.elems[i+1:]...)
	return res, nil
}

// https://github.com/google/starlark-go/blob/master/doc/spec.md#string·capitalize
func string_capitalize(thread *Thread, b *Builtin, args Tuple, kwargs []Tuple) (Value, error) {
	if err := UnpackPositionalArgs(b.Name(), args, kwargs, 0); err != nil {
		return nil, err
	}
	s := string(b.Receiver().(String))
	res := NewSafeStringBuilder(thread)
	res.Grow(len(s))
	for i, r := range s {
		if i == 0 {
			r = unicode.ToTitle(r)
		} else {
			r = unicode.ToLower(r)
		}
		if _, err := res.WriteRune(r); err != nil {
			return nil, err
		}
	}
	if err := res.Err(); err != nil {
		return nil, err
	}

	if err := thread.AddAllocs(StringTypeOverhead); err != nil {
		return nil, err
	}
	return String(res.String()), nil
}

// string_iterable returns an unspecified iterable value whose iterator yields:
// - elems: successive 1-byte substrings
// - codepoints: successive substrings that encode a single Unicode code point.
// - elem_ords: numeric values of successive bytes
// - codepoint_ords: numeric values of successive Unicode code points
func string_iterable(thread *Thread, b *Builtin, args Tuple, kwargs []Tuple) (Value, error) {
	if err := UnpackPositionalArgs(b.Name(), args, kwargs, 0); err != nil {
		return nil, err
	}
	s := b.Receiver().(String)
	ords := b.Name()[len(b.Name())-2] == 'd'
	codepoints := b.Name()[0] == 'c'
	if codepoints {
		if err := thread.AddAllocs(EstimateSize(stringCodepoints{})); err != nil {
			return nil, err
		}
		return stringCodepoints{s, ords}, nil
	} else {
		if err := thread.AddAllocs(EstimateSize(stringElems{})); err != nil {
			return nil, err
		}
		return stringElems{s, ords}, nil
	}
}

// bytes_elems returns an unspecified iterable value whose
// iterator yields the int values of successive elements.
func bytes_elems(thread *Thread, b *Builtin, args Tuple, kwargs []Tuple) (Value, error) {
	if err := UnpackPositionalArgs(b.Name(), args, kwargs, 0); err != nil {
		return nil, err
	}
	if err := thread.AddAllocs(EstimateSize(bytesIterable{})); err != nil {
		return nil, err
	}
	return bytesIterable{b.Receiver().(Bytes)}, nil
}

// A bytesIterable is an iterable returned by bytes.elems(),
// whose iterator yields a sequence of numeric bytes values.
type bytesIterable struct{ bytes Bytes }

var _ Iterable = (*bytesIterable)(nil)

func (bi bytesIterable) String() string        { return bi.bytes.String() + ".elems()" }
func (bi bytesIterable) Type() string          { return "bytes.elems" }
func (bi bytesIterable) Freeze()               {} // immutable
func (bi bytesIterable) Truth() Bool           { return True }
func (bi bytesIterable) Hash() (uint32, error) { return 0, fmt.Errorf("unhashable: %s", bi.Type()) }
func (bi bytesIterable) Iterate() Iterator     { return &bytesIterator{bytes: bi.bytes} }

type bytesIterator struct {
	bytes  Bytes
	thread *Thread
	err    error
}

var _ SafeIterator = &bytesIterator{}

func (it *bytesIterator) BindThread(thread *Thread) {
	it.thread = thread
}

func (it *bytesIterator) Next(p *Value) bool {
	if it.err != nil {
		return false
	}

	if it.bytes == "" {
		return false
	}
	value := Value(MakeInt(int(it.bytes[0])))
	if it.thread != nil {
		if err := it.thread.AddAllocs(EstimateSize(value)); err != nil {
			it.err = err
			return false
		}
	}
	*p = value

	it.bytes = it.bytes[1:]
	return true
}

func (*bytesIterator) Done() {}

func (it *bytesIterator) Err() error          { return it.err }
func (it *bytesIterator) Safety() SafetyFlags { return MemSafe | CPUSafe }

// https://github.com/google/starlark-go/blob/master/doc/spec.md#string·count
func string_count(thread *Thread, b *Builtin, args Tuple, kwargs []Tuple) (Value, error) {
	var sub string
	var start_, end_ Value
	if err := UnpackPositionalArgs(b.Name(), args, kwargs, 1, &sub, &start_, &end_); err != nil {
		return nil, err
	}

	recv := string(b.Receiver().(String))
	start, end, err := indices(start_, end_, len(recv))
	if err != nil {
		return nil, nameErr(b, err)
	}

	var slice string
	if start < end {
		slice = recv[start:end]
	}

	if err := thread.AddExecutionSteps(int64(len(slice))); err != nil {
		return nil, err
	}
	result := Value(MakeInt(strings.Count(slice, sub)))
	if err := thread.AddAllocs(EstimateSize(result)); err != nil {
		return nil, err
	}
	return result, nil
}

// https://github.com/google/starlark-go/blob/master/doc/spec.md#string·isalnum
func string_isalnum(thread *Thread, b *Builtin, args Tuple, kwargs []Tuple) (Value, error) {
	if err := UnpackPositionalArgs(b.Name(), args, kwargs, 0); err != nil {
		return nil, err
	}
	recv := string(b.Receiver().(String))
	if err := thread.AddExecutionSteps(int64(len(recv))); err != nil {
		return nil, err
	}
	for i, r := range recv {
		if !unicode.IsLetter(r) && !unicode.IsDigit(r) {
			if err := thread.AddExecutionSteps(-int64(len(recv) - i - 1)); err != nil {
				return nil, err
			}
			return False, nil
		}
	}
	return Bool(recv != ""), nil
}

// https://github.com/google/starlark-go/blob/master/doc/spec.md#string·isalpha
func string_isalpha(thread *Thread, b *Builtin, args Tuple, kwargs []Tuple) (Value, error) {
	if err := UnpackPositionalArgs(b.Name(), args, kwargs, 0); err != nil {
		return nil, err
	}
	recv := string(b.Receiver().(String))
	if err := thread.AddExecutionSteps(int64(len(recv))); err != nil {
		return nil, err
	}
	for i, r := range recv {
		if !unicode.IsLetter(r) {
			if err := thread.AddExecutionSteps(-int64(len(recv) - i - 1)); err != nil {
				return nil, err
			}
			return False, nil
		}
	}
	return Bool(recv != ""), nil
}

// https://github.com/google/starlark-go/blob/master/doc/spec.md#string·isdigit
func string_isdigit(thread *Thread, b *Builtin, args Tuple, kwargs []Tuple) (Value, error) {
	if err := UnpackPositionalArgs(b.Name(), args, kwargs, 0); err != nil {
		return nil, err
	}
	recv := string(b.Receiver().(String))
	if err := thread.AddExecutionSteps(int64(len(recv))); err != nil {
		return nil, err
	}
	for i, r := range recv {
		if !unicode.IsDigit(r) {
			if err := thread.AddExecutionSteps(-int64(len(recv) - i - 1)); err != nil {
				return nil, err
			}
			return False, nil
		}
	}
	return Bool(recv != ""), nil
}

// https://github.com/google/starlark-go/blob/master/doc/spec.md#string·islower
func string_islower(thread *Thread, b *Builtin, args Tuple, kwargs []Tuple) (Value, error) {
	if err := UnpackPositionalArgs(b.Name(), args, kwargs, 0); err != nil {
		return nil, err
	}
	recv := string(b.Receiver().(String))
	if err := thread.AddExecutionSteps(int64(len(recv))); err != nil {
		return nil, err
	}
	if err := thread.CheckAllocs(EstimateSize(recv)); err != nil {
		return nil, err
	}
	return Bool(isCasedString(recv) && recv == strings.ToLower(recv)), nil
}

// isCasedString reports whether its argument contains any cased code points.
func isCasedString(s string) bool {
	for _, r := range s {
		if isCasedRune(r) {
			return true
		}
	}
	return false
}

func isCasedRune(r rune) bool {
	// It's unclear what the correct behavior is for a rune such as 'ﬃ',
	// a lowercase letter with no upper or title case and no SimpleFold.
	return 'a' <= r && r <= 'z' || 'A' <= r && r <= 'Z' || unicode.SimpleFold(r) != r
}

// https://github.com/google/starlark-go/blob/master/doc/spec.md#string·isspace
func string_isspace(thread *Thread, b *Builtin, args Tuple, kwargs []Tuple) (Value, error) {
	if err := UnpackPositionalArgs(b.Name(), args, kwargs, 0); err != nil {
		return nil, err
	}
	recv := string(b.Receiver().(String))
	if err := thread.AddExecutionSteps(int64(len(recv))); err != nil {
		return nil, err
	}
	for i, r := range recv {
		if !unicode.IsSpace(r) {
			if err := thread.AddExecutionSteps(-int64(len(recv) - i - 1)); err != nil {
				return nil, err
			}
			return False, nil
		}
	}
	return Bool(recv != ""), nil
}

// https://github.com/google/starlark-go/blob/master/doc/spec.md#string·istitle
func string_istitle(thread *Thread, b *Builtin, args Tuple, kwargs []Tuple) (Value, error) {
	if err := UnpackPositionalArgs(b.Name(), args, kwargs, 0); err != nil {
		return nil, err
	}
	recv := string(b.Receiver().(String))

	if err := thread.AddExecutionSteps(int64(len(recv))); err != nil {
		return nil, err
	}
	// Python semantics differ from x==strings.{To,}Title(x) in Go:
	// "uppercase characters may only follow uncased characters and
	// lowercase characters only cased ones."
	var cased, prevCased bool
	for i, r := range recv {
		if 'A' <= r && r <= 'Z' || unicode.IsTitle(r) { // e.g. "ǅ"
			if prevCased {
				if err := thread.AddExecutionSteps(-int64(len(recv) - i - 1)); err != nil {
					return nil, err
				}
				return False, nil
			}
			prevCased = true
			cased = true
		} else if unicode.IsLower(r) {
			if !prevCased {
				if err := thread.AddExecutionSteps(-int64(len(recv) - i - 1)); err != nil {
					return nil, err
				}
				return False, nil
			}
			prevCased = true
			cased = true
		} else if unicode.IsUpper(r) {
			if err := thread.AddExecutionSteps(-int64(len(recv) - i - 1)); err != nil {
				return nil, err
			}
			return False, nil
		} else {
			prevCased = false
		}
	}
	return Bool(cased), nil
}

// https://github.com/google/starlark-go/blob/master/doc/spec.md#string·isupper
func string_isupper(thread *Thread, b *Builtin, args Tuple, kwargs []Tuple) (Value, error) {
	if err := UnpackPositionalArgs(b.Name(), args, kwargs, 0); err != nil {
		return nil, err
	}
	recv := string(b.Receiver().(String))
	if err := thread.AddExecutionSteps(int64(len(recv))); err != nil {
		return nil, err
	}
	if err := thread.CheckAllocs(EstimateSize(recv)); err != nil {
		return nil, err
	}
	return Bool(isCasedString(recv) && recv == strings.ToUpper(recv)), nil
}

// https://github.com/google/starlark-go/blob/master/doc/spec.md#string·find
func string_find(thread *Thread, b *Builtin, args Tuple, kwargs []Tuple) (Value, error) {
	return string_find_impl(thread, b, args, kwargs, true, false)
}

// https://github.com/google/starlark-go/blob/master/doc/spec.md#string·format
func string_format(thread *Thread, b *Builtin, args Tuple, kwargs []Tuple) (Value, error) {
	format := string(b.Receiver().(String))
	var auto, manual bool // kinds of positional indexing used
	buf := NewSafeStringBuilder(thread)
	index := 0
	for {
		literal := format
		i := strings.IndexByte(format, '{')
		if i >= 0 {
			literal = format[:i]
		}

		// Replace "}}" with "}" in non-field portion, rejecting a lone '}'.
		for {
			j := strings.IndexByte(literal, '}')
			if j < 0 {
				if _, err := buf.WriteString(literal); err != nil {
					return nil, err
				}
				break
			}
			if len(literal) == j+1 || literal[j+1] != '}' {
				return nil, fmt.Errorf("format: single '}' in format")
			}
			if _, err := buf.WriteString(literal[:j+1]); err != nil {
				return nil, err
			}
			literal = literal[j+2:]
		}

		if i < 0 {
			break // end of format string
		}

		if i+1 < len(format) && format[i+1] == '{' {
			// "{{" means a literal '{'
			if err := buf.WriteByte('{'); err != nil {
				return nil, err
			}
			format = format[i+2:]
			continue
		}

		format = format[i+1:]
		i = strings.IndexByte(format, '}')
		if i < 0 {
			return nil, fmt.Errorf("format: unmatched '{' in format")
		}

		var arg Value
		conv := "s"
		var spec string

		field := format[:i]
		format = format[i+1:]

		var name string
		if i := strings.IndexByte(field, '!'); i < 0 {
			// "name" or "name:spec"
			if i := strings.IndexByte(field, ':'); i < 0 {
				name = field
			} else {
				name = field[:i]
				spec = field[i+1:]
			}
		} else {
			// "name!conv" or "name!conv:spec"
			name = field[:i]
			field = field[i+1:]
			// "conv" or "conv:spec"
			if i := strings.IndexByte(field, ':'); i < 0 {
				conv = field
			} else {
				conv = field[:i]
				spec = field[i+1:]
			}
		}

		if name == "" {
			// "{}": automatic indexing
			if manual {
				return nil, fmt.Errorf("format: cannot switch from manual field specification to automatic field numbering")
			}
			auto = true
			if index >= len(args) {
				return nil, fmt.Errorf("format: tuple index out of range")
			}
			arg = args[index]
			index++
		} else if num, ok := decimal(name); ok {
			// positional argument
			if auto {
				return nil, fmt.Errorf("format: cannot switch from automatic field numbering to manual field specification")
			}
			manual = true
			if num >= len(args) {
				return nil, fmt.Errorf("format: tuple index out of range")
			} else {
				arg = args[num]
			}
		} else {
			// keyword argument
			for _, kv := range kwargs {
				if string(kv[0].(String)) == name {
					arg = kv[1]
					break
				}
			}
			if arg == nil {
				// Starlark does not support Python's x.y or a[i] syntaxes,
				// or nested use of {...}.
				if strings.Contains(name, ".") {
					return nil, fmt.Errorf("format: attribute syntax x.y is not supported in replacement fields: %s", name)
				}
				if strings.Contains(name, "[") {
					return nil, fmt.Errorf("format: element syntax a[i] is not supported in replacement fields: %s", name)
				}
				if strings.Contains(name, "{") {
					return nil, fmt.Errorf("format: nested replacement fields not supported")
				}
				return nil, fmt.Errorf("format: keyword %s not found", name)
			}
		}

		if spec != "" {
			// Starlark does not support Python's format_spec features.
			return nil, fmt.Errorf("format spec features not supported in replacement fields: %s", spec)
		}

		switch conv {
		case "s":
			if str, ok := AsString(arg); ok {
				if _, err := buf.WriteString(str); err != nil {
					return nil, err
				}
			} else {
				if err := writeValue(buf, arg, nil); err != nil {
					return nil, err
				}
			}
		case "r":
			if err := writeValue(buf, arg, nil); err != nil {
				return nil, err
			}
		default:
			return nil, fmt.Errorf("format: unknown conversion %q", conv)
		}
	}

	if err := thread.AddAllocs(StringTypeOverhead); err != nil {
		return nil, err
	}
	return String(buf.String()), nil
}

// decimal interprets s as a sequence of decimal digits.
func decimal(s string) (x int, ok bool) {
	n := len(s)
	for i := 0; i < n; i++ {
		digit := s[i] - '0'
		if digit > 9 {
			return 0, false
		}
		x = x*10 + int(digit)
		if x < 0 {
			return 0, false // underflow
		}
	}
	return x, true
}

// https://github.com/google/starlark-go/blob/master/doc/spec.md#string·index
func string_index(thread *Thread, b *Builtin, args Tuple, kwargs []Tuple) (Value, error) {
	return string_find_impl(thread, b, args, kwargs, false, false)
}

// https://github.com/google/starlark-go/blob/master/doc/spec.md#string·join
func string_join(thread *Thread, b *Builtin, args Tuple, kwargs []Tuple) (Value, error) {
	recv := string(b.Receiver().(String))
	var iterable Iterable
	if err := UnpackPositionalArgs(b.Name(), args, kwargs, 1, &iterable); err != nil {
		return nil, err
	}

	iter, err := SafeIterate(thread, iterable)
	if err != nil {
		return nil, err
	}
	defer iter.Done()
	buf := NewSafeStringBuilder(thread)
	var x Value
	for i := 0; iter.Next(&x); i++ {
		if i > 0 {
			if _, err := buf.WriteString(recv); err != nil {
				return nil, err
			}
		}
		s, ok := AsString(x)
		if !ok {
			return nil, fmt.Errorf("join: in list, want string, got %s", x.Type())
		}
		if _, err := buf.WriteString(s); err != nil {
			return nil, err
		}
	}
	if err := iter.Err(); err != nil {
		return nil, err
	}
	if err := buf.Err(); err != nil {
		return nil, err
	}
	if err := thread.AddAllocs(StringTypeOverhead); err != nil {
		return nil, err
	}
	return String(buf.String()), nil
}

// https://github.com/google/starlark-go/blob/master/doc/spec.md#string·lower
func string_lower(thread *Thread, b *Builtin, args Tuple, kwargs []Tuple) (Value, error) {
	if err := UnpackPositionalArgs(b.Name(), args, kwargs, 0); err != nil {
		return nil, err
	}

	recv := string(b.Receiver().(String))
	if err := thread.AddExecutionSteps(int64(len(recv))); err != nil {
		return nil, err
	}
	// There could be actually a difference between the size of the encoded
	// upper and the size of the encoded lower. The maximum difference among
	// them (according to unicode.ToLower implementation) is only 1 byte,
	// which could be expected. This means that this logic must take that
	// into account.
	bufferSize := EstimateMakeSize([]byte{}, len(recv)*2+utf8.UTFMax)
	if err := thread.AddAllocs(bufferSize + StringTypeOverhead); err != nil {
		return nil, err
	}
	return String(strings.ToLower(recv)), nil
}

// https://github.com/google/starlark-go/blob/master/doc/spec.md#string·partition
func string_partition(thread *Thread, b *Builtin, args Tuple, kwargs []Tuple) (Value, error) {
	recv := string(b.Receiver().(String))
	var sep string
	if err := UnpackPositionalArgs(b.Name(), args, kwargs, 1, &sep); err != nil {
		return nil, err
	}
	if sep == "" {
		return nil, nameErr(b, "empty separator")
	}
	if err := thread.AddExecutionSteps(int64(len(recv))); err != nil {
		return nil, err
	}
	var i int
	if b.Name()[0] == 'p' {
		i = strings.Index(recv, sep) // partition
	} else {
		i = strings.LastIndex(recv, sep) // rpartition
	}

	var subStringTemplate String
	resultSize := EstimateMakeSize(Tuple{subStringTemplate}, 3) +
		EstimateSize(Tuple{})
	if err := thread.AddAllocs(resultSize); err != nil {
		return nil, err
	}
	tuple := make(Tuple, 0, 3)
	if i < 0 {
		if b.Name()[0] == 'p' {
			tuple = append(tuple, String(recv), String(""), String(""))
		} else {
			tuple = append(tuple, String(""), String(""), String(recv))
		}
	} else {
		if b.Name()[0] == 'p' {
			thread.AddExecutionSteps(-int64(len(recv) - len(sep) - i))
		} else {
			thread.AddExecutionSteps(-int64(i))
		}
		tuple = append(tuple, String(recv[:i]), String(recv[i:i+len(sep)]), String(recv[i+len(sep):]))
	}
	return tuple, nil
}

// https://github.com/google/starlark-go/blob/master/doc/spec.md#string·removeprefix
// https://github.com/google/starlark-go/blob/master/doc/spec.md#string·removesuffix
func string_removefix(thread *Thread, b *Builtin, args Tuple, kwargs []Tuple) (Value, error) {
	recv := string(b.Receiver().(String))
	var fix string
	if err := UnpackPositionalArgs(b.Name(), args, kwargs, 1, &fix); err != nil {
		return nil, err
	}
	if err := thread.AddExecutionSteps(int64(len(fix))); err != nil {
		return nil, err
	}
	if b.name[len("remove")] == 'p' {
		recv = strings.TrimPrefix(recv, fix)
	} else {
		recv = strings.TrimSuffix(recv, fix)
	}
	if err := thread.AddAllocs(StringTypeOverhead); err != nil {
		return nil, err
	}
	return String(recv), nil
}

// https://github.com/google/starlark-go/blob/master/doc/spec.md#string·replace
func string_replace(thread *Thread, b *Builtin, args Tuple, kwargs []Tuple) (Value, error) {
	recv := string(b.Receiver().(String))
	var old, new string
	count := -1
	if err := UnpackPositionalArgs(b.Name(), args, kwargs, 2, &old, &new, &count); err != nil {
		return nil, err
	}

	max := func(a, b int) int {
		if a > b {
			return a
		}
		return b
	}
	maxResultSize := int64((len(recv) + 1) * len(new) / max(len(old), 1))
	if err := thread.CheckExecutionSteps(maxResultSize); err != nil {
		return nil, err
	}
	if err := thread.CheckAllocs(maxResultSize); err != nil {
		return nil, err
	}
	replaced := strings.Replace(recv, old, new, count)
	if err := thread.AddExecutionSteps(int64(max(len(replaced), len(recv)))); err != nil {
		return nil, err
	}
	result := Value(String(replaced)) // Avoid allocation.
	if err := thread.AddAllocs(EstimateSize(result)); err != nil {
		return nil, err
	}
	return result, nil
}

// https://github.com/google/starlark-go/blob/master/doc/spec.md#string·rfind
func string_rfind(thread *Thread, b *Builtin, args Tuple, kwargs []Tuple) (Value, error) {
	return string_find_impl(thread, b, args, kwargs, true, true)
}

// https://github.com/google/starlark-go/blob/master/doc/spec.md#string·rindex
func string_rindex(thread *Thread, b *Builtin, args Tuple, kwargs []Tuple) (Value, error) {
	return string_find_impl(thread, b, args, kwargs, false, true)
}

// https://github.com/google/starlark-go/starlark/blob/master/doc/spec.md#string·startswith
// https://github.com/google/starlark-go/starlark/blob/master/doc/spec.md#string·endswith
func string_startswith(thread *Thread, b *Builtin, args Tuple, kwargs []Tuple) (Value, error) {
	var x Value
	var start, end Value = None, None
	if err := UnpackPositionalArgs(b.Name(), args, kwargs, 1, &x, &start, &end); err != nil {
		return nil, err
	}

	// compute effective substring.
	s := string(b.Receiver().(String))
	if start, end, err := indices(start, end, len(s)); err != nil {
		return nil, nameErr(b, err)
	} else {
		if end < start {
			end = start // => empty result
		}
		s = s[start:end]
	}

	f := strings.HasPrefix
	if b.Name()[0] == 'e' { // endswith
		f = strings.HasSuffix
	}

	switch x := x.(type) {
	case Tuple:
		for i, x := range x {
			prefix, ok := AsString(x)
			if !ok {
				return nil, fmt.Errorf("%s: want string, got %s, for element %d",
					b.Name(), x.Type(), i)
			}
			if err := thread.AddExecutionSteps(int64(len(prefix))); err != nil {
				return False, err
			}
			if f(s, prefix) {
				return True, nil
			}
		}
		return False, nil
	case String:
		if err := thread.AddExecutionSteps(int64(len(x))); err != nil {
			return False, err
		}
		return Bool(f(s, string(x))), nil
	}
	return nil, fmt.Errorf("%s: got %s, want string or tuple of string", b.Name(), x.Type())
}

// https://github.com/google/starlark-go/blob/master/doc/spec.md#string·strip
// https://github.com/google/starlark-go/blob/master/doc/spec.md#string·lstrip
// https://github.com/google/starlark-go/blob/master/doc/spec.md#string·rstrip
func string_strip(thread *Thread, b *Builtin, args Tuple, kwargs []Tuple) (Value, error) {
	var chars string
	if err := UnpackPositionalArgs(b.Name(), args, kwargs, 0, &chars); err != nil {
		return nil, err
	}
	recv := string(b.Receiver().(String))
	if err := thread.CheckExecutionSteps(int64(len(recv))); err != nil {
		return nil, err
	}
	var s string
	switch b.Name()[0] {
	case 's': // strip
		if chars != "" {
			s = strings.Trim(recv, chars)
		} else {
			s = strings.TrimSpace(recv)
		}
	case 'l': // lstrip
		if chars != "" {
			s = strings.TrimLeft(recv, chars)
		} else {
			s = strings.TrimLeftFunc(recv, unicode.IsSpace)
		}
	case 'r': // rstrip
		if chars != "" {
			s = strings.TrimRight(recv, chars)
		} else {
			s = strings.TrimRightFunc(recv, unicode.IsSpace)
		}
	}
	if err := thread.AddAllocs(StringTypeOverhead); err != nil {
		return nil, err
	}
	if err := thread.AddExecutionSteps(int64(len(recv) - len(s))); err != nil {
		return nil, err
	}
	return String(s), nil
}

// https://github.com/google/starlark-go/blob/master/doc/spec.md#string·title
func string_title(thread *Thread, b *Builtin, args Tuple, kwargs []Tuple) (Value, error) {
	if err := UnpackPositionalArgs(b.Name(), args, kwargs, 0); err != nil {
		return nil, err
	}

	s := string(b.Receiver().(String))

	// Python semantics differ from x==strings.{To,}Title(x) in Go:
	// "uppercase characters may only follow uncased characters and
	// lowercase characters only cased ones."
	if err := thread.AddExecutionSteps(int64(len(s))); err != nil {
		return nil, err
	}
	buf := NewSafeStringBuilder(thread)
	buf.Grow(len(s))
	var prevCased bool
	for _, r := range s {
		if prevCased {
			r = unicode.ToLower(r)
		} else {
			r = unicode.ToTitle(r)
		}
		prevCased = isCasedRune(r)
		if _, err := buf.WriteRune(r); err != nil {
			return nil, err
		}
	}
	if err := buf.Err(); err != nil {
		return nil, err
	}
	if err := thread.AddAllocs(StringTypeOverhead); err != nil {
		return nil, err
	}
	return String(buf.String()), nil
}

// https://github.com/google/starlark-go/blob/master/doc/spec.md#string·upper
func string_upper(thread *Thread, b *Builtin, args Tuple, kwargs []Tuple) (Value, error) {
	if err := UnpackPositionalArgs(b.Name(), args, kwargs, 0); err != nil {
		return nil, err
	}

	recv := string(b.Receiver().(String))

	// see string_lower
	bufferSize := EstimateMakeSize([]byte{}, len(recv)*2+utf8.UTFMax)
	if err := thread.AddAllocs(bufferSize + StringTypeOverhead); err != nil {
		return nil, err
	}
	if err := thread.AddExecutionSteps(int64(len(recv))); err != nil {
		return nil, err
	}
	return String(strings.ToUpper(recv)), nil
}

// https://github.com/google/starlark-go/blob/master/doc/spec.md#string·split
// https://github.com/google/starlark-go/blob/master/doc/spec.md#string·rsplit
func string_split(thread *Thread, b *Builtin, args Tuple, kwargs []Tuple) (Value, error) {
	recv := string(b.Receiver().(String))
	var sep_ Value
	maxsplit := -1
	if err := UnpackPositionalArgs(b.Name(), args, kwargs, 0, &sep_, &maxsplit); err != nil {
		return nil, err
	}

	var res []string

	if sep_ == nil || sep_ == None {
		// A string with many consecutive separators may need to be traversed
		// completely, even when maxsplit >= 0.
		if err := thread.AddExecutionSteps(int64(len(recv))); err != nil {
			return nil, err
		}
		if err := thread.CheckAllocs(EstimateMakeSize([]Value{String("")}, len(recv)/2+1)); err != nil {
			return nil, err
		}

		// special case: split on whitespace
		if maxsplit < 0 {
			res = strings.Fields(recv)
		} else if b.Name() == "split" {
			res = splitspace(recv, maxsplit)
		} else { // rsplit
			res = rsplitspace(recv, maxsplit)
		}

	} else if sep, ok := AsString(sep_); ok {
		if sep == "" {
			return nil, fmt.Errorf("split: empty separator")
		}

		if err := thread.AddExecutionSteps(int64(len(recv))); err != nil {
			return nil, err
		}
		if err := thread.CheckAllocs(EstimateMakeSize([]Value{String("")}, len(recv)/len(sep)+1)); err != nil {
			return nil, err
		}

		// usual case: split on non-empty separator
		if maxsplit < 0 {
			res = strings.Split(recv, sep)
		} else if b.Name() == "split" {
			res = strings.SplitN(recv, sep, maxsplit+1)
		} else { // rsplit
			res = strings.Split(recv, sep)
			// If maxsplit is less than len(res), the first len(res) - maxsplit
			// should be joined back together. Instead of joining them back,
			// however, it is possible to take a slice of  the original string.
			// If the excess is only one, it is also possible to skip this process.
			if excess := len(res) - maxsplit; excess > 1 {
				size := len(res[0])
				for _, s := range res[1:excess] {
					size += len(s) + len(sep)
				}
				res[excess-1] = recv[0:size]
				res = res[excess-1:]
			}
		}

	} else {
		return nil, fmt.Errorf("split: got %s for separator, want string", sep_.Type())
	}

	listSize := EstimateMakeSize([]Value{String("")}, len(res))
	resultSize := EstimateSize(&List{})
	if err := thread.AddAllocs(listSize + resultSize); err != nil {
		return nil, err
	}
	list := make([]Value, len(res))
	for i, x := range res {
		list[i] = String(x)
	}
	return NewList(list), nil
}

// Precondition: max >= 0.
func rsplitspace(s string, max int) []string {
	res := make([]string, 0, max+1)
	end := -1 // index of field end, or -1 in a region of spaces.
	for i := len(s); i > 0; {
		r, sz := utf8.DecodeLastRuneInString(s[:i])
		if unicode.IsSpace(r) {
			if end >= 0 {
				if len(res) == max {
					break // let this field run to the start
				}
				res = append(res, s[i:end])
				end = -1
			}
		} else if end < 0 {
			end = i
		}
		i -= sz
	}
	if end >= 0 {
		res = append(res, s[:end])
	}

	resLen := len(res)
	for i := 0; i < resLen/2; i++ {
		res[i], res[resLen-1-i] = res[resLen-1-i], res[i]
	}

	return res
}

// Precondition: max >= 0.
func splitspace(s string, max int) []string {
	var res []string
	start := -1 // index of field start, or -1 in a region of spaces
	for i, r := range s {
		if unicode.IsSpace(r) {
			if start >= 0 {
				if len(res) == max {
					break // let this field run to the end
				}
				res = append(res, s[start:i])
				start = -1
			}
		} else if start == -1 {
			start = i
		}
	}
	if start >= 0 {
		res = append(res, s[start:])
	}
	return res
}

// https://github.com/google/starlark-go/blob/master/doc/spec.md#string·splitlines
func string_splitlines(thread *Thread, b *Builtin, args Tuple, kwargs []Tuple) (Value, error) {
	var keepends bool
	if err := UnpackPositionalArgs(b.Name(), args, kwargs, 0, &keepends); err != nil {
		return nil, err
	}
	var lines []string
	if s := string(b.Receiver().(String)); s != "" {
		if err := thread.AddExecutionSteps(int64(len(s))); err != nil {
			return nil, err
		}
		// TODO(adonovan): handle CRLF correctly.
		if keepends {
			lines = strings.SplitAfter(s, "\n")
		} else {
			lines = strings.Split(s, "\n")
		}
		if strings.HasSuffix(s, "\n") {
			lines = lines[:len(lines)-1]
		}
	}
	var itemTemplate String
	resultSize := EstimateMakeSize([]Value{itemTemplate}, len(lines)) +
		EstimateSize(&List{})
	if err := thread.AddAllocs(resultSize); err != nil {
		return nil, err
	}
	list := make([]Value, len(lines))
	for i, x := range lines {
		list[i] = String(x)
	}
	return NewList(list), nil
}

// https://github.com/google/starlark-go/blob/master/doc/spec.md#set·add.
func set_add(thread *Thread, b *Builtin, args Tuple, kwargs []Tuple) (Value, error) {
	var elem Value
	if err := UnpackPositionalArgs(b.Name(), args, kwargs, 1, &elem); err != nil {
		return nil, err
	}
	if _, found, err := b.Receiver().(*Set).ht.lookup(thread, elem); err != nil {
		return nil, nameErr(b, err)
	} else if found {
		return None, nil
	}
	err := b.Receiver().(*Set).ht.insert(thread, elem, None)
	if err != nil {
		return nil, nameErr(b, err)
	}
	return None, nil
}

// https://github.com/google/starlark-go/blob/master/doc/spec.md#set·clear.
func set_clear(thread *Thread, b *Builtin, args Tuple, kwargs []Tuple) (Value, error) {
	if err := UnpackPositionalArgs(b.Name(), args, kwargs, 0); err != nil {
		return nil, err
	}
	recv := b.Receiver().(*Set)
	if err := recv.ht.clear(thread); err != nil {
		return nil, nameErr(b, err)
	}
	return None, nil
}

// https://github.com/google/starlark-go/blob/master/doc/spec.md#set·difference.
func set_difference(thread *Thread, b *Builtin, args Tuple, kwargs []Tuple) (Value, error) {
	// TODO: support multiple others: s.difference(*others)
	var other Iterable
	if err := UnpackPositionalArgs(b.Name(), args, kwargs, 0, &other); err != nil {
		return nil, err
	}
	iter, err := SafeIterate(thread, other)
	if err != nil {
		return nil, err
	}
	defer iter.Done()
	diff, err := b.Receiver().(*Set).safeDifference(thread, iter)
	if err != nil {
		return nil, err
	}
	if err := iter.Err(); err != nil {
		return nil, err
	}
	return diff, nil
}

// https://github.com/google/starlark-go/blob/master/doc/spec.md#set_intersection.
func set_intersection(thread *Thread, b *Builtin, args Tuple, kwargs []Tuple) (Value, error) {
	// TODO: support multiple others: s.difference(*others)
	var other Iterable
	if err := UnpackPositionalArgs(b.Name(), args, kwargs, 0, &other); err != nil {
		return nil, err
	}
	iter, err := SafeIterate(thread, other)
	if err != nil {
		return nil, err
	}
	defer iter.Done()
	diff, err := b.Receiver().(*Set).safeIntersection(thread, iter)
	if err != nil {
		return nil, nameErr(b, err)
	}
	if err := iter.Err(); err != nil {
		return nil, err
	}
	return diff, nil
}

// https://github.com/google/starlark-go/blob/master/doc/spec.md#set_issubset.
func set_issubset(thread *Thread, b *Builtin, args Tuple, kwargs []Tuple) (Value, error) {
	var other Iterable
	if err := UnpackPositionalArgs(b.Name(), args, kwargs, 0, &other); err != nil {
		return nil, err
	}
	iter, err := SafeIterate(thread, other)
	if err != nil {
		return nil, err
	}
	defer iter.Done()
	diff, err := b.Receiver().(*Set).IsSubset(iter)
	if err != nil {
		return nil, nameErr(b, err)
	}
	if err := iter.Err(); err != nil {
		return nil, err
	}
	return Bool(diff), nil
}

// https://github.com/google/starlark-go/blob/master/doc/spec.md#set_issuperset.
func set_issuperset(thread *Thread, b *Builtin, args Tuple, kwargs []Tuple) (Value, error) {
	var other Iterable
	if err := UnpackPositionalArgs(b.Name(), args, kwargs, 0, &other); err != nil {
		return nil, err
	}
	iter, err := SafeIterate(thread, other)
	if err != nil {
		return nil, err
	}
	defer iter.Done()
	diff, err := b.Receiver().(*Set).IsSuperset(iter)
	if err != nil {
		return nil, nameErr(b, err)
	}
	if err := iter.Err(); err != nil {
		return nil, err
	}
	return Bool(diff), nil
}

// https://github.com/google/starlark-go/blob/master/doc/spec.md#set·discard.
func set_discard(thread *Thread, b *Builtin, args Tuple, kwargs []Tuple) (Value, error) {
	var k Value
	if err := UnpackPositionalArgs(b.Name(), args, kwargs, 1, &k); err != nil {
		return nil, err
	}
	if _, _, err := b.Receiver().(*Set).ht.delete(thread, k); err != nil {
		return nil, nameErr(b, err)
	}
	return None, nil
}

// https://github.com/google/starlark-go/blob/master/doc/spec.md#set·pop.
func set_pop(thread *Thread, b *Builtin, args Tuple, kwargs []Tuple) (Value, error) {
	if err := UnpackPositionalArgs(b.Name(), args, kwargs, 0); err != nil {
		return nil, err
	}
	recv := b.Receiver().(*Set)
	k, ok := recv.ht.first()
	if !ok {
		return nil, nameErr(b, "empty set")
	}
	_, _, err := recv.ht.delete(thread, k)
	if err != nil {
		return nil, nameErr(b, err) // set is frozen
	}
	return k, nil
}

// https://github.com/google/starlark-go/blob/master/doc/spec.md#set·remove.
func set_remove(thread *Thread, b *Builtin, args Tuple, kwargs []Tuple) (Value, error) {
	var k Value
	if err := UnpackPositionalArgs(b.Name(), args, kwargs, 1, &k); err != nil {
		return nil, err
	}
	if _, found, err := b.Receiver().(*Set).ht.delete(thread, k); err != nil {
		return nil, nameErr(b, err) // dict is frozen or key is unhashable
	} else if found {
		return None, nil
	}
	return nil, nameErr(b, "missing key")
}

// https://github.com/google/starlark-go/blob/master/doc/spec.md#set·symmetric_difference.
func set_symmetric_difference(thread *Thread, b *Builtin, args Tuple, kwargs []Tuple) (Value, error) {
	var other Iterable
	if err := UnpackPositionalArgs(b.Name(), args, kwargs, 0, &other); err != nil {
		return nil, err
	}
	recv := b.Receiver().(*Set)
	diff, err := recv.clone(thread)
	if err != nil {
		return nil, err
	}
	iter, err := SafeIterate(thread, other)
	if err != nil {
		return nil, err
	}
	defer iter.Done()
	var x Value
	for iter.Next(&x) {
		found, err := diff.Delete(x)
		if err != nil {
			return nil, err
		}
		if !found {
			if err := diff.ht.insert(thread, x, None); err != nil {
				return nil, err
			}
		}
	}
	if err := iter.Err(); err != nil {
		return nil, nameErr(b, err)
	}
	return diff, nil
}

// https://github.com/google/starlark-go/blob/master/doc/spec.md#set·union.
func set_union(thread *Thread, b *Builtin, args Tuple, kwargs []Tuple) (Value, error) {
	var iterable Iterable
	if err := UnpackPositionalArgs(b.Name(), args, kwargs, 0, &iterable); err != nil {
		return nil, err
	}
	iter, err := SafeIterate(thread, iterable)
	if err != nil {
		return nil, err
	}
	defer iter.Done()
	if err := thread.AddAllocs(EstimateSize(&Set{})); err != nil {
		return nil, err
	}
	union := new(Set)
	for e := b.Receiver().(*Set).ht.head; e != nil; e = e.next {
		if err := union.ht.insert(thread, e.key, None); err != nil {
			return nil, err
		}
	}
	var x Value
	for iter.Next(&x) {
		if err := union.ht.insert(thread, x, None); err != nil {
			return nil, err
		}
	}
	if err := iter.Err(); err != nil {
		return nil, nameErr(b, err)
	}
	return union, nil
}

// Common implementation of string_{r}{find,index}.
func string_find_impl(thread *Thread, b *Builtin, args Tuple, kwargs []Tuple, allowError, last bool) (Value, error) {
	var sub string
	var start_, end_ Value
	if err := UnpackPositionalArgs(b.Name(), args, kwargs, 1, &sub, &start_, &end_); err != nil {
		return nil, err
	}

	s := string(b.Receiver().(String))
	start, end, err := indices(start_, end_, len(s))
	if err != nil {
		return nil, nameErr(b, err)
	}
	var slice string
	if start < end {
		slice = s[start:end]
	}

	if err := thread.CheckExecutionSteps(int64(len(slice))); err != nil {
		return nil, err
	}

	var i int
	if last {
		i = strings.LastIndex(slice, sub)
	} else {
		i = strings.Index(slice, sub)
	}
	var result Value
	if i < 0 {
		if !allowError {
			return nil, nameErr(b, "substring not found")
		}
		result = MakeInt(-1)
	} else {
		result = MakeInt(i + start)
		if last {
			if err := thread.AddExecutionSteps(int64(len(slice) - i)); err != nil {
				return nil, err
			}
		} else {
			if err := thread.AddExecutionSteps(int64(i + len(sub))); err != nil {
				return nil, err
			}
		}
	}
	if err := thread.AddAllocs(EstimateSize(result)); err != nil {
		return nil, err
	}
	return result, nil
}

// Common implementation of builtin dict function and dict.update method.
// Precondition: len(updates) == 0 or 1.
func updateDict(thread *Thread, dict *Dict, updates Tuple, kwargs []Tuple) error {
	if len(updates) == 1 {
		switch updates := updates[0].(type) {
		case IterableMapping:
			// Iterate over dict's key/value pairs, not just keys.
			items := updates.Items()
			if err := thread.AddExecutionSteps(int64(len(items))); err != nil {
				return err
			}
			for _, item := range items {
				if err := dict.SafeSetKey(thread, item[0], item[1]); err != nil {
					return err // dict is frozen
				}
			}
		default:
			// all other sequences
			iter, err := SafeIterate(thread, updates)
			if err != nil {
				if err == ErrUnsupported {
					return fmt.Errorf("dictionary update value is not iterable (%s)", updates.Type())
				}
				return err
			}
			defer iter.Done()
			var pair Value
			for i := 0; iter.Next(&pair); i++ {
				iter2, err := SafeIterate(thread, pair)
				if err != nil {
					if err == ErrUnsupported {
						return fmt.Errorf("dictionary update sequence element #%d is not iterable (%s)", i, pair.Type())
					}
					return err
				}
				defer iter2.Done()
				len := Len(pair)
				if len < 0 {
					return fmt.Errorf("dictionary update sequence element #%d has unknown length (%s)", i, pair.Type())
				} else if len != 2 {
					return fmt.Errorf("dictionary update sequence element #%d has length %d, want 2", i, len)
				}
				var k, v Value
				if !iter2.Next(&k) || !iter2.Next(&v) {
					if err := iter2.Err(); err != nil {
						return err
					}
				}
				if err := dict.SafeSetKey(thread, k, v); err != nil {
					return err
				}
			}
			if err := iter.Err(); err != nil {
				return err
			}
		}
	}

	// Then add the kwargs.
	before := dict.Len()
	for _, pair := range kwargs {
		if err := dict.SafeSetKey(thread, pair[0], pair[1]); err != nil {
			return err // dict is frozen
		}
	}
	// In the common case, each kwarg will add another dict entry.
	// If that's not so, check whether it is because there was a duplicate kwarg.
	if dict.Len() < before+len(kwargs) {
		keys := make(map[String]bool, len(kwargs))
		for _, kv := range kwargs {
			k := kv[0].(String)
			if keys[k] {
				return fmt.Errorf("duplicate keyword arg: %v", k)
			}
			keys[k] = true
		}
	}

	return nil
}

// nameErr returns an error message of the form "name: msg"
// where name is b.Name() and msg is a string or error.
func nameErr(b *Builtin, msg interface{}) error {
	if err, ok := msg.(error); ok {
		return fmt.Errorf("%s: %w", b.Name(), err)
	}
	return fmt.Errorf("%s: %v", b.Name(), msg)
}<|MERGE_RESOLUTION|>--- conflicted
+++ resolved
@@ -206,19 +206,11 @@
 	}
 	stringMethodSafeties = map[string]SafetyFlags{
 		"capitalize":     MemSafe | IOSafe,
-<<<<<<< HEAD
 		"codepoint_ords": MemSafe | IOSafe | CPUSafe,
 		"codepoints":     MemSafe | IOSafe | CPUSafe,
-		"count":          MemSafe | IOSafe,
+		"count":          MemSafe | IOSafe | CPUSafe,
 		"elem_ords":      MemSafe | IOSafe | CPUSafe,
 		"elems":          MemSafe | IOSafe | CPUSafe,
-=======
-		"codepoint_ords": MemSafe | IOSafe,
-		"codepoints":     MemSafe | IOSafe,
-		"count":          MemSafe | IOSafe | CPUSafe,
-		"elem_ords":      MemSafe | IOSafe,
-		"elems":          MemSafe | IOSafe,
->>>>>>> f0bf7c95
 		"endswith":       MemSafe | IOSafe | CPUSafe,
 		"find":           MemSafe | IOSafe | CPUSafe,
 		"format":         MemSafe | IOSafe,
