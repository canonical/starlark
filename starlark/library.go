--- conflicted
+++ resolved
@@ -121,11 +121,7 @@
 		"elems": NewBuiltin("elems", bytes_elems),
 	}
 	bytesMethodSafeties = map[string]Safety{
-<<<<<<< HEAD
-		"elems": MemSafe,
-=======
-		"elems": IOSafe,
->>>>>>> 8c002a6a
+		"elems": MemSafe | IOSafe,
 	}
 
 	dictMethods = map[string]*Builtin{
