// Copyright 2017 The Bazel Authors. All rights reserved.
// Use of this source code is governed by a BSD-style
// license that can be found in the LICENSE file.

package starlark

// This file defines the library of built-ins.
//
// Built-ins must explicitly check the "frozen" flag before updating
// mutable types such as lists and dicts.

import (
	"errors"
	"fmt"
	"math"
	"math/big"
	"os"
	"sort"
	"strconv"
	"strings"
	"unicode"
	"unicode/utf16"
	"unicode/utf8"

	"github.com/canonical/starlark/syntax"
)

// Universe defines the set of universal built-ins, such as None, True, and len.
//
// The Go application may add or remove items from the
// universe dictionary before Starlark evaluation begins.
// All values in the dictionary must be immutable.
// Starlark programs cannot modify the dictionary.
var Universe StringDict
var universeSafeties map[string]Safety

var ErrUnsupported = errors.New("unsupported operation")

func init() {
	// https://github.com/google/starlark-go/blob/master/doc/spec.md#built-in-constants-and-functions
	Universe = StringDict{
		"None":      None,
		"True":      True,
		"False":     False,
		"abs":       NewBuiltin("abs", abs),
		"any":       NewBuiltin("any", any),
		"all":       NewBuiltin("all", all),
		"bool":      NewBuiltin("bool", bool_),
		"bytes":     NewBuiltin("bytes", bytes_),
		"chr":       NewBuiltin("chr", chr),
		"dict":      NewBuiltin("dict", dict),
		"dir":       NewBuiltin("dir", dir),
		"enumerate": NewBuiltin("enumerate", enumerate),
		"fail":      NewBuiltin("fail", fail),
		"float":     NewBuiltin("float", float),
		"getattr":   NewBuiltin("getattr", getattr),
		"hasattr":   NewBuiltin("hasattr", hasattr),
		"hash":      NewBuiltin("hash", hash),
		"int":       NewBuiltin("int", int_),
		"len":       NewBuiltin("len", len_),
		"list":      NewBuiltin("list", list),
		"max":       NewBuiltin("max", minmax),
		"min":       NewBuiltin("min", minmax),
		"ord":       NewBuiltin("ord", ord),
		"print":     NewBuiltin("print", print),
		"range":     NewBuiltin("range", range_),
		"repr":      NewBuiltin("repr", repr),
		"reversed":  NewBuiltin("reversed", reversed),
		"set":       NewBuiltin("set", set), // requires resolve.AllowSet
		"sorted":    NewBuiltin("sorted", sorted),
		"str":       NewBuiltin("str", str),
		"tuple":     NewBuiltin("tuple", tuple),
		"type":      NewBuiltin("type", type_),
		"zip":       NewBuiltin("zip", zip),
	}

	universeSafeties = map[string]Safety{
		"abs":       MemSafe | IOSafe,
		"any":       MemSafe | IOSafe,
		"all":       MemSafe | IOSafe,
		"bool":      MemSafe | IOSafe,
		"bytes":     MemSafe | IOSafe,
		"chr":       MemSafe | IOSafe,
		"dict":      MemSafe | IOSafe,
		"dir":       MemSafe | IOSafe,
		"enumerate": MemSafe | IOSafe,
		"fail":      MemSafe | IOSafe,
		"float":     MemSafe | IOSafe,
		"getattr":   NotSafe | IOSafe,
		"hasattr":   MemSafe | IOSafe,
		"hash":      MemSafe | IOSafe,
		"int":       MemSafe | IOSafe,
		"len":       MemSafe | IOSafe,
		"list":      MemSafe | IOSafe,
		"max":       MemSafe | IOSafe,
		"min":       MemSafe | IOSafe,
		"ord":       MemSafe | IOSafe,
		"print":     MemSafe,
		"range":     MemSafe | IOSafe,
		"repr":      MemSafe | IOSafe,
		"reversed":  MemSafe | IOSafe,
		"set":       MemSafe | IOSafe,
		"sorted":    MemSafe | IOSafe,
		"str":       MemSafe | IOSafe,
		"tuple":     MemSafe | IOSafe,
		"type":      MemSafe | IOSafe,
		"zip":       MemSafe | IOSafe,
	}

	for name, flags := range universeSafeties {
		if b, ok := Universe[name].(*Builtin); ok {
			b.DeclareSafety(flags)
		}
	}
}

// methods of built-in types
// https://github.com/google/starlark-go/blob/master/doc/spec.md#built-in-methods
var (
	bytesMethods = map[string]*Builtin{
		"elems": NewBuiltin("elems", bytes_elems),
	}
	bytesMethodSafeties = map[string]Safety{
		"elems": MemSafe | IOSafe,
	}

	dictMethods = map[string]*Builtin{
		"clear":      NewBuiltin("clear", dict_clear),
		"get":        NewBuiltin("get", dict_get),
		"items":      NewBuiltin("items", dict_items),
		"keys":       NewBuiltin("keys", dict_keys),
		"pop":        NewBuiltin("pop", dict_pop),
		"popitem":    NewBuiltin("popitem", dict_popitem),
		"setdefault": NewBuiltin("setdefault", dict_setdefault),
		"update":     NewBuiltin("update", dict_update),
		"values":     NewBuiltin("values", dict_values),
	}
	dictMethodSafeties = map[string]Safety{
		"clear":      MemSafe | IOSafe,
		"get":        MemSafe | IOSafe,
		"items":      MemSafe | IOSafe,
		"keys":       MemSafe | IOSafe,
		"pop":        MemSafe | IOSafe,
		"popitem":    MemSafe | IOSafe,
		"setdefault": MemSafe | IOSafe,
		"update":     MemSafe | IOSafe,
		"values":     MemSafe | IOSafe,
	}

	listMethods = map[string]*Builtin{
		"append": NewBuiltin("append", list_append),
		"clear":  NewBuiltin("clear", list_clear),
		"extend": NewBuiltin("extend", list_extend),
		"index":  NewBuiltin("index", list_index),
		"insert": NewBuiltin("insert", list_insert),
		"pop":    NewBuiltin("pop", list_pop),
		"remove": NewBuiltin("remove", list_remove),
	}
	listMethodSafeties = map[string]Safety{
		"append": MemSafe | IOSafe,
		"clear":  MemSafe | IOSafe,
		"extend": MemSafe | IOSafe,
		"index":  MemSafe | IOSafe,
		"insert": MemSafe | IOSafe,
		"pop":    MemSafe | IOSafe,
		"remove": MemSafe | IOSafe,
	}

	stringMethods = map[string]*Builtin{
		"capitalize":     NewBuiltin("capitalize", string_capitalize),
		"codepoint_ords": NewBuiltin("codepoint_ords", string_iterable),
		"codepoints":     NewBuiltin("codepoints", string_iterable), // sic
		"count":          NewBuiltin("count", string_count),
		"elem_ords":      NewBuiltin("elem_ords", string_iterable),
		"elems":          NewBuiltin("elems", string_iterable),      // sic
		"endswith":       NewBuiltin("endswith", string_startswith), // sic
		"find":           NewBuiltin("find", string_find),
		"format":         NewBuiltin("format", string_format),
		"index":          NewBuiltin("index", string_index),
		"isalnum":        NewBuiltin("isalnum", string_isalnum),
		"isalpha":        NewBuiltin("isalpha", string_isalpha),
		"isdigit":        NewBuiltin("isdigit", string_isdigit),
		"islower":        NewBuiltin("islower", string_islower),
		"isspace":        NewBuiltin("isspace", string_isspace),
		"istitle":        NewBuiltin("istitle", string_istitle),
		"isupper":        NewBuiltin("isupper", string_isupper),
		"join":           NewBuiltin("join", string_join),
		"lower":          NewBuiltin("lower", string_lower),
		"lstrip":         NewBuiltin("lstrip", string_strip), // sic
		"partition":      NewBuiltin("partition", string_partition),
		"removeprefix":   NewBuiltin("removeprefix", string_removefix),
		"removesuffix":   NewBuiltin("removesuffix", string_removefix),
		"replace":        NewBuiltin("replace", string_replace),
		"rfind":          NewBuiltin("rfind", string_rfind),
		"rindex":         NewBuiltin("rindex", string_rindex),
		"rpartition":     NewBuiltin("rpartition", string_partition), // sic
		"rsplit":         NewBuiltin("rsplit", string_split),         // sic
		"rstrip":         NewBuiltin("rstrip", string_strip),         // sic
		"split":          NewBuiltin("split", string_split),
		"splitlines":     NewBuiltin("splitlines", string_splitlines),
		"startswith":     NewBuiltin("startswith", string_startswith),
		"strip":          NewBuiltin("strip", string_strip),
		"title":          NewBuiltin("title", string_title),
		"upper":          NewBuiltin("upper", string_upper),
	}
	stringMethodSafeties = map[string]Safety{
		"capitalize":     MemSafe | IOSafe,
		"codepoint_ords": MemSafe | IOSafe,
		"codepoints":     MemSafe | IOSafe,
		"count":          MemSafe | IOSafe,
		"elem_ords":      MemSafe | IOSafe,
		"elems":          MemSafe | IOSafe,
		"endswith":       MemSafe | IOSafe,
		"find":           MemSafe | IOSafe,
		"format":         MemSafe | IOSafe,
		"index":          MemSafe | IOSafe,
		"isalnum":        MemSafe | IOSafe,
		"isalpha":        MemSafe | IOSafe,
		"isdigit":        MemSafe | IOSafe,
		"islower":        MemSafe | IOSafe,
		"isspace":        MemSafe | IOSafe,
		"istitle":        MemSafe | IOSafe,
		"isupper":        MemSafe | IOSafe,
		"join":           MemSafe | IOSafe,
		"lower":          MemSafe | IOSafe,
		"lstrip":         MemSafe | IOSafe,
		"partition":      MemSafe | IOSafe,
		"removeprefix":   MemSafe | IOSafe,
		"removesuffix":   MemSafe | IOSafe,
		"replace":        MemSafe | IOSafe,
		"rfind":          MemSafe | IOSafe,
		"rindex":         MemSafe | IOSafe,
		"rpartition":     MemSafe | IOSafe,
		"rsplit":         MemSafe | IOSafe,
		"rstrip":         MemSafe | IOSafe,
		"split":          MemSafe | IOSafe,
		"splitlines":     MemSafe | IOSafe,
		"startswith":     MemSafe | IOSafe,
		"strip":          MemSafe | IOSafe,
		"title":          MemSafe | IOSafe,
		"upper":          MemSafe | IOSafe,
	}

	setMethods = map[string]*Builtin{
		"add":                  NewBuiltin("add", set_add),
		"clear":                NewBuiltin("clear", set_clear),
		"difference":           NewBuiltin("difference", set_difference),
		"discard":              NewBuiltin("discard", set_discard),
		"intersection":         NewBuiltin("intersection", set_intersection),
		"issubset":             NewBuiltin("issubset", set_issubset),
		"issuperset":           NewBuiltin("issuperset", set_issuperset),
		"pop":                  NewBuiltin("pop", set_pop),
		"remove":               NewBuiltin("remove", set_remove),
		"symmetric_difference": NewBuiltin("symmetric_difference", set_symmetric_difference),
		"union":                NewBuiltin("union", set_union),
	}
	setMethodSafeties = map[string]Safety{
<<<<<<< HEAD
		"add":                  IOSafe,
		"clear":                MemSafe | IOSafe,
=======
		"add":                  MemSafe | IOSafe,
		"clear":                IOSafe,
>>>>>>> 40794f46
		"difference":           IOSafe,
		"discard":              MemSafe | IOSafe,
		"intersection":         IOSafe,
		"issubset":             IOSafe,
		"issuperset":           IOSafe,
		"pop":                  IOSafe,
		"remove":               IOSafe,
		"symmetric_difference": IOSafe,
		"union":                MemSafe | IOSafe,
	}
)

func init() {
	for name, safety := range bytesMethodSafeties {
		if builtin, ok := bytesMethods[name]; ok {
			builtin.DeclareSafety(safety)
		}
	}

	for name, safety := range dictMethodSafeties {
		if builtin, ok := dictMethods[name]; ok {
			builtin.DeclareSafety(safety)
		}
	}

	for name, safety := range listMethodSafeties {
		if builtin, ok := listMethods[name]; ok {
			builtin.DeclareSafety(safety)
		}
	}

	for name, safety := range stringMethodSafeties {
		if builtin, ok := stringMethods[name]; ok {
			builtin.DeclareSafety(safety)
		}
	}

	for name, safety := range setMethodSafeties {
		if builtin, ok := setMethods[name]; ok {
			builtin.DeclareSafety(safety)
		}
	}
}

func builtinAttr(recv Value, name string, methods map[string]*Builtin) (Value, error) {
	b := methods[name]
	if b == nil {
		return nil, nil // no such method
	}
	return b.BindReceiver(recv), nil
}

func builtinAttrNames(methods map[string]*Builtin) []string {
	names := make([]string, 0, len(methods))
	for name := range methods {
		names = append(names, name)
	}
	sort.Strings(names)
	return names
}

// ---- built-in functions ----

// https://github.com/google/starlark-go/blob/master/doc/spec.md#abs
func abs(thread *Thread, _ *Builtin, args Tuple, kwargs []Tuple) (Value, error) {
	var x Value
	if err := UnpackPositionalArgs("abs", args, kwargs, 1, &x); err != nil {
		return nil, err
	}
	switch tx := x.(type) {
	case Float:
		if tx >= 0 {
			return x, nil
		}

		result := Value(Float(math.Abs(float64(tx))))
		if err := thread.AddAllocs(EstimateSize(result)); err != nil {
			return nil, err
		}
		return result, nil
	case Int:
		if tx.Sign() >= 0 {
			return x, nil
		}

		result := Value(zero.Sub(tx))
		if err := thread.AddAllocs(EstimateSize(result)); err != nil {
			return nil, err
		}
		return result, nil
	default:
		return nil, fmt.Errorf("got %s, want int or float", x.Type())
	}
}

// https://github.com/google/starlark-go/blob/master/doc/spec.md#all
func all(thread *Thread, _ *Builtin, args Tuple, kwargs []Tuple) (Value, error) {
	var iterable Iterable
	if err := UnpackPositionalArgs("all", args, kwargs, 1, &iterable); err != nil {
		return nil, err
	}

	iter, err := SafeIterate(thread, iterable)
	if err != nil {
		return nil, err
	}
	defer iter.Done()
	var x Value
	for iter.Next(&x) {
		if !x.Truth() {
			return False, nil
		}
	}
	if err := iter.Err(); err != nil {
		return nil, err
	}
	return True, nil
}

// https://github.com/google/starlark-go/blob/master/doc/spec.md#any
func any(thread *Thread, _ *Builtin, args Tuple, kwargs []Tuple) (Value, error) {
	var iterable Iterable
	if err := UnpackPositionalArgs("any", args, kwargs, 1, &iterable); err != nil {
		return nil, err
	}

	iter, err := SafeIterate(thread, iterable)
	if err != nil {
		return nil, err
	}
	defer iter.Done()
	var x Value
	for iter.Next(&x) {
		if x.Truth() {
			return True, nil
		}
	}
	if err := iter.Err(); err != nil {
		return nil, err
	}
	return False, nil
}

// https://github.com/google/starlark-go/blob/master/doc/spec.md#bool
func bool_(thread *Thread, _ *Builtin, args Tuple, kwargs []Tuple) (Value, error) {
	var x Value = False
	if err := UnpackPositionalArgs("bool", args, kwargs, 0, &x); err != nil {
		return nil, err
	}
	return x.Truth(), nil
}

// https://github.com/google/starlark-go/blob/master/doc/spec.md#bytes
func bytes_(thread *Thread, _ *Builtin, args Tuple, kwargs []Tuple) (Value, error) {
	if len(kwargs) > 0 {
		return nil, fmt.Errorf("bytes does not accept keyword arguments")
	}
	if len(args) != 1 {
		return nil, fmt.Errorf("bytes: got %d arguments, want exactly 1", len(args))
	}
	switch x := args[0].(type) {
	case Bytes:
		return args[0], nil
	case String:
		// Invalid encodings are replaced by that of U+FFFD.
		res, err := safeUtf8Transcode(thread, string(x))
		if err != nil {
			return nil, err
		}
		if err := thread.AddAllocs(StringTypeOverhead); err != nil {
			return nil, err
		}
		return Bytes(res), nil
	case Iterable:
		// iterable of numeric byte values
		buf := NewSafeStringBuilder(thread)
		if n := Len(x); n >= 0 {
			// common case: known length
			buf.Grow(n)
		}
		iter, err := SafeIterate(thread, x)
		if err != nil {
			return nil, err
		}
		defer iter.Done()
		var elem Value
		var b byte
		for i := 0; iter.Next(&elem); i++ {
			if err := AsInt(elem, &b); err != nil {
				return nil, fmt.Errorf("bytes: at index %d, %s", i, err)
			}
			if err := buf.WriteByte(b); err != nil {
				return nil, err
			}
		}
		if err := iter.Err(); err != nil {
			return nil, err
		}
		if err := buf.Err(); err != nil {
			return nil, err
		}
		if err := thread.AddAllocs(StringTypeOverhead); err != nil {
			return nil, err
		}
		return Bytes(buf.String()), nil

	default:
		// Unlike string(foo), which stringifies it, bytes(foo) is an error.
		return nil, fmt.Errorf("bytes: got %s, want string, bytes, or iterable of ints", x.Type())
	}
}

// https://github.com/google/starlark-go/blob/master/doc/spec.md#chr
func chr(thread *Thread, _ *Builtin, args Tuple, kwargs []Tuple) (Value, error) {
	if len(kwargs) > 0 {
		return nil, fmt.Errorf("chr does not accept keyword arguments")
	}
	if len(args) != 1 {
		return nil, fmt.Errorf("chr: got %d arguments, want 1", len(args))
	}
	i, err := AsInt32(args[0])
	if err != nil {
		return nil, fmt.Errorf("chr: %s", err)
	}
	if i < 0 {
		return nil, fmt.Errorf("chr: Unicode code point %d out of range (<0)", i)
	}
	if i > unicode.MaxRune {
		return nil, fmt.Errorf("chr: Unicode code point U+%X out of range (>0x10FFFF)", i)
	}
	ret := Value(String(string(rune(i))))
	if err := thread.AddAllocs(EstimateSize(ret)); err != nil {
		return nil, err
	}
	return ret, nil
}

// https://github.com/google/starlark-go/blob/master/doc/spec.md#dict
func dict(thread *Thread, _ *Builtin, args Tuple, kwargs []Tuple) (Value, error) {
	if len(args) > 1 {
		return nil, fmt.Errorf("dict: got %d arguments, want at most 1", len(args))
	}
	dict := new(Dict)
	if err := thread.AddAllocs(EstimateSize(dict)); err != nil {
		return nil, err
	}
	if err := updateDict(thread, dict, args, kwargs); err != nil {
		return nil, fmt.Errorf("dict: %v", err)
	}
	return dict, nil
}

// https://github.com/google/starlark-go/blob/master/doc/spec.md#dir
func dir(thread *Thread, _ *Builtin, args Tuple, kwargs []Tuple) (Value, error) {
	if len(kwargs) > 0 {
		return nil, fmt.Errorf("dir does not accept keyword arguments")
	}
	if len(args) != 1 {
		return nil, fmt.Errorf("dir: got %d arguments, want 1", len(args))
	}

	var names []string
	if x, ok := args[0].(HasAttrs); ok {
		names = x.AttrNames()
	}
	sort.Strings(names)
	elems := make([]Value, len(names))
	for i, name := range names {
		elems[i] = String(name)
	}
	res := Value(NewList(elems))
	if err := thread.AddAllocs(EstimateSize(res)); err != nil {
		return nil, err
	}
	return res, nil
}

// https://github.com/google/starlark-go/blob/master/doc/spec.md#enumerate
func enumerate(thread *Thread, _ *Builtin, args Tuple, kwargs []Tuple) (Value, error) {
	var iterable Iterable
	var start int
	if err := UnpackPositionalArgs("enumerate", args, kwargs, 1, &iterable, &start); err != nil {
		return nil, err
	}

	iter, err := SafeIterate(thread, iterable)
	if err != nil {
		return nil, err
	}
	defer iter.Done()

	var pairs []Value
	var x Value

	if n := Len(iterable); n >= 0 {
		// common case: known length
		overhead := EstimateMakeSize([]Value{Tuple{}}, n) +
			EstimateMakeSize([][2]Value{{MakeInt(0), nil}}, n)
		if err := thread.AddAllocs(overhead); err != nil {
			return nil, err
		}

		pairs = make([]Value, 0, n)
		array := make(Tuple, 2*n) // allocate a single backing array
		for i := 0; iter.Next(&x); i++ {
			pair := array[:2:2]
			array = array[2:]
			pair[0] = MakeInt(start + i)
			pair[1] = x
			pairs = append(pairs, pair)
		}
	} else {
		// non-sequence (unknown length)
		pairCost := EstimateSize(Tuple{MakeInt(0), nil})
		pairsAppender := NewSafeAppender(thread, &pairs)
		for i := 0; iter.Next(&x); i++ {
			if err := thread.AddAllocs(pairCost); err != nil {
				return nil, err
			}
			pair := Tuple{MakeInt(start + i), x}
			if err := pairsAppender.Append(pair); err != nil {
				return nil, err
			}
		}
	}
	if err := iter.Err(); err != nil {
		return nil, err
	}

	if err := thread.AddAllocs(EstimateSize(List{})); err != nil {
		return nil, err
	}
	return NewList(pairs), nil
}

// https://github.com/google/starlark-go/blob/master/doc/spec.md#fail
func fail(thread *Thread, b *Builtin, args Tuple, kwargs []Tuple) (Value, error) {
	sep := " "
	if err := UnpackArgs("fail", nil, kwargs, "sep?", &sep); err != nil {
		return nil, err
	}
	buf := NewSafeStringBuilder(thread)
	if _, err := buf.WriteString("fail: "); err != nil {
		return nil, err
	}
	for i, v := range args {
		if i > 0 {
			if _, err := buf.WriteString(sep); err != nil {
				return nil, err
			}
		}
		if s, ok := AsString(v); ok {
			if _, err := buf.WriteString(s); err != nil {
				return nil, err
			}
		} else {
			if err := writeValue(buf, v, nil); err != nil {
				return nil, err
			}
		}
	}

	return nil, errors.New(buf.String())
}

func float(thread *Thread, b *Builtin, args Tuple, kwargs []Tuple) (Value, error) {
	if len(kwargs) > 0 {
		return nil, fmt.Errorf("float does not accept keyword arguments")
	}
	if len(args) == 0 {
		return Float(0.0), nil
	}
	if len(args) != 1 {
		return nil, fmt.Errorf("float got %d arguments, wants 1", len(args))
	}
	switch x := args[0].(type) {
	case Bool:
		// thread.AddAllocs is not called as memory is
		// never allocated for constants.
		if x {
			return Float(1.0), nil
		} else {
			return Float(0.0), nil
		}
	case Int:
		var err error
		var result Value
		result, err = x.finiteFloat()
		if err != nil {
			return nil, err
		}
		if err := thread.AddAllocs(EstimateSize(result)); err != nil {
			return nil, err
		}
		return result, nil
	case Float:
		// Converting args[0] to x and then returning x as Value
		// casues an additional allocation, so return args[0] directly.
		return args[0], nil
	case String:
		if x == "" {
			return nil, fmt.Errorf("float: empty string")
		}
		// +/- NaN or Inf or Infinity (case insensitive)?
		s := string(x)
		switch x[len(x)-1] {
		case 'y', 'Y':
			if strings.EqualFold(s, "infinity") || strings.EqualFold(s, "+infinity") {
				return inf, nil
			} else if strings.EqualFold(s, "-infinity") {
				return neginf, nil
			}
		case 'f', 'F':
			if strings.EqualFold(s, "inf") || strings.EqualFold(s, "+inf") {
				return inf, nil
			} else if strings.EqualFold(s, "-inf") {
				return neginf, nil
			}
		case 'n', 'N':
			if strings.EqualFold(s, "nan") || strings.EqualFold(s, "+nan") || strings.EqualFold(s, "-nan") {
				return nan, nil
			}
		}
		f, err := strconv.ParseFloat(s, 64)
		if math.IsInf(f, 0) {
			return nil, fmt.Errorf("floating-point number too large")
		}
		if err != nil {
			return nil, fmt.Errorf("invalid float literal: %s", s)
		}
		var result Value = Float(f)
		if err := thread.AddAllocs(EstimateSize(result)); err != nil {
			return nil, err
		}
		return result, nil
	default:
		return nil, fmt.Errorf("float got %s, want number or string", x.Type())
	}
}

var (
	inf    = Float(math.Inf(+1))
	neginf = Float(math.Inf(-1))
	nan    = Float(math.NaN())
)

// https://github.com/google/starlark-go/blob/master/doc/spec.md#getattr
func getattr(thread *Thread, b *Builtin, args Tuple, kwargs []Tuple) (Value, error) {
	var object, dflt Value
	var name string
	if err := UnpackPositionalArgs("getattr", args, kwargs, 2, &object, &name, &dflt); err != nil {
		return nil, err
	}
	if object, ok := object.(HasAttrs); ok {
		v, err := object.Attr(name)
		if err != nil {
			// An error could mean the field doesn't exist,
			// or it exists but could not be computed.
			if dflt != nil {
				return dflt, nil
			}
			return nil, nameErr(b, err)
		}
		if v != nil {
			return v, nil
		}
		// (nil, nil) => no such field
	}
	if dflt != nil {
		return dflt, nil
	}
	return nil, fmt.Errorf("getattr: %s has no .%s field or method", object.Type(), name)
}

// https://github.com/google/starlark-go/blob/master/doc/spec.md#hasattr
func hasattr(thread *Thread, _ *Builtin, args Tuple, kwargs []Tuple) (Value, error) {
	var object Value
	var name string
	if err := UnpackPositionalArgs("hasattr", args, kwargs, 2, &object, &name); err != nil {
		return nil, err
	}
	if object, ok := object.(HasAttrs); ok {
		v, err := object.Attr(name)
		if err == nil {
			return Bool(v != nil), nil
		}

		// An error does not conclusively indicate presence or
		// absence of a field: it could occur while computing
		// the value of a present attribute, or it could be a
		// "no such attribute" error with details.
		for _, x := range object.AttrNames() {
			if x == name {
				return True, nil
			}
		}
	}
	return False, nil
}

// https://github.com/google/starlark-go/blob/master/doc/spec.md#hash
func hash(thread *Thread, _ *Builtin, args Tuple, kwargs []Tuple) (Value, error) {
	var x Value
	if err := UnpackPositionalArgs("hash", args, kwargs, 1, &x); err != nil {
		return nil, err
	}

	var h int64
	switch x := x.(type) {
	case String:
		// The Starlark spec requires that the hash function be
		// deterministic across all runs, motivated by the need
		// for reproducibility of builds. Thus we cannot call
		// String.Hash, which uses the fastest implementation
		// available, because as varies across process restarts,
		// and may evolve with the implementation.
		h = int64(javaStringHash(string(x)))
	case Bytes:
		h = int64(softHashString(string(x))) // FNV32
	default:
		return nil, fmt.Errorf("hash: got %s, want string or bytes", x.Type())
	}
	ret := Value(MakeInt64(h))
	if err := thread.AddAllocs(EstimateSize(ret)); err != nil {
		return nil, err
	}
	return ret, nil
}

// javaStringHash returns the same hash as would be produced by
// java.lang.String.hashCode. This requires transcoding the string to
// UTF-16; transcoding may introduce Unicode replacement characters
// U+FFFD if s does not contain valid UTF-8.
func javaStringHash(s string) (h int32) {
	for _, r := range s {
		if utf16.IsSurrogate(r) {
			c1, c2 := utf16.EncodeRune(r)
			h = 31*h + c1
			h = 31*h + c2
		} else {
			h = 31*h + r // r may be U+FFFD
		}
	}
	return h
}

// https://github.com/google/starlark-go/blob/master/doc/spec.md#int
func int_(thread *Thread, _ *Builtin, args Tuple, kwargs []Tuple) (res Value, err error) {
	defer func() {
		if res != nil {
			if e := thread.AddAllocs(EstimateSize(res)); e != nil {
				res = nil
				err = e
			}
		}
	}()

	var x Value = zero
	var base Value
	if err := UnpackArgs("int", args, kwargs, "x", &x, "base?", &base); err != nil {
		return nil, err
	}

	if s, ok := AsString(x); ok {
		// Max result size is going to be base36, where each char is going to have 36 values
		// To make things easy we will just consider each character to be max 6 bits.
		// It's pessimistic, but easy.
		if err := thread.CheckAllocs((int64(len(s)*6) + 7) / 8); err != nil {
			return nil, err
		}

		b := 10
		if base != nil {
			var err error
			b, err = AsInt32(base)
			if err != nil {
				return nil, fmt.Errorf("int: for base, got %s, want int", base.Type())
			}
			if b != 0 && (b < 2 || b > 36) {
				return nil, fmt.Errorf("int: base must be an integer >= 2 && <= 36")
			}
		}
		res := parseInt(s, b)
		if res == nil {
			return nil, fmt.Errorf("int: invalid literal with base %d: %s", b, s)
		}
		return res, nil
	}

	if base != nil {
		return nil, fmt.Errorf("int: can't convert non-string with explicit base")
	}

	if b, ok := x.(Bool); ok {
		if b {
			return one, nil
		} else {
			return zero, nil
		}
	}

	i, err := NumberToInt(x)
	if err != nil {
		return nil, fmt.Errorf("int: %s", err)
	}
	return i, nil
}

// parseInt defines the behavior of int(string, base=int). It returns nil on error.
func parseInt(s string, base int) Value {
	// remove sign
	var neg bool
	if s != "" {
		if s[0] == '+' {
			s = s[1:]
		} else if s[0] == '-' {
			neg = true
			s = s[1:]
		}
	}

	// remove optional base prefix
	baseprefix := 0
	if len(s) > 1 && s[0] == '0' {
		if len(s) > 2 {
			switch s[1] {
			case 'o', 'O':
				baseprefix = 8
			case 'x', 'X':
				baseprefix = 16
			case 'b', 'B':
				baseprefix = 2
			}
		}
		if baseprefix != 0 {
			// Remove the base prefix if it matches
			// the explicit base, or if base=0.
			if base == 0 || baseprefix == base {
				base = baseprefix
				s = s[2:]
			}
		} else {
			// For automatic base detection,
			// a string starting with zero
			// must be all zeros.
			// Thus we reject int("0755", 0).
			if base == 0 {
				for i := 1; i < len(s); i++ {
					if s[i] != '0' {
						return nil
					}
				}
				return zero
			}
		}
	}
	if base == 0 {
		base = 10
	}

	// we explicitly handled sign above.
	// if a sign remains, it is invalid.
	if s != "" && (s[0] == '-' || s[0] == '+') {
		return nil
	}

	// s has no sign or base prefix.
	if i, ok := new(big.Int).SetString(s, base); ok {
		res := MakeBigInt(i)
		if neg {
			res = zero.Sub(res)
		}
		return res
	}

	return nil
}

// https://github.com/google/starlark-go/blob/master/doc/spec.md#len
func len_(thread *Thread, _ *Builtin, args Tuple, kwargs []Tuple) (Value, error) {
	var x Value
	if err := UnpackPositionalArgs("len", args, kwargs, 1, &x); err != nil {
		return nil, err
	}
	len := Len(x)
	if len < 0 {
		return nil, fmt.Errorf("len: value of type %s has no len", x.Type())
	}
	result := Value(MakeInt(len))
	if err := thread.AddAllocs(EstimateSize(result)); err != nil {
		return nil, err
	}
	return result, nil
}

// https://github.com/google/starlark-go/blob/master/doc/spec.md#list
func list(thread *Thread, _ *Builtin, args Tuple, kwargs []Tuple) (Value, error) {
	var iterable Iterable
	if err := UnpackPositionalArgs("list", args, kwargs, 0, &iterable); err != nil {
		return nil, err
	}
	var elems []Value
	if iterable != nil {
		iter, err := SafeIterate(thread, iterable)
		if err != nil {
			return nil, err
		}
		defer iter.Done()
		if n := Len(iterable); n > 0 {
			if err := thread.AddAllocs(EstimateMakeSize([]Value{}, n)); err != nil {
				return nil, err
			}
			elems = make([]Value, 0, n) // preallocate if length known
		}
		elemsAppender := NewSafeAppender(thread, &elems)
		var x Value
		for iter.Next(&x) {
			if err := elemsAppender.Append(x); err != nil {
				return nil, err
			}
		}
		if err := iter.Err(); err != nil {
			return nil, err
		}
	}
	if err := thread.AddAllocs(EstimateSize(&List{})); err != nil {
		return nil, err
	}
	return NewList(elems), nil
}

// https://github.com/google/starlark-go/blob/master/doc/spec.md#min
func minmax(thread *Thread, b *Builtin, args Tuple, kwargs []Tuple) (Value, error) {
	if len(args) == 0 {
		return nil, fmt.Errorf("%s requires at least one positional argument", b.Name())
	}
	var keyFunc Callable
	if err := UnpackArgs(b.Name(), nil, kwargs, "key?", &keyFunc); err != nil {
		return nil, err
	}
	var op syntax.Token
	if b.Name() == "max" {
		op = syntax.GT
	} else {
		op = syntax.LT
	}
	var iterable Value
	if len(args) == 1 {
		iterable = args[0]
	} else {
		iterable = args
	}
	iter, err := SafeIterate(thread, iterable)
	if err != nil {
		if err == ErrUnsupported {
			return nil, fmt.Errorf("%s: %s value is not iterable", b.Name(), iterable.Type())
		}
		return nil, err
	}
	defer iter.Done()
	var extremum Value
	if !iter.Next(&extremum) {
		if err := iter.Err(); err != nil {
			return nil, err
		}
		return nil, nameErr(b, "argument is an empty sequence")
	}

	var extremeKey Value
	var keyargs Tuple
	if keyFunc == nil {
		extremeKey = extremum
	} else {
		keyargs = Tuple{extremum}
		res, err := Call(thread, keyFunc, keyargs, nil)
		if err != nil {
			return nil, err // to preserve backtrace, don't modify error
		}
		extremeKey = res
	}

	var x Value
	for iter.Next(&x) {
		var key Value
		if keyFunc == nil {
			key = x
		} else {
			keyargs[0] = x
			res, err := Call(thread, keyFunc, keyargs, nil)
			if err != nil {
				return nil, err // to preserve backtrace, don't modify error
			}
			key = res
		}

		if ok, err := Compare(op, key, extremeKey); err != nil {
			return nil, nameErr(b, err)
		} else if ok {
			extremum = x
			extremeKey = key
		}
	}
	if err := iter.Err(); err != nil {
		return nil, err
	}
	return extremum, nil
}

// https://github.com/google/starlark-go/blob/master/doc/spec.md#ord
func ord(thread *Thread, _ *Builtin, args Tuple, kwargs []Tuple) (Value, error) {
	if len(kwargs) > 0 {
		return nil, fmt.Errorf("ord does not accept keyword arguments")
	}
	if len(args) != 1 {
		return nil, fmt.Errorf("ord: got %d arguments, want 1", len(args))
	}
	switch x := args[0].(type) {
	case String:
		// ord(string) returns int value of sole rune.
		s := string(x)
		r, sz := utf8.DecodeRuneInString(s)
		if sz == 0 || sz != len(s) {
			n := utf8.RuneCountInString(s)
			return nil, fmt.Errorf("ord: string encodes %d Unicode code points, want 1", n)
		}
		res := Value(MakeInt(int(r)))
		if err := thread.AddAllocs(EstimateSize(res)); err != nil {
			return nil, err
		}
		return res, nil

	case Bytes:
		// ord(bytes) returns int value of sole byte.
		if len(x) != 1 {
			return nil, fmt.Errorf("ord: bytes has length %d, want 1", len(x))
		}
		res := Value(MakeInt(int(x[0])))
		if err := thread.AddAllocs(EstimateSize(res)); err != nil {
			return nil, err
		}
		return res, nil
	default:
		return nil, fmt.Errorf("ord: got %s, want string or bytes", x.Type())
	}
}

// https://github.com/google/starlark-go/blob/master/doc/spec.md#print
func print(thread *Thread, b *Builtin, args Tuple, kwargs []Tuple) (Value, error) {
	sep := " "
	if err := UnpackArgs("print", nil, kwargs, "sep?", &sep); err != nil {
		return nil, err
	}

	buf := NewSafeStringBuilder(thread)
	for i, v := range args {
		if i > 0 {
			if _, err := buf.WriteString(sep); err != nil {
				return nil, err
			}
		}
		if s, ok := AsString(v); ok {
			if _, err := buf.WriteString(s); err != nil {
				return nil, err
			}
		} else if b, ok := v.(Bytes); ok {
			if _, err := buf.WriteString(string(b)); err != nil {
				return nil, err
			}
		} else {
			if err := writeValue(buf, v, nil); err != nil {
				return nil, err
			}
		}
	}

	s := buf.String()
	if thread.Print != nil {
		thread.Print(thread, s)
	} else {
		thread.AddAllocs(-int64(buf.Allocs()))
		fmt.Fprintln(os.Stderr, s)
	}
	return None, nil
}

// https://github.com/google/starlark-go/blob/master/doc/spec.md#range
func range_(thread *Thread, b *Builtin, args Tuple, kwargs []Tuple) (Value, error) {
	var start, stop, step int
	step = 1
	if err := UnpackPositionalArgs("range", args, kwargs, 1, &start, &stop, &step); err != nil {
		return nil, err
	}

	if len(args) == 1 {
		// range(stop)
		start, stop = 0, start
	}
	if step == 0 {
		// we were given range(start, stop, 0)
		return nil, nameErr(b, "step argument must not be zero")
	}

	result := Value(rangeValue{start: start, stop: stop, step: step, len: rangeLen(start, stop, step)})
	if err := thread.AddAllocs(EstimateSize(result)); err != nil {
		return nil, err
	}
	return result, nil
}

// A rangeValue is a comparable, immutable, indexable sequence of integers
// defined by the three parameters to a range(...) call.
// Invariant: step != 0.
type rangeValue struct{ start, stop, step, len int }

var (
	_ Indexable  = rangeValue{}
	_ Sequence   = rangeValue{}
	_ Comparable = rangeValue{}
	_ Sliceable  = rangeValue{}
)

func (r rangeValue) Len() int          { return r.len }
func (r rangeValue) Index(i int) Value { return MakeInt(r.start + i*r.step) }
func (r rangeValue) Iterate() Iterator { return &rangeIterator{r: r} }

// rangeLen calculates the length of a range with the provided start, stop, and step.
// caller must ensure that step is non-zero.
func rangeLen(start, stop, step int) int {
	switch {
	case step > 0:
		if stop > start {
			return (stop-1-start)/step + 1
		}
	case step < 0:
		if start > stop {
			return (start-1-stop)/-step + 1
		}
	default:
		panic("rangeLen: zero step")
	}
	return 0
}

func (r rangeValue) Slice(start, end, step int) Value {
	newStart := r.start + r.step*start
	newStop := r.start + r.step*end
	newStep := r.step * step
	return rangeValue{
		start: newStart,
		stop:  newStop,
		step:  newStep,
		len:   rangeLen(newStart, newStop, newStep),
	}
}

func (r rangeValue) Freeze() {} // immutable
func (r rangeValue) String() string {
	if r.step != 1 {
		return fmt.Sprintf("range(%d, %d, %d)", r.start, r.stop, r.step)
	} else if r.start != 0 {
		return fmt.Sprintf("range(%d, %d)", r.start, r.stop)
	} else {
		return fmt.Sprintf("range(%d)", r.stop)
	}
}
func (r rangeValue) Type() string          { return "range" }
func (r rangeValue) Truth() Bool           { return r.len > 0 }
func (r rangeValue) Hash() (uint32, error) { return 0, fmt.Errorf("unhashable: range") }

func (x rangeValue) CompareSameType(op syntax.Token, y_ Value, depth int) (bool, error) {
	y := y_.(rangeValue)
	switch op {
	case syntax.EQL:
		return rangeEqual(x, y), nil
	case syntax.NEQ:
		return !rangeEqual(x, y), nil
	default:
		return false, fmt.Errorf("%s %s %s not implemented", x.Type(), op, y.Type())
	}
}

func rangeEqual(x, y rangeValue) bool {
	// Two ranges compare equal if they denote the same sequence.
	if x.len != y.len {
		return false // sequences differ in length
	}
	if x.len == 0 {
		return true // both sequences are empty
	}
	if x.start != y.start {
		return false // first element differs
	}
	return x.len == 1 || x.step == y.step
}

func (r rangeValue) contains(x Int) bool {
	x32, err := AsInt32(x)
	if err != nil {
		return false // out of range
	}
	delta := x32 - r.start
	quo, rem := delta/r.step, delta%r.step
	return rem == 0 && 0 <= quo && quo < r.len
}

type rangeIterator struct {
	r      rangeValue
	i      int
	thread *Thread
	err    error
}

var _ SafeIterator = &rangeIterator{}

func (it *rangeIterator) BindThread(thread *Thread) {
	it.thread = thread
}

func (it *rangeIterator) Next(p *Value) bool {
	if it.err != nil {
		return false
	}

	if it.i < it.r.len {
		// value will always be an Int
		value := it.r.Index(it.i)

		if it.thread != nil {
			if err := it.thread.AddAllocs(EstimateSize(value)); err != nil {
				it.err = err
				return false
			}
		}

		*p = value
		it.i++
		return true
	}
	return false
}
func (*rangeIterator) Done() {}

func (it *rangeIterator) Err() error { return it.err }
func (it *rangeIterator) Safety() Safety {
	if it.thread == nil {
		return NotSafe
	}
	return MemSafe
}

// https://github.com/google/starlark-go/blob/master/doc/spec.md#repr
func repr(thread *Thread, _ *Builtin, args Tuple, kwargs []Tuple) (Value, error) {
	var x Value
	if err := UnpackPositionalArgs("repr", args, kwargs, 1, &x); err != nil {
		return nil, err
	}

	if s, err := safeToString(thread, x); err != nil {
		return nil, err
	} else {
		if err := thread.AddAllocs(StringTypeOverhead); err != nil {
			return nil, err
		}
		return String(s), nil
	}
}

// https://github.com/google/starlark-go/blob/master/doc/spec.md#reversed
func reversed(thread *Thread, _ *Builtin, args Tuple, kwargs []Tuple) (Value, error) {
	var iterable Iterable
	if err := UnpackPositionalArgs("reversed", args, kwargs, 1, &iterable); err != nil {
		return nil, err
	}

	iter, err := SafeIterate(thread, iterable)
	if err != nil {
		return nil, err
	}
	defer iter.Done()
	var elems []Value
	if n := Len(args[0]); n >= 0 {
		if err := thread.AddAllocs(EstimateMakeSize([]Value{}, n)); err != nil {
			return nil, err
		}
		elems = make([]Value, 0, n) // preallocate if length known
	}
	elemsAppender := NewSafeAppender(thread, &elems)
	var x Value
	for iter.Next(&x) {
		if err := elemsAppender.Append(x); err != nil {
			return nil, err
		}
	}
	if err := iter.Err(); err != nil {
		return nil, err
	}
	n := len(elems)
	for i := 0; i < n>>1; i++ {
		elems[i], elems[n-1-i] = elems[n-1-i], elems[i]
	}
	if err := thread.AddAllocs(EstimateSize(List{})); err != nil {
		return nil, err
	}
	return NewList(elems), nil
}

// https://github.com/google/starlark-go/blob/master/doc/spec.md#set
func set(thread *Thread, b *Builtin, args Tuple, kwargs []Tuple) (Value, error) {
	var iterable Iterable
	if err := UnpackPositionalArgs("set", args, kwargs, 0, &iterable); err != nil {
		return nil, err
	}
	if err := thread.AddAllocs(EstimateSize(&Set{})); err != nil {
		return nil, err
	}
	set := new(Set)
	if iterable != nil {
		iter, err := SafeIterate(thread, iterable)
		if err != nil {
			return nil, err
		}
		defer iter.Done()
		var x Value
		for iter.Next(&x) {
			if err := set.ht.insert(thread, x, None); err != nil {
				return nil, nameErr(b, err)
			}
		}
		if err := iter.Err(); err != nil {
			return nil, err
		}
	}
	return set, nil
}

// https://github.com/google/starlark-go/blob/master/doc/spec.md#sorted
func sorted(thread *Thread, _ *Builtin, args Tuple, kwargs []Tuple) (Value, error) {
	// Oddly, Python's sorted permits all arguments to be positional, thus so do we.
	var iterable Iterable
	var key Callable
	var reverse bool
	if err := UnpackArgs("sorted", args, kwargs,
		"iterable", &iterable,
		"key?", &key,
		"reverse?", &reverse,
	); err != nil {
		return nil, err
	}

	iter, err := SafeIterate(thread, iterable)
	if err != nil {
		return nil, err
	}
	defer iter.Done()
	var values []Value
	if n := Len(iterable); n > 0 {
		if err := thread.AddAllocs(EstimateMakeSize(Tuple{}, n)); err != nil {
			return nil, err
		}
		values = make(Tuple, 0, n) // preallocate if length is known
	}
	valuesAppender := NewSafeAppender(thread, &values)
	var x Value
	for iter.Next(&x) {
		if err := valuesAppender.Append(x); err != nil {
			return nil, err
		}
	}
	if err := iter.Err(); err != nil {
		return nil, err
	}

	// Derive keys from values by applying key function.
	var keys []Value
	if key != nil {
		keys = make([]Value, len(values))
		for i, v := range values {
			k, err := Call(thread, key, Tuple{v}, nil)
			if err != nil {
				return nil, err // to preserve backtrace, don't modify error
			}
			keys[i] = k
		}
	}

	slice := &sortSlice{keys: keys, values: values}
	if reverse {
		sort.Stable(sort.Reverse(slice))
	} else {
		sort.Stable(slice)
	}
	if err := thread.AddAllocs(EstimateSize(List{})); err != nil {
		return nil, err
	}
	return NewList(slice.values), slice.err
}

type sortSlice struct {
	keys   []Value // nil => values[i] is key
	values []Value
	err    error
}

func (s *sortSlice) Len() int { return len(s.values) }
func (s *sortSlice) Less(i, j int) bool {
	keys := s.keys
	if s.keys == nil {
		keys = s.values
	}
	ok, err := Compare(syntax.LT, keys[i], keys[j])
	if err != nil {
		s.err = err
	}
	return ok
}
func (s *sortSlice) Swap(i, j int) {
	if s.keys != nil {
		s.keys[i], s.keys[j] = s.keys[j], s.keys[i]
	}
	s.values[i], s.values[j] = s.values[j], s.values[i]
}

// https://github.com/google/starlark-go/blob/master/doc/spec.md#str
func str(thread *Thread, _ *Builtin, args Tuple, kwargs []Tuple) (Value, error) {
	if len(kwargs) > 0 {
		return nil, fmt.Errorf("str does not accept keyword arguments")
	}
	if len(args) != 1 {
		return nil, fmt.Errorf("str: got %d arguments, want exactly 1", len(args))
	}
	switch x := args[0].(type) {
	case String:
		// Converting args[0] to x and then returning x as Value
		// casues an additional allocation, so return args[0] directly.
		return args[0], nil
	case Bytes:
		// Invalid encodings are replaced by that of U+FFFD.
		if str, err := safeUtf8Transcode(thread, string(x)); err != nil {
			return nil, err
		} else {
			if err := thread.AddAllocs(StringTypeOverhead); err != nil {
				return nil, err
			}
			return String(str), nil
		}
	default:
		if str, err := safeToString(thread, x); err != nil {
			return nil, err
		} else {
			if err := thread.AddAllocs(StringTypeOverhead); err != nil {
				return nil, err
			}
			return String(str), nil
		}
	}
}

// utf8Transcode returns the UTF-8-to-UTF-8 transcoding of s.
// The effect is that each code unit that is part of an
// invalid sequence is replaced by U+FFFD.
func utf8Transcode(s string) string {
	if utf8.ValidString(s) {
		return s
	}
	var out strings.Builder
	for _, r := range s {
		out.WriteRune(r)
	}
	return out.String()
}

func safeUtf8Transcode(thread *Thread, s string) (string, error) {
	if utf8.ValidString(s) {
		return s, nil
	}
	out := NewSafeStringBuilder(thread)
	for _, r := range s {
		if _, err := out.WriteRune(r); err != nil {
			return "", err
		}
	}
	return out.String(), nil
}

// https://github.com/google/starlark-go/blob/master/doc/spec.md#tuple
func tuple(thread *Thread, _ *Builtin, args Tuple, kwargs []Tuple) (Value, error) {
	var iterable Iterable
	if err := UnpackPositionalArgs("tuple", args, kwargs, 0, &iterable); err != nil {
		return nil, err
	}
	if len(args) == 0 {
		return Tuple(nil), nil
	}
	iter, err := SafeIterate(thread, iterable)
	if err != nil {
		return nil, err
	}
	defer iter.Done()
	var elems Tuple
	if n := Len(iterable); n > 0 {
		if err := thread.AddAllocs(EstimateMakeSize(Tuple{}, n)); err != nil {
			return nil, err
		}
		elems = make(Tuple, 0, n) // preallocate if length is known
	}
	elemsAppender := NewSafeAppender(thread, &elems)
	var x Value
	for iter.Next(&x) {
		if err := elemsAppender.Append(x); err != nil {
			return nil, err
		}
	}
	if err := iter.Err(); err != nil {
		return nil, err
	}

	if err := thread.AddAllocs(EstimateSize(Tuple{})); err != nil {
		return nil, err
	}
	return elems, nil
}

// https://github.com/google/starlark-go/blob/master/doc/spec.md#type
func type_(thread *Thread, _ *Builtin, args Tuple, kwargs []Tuple) (Value, error) {
	if len(kwargs) > 0 {
		return nil, fmt.Errorf("type does not accept keyword arguments")
	}
	if len(args) != 1 {
		return nil, fmt.Errorf("type: got %d arguments, want exactly 1", len(args))
	}
	result := Value(String(args[0].Type()))
	if err := thread.AddAllocs(EstimateSize(result)); err != nil {
		return nil, err
	}
	return result, nil
}

// https://github.com/google/starlark-go/blob/master/doc/spec.md#zip
func zip(thread *Thread, _ *Builtin, args Tuple, kwargs []Tuple) (Value, error) {
	if len(kwargs) > 0 {
		return nil, fmt.Errorf("zip does not accept keyword arguments")
	}
	rows, cols := 0, len(args)
	iters := make([]Iterator, cols)
	defer func() {
		for _, iter := range iters {
			if iter != nil {
				iter.Done()
			}
		}
	}()
	for i, seq := range args {
		it, err := SafeIterate(thread, seq)
		if err != nil {
			if err == ErrUnsupported {
				return nil, fmt.Errorf("zip: argument #%d is not iterable: %s", i+1, seq.Type())
			}
			return nil, err
		}
		iters[i] = it
		n := Len(seq)
		if i == 0 || n < rows {
			rows = n // possibly -1
		}
	}
	var result []Value
	if rows >= 0 {
		// length known
		resultSize := EstimateMakeSize([]Value{Tuple{}}, rows)
		arraySize := EstimateMakeSize(Tuple{}, cols*rows)
		if err := thread.AddAllocs(resultSize + arraySize); err != nil {
			return nil, err
		}
		result = make([]Value, rows)
		array := make(Tuple, cols*rows) // allocate a single backing array
		for i := 0; i < rows; i++ {
			tuple := array[:cols:cols]
			array = array[cols:]
			for j, iter := range iters {
				if !iter.Next(&tuple[j]) {
					if err := iter.Err(); err != nil {
						return nil, err
					}
					return nil, fmt.Errorf("zip: iteration stopped earlier than reported length")
				}
			}
			result[i] = tuple
		}
	} else {
		// length not known
		tupleSize := EstimateMakeSize(Tuple{}, cols) + SliceTypeOverhead
		appender := NewSafeAppender(thread, &result)
	outer:
		for {
			if err := thread.AddAllocs(tupleSize); err != nil {
				return nil, err
			}
			tuple := make(Tuple, cols)
			for i, iter := range iters {
				if !iter.Next(&tuple[i]) {
					if err := iter.Err(); err != nil {
						return nil, err
					}
					break outer
				}
			}
			if err := appender.Append(tuple); err != nil {
				return nil, err
			}
		}
	}

	if err := thread.AddAllocs(EstimateSize(&List{})); err != nil {
		return nil, err
	}
	return NewList(result), nil
}

// ---- methods of built-in types ---

// https://github.com/google/starlark-go/blob/master/doc/spec.md#dict·get
func dict_get(_ *Thread, b *Builtin, args Tuple, kwargs []Tuple) (Value, error) {
	var key, dflt Value
	if err := UnpackPositionalArgs(b.Name(), args, kwargs, 1, &key, &dflt); err != nil {
		return nil, err
	}
	if v, ok, err := b.Receiver().(*Dict).Get(key); err != nil {
		return nil, nameErr(b, err)
	} else if ok {
		return v, nil
	} else if dflt != nil {
		return dflt, nil
	}
	return None, nil
}

// https://github.com/google/starlark-go/blob/master/doc/spec.md#dict·clear
func dict_clear(_ *Thread, b *Builtin, args Tuple, kwargs []Tuple) (Value, error) {
	// From the memory safety POV, dict_clear releases all the references to
	// the values inside of it, but we cannot really assess if that memory
	// is actually released. Space for the buckets is not released, so no point
	// in counting that. (= this function doesn't allocate and doesn't release
	// anything reliably)
	if err := UnpackPositionalArgs(b.Name(), args, kwargs, 0); err != nil {
		return nil, err
	}
	return None, b.Receiver().(*Dict).Clear()
}

// https://github.com/google/starlark-go/blob/master/doc/spec.md#dict·items
func dict_items(thread *Thread, b *Builtin, args Tuple, kwargs []Tuple) (Value, error) {
	if err := UnpackPositionalArgs(b.Name(), args, kwargs, 0); err != nil {
		return nil, err
	}
	receiver := b.Receiver().(*Dict)
	len := receiver.Len()
	// dict.Items() allocates a single backing array for the tuples.
	arraySize := EstimateMakeSize([]Value{}, len*2)
	itemSize := EstimateMakeSize([]Value{Tuple{}}, len)
	resultSize := EstimateSize(&List{})
	if err := thread.AddAllocs(itemSize + arraySize + resultSize); err != nil {
		return nil, err
	}
	tupleItemsSize := EstimateMakeSize([]Tuple{}, len)
	if err := thread.CheckAllocs(tupleItemsSize); err != nil {
		return nil, err
	}
	items := receiver.Items()
	res := make([]Value, len)
	for i, item := range items {
		res[i] = item
	}
	return NewList(res), nil
}

// https://github.com/google/starlark-go/blob/master/doc/spec.md#dict·keys
func dict_keys(thread *Thread, b *Builtin, args Tuple, kwargs []Tuple) (Value, error) {
	if err := UnpackPositionalArgs(b.Name(), args, kwargs, 0); err != nil {
		return nil, err
	}
	dict := b.Receiver().(*Dict)
	keysSize := EstimateMakeSize([]Value{}, dict.Len())
	resultSize := EstimateSize(&List{})
	if err := thread.AddAllocs(resultSize + keysSize); err != nil {
		return nil, err
	}
	return NewList(dict.Keys()), nil
}

// https://github.com/google/starlark-go/blob/master/doc/spec.md#dict·pop
func dict_pop(_ *Thread, b *Builtin, args Tuple, kwargs []Tuple) (Value, error) {
	var k, d Value
	if err := UnpackPositionalArgs(b.Name(), args, kwargs, 1, &k, &d); err != nil {
		return nil, err
	}
	if v, found, err := b.Receiver().(*Dict).Delete(k); err != nil {
		return nil, nameErr(b, err) // dict is frozen or key is unhashable
	} else if found {
		return v, nil
	} else if d != nil {
		return d, nil
	}
	return nil, nameErr(b, "missing key")
}

// https://github.com/google/starlark-go/blob/master/doc/spec.md#dict·popitem
func dict_popitem(thread *Thread, b *Builtin, args Tuple, kwargs []Tuple) (Value, error) {
	// There is no rehashing, so no allocations to be counted here
	if err := UnpackPositionalArgs(b.Name(), args, kwargs, 0); err != nil {
		return nil, err
	}
	recv := b.Receiver().(*Dict)
	k, ok := recv.ht.first()
	if !ok {
		return nil, nameErr(b, "empty dict")
	}
	v, _, err := recv.Delete(k)
	if err != nil {
		return nil, nameErr(b, err) // dict is frozen
	}
	resultSize := EstimateMakeSize(Tuple{}, 2) + SliceTypeOverhead
	if err := thread.AddAllocs(resultSize); err != nil {
		return nil, err
	}
	return Tuple{k, v}, nil
}

// https://github.com/google/starlark-go/blob/master/doc/spec.md#dict·setdefault
func dict_setdefault(thread *Thread, b *Builtin, args Tuple, kwargs []Tuple) (Value, error) {
	var key, dflt Value = nil, None
	if err := UnpackPositionalArgs(b.Name(), args, kwargs, 1, &key, &dflt); err != nil {
		return nil, err
	}
	dict := b.Receiver().(*Dict)
	if v, ok, err := dict.Get(key); err != nil {
		return nil, nameErr(b, err)
	} else if ok {
		return v, nil
	} else {
		if err := dict.SafeSetKey(thread, key, dflt); err != nil {
			return nil, nameErr(b, err)
		} else {
			return dflt, nil
		}
	}
}

// https://github.com/google/starlark-go/blob/master/doc/spec.md#dict·update
func dict_update(thread *Thread, b *Builtin, args Tuple, kwargs []Tuple) (Value, error) {
	if len(args) > 1 {
		return nil, fmt.Errorf("update: got %d arguments, want at most 1", len(args))
	}
	if err := updateDict(thread, b.Receiver().(*Dict), args, kwargs); err != nil {
		return nil, fmt.Errorf("update: %v", err)
	}
	return None, nil
}

// https://github.com/google/starlark-go/blob/master/doc/spec.md#dict·values
func dict_values(thread *Thread, b *Builtin, args Tuple, kwargs []Tuple) (Value, error) {
	if err := UnpackPositionalArgs(b.Name(), args, kwargs, 0); err != nil {
		return nil, err
	}
	dict := b.Receiver().(*Dict)
	valuesSize := EstimateMakeSize([]Value{}, dict.Len())
	resultSize := EstimateSize(&List{})
	if err := thread.AddAllocs(resultSize + valuesSize); err != nil {
		return nil, err
	}
	return NewList(dict.Values()), nil
}

// https://github.com/google/starlark-go/blob/master/doc/spec.md#list·append
func list_append(thread *Thread, b *Builtin, args Tuple, kwargs []Tuple) (Value, error) {
	var object Value
	if err := UnpackPositionalArgs(b.Name(), args, kwargs, 1, &object); err != nil {
		return nil, err
	}
	recv := b.Receiver().(*List)
	if err := recv.checkMutable("append to"); err != nil {
		return nil, nameErr(b, err)
	}
	elemsAppender := NewSafeAppender(thread, &recv.elems)
	if err := elemsAppender.Append(object); err != nil {
		return nil, err
	}
	return None, nil
}

// https://github.com/google/starlark-go/blob/master/doc/spec.md#list·clear
func list_clear(_ *Thread, b *Builtin, args Tuple, kwargs []Tuple) (Value, error) {
	if err := UnpackPositionalArgs(b.Name(), args, kwargs, 0); err != nil {
		return nil, err
	}
	if err := b.Receiver().(*List).Clear(); err != nil {
		return nil, nameErr(b, err)
	}
	return None, nil
}

// https://github.com/google/starlark-go/blob/master/doc/spec.md#list·extend
func list_extend(thread *Thread, b *Builtin, args Tuple, kwargs []Tuple) (Value, error) {
	recv := b.Receiver().(*List)
	var iterable Iterable
	if err := UnpackPositionalArgs(b.Name(), args, kwargs, 1, &iterable); err != nil {
		return nil, err
	}
	if err := recv.checkMutable("extend"); err != nil {
		return nil, nameErr(b, err)
	}

	if err := safeListExtend(thread, recv, iterable); err != nil {
		return nil, err
	}
	return None, nil
}

// https://github.com/google/starlark-go/blob/master/doc/spec.md#list·index
func list_index(thread *Thread, b *Builtin, args Tuple, kwargs []Tuple) (Value, error) {
	var value, start_, end_ Value
	if err := UnpackPositionalArgs(b.Name(), args, kwargs, 1, &value, &start_, &end_); err != nil {
		return nil, err
	}

	recv := b.Receiver().(*List)
	start, end, err := indices(start_, end_, recv.Len())
	if err != nil {
		return nil, nameErr(b, err)
	}

	for i := start; i < end; i++ {
		if eq, err := Equal(recv.elems[i], value); err != nil {
			return nil, nameErr(b, err)
		} else if eq {
			res := Value(MakeInt(i))
			if err := thread.AddAllocs(EstimateSize(res)); err != nil {
				return nil, err
			}
			return res, nil
		}
	}
	return nil, nameErr(b, "value not in list")
}

// https://github.com/google/starlark-go/blob/master/doc/spec.md#list·insert
func list_insert(thread *Thread, b *Builtin, args Tuple, kwargs []Tuple) (Value, error) {
	recv := b.Receiver().(*List)
	var index int
	var object Value
	if err := UnpackPositionalArgs(b.Name(), args, kwargs, 2, &index, &object); err != nil {
		return nil, err
	}
	if err := recv.checkMutable("insert into"); err != nil {
		return nil, nameErr(b, err)
	}

	if index < 0 {
		index += recv.Len()
	}

	appender := NewSafeAppender(thread, &recv.elems)
	if index >= recv.Len() {
		// end
		if err := appender.Append(object); err != nil {
			return nil, err
		}
	} else {
		if index < 0 {
			index = 0 // start
		}
		if err := appender.Append(nil); err != nil {
			return nil, err
		}
		copy(recv.elems[index+1:], recv.elems[index:]) // slide up one
		recv.elems[index] = object
	}
	return None, nil
}

// https://github.com/google/starlark-go/blob/master/doc/spec.md#list·remove
func list_remove(_ *Thread, b *Builtin, args Tuple, kwargs []Tuple) (Value, error) {
	recv := b.Receiver().(*List)
	var value Value
	if err := UnpackPositionalArgs(b.Name(), args, kwargs, 1, &value); err != nil {
		return nil, err
	}
	if err := recv.checkMutable("remove from"); err != nil {
		return nil, nameErr(b, err)
	}
	for i, elem := range recv.elems {
		if eq, err := Equal(elem, value); err != nil {
			return nil, fmt.Errorf("remove: %v", err)
		} else if eq {
			recv.elems = append(recv.elems[:i], recv.elems[i+1:]...)
			return None, nil
		}
	}
	return nil, fmt.Errorf("remove: element not found")
}

// https://github.com/google/starlark-go/blob/master/doc/spec.md#list·pop
func list_pop(_ *Thread, b *Builtin, args Tuple, kwargs []Tuple) (Value, error) {
	recv := b.Receiver()
	list := recv.(*List)
	n := list.Len()
	i := n - 1
	if err := UnpackPositionalArgs(b.Name(), args, kwargs, 0, &i); err != nil {
		return nil, err
	}
	origI := i
	if i < 0 {
		i += n
	}
	if i < 0 || i >= n {
		return nil, nameErr(b, outOfRange(origI, n, list))
	}
	if err := list.checkMutable("pop from"); err != nil {
		return nil, nameErr(b, err)
	}
	res := list.elems[i]
	list.elems = append(list.elems[:i], list.elems[i+1:]...)
	return res, nil
}

// https://github.com/google/starlark-go/blob/master/doc/spec.md#string·capitalize
func string_capitalize(thread *Thread, b *Builtin, args Tuple, kwargs []Tuple) (Value, error) {
	if err := UnpackPositionalArgs(b.Name(), args, kwargs, 0); err != nil {
		return nil, err
	}
	s := string(b.Receiver().(String))
	res := NewSafeStringBuilder(thread)
	res.Grow(len(s))
	for i, r := range s {
		if i == 0 {
			r = unicode.ToTitle(r)
		} else {
			r = unicode.ToLower(r)
		}
		if _, err := res.WriteRune(r); err != nil {
			return nil, err
		}
	}
	if err := res.Err(); err != nil {
		return nil, err
	}

	if err := thread.AddAllocs(StringTypeOverhead); err != nil {
		return nil, err
	}
	return String(res.String()), nil
}

// string_iterable returns an unspecified iterable value whose iterator yields:
// - elems: successive 1-byte substrings
// - codepoints: successive substrings that encode a single Unicode code point.
// - elem_ords: numeric values of successive bytes
// - codepoint_ords: numeric values of successive Unicode code points
func string_iterable(thread *Thread, b *Builtin, args Tuple, kwargs []Tuple) (Value, error) {
	if err := UnpackPositionalArgs(b.Name(), args, kwargs, 0); err != nil {
		return nil, err
	}
	s := b.Receiver().(String)
	ords := b.Name()[len(b.Name())-2] == 'd'
	codepoints := b.Name()[0] == 'c'
	if codepoints {
		if err := thread.AddAllocs(EstimateSize(stringCodepoints{})); err != nil {
			return nil, err
		}
		return stringCodepoints{s, ords}, nil
	} else {
		if err := thread.AddAllocs(EstimateSize(stringElems{})); err != nil {
			return nil, err
		}
		return stringElems{s, ords}, nil
	}
}

// bytes_elems returns an unspecified iterable value whose
// iterator yields the int values of successive elements.
func bytes_elems(thread *Thread, b *Builtin, args Tuple, kwargs []Tuple) (Value, error) {
	if err := UnpackPositionalArgs(b.Name(), args, kwargs, 0); err != nil {
		return nil, err
	}
	if err := thread.AddAllocs(EstimateSize(bytesIterable{})); err != nil {
		return nil, err
	}
	return bytesIterable{b.Receiver().(Bytes)}, nil
}

// A bytesIterable is an iterable returned by bytes.elems(),
// whose iterator yields a sequence of numeric bytes values.
type bytesIterable struct{ bytes Bytes }

var _ Iterable = (*bytesIterable)(nil)

func (bi bytesIterable) String() string        { return bi.bytes.String() + ".elems()" }
func (bi bytesIterable) Type() string          { return "bytes.elems" }
func (bi bytesIterable) Freeze()               {} // immutable
func (bi bytesIterable) Truth() Bool           { return True }
func (bi bytesIterable) Hash() (uint32, error) { return 0, fmt.Errorf("unhashable: %s", bi.Type()) }
func (bi bytesIterable) Iterate() Iterator     { return &bytesIterator{bytes: bi.bytes} }

type bytesIterator struct {
	bytes  Bytes
	thread *Thread
	err    error
}

var _ SafeIterator = &bytesIterator{}

func (it *bytesIterator) BindThread(thread *Thread) {
	it.thread = thread
}

func (it *bytesIterator) Next(p *Value) bool {
	if it.err != nil {
		return false
	}

	if it.bytes == "" {
		return false
	}
	value := Value(MakeInt(int(it.bytes[0])))
	if it.thread != nil {
		if err := it.thread.AddAllocs(EstimateSize(value)); err != nil {
			it.err = err
			return false
		}
	}
	*p = value

	it.bytes = it.bytes[1:]
	return true
}

func (*bytesIterator) Done() {}

func (it *bytesIterator) Err() error     { return it.err }
func (it *bytesIterator) Safety() Safety { return MemSafe }

// https://github.com/google/starlark-go/blob/master/doc/spec.md#string·count
func string_count(thread *Thread, b *Builtin, args Tuple, kwargs []Tuple) (Value, error) {
	var sub string
	var start_, end_ Value
	if err := UnpackPositionalArgs(b.Name(), args, kwargs, 1, &sub, &start_, &end_); err != nil {
		return nil, err
	}

	recv := string(b.Receiver().(String))
	start, end, err := indices(start_, end_, len(recv))
	if err != nil {
		return nil, nameErr(b, err)
	}

	var slice string
	if start < end {
		slice = recv[start:end]
	}

	result := Value(MakeInt(strings.Count(slice, sub)))
	if err := thread.AddAllocs(EstimateSize(result)); err != nil {
		return nil, err
	}
	return result, nil
}

// https://github.com/google/starlark-go/blob/master/doc/spec.md#string·isalnum
func string_isalnum(_ *Thread, b *Builtin, args Tuple, kwargs []Tuple) (Value, error) {
	if err := UnpackPositionalArgs(b.Name(), args, kwargs, 0); err != nil {
		return nil, err
	}
	recv := string(b.Receiver().(String))
	for _, r := range recv {
		if !unicode.IsLetter(r) && !unicode.IsDigit(r) {
			return False, nil
		}
	}
	return Bool(recv != ""), nil
}

// https://github.com/google/starlark-go/blob/master/doc/spec.md#string·isalpha
func string_isalpha(_ *Thread, b *Builtin, args Tuple, kwargs []Tuple) (Value, error) {
	if err := UnpackPositionalArgs(b.Name(), args, kwargs, 0); err != nil {
		return nil, err
	}
	recv := string(b.Receiver().(String))
	for _, r := range recv {
		if !unicode.IsLetter(r) {
			return False, nil
		}
	}
	return Bool(recv != ""), nil
}

// https://github.com/google/starlark-go/blob/master/doc/spec.md#string·isdigit
func string_isdigit(_ *Thread, b *Builtin, args Tuple, kwargs []Tuple) (Value, error) {
	if err := UnpackPositionalArgs(b.Name(), args, kwargs, 0); err != nil {
		return nil, err
	}
	recv := string(b.Receiver().(String))
	for _, r := range recv {
		if !unicode.IsDigit(r) {
			return False, nil
		}
	}
	return Bool(recv != ""), nil
}

// https://github.com/google/starlark-go/blob/master/doc/spec.md#string·islower
func string_islower(thread *Thread, b *Builtin, args Tuple, kwargs []Tuple) (Value, error) {
	if err := UnpackPositionalArgs(b.Name(), args, kwargs, 0); err != nil {
		return nil, err
	}
	recv := string(b.Receiver().(String))
	if err := thread.CheckAllocs(EstimateSize(recv)); err != nil {
		return nil, err
	}
	return Bool(isCasedString(recv) && recv == strings.ToLower(recv)), nil
}

// isCasedString reports whether its argument contains any cased code points.
func isCasedString(s string) bool {
	for _, r := range s {
		if isCasedRune(r) {
			return true
		}
	}
	return false
}

func isCasedRune(r rune) bool {
	// It's unclear what the correct behavior is for a rune such as 'ﬃ',
	// a lowercase letter with no upper or title case and no SimpleFold.
	return 'a' <= r && r <= 'z' || 'A' <= r && r <= 'Z' || unicode.SimpleFold(r) != r
}

// https://github.com/google/starlark-go/blob/master/doc/spec.md#string·isspace
func string_isspace(_ *Thread, b *Builtin, args Tuple, kwargs []Tuple) (Value, error) {
	if err := UnpackPositionalArgs(b.Name(), args, kwargs, 0); err != nil {
		return nil, err
	}
	recv := string(b.Receiver().(String))
	for _, r := range recv {
		if !unicode.IsSpace(r) {
			return False, nil
		}
	}
	return Bool(recv != ""), nil
}

// https://github.com/google/starlark-go/blob/master/doc/spec.md#string·istitle
func string_istitle(_ *Thread, b *Builtin, args Tuple, kwargs []Tuple) (Value, error) {
	if err := UnpackPositionalArgs(b.Name(), args, kwargs, 0); err != nil {
		return nil, err
	}
	recv := string(b.Receiver().(String))

	// Python semantics differ from x==strings.{To,}Title(x) in Go:
	// "uppercase characters may only follow uncased characters and
	// lowercase characters only cased ones."
	var cased, prevCased bool
	for _, r := range recv {
		if 'A' <= r && r <= 'Z' || unicode.IsTitle(r) { // e.g. "ǅ"
			if prevCased {
				return False, nil
			}
			prevCased = true
			cased = true
		} else if unicode.IsLower(r) {
			if !prevCased {
				return False, nil
			}
			prevCased = true
			cased = true
		} else if unicode.IsUpper(r) {
			return False, nil
		} else {
			prevCased = false
		}
	}
	return Bool(cased), nil
}

// https://github.com/google/starlark-go/blob/master/doc/spec.md#string·isupper
func string_isupper(thread *Thread, b *Builtin, args Tuple, kwargs []Tuple) (Value, error) {
	if err := UnpackPositionalArgs(b.Name(), args, kwargs, 0); err != nil {
		return nil, err
	}
	recv := string(b.Receiver().(String))
	if err := thread.CheckAllocs(EstimateSize(recv)); err != nil {
		return nil, err
	}
	return Bool(isCasedString(recv) && recv == strings.ToUpper(recv)), nil
}

// https://github.com/google/starlark-go/blob/master/doc/spec.md#string·find
func string_find(thread *Thread, b *Builtin, args Tuple, kwargs []Tuple) (Value, error) {
	return string_find_impl(thread, b, args, kwargs, true, false)
}

// https://github.com/google/starlark-go/blob/master/doc/spec.md#string·format
func string_format(thread *Thread, b *Builtin, args Tuple, kwargs []Tuple) (Value, error) {
	format := string(b.Receiver().(String))
	var auto, manual bool // kinds of positional indexing used
	buf := NewSafeStringBuilder(thread)
	index := 0
	for {
		literal := format
		i := strings.IndexByte(format, '{')
		if i >= 0 {
			literal = format[:i]
		}

		// Replace "}}" with "}" in non-field portion, rejecting a lone '}'.
		for {
			j := strings.IndexByte(literal, '}')
			if j < 0 {
				if _, err := buf.WriteString(literal); err != nil {
					return nil, err
				}
				break
			}
			if len(literal) == j+1 || literal[j+1] != '}' {
				return nil, fmt.Errorf("format: single '}' in format")
			}
			if _, err := buf.WriteString(literal[:j+1]); err != nil {
				return nil, err
			}
			literal = literal[j+2:]
		}

		if i < 0 {
			break // end of format string
		}

		if i+1 < len(format) && format[i+1] == '{' {
			// "{{" means a literal '{'
			if err := buf.WriteByte('{'); err != nil {
				return nil, err
			}
			format = format[i+2:]
			continue
		}

		format = format[i+1:]
		i = strings.IndexByte(format, '}')
		if i < 0 {
			return nil, fmt.Errorf("format: unmatched '{' in format")
		}

		var arg Value
		conv := "s"
		var spec string

		field := format[:i]
		format = format[i+1:]

		var name string
		if i := strings.IndexByte(field, '!'); i < 0 {
			// "name" or "name:spec"
			if i := strings.IndexByte(field, ':'); i < 0 {
				name = field
			} else {
				name = field[:i]
				spec = field[i+1:]
			}
		} else {
			// "name!conv" or "name!conv:spec"
			name = field[:i]
			field = field[i+1:]
			// "conv" or "conv:spec"
			if i := strings.IndexByte(field, ':'); i < 0 {
				conv = field
			} else {
				conv = field[:i]
				spec = field[i+1:]
			}
		}

		if name == "" {
			// "{}": automatic indexing
			if manual {
				return nil, fmt.Errorf("format: cannot switch from manual field specification to automatic field numbering")
			}
			auto = true
			if index >= len(args) {
				return nil, fmt.Errorf("format: tuple index out of range")
			}
			arg = args[index]
			index++
		} else if num, ok := decimal(name); ok {
			// positional argument
			if auto {
				return nil, fmt.Errorf("format: cannot switch from automatic field numbering to manual field specification")
			}
			manual = true
			if num >= len(args) {
				return nil, fmt.Errorf("format: tuple index out of range")
			} else {
				arg = args[num]
			}
		} else {
			// keyword argument
			for _, kv := range kwargs {
				if string(kv[0].(String)) == name {
					arg = kv[1]
					break
				}
			}
			if arg == nil {
				// Starlark does not support Python's x.y or a[i] syntaxes,
				// or nested use of {...}.
				if strings.Contains(name, ".") {
					return nil, fmt.Errorf("format: attribute syntax x.y is not supported in replacement fields: %s", name)
				}
				if strings.Contains(name, "[") {
					return nil, fmt.Errorf("format: element syntax a[i] is not supported in replacement fields: %s", name)
				}
				if strings.Contains(name, "{") {
					return nil, fmt.Errorf("format: nested replacement fields not supported")
				}
				return nil, fmt.Errorf("format: keyword %s not found", name)
			}
		}

		if spec != "" {
			// Starlark does not support Python's format_spec features.
			return nil, fmt.Errorf("format spec features not supported in replacement fields: %s", spec)
		}

		switch conv {
		case "s":
			if str, ok := AsString(arg); ok {
				if _, err := buf.WriteString(str); err != nil {
					return nil, err
				}
			} else {
				if err := writeValue(buf, arg, nil); err != nil {
					return nil, err
				}
			}
		case "r":
			if err := writeValue(buf, arg, nil); err != nil {
				return nil, err
			}
		default:
			return nil, fmt.Errorf("format: unknown conversion %q", conv)
		}
	}

	if err := thread.AddAllocs(StringTypeOverhead); err != nil {
		return nil, err
	}
	return String(buf.String()), nil
}

// decimal interprets s as a sequence of decimal digits.
func decimal(s string) (x int, ok bool) {
	n := len(s)
	for i := 0; i < n; i++ {
		digit := s[i] - '0'
		if digit > 9 {
			return 0, false
		}
		x = x*10 + int(digit)
		if x < 0 {
			return 0, false // underflow
		}
	}
	return x, true
}

// https://github.com/google/starlark-go/blob/master/doc/spec.md#string·index
func string_index(thread *Thread, b *Builtin, args Tuple, kwargs []Tuple) (Value, error) {
	return string_find_impl(thread, b, args, kwargs, false, false)
}

// https://github.com/google/starlark-go/blob/master/doc/spec.md#string·join
func string_join(thread *Thread, b *Builtin, args Tuple, kwargs []Tuple) (Value, error) {
	recv := string(b.Receiver().(String))
	var iterable Iterable
	if err := UnpackPositionalArgs(b.Name(), args, kwargs, 1, &iterable); err != nil {
		return nil, err
	}

	iter, err := SafeIterate(thread, iterable)
	if err != nil {
		return nil, err
	}
	defer iter.Done()
	buf := NewSafeStringBuilder(thread)
	var x Value
	for i := 0; iter.Next(&x); i++ {
		if i > 0 {
			if _, err := buf.WriteString(recv); err != nil {
				return nil, err
			}
		}
		s, ok := AsString(x)
		if !ok {
			return nil, fmt.Errorf("join: in list, want string, got %s", x.Type())
		}
		if _, err := buf.WriteString(s); err != nil {
			return nil, err
		}
	}
	if err := iter.Err(); err != nil {
		return nil, err
	}
	if err := buf.Err(); err != nil {
		return nil, err
	}
	if err := thread.AddAllocs(StringTypeOverhead); err != nil {
		return nil, err
	}
	return String(buf.String()), nil
}

// https://github.com/google/starlark-go/blob/master/doc/spec.md#string·lower
func string_lower(thread *Thread, b *Builtin, args Tuple, kwargs []Tuple) (Value, error) {
	if err := UnpackPositionalArgs(b.Name(), args, kwargs, 0); err != nil {
		return nil, err
	}

	recv := string(b.Receiver().(String))

	// There could be actually a difference between the size of the encoded
	// upper and the size of the encoded lower. The maximum difference among
	// them (according to unicode.ToLower implementation) is only 1 byte,
	// which could be expected. This means that this logic must take that
	// into account.
	bufferSize := EstimateMakeSize([]byte{}, len(recv)*2+utf8.UTFMax)
	if err := thread.AddAllocs(bufferSize + StringTypeOverhead); err != nil {
		return nil, err
	}
	return String(strings.ToLower(recv)), nil
}

// https://github.com/google/starlark-go/blob/master/doc/spec.md#string·partition
func string_partition(thread *Thread, b *Builtin, args Tuple, kwargs []Tuple) (Value, error) {
	recv := string(b.Receiver().(String))
	var sep string
	if err := UnpackPositionalArgs(b.Name(), args, kwargs, 1, &sep); err != nil {
		return nil, err
	}
	if sep == "" {
		return nil, nameErr(b, "empty separator")
	}
	var i int
	if b.Name()[0] == 'p' {
		i = strings.Index(recv, sep) // partition
	} else {
		i = strings.LastIndex(recv, sep) // rpartition
	}

	var subStringTemplate String
	resultSize := EstimateMakeSize(Tuple{subStringTemplate}, 3) +
		EstimateSize(Tuple{})
	if err := thread.AddAllocs(resultSize); err != nil {
		return nil, err
	}
	tuple := make(Tuple, 0, 3)
	if i < 0 {
		if b.Name()[0] == 'p' {
			tuple = append(tuple, String(recv), String(""), String(""))
		} else {
			tuple = append(tuple, String(""), String(""), String(recv))
		}
	} else {
		tuple = append(tuple, String(recv[:i]), String(recv[i:i+len(sep)]), String(recv[i+len(sep):]))
	}
	return tuple, nil
}

// https://github.com/google/starlark-go/blob/master/doc/spec.md#string·removeprefix
// https://github.com/google/starlark-go/blob/master/doc/spec.md#string·removesuffix
func string_removefix(thread *Thread, b *Builtin, args Tuple, kwargs []Tuple) (Value, error) {
	recv := string(b.Receiver().(String))
	var fix string
	if err := UnpackPositionalArgs(b.Name(), args, kwargs, 1, &fix); err != nil {
		return nil, err
	}
	if b.name[len("remove")] == 'p' {
		recv = strings.TrimPrefix(recv, fix)
	} else {
		recv = strings.TrimSuffix(recv, fix)
	}
	if err := thread.AddAllocs(StringTypeOverhead); err != nil {
		return nil, err
	}
	return String(recv), nil
}

// https://github.com/google/starlark-go/blob/master/doc/spec.md#string·replace
func string_replace(thread *Thread, b *Builtin, args Tuple, kwargs []Tuple) (Value, error) {
	recv := string(b.Receiver().(String))
	var old, new string
	count := -1
	if err := UnpackPositionalArgs(b.Name(), args, kwargs, 2, &old, &new, &count); err != nil {
		return nil, err
	}

	if err := thread.CheckAllocs(int64(len(recv) * len(new) / len(old))); err != nil {
		return nil, err
	}
	result := Value(String(strings.Replace(recv, old, new, count)))
	if err := thread.AddAllocs(EstimateSize(result)); err != nil {
		return nil, err
	}
	return result, nil
}

// https://github.com/google/starlark-go/blob/master/doc/spec.md#string·rfind
func string_rfind(thread *Thread, b *Builtin, args Tuple, kwargs []Tuple) (Value, error) {
	return string_find_impl(thread, b, args, kwargs, true, true)
}

// https://github.com/google/starlark-go/blob/master/doc/spec.md#string·rindex
func string_rindex(thread *Thread, b *Builtin, args Tuple, kwargs []Tuple) (Value, error) {
	return string_find_impl(thread, b, args, kwargs, false, true)
}

// https://github.com/google/starlark-go/starlark/blob/master/doc/spec.md#string·startswith
// https://github.com/google/starlark-go/starlark/blob/master/doc/spec.md#string·endswith
func string_startswith(_ *Thread, b *Builtin, args Tuple, kwargs []Tuple) (Value, error) {
	var x Value
	var start, end Value = None, None
	if err := UnpackPositionalArgs(b.Name(), args, kwargs, 1, &x, &start, &end); err != nil {
		return nil, err
	}

	// compute effective substring.
	s := string(b.Receiver().(String))
	if start, end, err := indices(start, end, len(s)); err != nil {
		return nil, nameErr(b, err)
	} else {
		if end < start {
			end = start // => empty result
		}
		s = s[start:end]
	}

	f := strings.HasPrefix
	if b.Name()[0] == 'e' { // endswith
		f = strings.HasSuffix
	}

	switch x := x.(type) {
	case Tuple:
		for i, x := range x {
			prefix, ok := AsString(x)
			if !ok {
				return nil, fmt.Errorf("%s: want string, got %s, for element %d",
					b.Name(), x.Type(), i)
			}
			if f(s, prefix) {
				return True, nil
			}
		}
		return False, nil
	case String:
		return Bool(f(s, string(x))), nil
	}
	return nil, fmt.Errorf("%s: got %s, want string or tuple of string", b.Name(), x.Type())
}

// https://github.com/google/starlark-go/blob/master/doc/spec.md#string·strip
// https://github.com/google/starlark-go/blob/master/doc/spec.md#string·lstrip
// https://github.com/google/starlark-go/blob/master/doc/spec.md#string·rstrip
func string_strip(thread *Thread, b *Builtin, args Tuple, kwargs []Tuple) (Value, error) {
	var chars string
	if err := UnpackPositionalArgs(b.Name(), args, kwargs, 0, &chars); err != nil {
		return nil, err
	}
	recv := string(b.Receiver().(String))
	var s string
	switch b.Name()[0] {
	case 's': // strip
		if chars != "" {
			s = strings.Trim(recv, chars)
		} else {
			s = strings.TrimSpace(recv)
		}
	case 'l': // lstrip
		if chars != "" {
			s = strings.TrimLeft(recv, chars)
		} else {
			s = strings.TrimLeftFunc(recv, unicode.IsSpace)
		}
	case 'r': // rstrip
		if chars != "" {
			s = strings.TrimRight(recv, chars)
		} else {
			s = strings.TrimRightFunc(recv, unicode.IsSpace)
		}
	}
	if err := thread.AddAllocs(StringTypeOverhead); err != nil {
		return nil, err
	}
	return String(s), nil
}

// https://github.com/google/starlark-go/blob/master/doc/spec.md#string·title
func string_title(thread *Thread, b *Builtin, args Tuple, kwargs []Tuple) (Value, error) {
	if err := UnpackPositionalArgs(b.Name(), args, kwargs, 0); err != nil {
		return nil, err
	}

	s := string(b.Receiver().(String))

	// Python semantics differ from x==strings.{To,}Title(x) in Go:
	// "uppercase characters may only follow uncased characters and
	// lowercase characters only cased ones."
	buf := NewSafeStringBuilder(thread)
	buf.Grow(len(s))
	var prevCased bool
	for _, r := range s {
		if prevCased {
			r = unicode.ToLower(r)
		} else {
			r = unicode.ToTitle(r)
		}
		prevCased = isCasedRune(r)
		if _, err := buf.WriteRune(r); err != nil {
			return nil, err
		}
	}
	if err := buf.Err(); err != nil {
		return nil, err
	}
	if err := thread.AddAllocs(StringTypeOverhead); err != nil {
		return nil, err
	}
	return String(buf.String()), nil
}

// https://github.com/google/starlark-go/blob/master/doc/spec.md#string·upper
func string_upper(thread *Thread, b *Builtin, args Tuple, kwargs []Tuple) (Value, error) {
	if err := UnpackPositionalArgs(b.Name(), args, kwargs, 0); err != nil {
		return nil, err
	}

	recv := string(b.Receiver().(String))

	// see string_lower
	bufferSize := EstimateMakeSize([]byte{}, len(recv)*2+utf8.UTFMax)
	if err := thread.AddAllocs(bufferSize + StringTypeOverhead); err != nil {
		return nil, err
	}
	return String(strings.ToUpper(recv)), nil
}

// https://github.com/google/starlark-go/blob/master/doc/spec.md#string·split
// https://github.com/google/starlark-go/blob/master/doc/spec.md#string·rsplit
func string_split(thread *Thread, b *Builtin, args Tuple, kwargs []Tuple) (Value, error) {
	recv := string(b.Receiver().(String))
	var sep_ Value
	maxsplit := -1
	if err := UnpackPositionalArgs(b.Name(), args, kwargs, 0, &sep_, &maxsplit); err != nil {
		return nil, err
	}

	var res []string

	if sep_ == nil || sep_ == None {
		if err := thread.CheckAllocs(EstimateMakeSize([]Value{String("")}, len(recv)/2+1)); err != nil {
			return nil, err
		}

		// special case: split on whitespace
		if maxsplit < 0 {
			res = strings.Fields(recv)
		} else if b.Name() == "split" {
			res = splitspace(recv, maxsplit)
		} else { // rsplit
			res = rsplitspace(recv, maxsplit)
		}

	} else if sep, ok := AsString(sep_); ok {
		if sep == "" {
			return nil, fmt.Errorf("split: empty separator")
		}

		if err := thread.CheckAllocs(EstimateMakeSize([]Value{String("")}, len(recv)/len(sep)+1)); err != nil {
			return nil, err
		}

		// usual case: split on non-empty separator
		if maxsplit < 0 {
			res = strings.Split(recv, sep)
		} else if b.Name() == "split" {
			res = strings.SplitN(recv, sep, maxsplit+1)
		} else { // rsplit
			res = strings.Split(recv, sep)
			// If maxsplit is less than len(res), the first len(res) - maxsplit
			// should be joined back together. Instead of joining them back,
			// however, it is possible to take a slice of  the original string.
			// If the excess is only one, it is also possible to skip this process.
			if excess := len(res) - maxsplit; excess > 1 {
				size := len(res[0])
				for _, s := range res[1:excess] {
					size += len(s) + len(sep)
				}
				res[excess-1] = recv[0:size]
				res = res[excess-1:]
			}
		}

	} else {
		return nil, fmt.Errorf("split: got %s for separator, want string", sep_.Type())
	}

	listSize := EstimateMakeSize([]Value{String("")}, len(res))
	resultSize := EstimateSize(&List{})
	if err := thread.AddAllocs(listSize + resultSize); err != nil {
		return nil, err
	}
	list := make([]Value, len(res))
	for i, x := range res {
		list[i] = String(x)
	}
	return NewList(list), nil
}

// Precondition: max >= 0.
func rsplitspace(s string, max int) []string {
	res := make([]string, 0, max+1)
	end := -1 // index of field end, or -1 in a region of spaces.
	for i := len(s); i > 0; {
		r, sz := utf8.DecodeLastRuneInString(s[:i])
		if unicode.IsSpace(r) {
			if end >= 0 {
				if len(res) == max {
					break // let this field run to the start
				}
				res = append(res, s[i:end])
				end = -1
			}
		} else if end < 0 {
			end = i
		}
		i -= sz
	}
	if end >= 0 {
		res = append(res, s[:end])
	}

	resLen := len(res)
	for i := 0; i < resLen/2; i++ {
		res[i], res[resLen-1-i] = res[resLen-1-i], res[i]
	}

	return res
}

// Precondition: max >= 0.
func splitspace(s string, max int) []string {
	var res []string
	start := -1 // index of field start, or -1 in a region of spaces
	for i, r := range s {
		if unicode.IsSpace(r) {
			if start >= 0 {
				if len(res) == max {
					break // let this field run to the end
				}
				res = append(res, s[start:i])
				start = -1
			}
		} else if start == -1 {
			start = i
		}
	}
	if start >= 0 {
		res = append(res, s[start:])
	}
	return res
}

// https://github.com/google/starlark-go/blob/master/doc/spec.md#string·splitlines
func string_splitlines(thread *Thread, b *Builtin, args Tuple, kwargs []Tuple) (Value, error) {
	var keepends bool
	if err := UnpackPositionalArgs(b.Name(), args, kwargs, 0, &keepends); err != nil {
		return nil, err
	}
	var lines []string
	if s := string(b.Receiver().(String)); s != "" {
		// TODO(adonovan): handle CRLF correctly.
		if keepends {
			lines = strings.SplitAfter(s, "\n")
		} else {
			lines = strings.Split(s, "\n")
		}
		if strings.HasSuffix(s, "\n") {
			lines = lines[:len(lines)-1]
		}
	}
	var itemTemplate String
	resultSize := EstimateMakeSize([]Value{itemTemplate}, len(lines)) +
		EstimateSize(&List{})
	if err := thread.AddAllocs(resultSize); err != nil {
		return nil, err
	}
	list := make([]Value, len(lines))
	for i, x := range lines {
		list[i] = String(x)
	}
	return NewList(list), nil
}

// https://github.com/google/starlark-go/blob/master/doc/spec.md#set·add.
func set_add(thread *Thread, b *Builtin, args Tuple, kwargs []Tuple) (Value, error) {
	var elem Value
	if err := UnpackPositionalArgs(b.Name(), args, kwargs, 1, &elem); err != nil {
		return nil, err
	}
	if found, err := b.Receiver().(*Set).Has(elem); err != nil {
		return nil, nameErr(b, err)
	} else if found {
		return None, nil
	}
	err := b.Receiver().(*Set).ht.insert(thread, elem, None)
	if err != nil {
		return nil, nameErr(b, err)
	}
	return None, nil
}

// https://github.com/google/starlark-go/blob/master/doc/spec.md#set·clear.
func set_clear(_ *Thread, b *Builtin, args Tuple, kwargs []Tuple) (Value, error) {
	if err := UnpackPositionalArgs(b.Name(), args, kwargs, 0); err != nil {
		return nil, err
	}
	if b.Receiver().(*Set).Len() > 0 {
		if err := b.Receiver().(*Set).Clear(); err != nil {
			return nil, nameErr(b, err)
		}
	}
	return None, nil
}

// https://github.com/google/starlark-go/blob/master/doc/spec.md#set·difference.
func set_difference(_ *Thread, b *Builtin, args Tuple, kwargs []Tuple) (Value, error) {
	// TODO: support multiple others: s.difference(*others)
	var other Iterable
	if err := UnpackPositionalArgs(b.Name(), args, kwargs, 0, &other); err != nil {
		return nil, err
	}
	iter := other.Iterate()
	defer iter.Done()
	diff, err := b.Receiver().(*Set).Difference(iter)
	if err != nil {
		return nil, nameErr(b, err)
	}
	return diff, nil
}

// https://github.com/google/starlark-go/blob/master/doc/spec.md#set_intersection.
func set_intersection(_ *Thread, b *Builtin, args Tuple, kwargs []Tuple) (Value, error) {
	// TODO: support multiple others: s.difference(*others)
	var other Iterable
	if err := UnpackPositionalArgs(b.Name(), args, kwargs, 0, &other); err != nil {
		return nil, err
	}
	iter := other.Iterate()
	defer iter.Done()
	diff, err := b.Receiver().(*Set).Intersection(iter)
	if err != nil {
		return nil, nameErr(b, err)
	}
	return diff, nil
}

// https://github.com/google/starlark-go/blob/master/doc/spec.md#set_issubset.
func set_issubset(_ *Thread, b *Builtin, args Tuple, kwargs []Tuple) (Value, error) {
	var other Iterable
	if err := UnpackPositionalArgs(b.Name(), args, kwargs, 0, &other); err != nil {
		return nil, err
	}
	iter := other.Iterate()
	defer iter.Done()
	diff, err := b.Receiver().(*Set).IsSubset(iter)
	if err != nil {
		return nil, nameErr(b, err)
	}
	return Bool(diff), nil
}

// https://github.com/google/starlark-go/blob/master/doc/spec.md#set_issuperset.
func set_issuperset(_ *Thread, b *Builtin, args Tuple, kwargs []Tuple) (Value, error) {
	var other Iterable
	if err := UnpackPositionalArgs(b.Name(), args, kwargs, 0, &other); err != nil {
		return nil, err
	}
	iter := other.Iterate()
	defer iter.Done()
	diff, err := b.Receiver().(*Set).IsSuperset(iter)
	if err != nil {
		return nil, nameErr(b, err)
	}
	return Bool(diff), nil
}

// https://github.com/google/starlark-go/blob/master/doc/spec.md#set·discard.
func set_discard(_ *Thread, b *Builtin, args Tuple, kwargs []Tuple) (Value, error) {
	var k Value
	if err := UnpackPositionalArgs(b.Name(), args, kwargs, 1, &k); err != nil {
		return nil, err
	}
	if found, err := b.Receiver().(*Set).Has(k); err != nil {
		return nil, nameErr(b, err)
	} else if !found {
		return None, nil
	}
	if _, err := b.Receiver().(*Set).Delete(k); err != nil {
		return nil, nameErr(b, err) // set is frozen
	}
	return None, nil
}

// https://github.com/google/starlark-go/blob/master/doc/spec.md#set·pop.
func set_pop(_ *Thread, b *Builtin, args Tuple, kwargs []Tuple) (Value, error) {
	if err := UnpackPositionalArgs(b.Name(), args, kwargs, 0); err != nil {
		return nil, err
	}
	recv := b.Receiver().(*Set)
	k, ok := recv.ht.first()
	if !ok {
		return nil, nameErr(b, "empty set")
	}
	_, err := recv.Delete(k)
	if err != nil {
		return nil, nameErr(b, err) // set is frozen
	}
	return k, nil
}

// https://github.com/google/starlark-go/blob/master/doc/spec.md#set·remove.
func set_remove(_ *Thread, b *Builtin, args Tuple, kwargs []Tuple) (Value, error) {
	var k Value
	if err := UnpackPositionalArgs(b.Name(), args, kwargs, 1, &k); err != nil {
		return nil, err
	}
	if found, err := b.Receiver().(*Set).Delete(k); err != nil {
		return nil, nameErr(b, err) // dict is frozen or key is unhashable
	} else if found {
		return None, nil
	}
	return nil, nameErr(b, "missing key")
}

// https://github.com/google/starlark-go/blob/master/doc/spec.md#set·symmetric_difference.
func set_symmetric_difference(_ *Thread, b *Builtin, args Tuple, kwargs []Tuple) (Value, error) {
	var other Iterable
	if err := UnpackPositionalArgs(b.Name(), args, kwargs, 0, &other); err != nil {
		return nil, err
	}
	iter := other.Iterate()
	defer iter.Done()
	diff, err := b.Receiver().(*Set).SymmetricDifference(iter)
	if err != nil {
		return nil, nameErr(b, err)
	}
	return diff, nil
}

// https://github.com/google/starlark-go/blob/master/doc/spec.md#set·union.
func set_union(thread *Thread, b *Builtin, args Tuple, kwargs []Tuple) (Value, error) {
	var iterable Iterable
	if err := UnpackPositionalArgs(b.Name(), args, kwargs, 0, &iterable); err != nil {
		return nil, err
	}
	iter, err := SafeIterate(thread, iterable)
	if err != nil {
		return nil, err
	}
	defer iter.Done()
	if err := thread.AddAllocs(EstimateSize(&Set{})); err != nil {
		return nil, err
	}
	union := new(Set)
	for e := b.Receiver().(*Set).ht.head; e != nil; e = e.next {
		if err := union.ht.insert(thread, e.key, None); err != nil {
			return nil, err
		}
	}
	var x Value
	for iter.Next(&x) {
		if err := union.ht.insert(thread, x, None); err != nil {
			return nil, err
		}
	}
	if err := iter.Err(); err != nil {
		return nil, nameErr(b, err)
	}
	return union, nil
}

// Common implementation of string_{r}{find,index}.
func string_find_impl(thread *Thread, b *Builtin, args Tuple, kwargs []Tuple, allowError, last bool) (Value, error) {
	var sub string
	var start_, end_ Value
	if err := UnpackPositionalArgs(b.Name(), args, kwargs, 1, &sub, &start_, &end_); err != nil {
		return nil, err
	}

	s := string(b.Receiver().(String))
	start, end, err := indices(start_, end_, len(s))
	if err != nil {
		return nil, nameErr(b, err)
	}
	var slice string
	if start < end {
		slice = s[start:end]
	}

	var i int
	if last {
		i = strings.LastIndex(slice, sub)
	} else {
		i = strings.Index(slice, sub)
	}
	var result Value
	if i < 0 {
		if !allowError {
			return nil, nameErr(b, "substring not found")
		}
		result = MakeInt(-1)
	} else {
		result = MakeInt(i + start)
	}
	if err := thread.AddAllocs(EstimateSize(result)); err != nil {
		return nil, err
	}
	return result, nil
}

// Common implementation of builtin dict function and dict.update method.
// Precondition: len(updates) == 0 or 1.
func updateDict(thread *Thread, dict *Dict, updates Tuple, kwargs []Tuple) error {
	if len(updates) == 1 {
		switch updates := updates[0].(type) {
		case IterableMapping:
			// Iterate over dict's key/value pairs, not just keys.
			for _, item := range updates.Items() {
				if err := dict.SafeSetKey(thread, item[0], item[1]); err != nil {
					return err // dict is frozen
				}
			}
		default:
			// all other sequences
			iter, err := SafeIterate(thread, updates)
			if err != nil {
				if err == ErrUnsupported {
					return fmt.Errorf("dictionary update value is not iterable (%s)", updates.Type())
				}
				return err
			}
			defer iter.Done()
			var pair Value
			for i := 0; iter.Next(&pair); i++ {
				iter2, err := SafeIterate(thread, pair)
				if err != nil {
					if err == ErrUnsupported {
						return fmt.Errorf("dictionary update sequence element #%d is not iterable (%s)", i, pair.Type())
					}
					return err
				}
				defer iter2.Done()
				len := Len(pair)
				if len < 0 {
					return fmt.Errorf("dictionary update sequence element #%d has unknown length (%s)", i, pair.Type())
				} else if len != 2 {
					return fmt.Errorf("dictionary update sequence element #%d has length %d, want 2", i, len)
				}
				var k, v Value
				if !iter2.Next(&k) || !iter2.Next(&v) {
					if err := iter2.Err(); err != nil {
						return err
					}
				}
				if err := dict.SafeSetKey(thread, k, v); err != nil {
					return err
				}
			}
			if err := iter.Err(); err != nil {
				return err
			}
		}
	}

	// Then add the kwargs.
	before := dict.Len()
	for _, pair := range kwargs {
		if err := dict.SafeSetKey(thread, pair[0], pair[1]); err != nil {
			return err // dict is frozen
		}
	}
	// In the common case, each kwarg will add another dict entry.
	// If that's not so, check whether it is because there was a duplicate kwarg.
	if dict.Len() < before+len(kwargs) {
		keys := make(map[String]bool, len(kwargs))
		for _, kv := range kwargs {
			k := kv[0].(String)
			if keys[k] {
				return fmt.Errorf("duplicate keyword arg: %v", k)
			}
			keys[k] = true
		}
	}

	return nil
}

// nameErr returns an error message of the form "name: msg"
// where name is b.Name() and msg is a string or error.
func nameErr(b *Builtin, msg interface{}) error {
	return fmt.Errorf("%s: %v", b.Name(), msg)
}<|MERGE_RESOLUTION|>--- conflicted
+++ resolved
@@ -255,13 +255,8 @@
 		"union":                NewBuiltin("union", set_union),
 	}
 	setMethodSafeties = map[string]Safety{
-<<<<<<< HEAD
-		"add":                  IOSafe,
+		"add":                  MemSafe | IOSafe,
 		"clear":                MemSafe | IOSafe,
-=======
-		"add":                  MemSafe | IOSafe,
-		"clear":                IOSafe,
->>>>>>> 40794f46
 		"difference":           IOSafe,
 		"discard":              MemSafe | IOSafe,
 		"intersection":         IOSafe,
