// Copyright 2017 The Bazel Authors. All rights reserved.
// Use of this source code is governed by a BSD-style
// license that can be found in the LICENSE file.

package starlark

// This file defines the library of built-ins.
//
// Built-ins must explicitly check the "frozen" flag before updating
// mutable types such as lists and dicts.

import (
	"errors"
	"fmt"
	"math"
	"math/big"
	"os"
	"sort"
	"strconv"
	"strings"
	"unicode"
	"unicode/utf16"
	"unicode/utf8"

	"github.com/canonical/starlark/syntax"
)

// Universe defines the set of universal built-ins, such as None, True, and len.
//
// The Go application may add or remove items from the
// universe dictionary before Starlark evaluation begins.
// All values in the dictionary must be immutable.
// Starlark programs cannot modify the dictionary.
var Universe StringDict
var universeSafeties map[string]Safety

var ErrUnsupported = errors.New("unsupported operation")
var ErrNoSuchAttr = errors.New("no such attribute")

func init() {
	// https://github.com/google/starlark-go/blob/master/doc/spec.md#built-in-constants-and-functions
	Universe = StringDict{
		"None":      None,
		"True":      True,
		"False":     False,
		"abs":       NewBuiltin("abs", abs),
		"any":       NewBuiltin("any", any),
		"all":       NewBuiltin("all", all),
		"bool":      NewBuiltin("bool", bool_),
		"bytes":     NewBuiltin("bytes", bytes_),
		"chr":       NewBuiltin("chr", chr),
		"dict":      NewBuiltin("dict", dict),
		"dir":       NewBuiltin("dir", dir),
		"enumerate": NewBuiltin("enumerate", enumerate),
		"fail":      NewBuiltin("fail", fail),
		"float":     NewBuiltin("float", float),
		"getattr":   NewBuiltin("getattr", getattr),
		"hasattr":   NewBuiltin("hasattr", hasattr),
		"hash":      NewBuiltin("hash", hash),
		"int":       NewBuiltin("int", int_),
		"len":       NewBuiltin("len", len_),
		"list":      NewBuiltin("list", list),
		"max":       NewBuiltin("max", minmax),
		"min":       NewBuiltin("min", minmax),
		"ord":       NewBuiltin("ord", ord),
		"print":     NewBuiltin("print", print),
		"range":     NewBuiltin("range", range_),
		"repr":      NewBuiltin("repr", repr),
		"reversed":  NewBuiltin("reversed", reversed),
		"set":       NewBuiltin("set", set), // requires resolve.AllowSet
		"sorted":    NewBuiltin("sorted", sorted),
		"str":       NewBuiltin("str", str),
		"tuple":     NewBuiltin("tuple", tuple),
		"type":      NewBuiltin("type", type_),
		"zip":       NewBuiltin("zip", zip),
	}

	universeSafeties = map[string]Safety{
		"abs":       MemSafe | IOSafe | CPUSafe,
		"any":       MemSafe | IOSafe,
		"all":       MemSafe | IOSafe,
		"bool":      MemSafe | IOSafe | CPUSafe,
		"bytes":     MemSafe | IOSafe,
		"chr":       MemSafe | IOSafe | CPUSafe,
		"dict":      MemSafe | IOSafe,
		"dir":       MemSafe | IOSafe,
		"enumerate": MemSafe | IOSafe,
		"fail":      MemSafe | IOSafe,
		"float":     MemSafe | IOSafe | CPUSafe,
		"getattr":   MemSafe | IOSafe,
		"hasattr":   MemSafe | IOSafe,
		"hash":      MemSafe | IOSafe | CPUSafe,
		"int":       MemSafe | IOSafe,
		"len":       MemSafe | IOSafe | CPUSafe,
		"list":      MemSafe | IOSafe,
		"max":       MemSafe | IOSafe,
		"min":       MemSafe | IOSafe,
		"ord":       MemSafe | IOSafe,
		"print":     MemSafe,
		"range":     MemSafe | IOSafe,
		"repr":      MemSafe | IOSafe,
		"reversed":  MemSafe | IOSafe,
		"set":       MemSafe | IOSafe,
		"sorted":    MemSafe | IOSafe,
		"str":       MemSafe | IOSafe,
		"tuple":     MemSafe | IOSafe,
		"type":      MemSafe | IOSafe,
		"zip":       MemSafe | IOSafe,
	}

	for name, flags := range universeSafeties {
		if b, ok := Universe[name].(*Builtin); ok {
			b.DeclareSafety(flags)
		}
	}
}

// methods of built-in types
// https://github.com/google/starlark-go/blob/master/doc/spec.md#built-in-methods
var (
	bytesMethods = map[string]*Builtin{
		"elems": NewBuiltin("elems", bytes_elems),
	}
	bytesMethodSafeties = map[string]Safety{
		"elems": MemSafe | IOSafe,
	}

	dictMethods = map[string]*Builtin{
		"clear":      NewBuiltin("clear", dict_clear),
		"get":        NewBuiltin("get", dict_get),
		"items":      NewBuiltin("items", dict_items),
		"keys":       NewBuiltin("keys", dict_keys),
		"pop":        NewBuiltin("pop", dict_pop),
		"popitem":    NewBuiltin("popitem", dict_popitem),
		"setdefault": NewBuiltin("setdefault", dict_setdefault),
		"update":     NewBuiltin("update", dict_update),
		"values":     NewBuiltin("values", dict_values),
	}
	dictMethodSafeties = map[string]Safety{
		"clear":      MemSafe | IOSafe | CPUSafe,
		"get":        MemSafe | IOSafe | CPUSafe,
<<<<<<< HEAD
		"items":      MemSafe | IOSafe | CPUSafe,
		"keys":       MemSafe | IOSafe,
=======
		"items":      MemSafe | IOSafe,
		"keys":       MemSafe | IOSafe | CPUSafe,
>>>>>>> e21d5bd4
		"pop":        MemSafe | IOSafe,
		"popitem":    MemSafe | IOSafe,
		"setdefault": MemSafe | IOSafe,
		"update":     MemSafe | IOSafe,
		"values":     MemSafe | IOSafe | CPUSafe,
	}

	listMethods = map[string]*Builtin{
		"append": NewBuiltin("append", list_append),
		"clear":  NewBuiltin("clear", list_clear),
		"extend": NewBuiltin("extend", list_extend),
		"index":  NewBuiltin("index", list_index),
		"insert": NewBuiltin("insert", list_insert),
		"pop":    NewBuiltin("pop", list_pop),
		"remove": NewBuiltin("remove", list_remove),
	}
	listMethodSafeties = map[string]Safety{
		"append": MemSafe | IOSafe,
		"clear":  MemSafe | IOSafe,
		"extend": MemSafe | IOSafe,
		"index":  MemSafe | IOSafe,
		"insert": MemSafe | IOSafe,
		"pop":    MemSafe | IOSafe,
		"remove": MemSafe | IOSafe,
	}

	stringMethods = map[string]*Builtin{
		"capitalize":     NewBuiltin("capitalize", string_capitalize),
		"codepoint_ords": NewBuiltin("codepoint_ords", string_iterable),
		"codepoints":     NewBuiltin("codepoints", string_iterable), // sic
		"count":          NewBuiltin("count", string_count),
		"elem_ords":      NewBuiltin("elem_ords", string_iterable),
		"elems":          NewBuiltin("elems", string_iterable),      // sic
		"endswith":       NewBuiltin("endswith", string_startswith), // sic
		"find":           NewBuiltin("find", string_find),
		"format":         NewBuiltin("format", string_format),
		"index":          NewBuiltin("index", string_index),
		"isalnum":        NewBuiltin("isalnum", string_isalnum),
		"isalpha":        NewBuiltin("isalpha", string_isalpha),
		"isdigit":        NewBuiltin("isdigit", string_isdigit),
		"islower":        NewBuiltin("islower", string_islower),
		"isspace":        NewBuiltin("isspace", string_isspace),
		"istitle":        NewBuiltin("istitle", string_istitle),
		"isupper":        NewBuiltin("isupper", string_isupper),
		"join":           NewBuiltin("join", string_join),
		"lower":          NewBuiltin("lower", string_lower),
		"lstrip":         NewBuiltin("lstrip", string_strip), // sic
		"partition":      NewBuiltin("partition", string_partition),
		"removeprefix":   NewBuiltin("removeprefix", string_removefix),
		"removesuffix":   NewBuiltin("removesuffix", string_removefix),
		"replace":        NewBuiltin("replace", string_replace),
		"rfind":          NewBuiltin("rfind", string_rfind),
		"rindex":         NewBuiltin("rindex", string_rindex),
		"rpartition":     NewBuiltin("rpartition", string_partition), // sic
		"rsplit":         NewBuiltin("rsplit", string_split),         // sic
		"rstrip":         NewBuiltin("rstrip", string_strip),         // sic
		"split":          NewBuiltin("split", string_split),
		"splitlines":     NewBuiltin("splitlines", string_splitlines),
		"startswith":     NewBuiltin("startswith", string_startswith),
		"strip":          NewBuiltin("strip", string_strip),
		"title":          NewBuiltin("title", string_title),
		"upper":          NewBuiltin("upper", string_upper),
	}
	stringMethodSafeties = map[string]Safety{
		"capitalize":     MemSafe | IOSafe,
		"codepoint_ords": MemSafe | IOSafe,
		"codepoints":     MemSafe | IOSafe,
		"count":          MemSafe | IOSafe,
		"elem_ords":      MemSafe | IOSafe,
		"elems":          MemSafe | IOSafe,
		"endswith":       MemSafe | IOSafe,
		"find":           MemSafe | IOSafe,
		"format":         MemSafe | IOSafe,
		"index":          MemSafe | IOSafe,
		"isalnum":        MemSafe | IOSafe,
		"isalpha":        MemSafe | IOSafe,
		"isdigit":        MemSafe | IOSafe,
		"islower":        MemSafe | IOSafe,
		"isspace":        MemSafe | IOSafe,
		"istitle":        MemSafe | IOSafe,
		"isupper":        MemSafe | IOSafe,
		"join":           MemSafe | IOSafe,
		"lower":          MemSafe | IOSafe,
		"lstrip":         MemSafe | IOSafe,
		"partition":      MemSafe | IOSafe,
		"removeprefix":   MemSafe | IOSafe,
		"removesuffix":   MemSafe | IOSafe,
		"replace":        MemSafe | IOSafe,
		"rfind":          MemSafe | IOSafe,
		"rindex":         MemSafe | IOSafe,
		"rpartition":     MemSafe | IOSafe,
		"rsplit":         MemSafe | IOSafe,
		"rstrip":         MemSafe | IOSafe,
		"split":          MemSafe | IOSafe,
		"splitlines":     MemSafe | IOSafe,
		"startswith":     MemSafe | IOSafe,
		"strip":          MemSafe | IOSafe,
		"title":          MemSafe | IOSafe,
		"upper":          MemSafe | IOSafe | CPUSafe,
	}

	setMethods = map[string]*Builtin{
		"add":                  NewBuiltin("add", set_add),
		"clear":                NewBuiltin("clear", set_clear),
		"difference":           NewBuiltin("difference", set_difference),
		"discard":              NewBuiltin("discard", set_discard),
		"intersection":         NewBuiltin("intersection", set_intersection),
		"issubset":             NewBuiltin("issubset", set_issubset),
		"issuperset":           NewBuiltin("issuperset", set_issuperset),
		"pop":                  NewBuiltin("pop", set_pop),
		"remove":               NewBuiltin("remove", set_remove),
		"symmetric_difference": NewBuiltin("symmetric_difference", set_symmetric_difference),
		"union":                NewBuiltin("union", set_union),
	}
	setMethodSafeties = map[string]Safety{
		"add":                  MemSafe | IOSafe,
		"clear":                MemSafe | IOSafe,
		"difference":           MemSafe | IOSafe,
		"discard":              MemSafe | IOSafe,
		"intersection":         MemSafe | IOSafe,
		"issubset":             MemSafe | IOSafe,
		"issuperset":           MemSafe | IOSafe,
		"pop":                  MemSafe | IOSafe,
		"remove":               MemSafe | IOSafe,
		"symmetric_difference": MemSafe | IOSafe,
		"union":                MemSafe | IOSafe,
	}
)

func init() {
	for name, safety := range bytesMethodSafeties {
		if builtin, ok := bytesMethods[name]; ok {
			builtin.DeclareSafety(safety)
		}
	}

	for name, safety := range dictMethodSafeties {
		if builtin, ok := dictMethods[name]; ok {
			builtin.DeclareSafety(safety)
		}
	}

	for name, safety := range listMethodSafeties {
		if builtin, ok := listMethods[name]; ok {
			builtin.DeclareSafety(safety)
		}
	}

	for name, safety := range stringMethodSafeties {
		if builtin, ok := stringMethods[name]; ok {
			builtin.DeclareSafety(safety)
		}
	}

	for name, safety := range setMethodSafeties {
		if builtin, ok := setMethods[name]; ok {
			builtin.DeclareSafety(safety)
		}
	}
}

func builtinAttr(recv Value, name string, methods map[string]*Builtin) (Value, error) {
	b := methods[name]
	if b == nil {
		return nil, nil // no such method
	}
	return b.BindReceiver(recv), nil
}

func safeBuiltinAttr(thread *Thread, recv Value, name string, methods map[string]*Builtin) (Value, error) {
	b := methods[name]
	if b == nil {
		return nil, ErrNoSuchAttr
	}
	if thread != nil {
		if err := thread.AddAllocs(EstimateSize(&Builtin{})); err != nil {
			return nil, err
		}
	}
	return b.BindReceiver(recv), nil
}

func builtinAttrNames(methods map[string]*Builtin) []string {
	names := make([]string, 0, len(methods))
	for name := range methods {
		names = append(names, name)
	}
	sort.Strings(names)
	return names
}

// ---- built-in functions ----

// https://github.com/google/starlark-go/blob/master/doc/spec.md#abs
func abs(thread *Thread, _ *Builtin, args Tuple, kwargs []Tuple) (Value, error) {
	var x Value
	if err := UnpackPositionalArgs("abs", args, kwargs, 1, &x); err != nil {
		return nil, err
	}
	switch tx := x.(type) {
	case Float:
		if tx >= 0 {
			return x, nil
		}

		result := Value(Float(math.Abs(float64(tx))))
		if err := thread.AddAllocs(EstimateSize(result)); err != nil {
			return nil, err
		}
		return result, nil
	case Int:
		if tx.Sign() >= 0 {
			return x, nil
		}

		if _, xBig := tx.get(); xBig != nil {
			if err := thread.AddExecutionSteps(int64(len(xBig.Bits()))); err != nil {
				return nil, err
			}
		}
		result := Value(zero.Sub(tx))
		if err := thread.AddAllocs(EstimateSize(result)); err != nil {
			return nil, err
		}
		return result, nil
	default:
		return nil, fmt.Errorf("got %s, want int or float", x.Type())
	}
}

// https://github.com/google/starlark-go/blob/master/doc/spec.md#all
func all(thread *Thread, _ *Builtin, args Tuple, kwargs []Tuple) (Value, error) {
	var iterable Iterable
	if err := UnpackPositionalArgs("all", args, kwargs, 1, &iterable); err != nil {
		return nil, err
	}

	iter, err := SafeIterate(thread, iterable)
	if err != nil {
		return nil, err
	}
	defer iter.Done()
	var x Value
	for iter.Next(&x) {
		if !x.Truth() {
			return False, nil
		}
	}
	if err := iter.Err(); err != nil {
		return nil, err
	}
	return True, nil
}

// https://github.com/google/starlark-go/blob/master/doc/spec.md#any
func any(thread *Thread, _ *Builtin, args Tuple, kwargs []Tuple) (Value, error) {
	var iterable Iterable
	if err := UnpackPositionalArgs("any", args, kwargs, 1, &iterable); err != nil {
		return nil, err
	}

	iter, err := SafeIterate(thread, iterable)
	if err != nil {
		return nil, err
	}
	defer iter.Done()
	var x Value
	for iter.Next(&x) {
		if x.Truth() {
			return True, nil
		}
	}
	if err := iter.Err(); err != nil {
		return nil, err
	}
	return False, nil
}

// https://github.com/google/starlark-go/blob/master/doc/spec.md#bool
func bool_(thread *Thread, _ *Builtin, args Tuple, kwargs []Tuple) (Value, error) {
	var x Value = False
	if err := UnpackPositionalArgs("bool", args, kwargs, 0, &x); err != nil {
		return nil, err
	}
	return x.Truth(), nil
}

// https://github.com/google/starlark-go/blob/master/doc/spec.md#bytes
func bytes_(thread *Thread, _ *Builtin, args Tuple, kwargs []Tuple) (Value, error) {
	if len(kwargs) > 0 {
		return nil, fmt.Errorf("bytes does not accept keyword arguments")
	}
	if len(args) != 1 {
		return nil, fmt.Errorf("bytes: got %d arguments, want exactly 1", len(args))
	}
	switch x := args[0].(type) {
	case Bytes:
		return args[0], nil
	case String:
		// Invalid encodings are replaced by that of U+FFFD.
		res, err := safeUtf8Transcode(thread, string(x))
		if err != nil {
			return nil, err
		}
		if err := thread.AddAllocs(StringTypeOverhead); err != nil {
			return nil, err
		}
		return Bytes(res), nil
	case Iterable:
		// iterable of numeric byte values
		buf := NewSafeStringBuilder(thread)
		if n := Len(x); n >= 0 {
			// common case: known length
			buf.Grow(n)
		}
		iter, err := SafeIterate(thread, x)
		if err != nil {
			return nil, err
		}
		defer iter.Done()
		var elem Value
		var b byte
		for i := 0; iter.Next(&elem); i++ {
			if err := AsInt(elem, &b); err != nil {
				return nil, fmt.Errorf("bytes: at index %d, %s", i, err)
			}
			if err := buf.WriteByte(b); err != nil {
				return nil, err
			}
		}
		if err := iter.Err(); err != nil {
			return nil, err
		}
		if err := buf.Err(); err != nil {
			return nil, err
		}
		if err := thread.AddAllocs(StringTypeOverhead); err != nil {
			return nil, err
		}
		return Bytes(buf.String()), nil

	default:
		// Unlike string(foo), which stringifies it, bytes(foo) is an error.
		return nil, fmt.Errorf("bytes: got %s, want string, bytes, or iterable of ints", x.Type())
	}
}

// https://github.com/google/starlark-go/blob/master/doc/spec.md#chr
func chr(thread *Thread, _ *Builtin, args Tuple, kwargs []Tuple) (Value, error) {
	if len(kwargs) > 0 {
		return nil, fmt.Errorf("chr does not accept keyword arguments")
	}
	if len(args) != 1 {
		return nil, fmt.Errorf("chr: got %d arguments, want 1", len(args))
	}
	i, err := AsInt32(args[0])
	if err != nil {
		return nil, fmt.Errorf("chr: %s", err)
	}
	if i < 0 {
		return nil, fmt.Errorf("chr: Unicode code point %d out of range (<0)", i)
	}
	if i > unicode.MaxRune {
		return nil, fmt.Errorf("chr: Unicode code point U+%X out of range (>0x10FFFF)", i)
	}
	ret := Value(String(string(rune(i))))
	if err := thread.AddAllocs(EstimateSize(ret)); err != nil {
		return nil, err
	}
	return ret, nil
}

// https://github.com/google/starlark-go/blob/master/doc/spec.md#dict
func dict(thread *Thread, _ *Builtin, args Tuple, kwargs []Tuple) (Value, error) {
	if len(args) > 1 {
		return nil, fmt.Errorf("dict: got %d arguments, want at most 1", len(args))
	}
	dict := new(Dict)
	if err := thread.AddAllocs(EstimateSize(dict)); err != nil {
		return nil, err
	}
	if err := updateDict(thread, dict, args, kwargs); err != nil {
		return nil, fmt.Errorf("dict: %v", err)
	}
	return dict, nil
}

// https://github.com/google/starlark-go/blob/master/doc/spec.md#dir
func dir(thread *Thread, _ *Builtin, args Tuple, kwargs []Tuple) (Value, error) {
	if len(kwargs) > 0 {
		return nil, fmt.Errorf("dir does not accept keyword arguments")
	}
	if len(args) != 1 {
		return nil, fmt.Errorf("dir: got %d arguments, want 1", len(args))
	}

	var names []string
	if x, ok := args[0].(HasAttrs); ok {
		names = x.AttrNames()
	}
	sort.Strings(names)
	elems := make([]Value, len(names))
	for i, name := range names {
		elems[i] = String(name)
	}
	res := Value(NewList(elems))
	if err := thread.AddAllocs(EstimateSize(res)); err != nil {
		return nil, err
	}
	return res, nil
}

// https://github.com/google/starlark-go/blob/master/doc/spec.md#enumerate
func enumerate(thread *Thread, _ *Builtin, args Tuple, kwargs []Tuple) (Value, error) {
	var iterable Iterable
	var start int
	if err := UnpackPositionalArgs("enumerate", args, kwargs, 1, &iterable, &start); err != nil {
		return nil, err
	}

	iter, err := SafeIterate(thread, iterable)
	if err != nil {
		return nil, err
	}
	defer iter.Done()

	var pairs []Value
	var x Value

	if n := Len(iterable); n >= 0 {
		// common case: known length
		overhead := EstimateMakeSize([]Value{Tuple{}}, n) +
			EstimateMakeSize([][2]Value{{MakeInt(0), nil}}, n)
		if err := thread.AddAllocs(overhead); err != nil {
			return nil, err
		}

		pairs = make([]Value, 0, n)
		array := make(Tuple, 2*n) // allocate a single backing array
		for i := 0; iter.Next(&x); i++ {
			pair := array[:2:2]
			array = array[2:]
			pair[0] = MakeInt(start + i)
			pair[1] = x
			pairs = append(pairs, pair)
		}
	} else {
		// non-sequence (unknown length)
		pairCost := EstimateSize(Tuple{MakeInt(0), nil})
		pairsAppender := NewSafeAppender(thread, &pairs)
		for i := 0; iter.Next(&x); i++ {
			if err := thread.AddAllocs(pairCost); err != nil {
				return nil, err
			}
			pair := Tuple{MakeInt(start + i), x}
			if err := pairsAppender.Append(pair); err != nil {
				return nil, err
			}
		}
	}
	if err := iter.Err(); err != nil {
		return nil, err
	}

	if err := thread.AddAllocs(EstimateSize(List{})); err != nil {
		return nil, err
	}
	return NewList(pairs), nil
}

// https://github.com/google/starlark-go/blob/master/doc/spec.md#fail
func fail(thread *Thread, b *Builtin, args Tuple, kwargs []Tuple) (Value, error) {
	sep := " "
	if err := UnpackArgs("fail", nil, kwargs, "sep?", &sep); err != nil {
		return nil, err
	}
	buf := NewSafeStringBuilder(thread)
	if _, err := buf.WriteString("fail: "); err != nil {
		return nil, err
	}
	for i, v := range args {
		if i > 0 {
			if _, err := buf.WriteString(sep); err != nil {
				return nil, err
			}
		}
		if s, ok := AsString(v); ok {
			if _, err := buf.WriteString(s); err != nil {
				return nil, err
			}
		} else {
			if err := writeValue(buf, v, nil); err != nil {
				return nil, err
			}
		}
	}

	return nil, errors.New(buf.String())
}

func float(thread *Thread, b *Builtin, args Tuple, kwargs []Tuple) (Value, error) {
	if len(kwargs) > 0 {
		return nil, fmt.Errorf("float does not accept keyword arguments")
	}
	if len(args) == 0 {
		return Float(0.0), nil
	}
	if len(args) != 1 {
		return nil, fmt.Errorf("float got %d arguments, wants 1", len(args))
	}
	switch x := args[0].(type) {
	case Bool:
		// thread.AddAllocs is not called as memory is
		// never allocated for constants.
		if x {
			return Float(1.0), nil
		} else {
			return Float(0.0), nil
		}
	case Int:
		var err error
		var result Value
		result, err = x.finiteFloat()
		if err != nil {
			return nil, err
		}
		if err := thread.AddAllocs(EstimateSize(result)); err != nil {
			return nil, err
		}
		return result, nil
	case Float:
		// Converting args[0] to x and then returning x as Value
		// casues an additional allocation, so return args[0] directly.
		return args[0], nil
	case String:
		if x == "" {
			return nil, fmt.Errorf("float: empty string")
		}
		if err := thread.AddExecutionSteps(int64(len(x))); err != nil {
			return nil, err
		}
		// +/- NaN or Inf or Infinity (case insensitive)?
		s := string(x)
		switch x[len(x)-1] {
		case 'y', 'Y':
			if strings.EqualFold(s, "infinity") || strings.EqualFold(s, "+infinity") {
				return inf, nil
			} else if strings.EqualFold(s, "-infinity") {
				return neginf, nil
			}
		case 'f', 'F':
			if strings.EqualFold(s, "inf") || strings.EqualFold(s, "+inf") {
				return inf, nil
			} else if strings.EqualFold(s, "-inf") {
				return neginf, nil
			}
		case 'n', 'N':
			if strings.EqualFold(s, "nan") || strings.EqualFold(s, "+nan") || strings.EqualFold(s, "-nan") {
				return nan, nil
			}
		}
		f, err := strconv.ParseFloat(s, 64)
		if math.IsInf(f, 0) {
			return nil, fmt.Errorf("floating-point number too large")
		}
		if err != nil {
			return nil, fmt.Errorf("invalid float literal: %s", s)
		}
		var result Value = Float(f)
		if err := thread.AddAllocs(EstimateSize(result)); err != nil {
			return nil, err
		}
		return result, nil
	default:
		return nil, fmt.Errorf("float got %s, want number or string", x.Type())
	}
}

var (
	inf    = Float(math.Inf(+1))
	neginf = Float(math.Inf(-1))
	nan    = Float(math.NaN())
)

// https://github.com/google/starlark-go/blob/master/doc/spec.md#getattr
func getattr(thread *Thread, b *Builtin, args Tuple, kwargs []Tuple) (Value, error) {
	var object, dflt Value
	var name string
	if err := UnpackPositionalArgs("getattr", args, kwargs, 2, &object, &name, &dflt); err != nil {
		return nil, err
	}

	v, err := getAttr(thread, object, name, false)
	if err != nil {
		if dflt != nil {
			return dflt, nil
		}
		return nil, nameErr(b, err)
	}
	return v, nil
}

// https://github.com/google/starlark-go/blob/master/doc/spec.md#hasattr
func hasattr(thread *Thread, _ *Builtin, args Tuple, kwargs []Tuple) (Value, error) {
	var object Value
	var name string
	if err := UnpackPositionalArgs("hasattr", args, kwargs, 2, &object, &name); err != nil {
		return nil, err
	}
	if object, ok := object.(HasAttrs); ok {
		v, err := object.Attr(name)
		if err == nil {
			return Bool(v != nil), nil
		}

		// An error does not conclusively indicate presence or
		// absence of a field: it could occur while computing
		// the value of a present attribute, or it could be a
		// "no such attribute" error with details.
		for _, x := range object.AttrNames() {
			if x == name {
				return True, nil
			}
		}
	}
	return False, nil
}

// https://github.com/google/starlark-go/blob/master/doc/spec.md#hash
func hash(thread *Thread, _ *Builtin, args Tuple, kwargs []Tuple) (Value, error) {
	var x Value
	if err := UnpackPositionalArgs("hash", args, kwargs, 1, &x); err != nil {
		return nil, err
	}

	var h int64
	switch x := x.(type) {
	case String:
		// The Starlark spec requires that the hash function be
		// deterministic across all runs, motivated by the need
		// for reproducibility of builds. Thus we cannot call
		// String.Hash, which uses the fastest implementation
		// available, because as varies across process restarts,
		// and may evolve with the implementation.
		if err := thread.AddExecutionSteps(int64(len(x))); err != nil {
			return nil, err
		}
		h = int64(javaStringHash(string(x)))
	case Bytes:
		if err := thread.AddExecutionSteps(int64(len(x))); err != nil {
			return nil, err
		}
		h = int64(softHashString(string(x))) // FNV32
	default:
		return nil, fmt.Errorf("hash: got %s, want string or bytes", x.Type())
	}
	ret := Value(MakeInt64(h))
	if err := thread.AddAllocs(EstimateSize(ret)); err != nil {
		return nil, err
	}
	return ret, nil
}

// javaStringHash returns the same hash as would be produced by
// java.lang.String.hashCode. This requires transcoding the string to
// UTF-16; transcoding may introduce Unicode replacement characters
// U+FFFD if s does not contain valid UTF-8.
func javaStringHash(s string) (h int32) {
	for _, r := range s {
		if utf16.IsSurrogate(r) {
			c1, c2 := utf16.EncodeRune(r)
			h = 31*h + c1
			h = 31*h + c2
		} else {
			h = 31*h + r // r may be U+FFFD
		}
	}
	return h
}

// https://github.com/google/starlark-go/blob/master/doc/spec.md#int
func int_(thread *Thread, _ *Builtin, args Tuple, kwargs []Tuple) (res Value, err error) {
	defer func() {
		if res != nil {
			if e := thread.AddAllocs(EstimateSize(res)); e != nil {
				res = nil
				err = e
			}
		}
	}()

	var x Value = zero
	var base Value
	if err := UnpackArgs("int", args, kwargs, "x", &x, "base?", &base); err != nil {
		return nil, err
	}

	if s, ok := AsString(x); ok {
		// Max result size is going to be base36, where each char is going to have 36 values
		// To make things easy we will just consider each character to be max 6 bits.
		// It's pessimistic, but easy.
		if err := thread.CheckAllocs((int64(len(s)*6) + 7) / 8); err != nil {
			return nil, err
		}

		b := 10
		if base != nil {
			var err error
			b, err = AsInt32(base)
			if err != nil {
				return nil, fmt.Errorf("int: for base, got %s, want int", base.Type())
			}
			if b != 0 && (b < 2 || b > 36) {
				return nil, fmt.Errorf("int: base must be an integer >= 2 && <= 36")
			}
		}
		res := parseInt(s, b)
		if res == nil {
			return nil, fmt.Errorf("int: invalid literal with base %d: %s", b, s)
		}
		return res, nil
	}

	if base != nil {
		return nil, fmt.Errorf("int: can't convert non-string with explicit base")
	}

	if b, ok := x.(Bool); ok {
		if b {
			return one, nil
		} else {
			return zero, nil
		}
	}

	i, err := NumberToInt(x)
	if err != nil {
		return nil, fmt.Errorf("int: %s", err)
	}
	return i, nil
}

// parseInt defines the behavior of int(string, base=int). It returns nil on error.
func parseInt(s string, base int) Value {
	// remove sign
	var neg bool
	if s != "" {
		if s[0] == '+' {
			s = s[1:]
		} else if s[0] == '-' {
			neg = true
			s = s[1:]
		}
	}

	// remove optional base prefix
	baseprefix := 0
	if len(s) > 1 && s[0] == '0' {
		if len(s) > 2 {
			switch s[1] {
			case 'o', 'O':
				baseprefix = 8
			case 'x', 'X':
				baseprefix = 16
			case 'b', 'B':
				baseprefix = 2
			}
		}
		if baseprefix != 0 {
			// Remove the base prefix if it matches
			// the explicit base, or if base=0.
			if base == 0 || baseprefix == base {
				base = baseprefix
				s = s[2:]
			}
		} else {
			// For automatic base detection,
			// a string starting with zero
			// must be all zeros.
			// Thus we reject int("0755", 0).
			if base == 0 {
				for i := 1; i < len(s); i++ {
					if s[i] != '0' {
						return nil
					}
				}
				return zero
			}
		}
	}
	if base == 0 {
		base = 10
	}

	// we explicitly handled sign above.
	// if a sign remains, it is invalid.
	if s != "" && (s[0] == '-' || s[0] == '+') {
		return nil
	}

	// s has no sign or base prefix.
	if i, ok := new(big.Int).SetString(s, base); ok {
		res := MakeBigInt(i)
		if neg {
			res = zero.Sub(res)
		}
		return res
	}

	return nil
}

// https://github.com/google/starlark-go/blob/master/doc/spec.md#len
func len_(thread *Thread, _ *Builtin, args Tuple, kwargs []Tuple) (Value, error) {
	var x Value
	if err := UnpackPositionalArgs("len", args, kwargs, 1, &x); err != nil {
		return nil, err
	}
	len := Len(x)
	if len < 0 {
		return nil, fmt.Errorf("len: value of type %s has no len", x.Type())
	}
	result := Value(MakeInt(len))
	if err := thread.AddAllocs(EstimateSize(result)); err != nil {
		return nil, err
	}
	return result, nil
}

// https://github.com/google/starlark-go/blob/master/doc/spec.md#list
func list(thread *Thread, _ *Builtin, args Tuple, kwargs []Tuple) (Value, error) {
	var iterable Iterable
	if err := UnpackPositionalArgs("list", args, kwargs, 0, &iterable); err != nil {
		return nil, err
	}
	var elems []Value
	if iterable != nil {
		iter, err := SafeIterate(thread, iterable)
		if err != nil {
			return nil, err
		}
		defer iter.Done()
		if n := Len(iterable); n > 0 {
			if err := thread.AddAllocs(EstimateMakeSize([]Value{}, n)); err != nil {
				return nil, err
			}
			elems = make([]Value, 0, n) // preallocate if length known
		}
		elemsAppender := NewSafeAppender(thread, &elems)
		var x Value
		for iter.Next(&x) {
			if err := elemsAppender.Append(x); err != nil {
				return nil, err
			}
		}
		if err := iter.Err(); err != nil {
			return nil, err
		}
	}
	if err := thread.AddAllocs(EstimateSize(&List{})); err != nil {
		return nil, err
	}
	return NewList(elems), nil
}

// https://github.com/google/starlark-go/blob/master/doc/spec.md#min
func minmax(thread *Thread, b *Builtin, args Tuple, kwargs []Tuple) (Value, error) {
	if len(args) == 0 {
		return nil, fmt.Errorf("%s requires at least one positional argument", b.Name())
	}
	var keyFunc Callable
	if err := UnpackArgs(b.Name(), nil, kwargs, "key?", &keyFunc); err != nil {
		return nil, err
	}
	var op syntax.Token
	if b.Name() == "max" {
		op = syntax.GT
	} else {
		op = syntax.LT
	}
	var iterable Value
	if len(args) == 1 {
		iterable = args[0]
	} else {
		iterable = args
	}
	iter, err := SafeIterate(thread, iterable)
	if err != nil {
		if err == ErrUnsupported {
			return nil, fmt.Errorf("%s: %s value is not iterable", b.Name(), iterable.Type())
		}
		return nil, err
	}
	defer iter.Done()
	var extremum Value
	if !iter.Next(&extremum) {
		if err := iter.Err(); err != nil {
			return nil, err
		}
		return nil, nameErr(b, "argument is an empty sequence")
	}

	var extremeKey Value
	var keyargs Tuple
	if keyFunc == nil {
		extremeKey = extremum
	} else {
		keyargs = Tuple{extremum}
		res, err := Call(thread, keyFunc, keyargs, nil)
		if err != nil {
			return nil, err // to preserve backtrace, don't modify error
		}
		extremeKey = res
	}

	var x Value
	for iter.Next(&x) {
		var key Value
		if keyFunc == nil {
			key = x
		} else {
			keyargs[0] = x
			res, err := Call(thread, keyFunc, keyargs, nil)
			if err != nil {
				return nil, err // to preserve backtrace, don't modify error
			}
			key = res
		}

		if ok, err := Compare(op, key, extremeKey); err != nil {
			return nil, nameErr(b, err)
		} else if ok {
			extremum = x
			extremeKey = key
		}
	}
	if err := iter.Err(); err != nil {
		return nil, err
	}
	return extremum, nil
}

// https://github.com/google/starlark-go/blob/master/doc/spec.md#ord
func ord(thread *Thread, _ *Builtin, args Tuple, kwargs []Tuple) (Value, error) {
	if len(kwargs) > 0 {
		return nil, fmt.Errorf("ord does not accept keyword arguments")
	}
	if len(args) != 1 {
		return nil, fmt.Errorf("ord: got %d arguments, want 1", len(args))
	}
	switch x := args[0].(type) {
	case String:
		// ord(string) returns int value of sole rune.
		s := string(x)
		r, sz := utf8.DecodeRuneInString(s)
		if sz == 0 || sz != len(s) {
			n := utf8.RuneCountInString(s)
			return nil, fmt.Errorf("ord: string encodes %d Unicode code points, want 1", n)
		}
		res := Value(MakeInt(int(r)))
		if err := thread.AddAllocs(EstimateSize(res)); err != nil {
			return nil, err
		}
		return res, nil

	case Bytes:
		// ord(bytes) returns int value of sole byte.
		if len(x) != 1 {
			return nil, fmt.Errorf("ord: bytes has length %d, want 1", len(x))
		}
		res := Value(MakeInt(int(x[0])))
		if err := thread.AddAllocs(EstimateSize(res)); err != nil {
			return nil, err
		}
		return res, nil
	default:
		return nil, fmt.Errorf("ord: got %s, want string or bytes", x.Type())
	}
}

// https://github.com/google/starlark-go/blob/master/doc/spec.md#print
func print(thread *Thread, b *Builtin, args Tuple, kwargs []Tuple) (Value, error) {
	sep := " "
	if err := UnpackArgs("print", nil, kwargs, "sep?", &sep); err != nil {
		return nil, err
	}

	buf := NewSafeStringBuilder(thread)
	for i, v := range args {
		if i > 0 {
			if _, err := buf.WriteString(sep); err != nil {
				return nil, err
			}
		}
		if s, ok := AsString(v); ok {
			if _, err := buf.WriteString(s); err != nil {
				return nil, err
			}
		} else if b, ok := v.(Bytes); ok {
			if _, err := buf.WriteString(string(b)); err != nil {
				return nil, err
			}
		} else {
			if err := writeValue(buf, v, nil); err != nil {
				return nil, err
			}
		}
	}

	s := buf.String()
	if thread.Print != nil {
		thread.Print(thread, s)
	} else {
		thread.AddAllocs(-int64(buf.Allocs()))
		fmt.Fprintln(os.Stderr, s)
	}
	return None, nil
}

// https://github.com/google/starlark-go/blob/master/doc/spec.md#range
func range_(thread *Thread, b *Builtin, args Tuple, kwargs []Tuple) (Value, error) {
	var start, stop, step int
	step = 1
	if err := UnpackPositionalArgs("range", args, kwargs, 1, &start, &stop, &step); err != nil {
		return nil, err
	}

	if len(args) == 1 {
		// range(stop)
		start, stop = 0, start
	}
	if step == 0 {
		// we were given range(start, stop, 0)
		return nil, nameErr(b, "step argument must not be zero")
	}

	result := Value(rangeValue{start: start, stop: stop, step: step, len: rangeLen(start, stop, step)})
	if err := thread.AddAllocs(EstimateSize(result)); err != nil {
		return nil, err
	}
	return result, nil
}

// A rangeValue is a comparable, immutable, indexable sequence of integers
// defined by the three parameters to a range(...) call.
// Invariant: step != 0.
type rangeValue struct{ start, stop, step, len int }

var (
	_ Indexable  = rangeValue{}
	_ Sequence   = rangeValue{}
	_ Comparable = rangeValue{}
	_ Sliceable  = rangeValue{}
)

func (r rangeValue) Len() int          { return r.len }
func (r rangeValue) Index(i int) Value { return MakeInt(r.start + i*r.step) }
func (r rangeValue) Iterate() Iterator { return &rangeIterator{r: r} }

// rangeLen calculates the length of a range with the provided start, stop, and step.
// caller must ensure that step is non-zero.
func rangeLen(start, stop, step int) int {
	switch {
	case step > 0:
		if stop > start {
			return (stop-1-start)/step + 1
		}
	case step < 0:
		if start > stop {
			return (start-1-stop)/-step + 1
		}
	default:
		panic("rangeLen: zero step")
	}
	return 0
}

func (r rangeValue) Slice(start, end, step int) Value {
	newStart := r.start + r.step*start
	newStop := r.start + r.step*end
	newStep := r.step * step
	return rangeValue{
		start: newStart,
		stop:  newStop,
		step:  newStep,
		len:   rangeLen(newStart, newStop, newStep),
	}
}

func (r rangeValue) Freeze() {} // immutable
func (r rangeValue) String() string {
	if r.step != 1 {
		return fmt.Sprintf("range(%d, %d, %d)", r.start, r.stop, r.step)
	} else if r.start != 0 {
		return fmt.Sprintf("range(%d, %d)", r.start, r.stop)
	} else {
		return fmt.Sprintf("range(%d)", r.stop)
	}
}
func (r rangeValue) Type() string          { return "range" }
func (r rangeValue) Truth() Bool           { return r.len > 0 }
func (r rangeValue) Hash() (uint32, error) { return 0, fmt.Errorf("unhashable: range") }

func (x rangeValue) CompareSameType(op syntax.Token, y_ Value, depth int) (bool, error) {
	y := y_.(rangeValue)
	switch op {
	case syntax.EQL:
		return rangeEqual(x, y), nil
	case syntax.NEQ:
		return !rangeEqual(x, y), nil
	default:
		return false, fmt.Errorf("%s %s %s not implemented", x.Type(), op, y.Type())
	}
}

func rangeEqual(x, y rangeValue) bool {
	// Two ranges compare equal if they denote the same sequence.
	if x.len != y.len {
		return false // sequences differ in length
	}
	if x.len == 0 {
		return true // both sequences are empty
	}
	if x.start != y.start {
		return false // first element differs
	}
	return x.len == 1 || x.step == y.step
}

func (r rangeValue) contains(x Int) bool {
	x32, err := AsInt32(x)
	if err != nil {
		return false // out of range
	}
	delta := x32 - r.start
	quo, rem := delta/r.step, delta%r.step
	return rem == 0 && 0 <= quo && quo < r.len
}

type rangeIterator struct {
	r      rangeValue
	i      int
	thread *Thread
	err    error
}

var _ SafeIterator = &rangeIterator{}

func (it *rangeIterator) BindThread(thread *Thread) {
	it.thread = thread
}

func (it *rangeIterator) Next(p *Value) bool {
	if it.err != nil {
		return false
	}

	if it.i < it.r.len {
		// value will always be an Int
		value := it.r.Index(it.i)

		if it.thread != nil {
			if err := it.thread.AddAllocs(EstimateSize(value)); err != nil {
				it.err = err
				return false
			}
		}

		*p = value
		it.i++
		return true
	}
	return false
}
func (*rangeIterator) Done() {}

func (it *rangeIterator) Err() error { return it.err }
func (it *rangeIterator) Safety() Safety {
	if it.thread == nil {
		return NotSafe
	}
	return MemSafe
}

// https://github.com/google/starlark-go/blob/master/doc/spec.md#repr
func repr(thread *Thread, _ *Builtin, args Tuple, kwargs []Tuple) (Value, error) {
	var x Value
	if err := UnpackPositionalArgs("repr", args, kwargs, 1, &x); err != nil {
		return nil, err
	}

	if s, err := safeToString(thread, x); err != nil {
		return nil, err
	} else {
		if err := thread.AddAllocs(StringTypeOverhead); err != nil {
			return nil, err
		}
		return String(s), nil
	}
}

// https://github.com/google/starlark-go/blob/master/doc/spec.md#reversed
func reversed(thread *Thread, _ *Builtin, args Tuple, kwargs []Tuple) (Value, error) {
	var iterable Iterable
	if err := UnpackPositionalArgs("reversed", args, kwargs, 1, &iterable); err != nil {
		return nil, err
	}

	iter, err := SafeIterate(thread, iterable)
	if err != nil {
		return nil, err
	}
	defer iter.Done()
	var elems []Value
	if n := Len(args[0]); n >= 0 {
		if err := thread.AddAllocs(EstimateMakeSize([]Value{}, n)); err != nil {
			return nil, err
		}
		elems = make([]Value, 0, n) // preallocate if length known
	}
	elemsAppender := NewSafeAppender(thread, &elems)
	var x Value
	for iter.Next(&x) {
		if err := elemsAppender.Append(x); err != nil {
			return nil, err
		}
	}
	if err := iter.Err(); err != nil {
		return nil, err
	}
	n := len(elems)
	for i := 0; i < n>>1; i++ {
		elems[i], elems[n-1-i] = elems[n-1-i], elems[i]
	}
	if err := thread.AddAllocs(EstimateSize(List{})); err != nil {
		return nil, err
	}
	return NewList(elems), nil
}

// https://github.com/google/starlark-go/blob/master/doc/spec.md#set
func set(thread *Thread, b *Builtin, args Tuple, kwargs []Tuple) (Value, error) {
	var iterable Iterable
	if err := UnpackPositionalArgs("set", args, kwargs, 0, &iterable); err != nil {
		return nil, err
	}
	if err := thread.AddAllocs(EstimateSize(&Set{})); err != nil {
		return nil, err
	}
	set := new(Set)
	if iterable != nil {
		iter, err := SafeIterate(thread, iterable)
		if err != nil {
			return nil, err
		}
		defer iter.Done()
		var x Value
		for iter.Next(&x) {
			if err := set.ht.insert(thread, x, None); err != nil {
				return nil, nameErr(b, err)
			}
		}
		if err := iter.Err(); err != nil {
			return nil, err
		}
	}
	return set, nil
}

// https://github.com/google/starlark-go/blob/master/doc/spec.md#sorted
func sorted(thread *Thread, _ *Builtin, args Tuple, kwargs []Tuple) (Value, error) {
	// Oddly, Python's sorted permits all arguments to be positional, thus so do we.
	var iterable Iterable
	var key Callable
	var reverse bool
	if err := UnpackArgs("sorted", args, kwargs,
		"iterable", &iterable,
		"key?", &key,
		"reverse?", &reverse,
	); err != nil {
		return nil, err
	}

	iter, err := SafeIterate(thread, iterable)
	if err != nil {
		return nil, err
	}
	defer iter.Done()
	var values []Value
	if n := Len(iterable); n > 0 {
		if err := thread.AddAllocs(EstimateMakeSize(Tuple{}, n)); err != nil {
			return nil, err
		}
		values = make(Tuple, 0, n) // preallocate if length is known
	}
	valuesAppender := NewSafeAppender(thread, &values)
	var x Value
	for iter.Next(&x) {
		if err := valuesAppender.Append(x); err != nil {
			return nil, err
		}
	}
	if err := iter.Err(); err != nil {
		return nil, err
	}

	// Derive keys from values by applying key function.
	var keys []Value
	if key != nil {
		keys = make([]Value, len(values))
		for i, v := range values {
			k, err := Call(thread, key, Tuple{v}, nil)
			if err != nil {
				return nil, err // to preserve backtrace, don't modify error
			}
			keys[i] = k
		}
	}

	slice := &sortSlice{keys: keys, values: values}
	if reverse {
		sort.Stable(sort.Reverse(slice))
	} else {
		sort.Stable(slice)
	}
	if err := thread.AddAllocs(EstimateSize(List{})); err != nil {
		return nil, err
	}
	return NewList(slice.values), slice.err
}

type sortSlice struct {
	keys   []Value // nil => values[i] is key
	values []Value
	err    error
}

func (s *sortSlice) Len() int { return len(s.values) }
func (s *sortSlice) Less(i, j int) bool {
	keys := s.keys
	if s.keys == nil {
		keys = s.values
	}
	ok, err := Compare(syntax.LT, keys[i], keys[j])
	if err != nil {
		s.err = err
	}
	return ok
}
func (s *sortSlice) Swap(i, j int) {
	if s.keys != nil {
		s.keys[i], s.keys[j] = s.keys[j], s.keys[i]
	}
	s.values[i], s.values[j] = s.values[j], s.values[i]
}

// https://github.com/google/starlark-go/blob/master/doc/spec.md#str
func str(thread *Thread, _ *Builtin, args Tuple, kwargs []Tuple) (Value, error) {
	if len(kwargs) > 0 {
		return nil, fmt.Errorf("str does not accept keyword arguments")
	}
	if len(args) != 1 {
		return nil, fmt.Errorf("str: got %d arguments, want exactly 1", len(args))
	}
	switch x := args[0].(type) {
	case String:
		// Converting args[0] to x and then returning x as Value
		// casues an additional allocation, so return args[0] directly.
		return args[0], nil
	case Bytes:
		// Invalid encodings are replaced by that of U+FFFD.
		if str, err := safeUtf8Transcode(thread, string(x)); err != nil {
			return nil, err
		} else {
			if err := thread.AddAllocs(StringTypeOverhead); err != nil {
				return nil, err
			}
			return String(str), nil
		}
	default:
		if str, err := safeToString(thread, x); err != nil {
			return nil, err
		} else {
			if err := thread.AddAllocs(StringTypeOverhead); err != nil {
				return nil, err
			}
			return String(str), nil
		}
	}
}

// utf8Transcode returns the UTF-8-to-UTF-8 transcoding of s.
// The effect is that each code unit that is part of an
// invalid sequence is replaced by U+FFFD.
func utf8Transcode(s string) string {
	if utf8.ValidString(s) {
		return s
	}
	var out strings.Builder
	for _, r := range s {
		out.WriteRune(r)
	}
	return out.String()
}

func safeUtf8Transcode(thread *Thread, s string) (string, error) {
	if utf8.ValidString(s) {
		return s, nil
	}
	out := NewSafeStringBuilder(thread)
	for _, r := range s {
		if _, err := out.WriteRune(r); err != nil {
			return "", err
		}
	}
	return out.String(), nil
}

// https://github.com/google/starlark-go/blob/master/doc/spec.md#tuple
func tuple(thread *Thread, _ *Builtin, args Tuple, kwargs []Tuple) (Value, error) {
	var iterable Iterable
	if err := UnpackPositionalArgs("tuple", args, kwargs, 0, &iterable); err != nil {
		return nil, err
	}
	if len(args) == 0 {
		return Tuple(nil), nil
	}
	iter, err := SafeIterate(thread, iterable)
	if err != nil {
		return nil, err
	}
	defer iter.Done()
	var elems Tuple
	if n := Len(iterable); n > 0 {
		if err := thread.AddAllocs(EstimateMakeSize(Tuple{}, n)); err != nil {
			return nil, err
		}
		elems = make(Tuple, 0, n) // preallocate if length is known
	}
	elemsAppender := NewSafeAppender(thread, &elems)
	var x Value
	for iter.Next(&x) {
		if err := elemsAppender.Append(x); err != nil {
			return nil, err
		}
	}
	if err := iter.Err(); err != nil {
		return nil, err
	}

	if err := thread.AddAllocs(EstimateSize(Tuple{})); err != nil {
		return nil, err
	}
	return elems, nil
}

// https://github.com/google/starlark-go/blob/master/doc/spec.md#type
func type_(thread *Thread, _ *Builtin, args Tuple, kwargs []Tuple) (Value, error) {
	if len(kwargs) > 0 {
		return nil, fmt.Errorf("type does not accept keyword arguments")
	}
	if len(args) != 1 {
		return nil, fmt.Errorf("type: got %d arguments, want exactly 1", len(args))
	}
	result := Value(String(args[0].Type()))
	if err := thread.AddAllocs(EstimateSize(result)); err != nil {
		return nil, err
	}
	return result, nil
}

// https://github.com/google/starlark-go/blob/master/doc/spec.md#zip
func zip(thread *Thread, _ *Builtin, args Tuple, kwargs []Tuple) (Value, error) {
	if len(kwargs) > 0 {
		return nil, fmt.Errorf("zip does not accept keyword arguments")
	}
	rows, cols := 0, len(args)
	iters := make([]Iterator, cols)
	defer func() {
		for _, iter := range iters {
			if iter != nil {
				iter.Done()
			}
		}
	}()
	for i, seq := range args {
		it, err := SafeIterate(thread, seq)
		if err != nil {
			if err == ErrUnsupported {
				return nil, fmt.Errorf("zip: argument #%d is not iterable: %s", i+1, seq.Type())
			}
			return nil, err
		}
		iters[i] = it
		n := Len(seq)
		if i == 0 || n < rows {
			rows = n // possibly -1
		}
	}
	var result []Value
	if rows >= 0 {
		// length known
		resultSize := EstimateMakeSize([]Value{Tuple{}}, rows)
		arraySize := EstimateMakeSize(Tuple{}, cols*rows)
		if err := thread.AddAllocs(resultSize + arraySize); err != nil {
			return nil, err
		}
		result = make([]Value, rows)
		array := make(Tuple, cols*rows) // allocate a single backing array
		for i := 0; i < rows; i++ {
			tuple := array[:cols:cols]
			array = array[cols:]
			for j, iter := range iters {
				if !iter.Next(&tuple[j]) {
					if err := iter.Err(); err != nil {
						return nil, err
					}
					return nil, fmt.Errorf("zip: iteration stopped earlier than reported length")
				}
			}
			result[i] = tuple
		}
	} else {
		// length not known
		tupleSize := EstimateMakeSize(Tuple{}, cols) + SliceTypeOverhead
		appender := NewSafeAppender(thread, &result)
	outer:
		for {
			if err := thread.AddAllocs(tupleSize); err != nil {
				return nil, err
			}
			tuple := make(Tuple, cols)
			for i, iter := range iters {
				if !iter.Next(&tuple[i]) {
					if err := iter.Err(); err != nil {
						return nil, err
					}
					break outer
				}
			}
			if err := appender.Append(tuple); err != nil {
				return nil, err
			}
		}
	}

	if err := thread.AddAllocs(EstimateSize(&List{})); err != nil {
		return nil, err
	}
	return NewList(result), nil
}

// ---- methods of built-in types ---

// https://github.com/google/starlark-go/blob/master/doc/spec.md#dict·get
func dict_get(thread *Thread, b *Builtin, args Tuple, kwargs []Tuple) (Value, error) {
	var key, dflt Value
	if err := UnpackPositionalArgs(b.Name(), args, kwargs, 1, &key, &dflt); err != nil {
		return nil, err
	}
	if v, ok, err := b.Receiver().(*Dict).ht.lookup(thread, key); err != nil {
		return nil, nameErr(b, err)
	} else if ok {
		return v, nil
	} else if dflt != nil {
		return dflt, nil
	}
	return None, nil
}

// https://github.com/google/starlark-go/blob/master/doc/spec.md#dict·clear
func dict_clear(thread *Thread, b *Builtin, args Tuple, kwargs []Tuple) (Value, error) {
	// From the memory safety POV, dict_clear releases all the references to
	// the values inside of it, but we cannot really assess if that memory
	// is actually released. Space for the buckets is not released, so no point
	// in counting that. (= this function doesn't allocate and doesn't release
	// anything reliably)
	if err := UnpackPositionalArgs(b.Name(), args, kwargs, 0); err != nil {
		return nil, err
	}
	recv := b.Receiver().(*Dict)
	if recv.Len() > 0 {
		if err := thread.AddExecutionSteps(int64(len(recv.ht.table))); err != nil {
			return nil, err
		}
	}
	if err := recv.Clear(); err != nil {
		return nil, err
	}
	return None, nil
}

// https://github.com/google/starlark-go/blob/master/doc/spec.md#dict·items
func dict_items(thread *Thread, b *Builtin, args Tuple, kwargs []Tuple) (Value, error) {
	if err := UnpackPositionalArgs(b.Name(), args, kwargs, 0); err != nil {
		return nil, err
	}
	receiver := b.Receiver().(*Dict)
	len := receiver.Len()
	if err := thread.AddExecutionSteps(int64(len)); err != nil {
		return nil, err
	}
	// dict.Items() allocates a single backing array for the tuples.
	arraySize := EstimateMakeSize([]Value{}, len*2)
	itemSize := EstimateMakeSize([]Value{Tuple{}}, len)
	resultSize := EstimateSize(&List{})
	if err := thread.AddAllocs(itemSize + arraySize + resultSize); err != nil {
		return nil, err
	}
	tupleItemsSize := EstimateMakeSize([]Tuple{}, len)
	if err := thread.CheckAllocs(tupleItemsSize); err != nil {
		return nil, err
	}
	items := receiver.Items()
	res := make([]Value, len)
	for i, item := range items {
		res[i] = item
	}
	return NewList(res), nil
}

// https://github.com/google/starlark-go/blob/master/doc/spec.md#dict·keys
func dict_keys(thread *Thread, b *Builtin, args Tuple, kwargs []Tuple) (Value, error) {
	if err := UnpackPositionalArgs(b.Name(), args, kwargs, 0); err != nil {
		return nil, err
	}
	recv := b.Receiver().(*Dict)
	len := recv.Len()
	if err := thread.AddExecutionSteps(int64(len)); err != nil {
		return nil, err
	}
	keysSize := EstimateMakeSize([]Value{}, len)
	resultSize := EstimateSize(&List{})
	if err := thread.AddAllocs(resultSize + keysSize); err != nil {
		return nil, err
	}
	return NewList(recv.Keys()), nil
}

// https://github.com/google/starlark-go/blob/master/doc/spec.md#dict·pop
func dict_pop(_ *Thread, b *Builtin, args Tuple, kwargs []Tuple) (Value, error) {
	var k, d Value
	if err := UnpackPositionalArgs(b.Name(), args, kwargs, 1, &k, &d); err != nil {
		return nil, err
	}
	if v, found, err := b.Receiver().(*Dict).Delete(k); err != nil {
		return nil, nameErr(b, err) // dict is frozen or key is unhashable
	} else if found {
		return v, nil
	} else if d != nil {
		return d, nil
	}
	return nil, nameErr(b, "missing key")
}

// https://github.com/google/starlark-go/blob/master/doc/spec.md#dict·popitem
func dict_popitem(thread *Thread, b *Builtin, args Tuple, kwargs []Tuple) (Value, error) {
	// There is no rehashing, so no allocations to be counted here
	if err := UnpackPositionalArgs(b.Name(), args, kwargs, 0); err != nil {
		return nil, err
	}
	recv := b.Receiver().(*Dict)
	k, ok := recv.ht.first()
	if !ok {
		return nil, nameErr(b, "empty dict")
	}
	v, _, err := recv.Delete(k)
	if err != nil {
		return nil, nameErr(b, err) // dict is frozen
	}
	resultSize := EstimateMakeSize(Tuple{}, 2) + SliceTypeOverhead
	if err := thread.AddAllocs(resultSize); err != nil {
		return nil, err
	}
	return Tuple{k, v}, nil
}

// https://github.com/google/starlark-go/blob/master/doc/spec.md#dict·setdefault
func dict_setdefault(thread *Thread, b *Builtin, args Tuple, kwargs []Tuple) (Value, error) {
	var key, dflt Value = nil, None
	if err := UnpackPositionalArgs(b.Name(), args, kwargs, 1, &key, &dflt); err != nil {
		return nil, err
	}
	dict := b.Receiver().(*Dict)
	if v, ok, err := dict.Get(key); err != nil {
		return nil, nameErr(b, err)
	} else if ok {
		return v, nil
	} else {
		if err := dict.SafeSetKey(thread, key, dflt); err != nil {
			return nil, nameErr(b, err)
		} else {
			return dflt, nil
		}
	}
}

// https://github.com/google/starlark-go/blob/master/doc/spec.md#dict·update
func dict_update(thread *Thread, b *Builtin, args Tuple, kwargs []Tuple) (Value, error) {
	if len(args) > 1 {
		return nil, fmt.Errorf("update: got %d arguments, want at most 1", len(args))
	}
	if err := updateDict(thread, b.Receiver().(*Dict), args, kwargs); err != nil {
		return nil, fmt.Errorf("update: %v", err)
	}
	return None, nil
}

// https://github.com/google/starlark-go/blob/master/doc/spec.md#dict·values
func dict_values(thread *Thread, b *Builtin, args Tuple, kwargs []Tuple) (Value, error) {
	if err := UnpackPositionalArgs(b.Name(), args, kwargs, 0); err != nil {
		return nil, err
	}
	recv := b.Receiver().(*Dict)
	len := recv.Len()
	if err := thread.AddExecutionSteps(int64(len)); err != nil {
		return nil, err
	}
	valuesSize := EstimateMakeSize([]Value{}, len)
	resultSize := EstimateSize(&List{})
	if err := thread.AddAllocs(resultSize + valuesSize); err != nil {
		return nil, err
	}
	return NewList(recv.Values()), nil
}

// https://github.com/google/starlark-go/blob/master/doc/spec.md#list·append
func list_append(thread *Thread, b *Builtin, args Tuple, kwargs []Tuple) (Value, error) {
	var object Value
	if err := UnpackPositionalArgs(b.Name(), args, kwargs, 1, &object); err != nil {
		return nil, err
	}
	recv := b.Receiver().(*List)
	if err := recv.checkMutable("append to"); err != nil {
		return nil, nameErr(b, err)
	}
	elemsAppender := NewSafeAppender(thread, &recv.elems)
	if err := elemsAppender.Append(object); err != nil {
		return nil, err
	}
	return None, nil
}

// https://github.com/google/starlark-go/blob/master/doc/spec.md#list·clear
func list_clear(_ *Thread, b *Builtin, args Tuple, kwargs []Tuple) (Value, error) {
	if err := UnpackPositionalArgs(b.Name(), args, kwargs, 0); err != nil {
		return nil, err
	}
	if err := b.Receiver().(*List).Clear(); err != nil {
		return nil, nameErr(b, err)
	}
	return None, nil
}

// https://github.com/google/starlark-go/blob/master/doc/spec.md#list·extend
func list_extend(thread *Thread, b *Builtin, args Tuple, kwargs []Tuple) (Value, error) {
	recv := b.Receiver().(*List)
	var iterable Iterable
	if err := UnpackPositionalArgs(b.Name(), args, kwargs, 1, &iterable); err != nil {
		return nil, err
	}
	if err := recv.checkMutable("extend"); err != nil {
		return nil, nameErr(b, err)
	}

	if err := safeListExtend(thread, recv, iterable); err != nil {
		return nil, err
	}
	return None, nil
}

// https://github.com/google/starlark-go/blob/master/doc/spec.md#list·index
func list_index(thread *Thread, b *Builtin, args Tuple, kwargs []Tuple) (Value, error) {
	var value, start_, end_ Value
	if err := UnpackPositionalArgs(b.Name(), args, kwargs, 1, &value, &start_, &end_); err != nil {
		return nil, err
	}

	recv := b.Receiver().(*List)
	start, end, err := indices(start_, end_, recv.Len())
	if err != nil {
		return nil, nameErr(b, err)
	}

	for i := start; i < end; i++ {
		if eq, err := Equal(recv.elems[i], value); err != nil {
			return nil, nameErr(b, err)
		} else if eq {
			res := Value(MakeInt(i))
			if err := thread.AddAllocs(EstimateSize(res)); err != nil {
				return nil, err
			}
			return res, nil
		}
	}
	return nil, nameErr(b, "value not in list")
}

// https://github.com/google/starlark-go/blob/master/doc/spec.md#list·insert
func list_insert(thread *Thread, b *Builtin, args Tuple, kwargs []Tuple) (Value, error) {
	recv := b.Receiver().(*List)
	var index int
	var object Value
	if err := UnpackPositionalArgs(b.Name(), args, kwargs, 2, &index, &object); err != nil {
		return nil, err
	}
	if err := recv.checkMutable("insert into"); err != nil {
		return nil, nameErr(b, err)
	}

	if index < 0 {
		index += recv.Len()
	}

	appender := NewSafeAppender(thread, &recv.elems)
	if index >= recv.Len() {
		// end
		if err := appender.Append(object); err != nil {
			return nil, err
		}
	} else {
		if index < 0 {
			index = 0 // start
		}
		if err := appender.Append(nil); err != nil {
			return nil, err
		}
		copy(recv.elems[index+1:], recv.elems[index:]) // slide up one
		recv.elems[index] = object
	}
	return None, nil
}

// https://github.com/google/starlark-go/blob/master/doc/spec.md#list·remove
func list_remove(_ *Thread, b *Builtin, args Tuple, kwargs []Tuple) (Value, error) {
	recv := b.Receiver().(*List)
	var value Value
	if err := UnpackPositionalArgs(b.Name(), args, kwargs, 1, &value); err != nil {
		return nil, err
	}
	if err := recv.checkMutable("remove from"); err != nil {
		return nil, nameErr(b, err)
	}
	for i, elem := range recv.elems {
		if eq, err := Equal(elem, value); err != nil {
			return nil, fmt.Errorf("remove: %v", err)
		} else if eq {
			recv.elems = append(recv.elems[:i], recv.elems[i+1:]...)
			return None, nil
		}
	}
	return nil, fmt.Errorf("remove: element not found")
}

// https://github.com/google/starlark-go/blob/master/doc/spec.md#list·pop
func list_pop(_ *Thread, b *Builtin, args Tuple, kwargs []Tuple) (Value, error) {
	recv := b.Receiver()
	list := recv.(*List)
	n := list.Len()
	i := n - 1
	if err := UnpackPositionalArgs(b.Name(), args, kwargs, 0, &i); err != nil {
		return nil, err
	}
	origI := i
	if i < 0 {
		i += n
	}
	if i < 0 || i >= n {
		return nil, nameErr(b, outOfRange(origI, n, list))
	}
	if err := list.checkMutable("pop from"); err != nil {
		return nil, nameErr(b, err)
	}
	res := list.elems[i]
	list.elems = append(list.elems[:i], list.elems[i+1:]...)
	return res, nil
}

// https://github.com/google/starlark-go/blob/master/doc/spec.md#string·capitalize
func string_capitalize(thread *Thread, b *Builtin, args Tuple, kwargs []Tuple) (Value, error) {
	if err := UnpackPositionalArgs(b.Name(), args, kwargs, 0); err != nil {
		return nil, err
	}
	s := string(b.Receiver().(String))
	res := NewSafeStringBuilder(thread)
	res.Grow(len(s))
	for i, r := range s {
		if i == 0 {
			r = unicode.ToTitle(r)
		} else {
			r = unicode.ToLower(r)
		}
		if _, err := res.WriteRune(r); err != nil {
			return nil, err
		}
	}
	if err := res.Err(); err != nil {
		return nil, err
	}

	if err := thread.AddAllocs(StringTypeOverhead); err != nil {
		return nil, err
	}
	return String(res.String()), nil
}

// string_iterable returns an unspecified iterable value whose iterator yields:
// - elems: successive 1-byte substrings
// - codepoints: successive substrings that encode a single Unicode code point.
// - elem_ords: numeric values of successive bytes
// - codepoint_ords: numeric values of successive Unicode code points
func string_iterable(thread *Thread, b *Builtin, args Tuple, kwargs []Tuple) (Value, error) {
	if err := UnpackPositionalArgs(b.Name(), args, kwargs, 0); err != nil {
		return nil, err
	}
	s := b.Receiver().(String)
	ords := b.Name()[len(b.Name())-2] == 'd'
	codepoints := b.Name()[0] == 'c'
	if codepoints {
		if err := thread.AddAllocs(EstimateSize(stringCodepoints{})); err != nil {
			return nil, err
		}
		return stringCodepoints{s, ords}, nil
	} else {
		if err := thread.AddAllocs(EstimateSize(stringElems{})); err != nil {
			return nil, err
		}
		return stringElems{s, ords}, nil
	}
}

// bytes_elems returns an unspecified iterable value whose
// iterator yields the int values of successive elements.
func bytes_elems(thread *Thread, b *Builtin, args Tuple, kwargs []Tuple) (Value, error) {
	if err := UnpackPositionalArgs(b.Name(), args, kwargs, 0); err != nil {
		return nil, err
	}
	if err := thread.AddAllocs(EstimateSize(bytesIterable{})); err != nil {
		return nil, err
	}
	return bytesIterable{b.Receiver().(Bytes)}, nil
}

// A bytesIterable is an iterable returned by bytes.elems(),
// whose iterator yields a sequence of numeric bytes values.
type bytesIterable struct{ bytes Bytes }

var _ Iterable = (*bytesIterable)(nil)

func (bi bytesIterable) String() string        { return bi.bytes.String() + ".elems()" }
func (bi bytesIterable) Type() string          { return "bytes.elems" }
func (bi bytesIterable) Freeze()               {} // immutable
func (bi bytesIterable) Truth() Bool           { return True }
func (bi bytesIterable) Hash() (uint32, error) { return 0, fmt.Errorf("unhashable: %s", bi.Type()) }
func (bi bytesIterable) Iterate() Iterator     { return &bytesIterator{bytes: bi.bytes} }

type bytesIterator struct {
	bytes  Bytes
	thread *Thread
	err    error
}

var _ SafeIterator = &bytesIterator{}

func (it *bytesIterator) BindThread(thread *Thread) {
	it.thread = thread
}

func (it *bytesIterator) Next(p *Value) bool {
	if it.err != nil {
		return false
	}

	if it.bytes == "" {
		return false
	}
	value := Value(MakeInt(int(it.bytes[0])))
	if it.thread != nil {
		if err := it.thread.AddAllocs(EstimateSize(value)); err != nil {
			it.err = err
			return false
		}
	}
	*p = value

	it.bytes = it.bytes[1:]
	return true
}

func (*bytesIterator) Done() {}

func (it *bytesIterator) Err() error     { return it.err }
func (it *bytesIterator) Safety() Safety { return MemSafe }

// https://github.com/google/starlark-go/blob/master/doc/spec.md#string·count
func string_count(thread *Thread, b *Builtin, args Tuple, kwargs []Tuple) (Value, error) {
	var sub string
	var start_, end_ Value
	if err := UnpackPositionalArgs(b.Name(), args, kwargs, 1, &sub, &start_, &end_); err != nil {
		return nil, err
	}

	recv := string(b.Receiver().(String))
	start, end, err := indices(start_, end_, len(recv))
	if err != nil {
		return nil, nameErr(b, err)
	}

	var slice string
	if start < end {
		slice = recv[start:end]
	}

	result := Value(MakeInt(strings.Count(slice, sub)))
	if err := thread.AddAllocs(EstimateSize(result)); err != nil {
		return nil, err
	}
	return result, nil
}

// https://github.com/google/starlark-go/blob/master/doc/spec.md#string·isalnum
func string_isalnum(_ *Thread, b *Builtin, args Tuple, kwargs []Tuple) (Value, error) {
	if err := UnpackPositionalArgs(b.Name(), args, kwargs, 0); err != nil {
		return nil, err
	}
	recv := string(b.Receiver().(String))
	for _, r := range recv {
		if !unicode.IsLetter(r) && !unicode.IsDigit(r) {
			return False, nil
		}
	}
	return Bool(recv != ""), nil
}

// https://github.com/google/starlark-go/blob/master/doc/spec.md#string·isalpha
func string_isalpha(_ *Thread, b *Builtin, args Tuple, kwargs []Tuple) (Value, error) {
	if err := UnpackPositionalArgs(b.Name(), args, kwargs, 0); err != nil {
		return nil, err
	}
	recv := string(b.Receiver().(String))
	for _, r := range recv {
		if !unicode.IsLetter(r) {
			return False, nil
		}
	}
	return Bool(recv != ""), nil
}

// https://github.com/google/starlark-go/blob/master/doc/spec.md#string·isdigit
func string_isdigit(_ *Thread, b *Builtin, args Tuple, kwargs []Tuple) (Value, error) {
	if err := UnpackPositionalArgs(b.Name(), args, kwargs, 0); err != nil {
		return nil, err
	}
	recv := string(b.Receiver().(String))
	for _, r := range recv {
		if !unicode.IsDigit(r) {
			return False, nil
		}
	}
	return Bool(recv != ""), nil
}

// https://github.com/google/starlark-go/blob/master/doc/spec.md#string·islower
func string_islower(thread *Thread, b *Builtin, args Tuple, kwargs []Tuple) (Value, error) {
	if err := UnpackPositionalArgs(b.Name(), args, kwargs, 0); err != nil {
		return nil, err
	}
	recv := string(b.Receiver().(String))
	if err := thread.CheckAllocs(EstimateSize(recv)); err != nil {
		return nil, err
	}
	return Bool(isCasedString(recv) && recv == strings.ToLower(recv)), nil
}

// isCasedString reports whether its argument contains any cased code points.
func isCasedString(s string) bool {
	for _, r := range s {
		if isCasedRune(r) {
			return true
		}
	}
	return false
}

func isCasedRune(r rune) bool {
	// It's unclear what the correct behavior is for a rune such as 'ﬃ',
	// a lowercase letter with no upper or title case and no SimpleFold.
	return 'a' <= r && r <= 'z' || 'A' <= r && r <= 'Z' || unicode.SimpleFold(r) != r
}

// https://github.com/google/starlark-go/blob/master/doc/spec.md#string·isspace
func string_isspace(_ *Thread, b *Builtin, args Tuple, kwargs []Tuple) (Value, error) {
	if err := UnpackPositionalArgs(b.Name(), args, kwargs, 0); err != nil {
		return nil, err
	}
	recv := string(b.Receiver().(String))
	for _, r := range recv {
		if !unicode.IsSpace(r) {
			return False, nil
		}
	}
	return Bool(recv != ""), nil
}

// https://github.com/google/starlark-go/blob/master/doc/spec.md#string·istitle
func string_istitle(_ *Thread, b *Builtin, args Tuple, kwargs []Tuple) (Value, error) {
	if err := UnpackPositionalArgs(b.Name(), args, kwargs, 0); err != nil {
		return nil, err
	}
	recv := string(b.Receiver().(String))

	// Python semantics differ from x==strings.{To,}Title(x) in Go:
	// "uppercase characters may only follow uncased characters and
	// lowercase characters only cased ones."
	var cased, prevCased bool
	for _, r := range recv {
		if 'A' <= r && r <= 'Z' || unicode.IsTitle(r) { // e.g. "ǅ"
			if prevCased {
				return False, nil
			}
			prevCased = true
			cased = true
		} else if unicode.IsLower(r) {
			if !prevCased {
				return False, nil
			}
			prevCased = true
			cased = true
		} else if unicode.IsUpper(r) {
			return False, nil
		} else {
			prevCased = false
		}
	}
	return Bool(cased), nil
}

// https://github.com/google/starlark-go/blob/master/doc/spec.md#string·isupper
func string_isupper(thread *Thread, b *Builtin, args Tuple, kwargs []Tuple) (Value, error) {
	if err := UnpackPositionalArgs(b.Name(), args, kwargs, 0); err != nil {
		return nil, err
	}
	recv := string(b.Receiver().(String))
	if err := thread.CheckAllocs(EstimateSize(recv)); err != nil {
		return nil, err
	}
	return Bool(isCasedString(recv) && recv == strings.ToUpper(recv)), nil
}

// https://github.com/google/starlark-go/blob/master/doc/spec.md#string·find
func string_find(thread *Thread, b *Builtin, args Tuple, kwargs []Tuple) (Value, error) {
	return string_find_impl(thread, b, args, kwargs, true, false)
}

// https://github.com/google/starlark-go/blob/master/doc/spec.md#string·format
func string_format(thread *Thread, b *Builtin, args Tuple, kwargs []Tuple) (Value, error) {
	format := string(b.Receiver().(String))
	var auto, manual bool // kinds of positional indexing used
	buf := NewSafeStringBuilder(thread)
	index := 0
	for {
		literal := format
		i := strings.IndexByte(format, '{')
		if i >= 0 {
			literal = format[:i]
		}

		// Replace "}}" with "}" in non-field portion, rejecting a lone '}'.
		for {
			j := strings.IndexByte(literal, '}')
			if j < 0 {
				if _, err := buf.WriteString(literal); err != nil {
					return nil, err
				}
				break
			}
			if len(literal) == j+1 || literal[j+1] != '}' {
				return nil, fmt.Errorf("format: single '}' in format")
			}
			if _, err := buf.WriteString(literal[:j+1]); err != nil {
				return nil, err
			}
			literal = literal[j+2:]
		}

		if i < 0 {
			break // end of format string
		}

		if i+1 < len(format) && format[i+1] == '{' {
			// "{{" means a literal '{'
			if err := buf.WriteByte('{'); err != nil {
				return nil, err
			}
			format = format[i+2:]
			continue
		}

		format = format[i+1:]
		i = strings.IndexByte(format, '}')
		if i < 0 {
			return nil, fmt.Errorf("format: unmatched '{' in format")
		}

		var arg Value
		conv := "s"
		var spec string

		field := format[:i]
		format = format[i+1:]

		var name string
		if i := strings.IndexByte(field, '!'); i < 0 {
			// "name" or "name:spec"
			if i := strings.IndexByte(field, ':'); i < 0 {
				name = field
			} else {
				name = field[:i]
				spec = field[i+1:]
			}
		} else {
			// "name!conv" or "name!conv:spec"
			name = field[:i]
			field = field[i+1:]
			// "conv" or "conv:spec"
			if i := strings.IndexByte(field, ':'); i < 0 {
				conv = field
			} else {
				conv = field[:i]
				spec = field[i+1:]
			}
		}

		if name == "" {
			// "{}": automatic indexing
			if manual {
				return nil, fmt.Errorf("format: cannot switch from manual field specification to automatic field numbering")
			}
			auto = true
			if index >= len(args) {
				return nil, fmt.Errorf("format: tuple index out of range")
			}
			arg = args[index]
			index++
		} else if num, ok := decimal(name); ok {
			// positional argument
			if auto {
				return nil, fmt.Errorf("format: cannot switch from automatic field numbering to manual field specification")
			}
			manual = true
			if num >= len(args) {
				return nil, fmt.Errorf("format: tuple index out of range")
			} else {
				arg = args[num]
			}
		} else {
			// keyword argument
			for _, kv := range kwargs {
				if string(kv[0].(String)) == name {
					arg = kv[1]
					break
				}
			}
			if arg == nil {
				// Starlark does not support Python's x.y or a[i] syntaxes,
				// or nested use of {...}.
				if strings.Contains(name, ".") {
					return nil, fmt.Errorf("format: attribute syntax x.y is not supported in replacement fields: %s", name)
				}
				if strings.Contains(name, "[") {
					return nil, fmt.Errorf("format: element syntax a[i] is not supported in replacement fields: %s", name)
				}
				if strings.Contains(name, "{") {
					return nil, fmt.Errorf("format: nested replacement fields not supported")
				}
				return nil, fmt.Errorf("format: keyword %s not found", name)
			}
		}

		if spec != "" {
			// Starlark does not support Python's format_spec features.
			return nil, fmt.Errorf("format spec features not supported in replacement fields: %s", spec)
		}

		switch conv {
		case "s":
			if str, ok := AsString(arg); ok {
				if _, err := buf.WriteString(str); err != nil {
					return nil, err
				}
			} else {
				if err := writeValue(buf, arg, nil); err != nil {
					return nil, err
				}
			}
		case "r":
			if err := writeValue(buf, arg, nil); err != nil {
				return nil, err
			}
		default:
			return nil, fmt.Errorf("format: unknown conversion %q", conv)
		}
	}

	if err := thread.AddAllocs(StringTypeOverhead); err != nil {
		return nil, err
	}
	return String(buf.String()), nil
}

// decimal interprets s as a sequence of decimal digits.
func decimal(s string) (x int, ok bool) {
	n := len(s)
	for i := 0; i < n; i++ {
		digit := s[i] - '0'
		if digit > 9 {
			return 0, false
		}
		x = x*10 + int(digit)
		if x < 0 {
			return 0, false // underflow
		}
	}
	return x, true
}

// https://github.com/google/starlark-go/blob/master/doc/spec.md#string·index
func string_index(thread *Thread, b *Builtin, args Tuple, kwargs []Tuple) (Value, error) {
	return string_find_impl(thread, b, args, kwargs, false, false)
}

// https://github.com/google/starlark-go/blob/master/doc/spec.md#string·join
func string_join(thread *Thread, b *Builtin, args Tuple, kwargs []Tuple) (Value, error) {
	recv := string(b.Receiver().(String))
	var iterable Iterable
	if err := UnpackPositionalArgs(b.Name(), args, kwargs, 1, &iterable); err != nil {
		return nil, err
	}

	iter, err := SafeIterate(thread, iterable)
	if err != nil {
		return nil, err
	}
	defer iter.Done()
	buf := NewSafeStringBuilder(thread)
	var x Value
	for i := 0; iter.Next(&x); i++ {
		if i > 0 {
			if _, err := buf.WriteString(recv); err != nil {
				return nil, err
			}
		}
		s, ok := AsString(x)
		if !ok {
			return nil, fmt.Errorf("join: in list, want string, got %s", x.Type())
		}
		if _, err := buf.WriteString(s); err != nil {
			return nil, err
		}
	}
	if err := iter.Err(); err != nil {
		return nil, err
	}
	if err := buf.Err(); err != nil {
		return nil, err
	}
	if err := thread.AddAllocs(StringTypeOverhead); err != nil {
		return nil, err
	}
	return String(buf.String()), nil
}

// https://github.com/google/starlark-go/blob/master/doc/spec.md#string·lower
func string_lower(thread *Thread, b *Builtin, args Tuple, kwargs []Tuple) (Value, error) {
	if err := UnpackPositionalArgs(b.Name(), args, kwargs, 0); err != nil {
		return nil, err
	}

	recv := string(b.Receiver().(String))

	// There could be actually a difference between the size of the encoded
	// upper and the size of the encoded lower. The maximum difference among
	// them (according to unicode.ToLower implementation) is only 1 byte,
	// which could be expected. This means that this logic must take that
	// into account.
	bufferSize := EstimateMakeSize([]byte{}, len(recv)*2+utf8.UTFMax)
	if err := thread.AddAllocs(bufferSize + StringTypeOverhead); err != nil {
		return nil, err
	}
	return String(strings.ToLower(recv)), nil
}

// https://github.com/google/starlark-go/blob/master/doc/spec.md#string·partition
func string_partition(thread *Thread, b *Builtin, args Tuple, kwargs []Tuple) (Value, error) {
	recv := string(b.Receiver().(String))
	var sep string
	if err := UnpackPositionalArgs(b.Name(), args, kwargs, 1, &sep); err != nil {
		return nil, err
	}
	if sep == "" {
		return nil, nameErr(b, "empty separator")
	}
	var i int
	if b.Name()[0] == 'p' {
		i = strings.Index(recv, sep) // partition
	} else {
		i = strings.LastIndex(recv, sep) // rpartition
	}

	var subStringTemplate String
	resultSize := EstimateMakeSize(Tuple{subStringTemplate}, 3) +
		EstimateSize(Tuple{})
	if err := thread.AddAllocs(resultSize); err != nil {
		return nil, err
	}
	tuple := make(Tuple, 0, 3)
	if i < 0 {
		if b.Name()[0] == 'p' {
			tuple = append(tuple, String(recv), String(""), String(""))
		} else {
			tuple = append(tuple, String(""), String(""), String(recv))
		}
	} else {
		tuple = append(tuple, String(recv[:i]), String(recv[i:i+len(sep)]), String(recv[i+len(sep):]))
	}
	return tuple, nil
}

// https://github.com/google/starlark-go/blob/master/doc/spec.md#string·removeprefix
// https://github.com/google/starlark-go/blob/master/doc/spec.md#string·removesuffix
func string_removefix(thread *Thread, b *Builtin, args Tuple, kwargs []Tuple) (Value, error) {
	recv := string(b.Receiver().(String))
	var fix string
	if err := UnpackPositionalArgs(b.Name(), args, kwargs, 1, &fix); err != nil {
		return nil, err
	}
	if b.name[len("remove")] == 'p' {
		recv = strings.TrimPrefix(recv, fix)
	} else {
		recv = strings.TrimSuffix(recv, fix)
	}
	if err := thread.AddAllocs(StringTypeOverhead); err != nil {
		return nil, err
	}
	return String(recv), nil
}

// https://github.com/google/starlark-go/blob/master/doc/spec.md#string·replace
func string_replace(thread *Thread, b *Builtin, args Tuple, kwargs []Tuple) (Value, error) {
	recv := string(b.Receiver().(String))
	var old, new string
	count := -1
	if err := UnpackPositionalArgs(b.Name(), args, kwargs, 2, &old, &new, &count); err != nil {
		return nil, err
	}

	if err := thread.CheckAllocs(int64(len(recv) * len(new) / len(old))); err != nil {
		return nil, err
	}
	result := Value(String(strings.Replace(recv, old, new, count)))
	if err := thread.AddAllocs(EstimateSize(result)); err != nil {
		return nil, err
	}
	return result, nil
}

// https://github.com/google/starlark-go/blob/master/doc/spec.md#string·rfind
func string_rfind(thread *Thread, b *Builtin, args Tuple, kwargs []Tuple) (Value, error) {
	return string_find_impl(thread, b, args, kwargs, true, true)
}

// https://github.com/google/starlark-go/blob/master/doc/spec.md#string·rindex
func string_rindex(thread *Thread, b *Builtin, args Tuple, kwargs []Tuple) (Value, error) {
	return string_find_impl(thread, b, args, kwargs, false, true)
}

// https://github.com/google/starlark-go/starlark/blob/master/doc/spec.md#string·startswith
// https://github.com/google/starlark-go/starlark/blob/master/doc/spec.md#string·endswith
func string_startswith(_ *Thread, b *Builtin, args Tuple, kwargs []Tuple) (Value, error) {
	var x Value
	var start, end Value = None, None
	if err := UnpackPositionalArgs(b.Name(), args, kwargs, 1, &x, &start, &end); err != nil {
		return nil, err
	}

	// compute effective substring.
	s := string(b.Receiver().(String))
	if start, end, err := indices(start, end, len(s)); err != nil {
		return nil, nameErr(b, err)
	} else {
		if end < start {
			end = start // => empty result
		}
		s = s[start:end]
	}

	f := strings.HasPrefix
	if b.Name()[0] == 'e' { // endswith
		f = strings.HasSuffix
	}

	switch x := x.(type) {
	case Tuple:
		for i, x := range x {
			prefix, ok := AsString(x)
			if !ok {
				return nil, fmt.Errorf("%s: want string, got %s, for element %d",
					b.Name(), x.Type(), i)
			}
			if f(s, prefix) {
				return True, nil
			}
		}
		return False, nil
	case String:
		return Bool(f(s, string(x))), nil
	}
	return nil, fmt.Errorf("%s: got %s, want string or tuple of string", b.Name(), x.Type())
}

// https://github.com/google/starlark-go/blob/master/doc/spec.md#string·strip
// https://github.com/google/starlark-go/blob/master/doc/spec.md#string·lstrip
// https://github.com/google/starlark-go/blob/master/doc/spec.md#string·rstrip
func string_strip(thread *Thread, b *Builtin, args Tuple, kwargs []Tuple) (Value, error) {
	var chars string
	if err := UnpackPositionalArgs(b.Name(), args, kwargs, 0, &chars); err != nil {
		return nil, err
	}
	recv := string(b.Receiver().(String))
	var s string
	switch b.Name()[0] {
	case 's': // strip
		if chars != "" {
			s = strings.Trim(recv, chars)
		} else {
			s = strings.TrimSpace(recv)
		}
	case 'l': // lstrip
		if chars != "" {
			s = strings.TrimLeft(recv, chars)
		} else {
			s = strings.TrimLeftFunc(recv, unicode.IsSpace)
		}
	case 'r': // rstrip
		if chars != "" {
			s = strings.TrimRight(recv, chars)
		} else {
			s = strings.TrimRightFunc(recv, unicode.IsSpace)
		}
	}
	if err := thread.AddAllocs(StringTypeOverhead); err != nil {
		return nil, err
	}
	return String(s), nil
}

// https://github.com/google/starlark-go/blob/master/doc/spec.md#string·title
func string_title(thread *Thread, b *Builtin, args Tuple, kwargs []Tuple) (Value, error) {
	if err := UnpackPositionalArgs(b.Name(), args, kwargs, 0); err != nil {
		return nil, err
	}

	s := string(b.Receiver().(String))

	// Python semantics differ from x==strings.{To,}Title(x) in Go:
	// "uppercase characters may only follow uncased characters and
	// lowercase characters only cased ones."
	buf := NewSafeStringBuilder(thread)
	buf.Grow(len(s))
	var prevCased bool
	for _, r := range s {
		if prevCased {
			r = unicode.ToLower(r)
		} else {
			r = unicode.ToTitle(r)
		}
		prevCased = isCasedRune(r)
		if _, err := buf.WriteRune(r); err != nil {
			return nil, err
		}
	}
	if err := buf.Err(); err != nil {
		return nil, err
	}
	if err := thread.AddAllocs(StringTypeOverhead); err != nil {
		return nil, err
	}
	return String(buf.String()), nil
}

// https://github.com/google/starlark-go/blob/master/doc/spec.md#string·upper
func string_upper(thread *Thread, b *Builtin, args Tuple, kwargs []Tuple) (Value, error) {
	if err := UnpackPositionalArgs(b.Name(), args, kwargs, 0); err != nil {
		return nil, err
	}

	recv := string(b.Receiver().(String))

	// see string_lower
	bufferSize := EstimateMakeSize([]byte{}, len(recv)*2+utf8.UTFMax)
	if err := thread.AddAllocs(bufferSize + StringTypeOverhead); err != nil {
		return nil, err
	}
	if err := thread.AddExecutionSteps(int64(len(recv))); err != nil {
		return nil, err
	}
	return String(strings.ToUpper(recv)), nil
}

// https://github.com/google/starlark-go/blob/master/doc/spec.md#string·split
// https://github.com/google/starlark-go/blob/master/doc/spec.md#string·rsplit
func string_split(thread *Thread, b *Builtin, args Tuple, kwargs []Tuple) (Value, error) {
	recv := string(b.Receiver().(String))
	var sep_ Value
	maxsplit := -1
	if err := UnpackPositionalArgs(b.Name(), args, kwargs, 0, &sep_, &maxsplit); err != nil {
		return nil, err
	}

	var res []string

	if sep_ == nil || sep_ == None {
		if err := thread.CheckAllocs(EstimateMakeSize([]Value{String("")}, len(recv)/2+1)); err != nil {
			return nil, err
		}

		// special case: split on whitespace
		if maxsplit < 0 {
			res = strings.Fields(recv)
		} else if b.Name() == "split" {
			res = splitspace(recv, maxsplit)
		} else { // rsplit
			res = rsplitspace(recv, maxsplit)
		}

	} else if sep, ok := AsString(sep_); ok {
		if sep == "" {
			return nil, fmt.Errorf("split: empty separator")
		}

		if err := thread.CheckAllocs(EstimateMakeSize([]Value{String("")}, len(recv)/len(sep)+1)); err != nil {
			return nil, err
		}

		// usual case: split on non-empty separator
		if maxsplit < 0 {
			res = strings.Split(recv, sep)
		} else if b.Name() == "split" {
			res = strings.SplitN(recv, sep, maxsplit+1)
		} else { // rsplit
			res = strings.Split(recv, sep)
			// If maxsplit is less than len(res), the first len(res) - maxsplit
			// should be joined back together. Instead of joining them back,
			// however, it is possible to take a slice of  the original string.
			// If the excess is only one, it is also possible to skip this process.
			if excess := len(res) - maxsplit; excess > 1 {
				size := len(res[0])
				for _, s := range res[1:excess] {
					size += len(s) + len(sep)
				}
				res[excess-1] = recv[0:size]
				res = res[excess-1:]
			}
		}

	} else {
		return nil, fmt.Errorf("split: got %s for separator, want string", sep_.Type())
	}

	listSize := EstimateMakeSize([]Value{String("")}, len(res))
	resultSize := EstimateSize(&List{})
	if err := thread.AddAllocs(listSize + resultSize); err != nil {
		return nil, err
	}
	list := make([]Value, len(res))
	for i, x := range res {
		list[i] = String(x)
	}
	return NewList(list), nil
}

// Precondition: max >= 0.
func rsplitspace(s string, max int) []string {
	res := make([]string, 0, max+1)
	end := -1 // index of field end, or -1 in a region of spaces.
	for i := len(s); i > 0; {
		r, sz := utf8.DecodeLastRuneInString(s[:i])
		if unicode.IsSpace(r) {
			if end >= 0 {
				if len(res) == max {
					break // let this field run to the start
				}
				res = append(res, s[i:end])
				end = -1
			}
		} else if end < 0 {
			end = i
		}
		i -= sz
	}
	if end >= 0 {
		res = append(res, s[:end])
	}

	resLen := len(res)
	for i := 0; i < resLen/2; i++ {
		res[i], res[resLen-1-i] = res[resLen-1-i], res[i]
	}

	return res
}

// Precondition: max >= 0.
func splitspace(s string, max int) []string {
	var res []string
	start := -1 // index of field start, or -1 in a region of spaces
	for i, r := range s {
		if unicode.IsSpace(r) {
			if start >= 0 {
				if len(res) == max {
					break // let this field run to the end
				}
				res = append(res, s[start:i])
				start = -1
			}
		} else if start == -1 {
			start = i
		}
	}
	if start >= 0 {
		res = append(res, s[start:])
	}
	return res
}

// https://github.com/google/starlark-go/blob/master/doc/spec.md#string·splitlines
func string_splitlines(thread *Thread, b *Builtin, args Tuple, kwargs []Tuple) (Value, error) {
	var keepends bool
	if err := UnpackPositionalArgs(b.Name(), args, kwargs, 0, &keepends); err != nil {
		return nil, err
	}
	var lines []string
	if s := string(b.Receiver().(String)); s != "" {
		// TODO(adonovan): handle CRLF correctly.
		if keepends {
			lines = strings.SplitAfter(s, "\n")
		} else {
			lines = strings.Split(s, "\n")
		}
		if strings.HasSuffix(s, "\n") {
			lines = lines[:len(lines)-1]
		}
	}
	var itemTemplate String
	resultSize := EstimateMakeSize([]Value{itemTemplate}, len(lines)) +
		EstimateSize(&List{})
	if err := thread.AddAllocs(resultSize); err != nil {
		return nil, err
	}
	list := make([]Value, len(lines))
	for i, x := range lines {
		list[i] = String(x)
	}
	return NewList(list), nil
}

// https://github.com/google/starlark-go/blob/master/doc/spec.md#set·add.
func set_add(thread *Thread, b *Builtin, args Tuple, kwargs []Tuple) (Value, error) {
	var elem Value
	if err := UnpackPositionalArgs(b.Name(), args, kwargs, 1, &elem); err != nil {
		return nil, err
	}
	if found, err := b.Receiver().(*Set).Has(elem); err != nil {
		return nil, nameErr(b, err)
	} else if found {
		return None, nil
	}
	err := b.Receiver().(*Set).ht.insert(thread, elem, None)
	if err != nil {
		return nil, nameErr(b, err)
	}
	return None, nil
}

// https://github.com/google/starlark-go/blob/master/doc/spec.md#set·clear.
func set_clear(_ *Thread, b *Builtin, args Tuple, kwargs []Tuple) (Value, error) {
	if err := UnpackPositionalArgs(b.Name(), args, kwargs, 0); err != nil {
		return nil, err
	}
	if b.Receiver().(*Set).Len() > 0 {
		if err := b.Receiver().(*Set).Clear(); err != nil {
			return nil, nameErr(b, err)
		}
	}
	return None, nil
}

// https://github.com/google/starlark-go/blob/master/doc/spec.md#set·difference.
func set_difference(thread *Thread, b *Builtin, args Tuple, kwargs []Tuple) (Value, error) {
	// TODO: support multiple others: s.difference(*others)
	var other Iterable
	if err := UnpackPositionalArgs(b.Name(), args, kwargs, 0, &other); err != nil {
		return nil, err
	}
	iter, err := SafeIterate(thread, other)
	if err != nil {
		return nil, err
	}
	defer iter.Done()
	diff, err := b.Receiver().(*Set).safeDifference(thread, iter)
	if err != nil {
		return nil, err
	}
	if err := iter.Err(); err != nil {
		return nil, err
	}
	return diff, nil
}

// https://github.com/google/starlark-go/blob/master/doc/spec.md#set_intersection.
func set_intersection(thread *Thread, b *Builtin, args Tuple, kwargs []Tuple) (Value, error) {
	// TODO: support multiple others: s.difference(*others)
	var other Iterable
	if err := UnpackPositionalArgs(b.Name(), args, kwargs, 0, &other); err != nil {
		return nil, err
	}
	iter, err := SafeIterate(thread, other)
	if err != nil {
		return nil, err
	}
	defer iter.Done()
	diff, err := b.Receiver().(*Set).safeIntersection(thread, iter)
	if err != nil {
		return nil, nameErr(b, err)
	}
	if err := iter.Err(); err != nil {
		return nil, err
	}
	return diff, nil
}

// https://github.com/google/starlark-go/blob/master/doc/spec.md#set_issubset.
func set_issubset(thread *Thread, b *Builtin, args Tuple, kwargs []Tuple) (Value, error) {
	var other Iterable
	if err := UnpackPositionalArgs(b.Name(), args, kwargs, 0, &other); err != nil {
		return nil, err
	}
	iter, err := SafeIterate(thread, other)
	if err != nil {
		return nil, err
	}
	defer iter.Done()
	diff, err := b.Receiver().(*Set).IsSubset(iter)
	if err != nil {
		return nil, nameErr(b, err)
	}
	if err := iter.Err(); err != nil {
		return nil, err
	}
	return Bool(diff), nil
}

// https://github.com/google/starlark-go/blob/master/doc/spec.md#set_issuperset.
func set_issuperset(thread *Thread, b *Builtin, args Tuple, kwargs []Tuple) (Value, error) {
	var other Iterable
	if err := UnpackPositionalArgs(b.Name(), args, kwargs, 0, &other); err != nil {
		return nil, err
	}
	iter, err := SafeIterate(thread, other)
	if err != nil {
		return nil, err
	}
	defer iter.Done()
	diff, err := b.Receiver().(*Set).IsSuperset(iter)
	if err != nil {
		return nil, nameErr(b, err)
	}
	if err := iter.Err(); err != nil {
		return nil, err
	}
	return Bool(diff), nil
}

// https://github.com/google/starlark-go/blob/master/doc/spec.md#set·discard.
func set_discard(_ *Thread, b *Builtin, args Tuple, kwargs []Tuple) (Value, error) {
	var k Value
	if err := UnpackPositionalArgs(b.Name(), args, kwargs, 1, &k); err != nil {
		return nil, err
	}
	if found, err := b.Receiver().(*Set).Has(k); err != nil {
		return nil, nameErr(b, err)
	} else if !found {
		return None, nil
	}
	if _, err := b.Receiver().(*Set).Delete(k); err != nil {
		return nil, nameErr(b, err) // set is frozen
	}
	return None, nil
}

// https://github.com/google/starlark-go/blob/master/doc/spec.md#set·pop.
func set_pop(_ *Thread, b *Builtin, args Tuple, kwargs []Tuple) (Value, error) {
	if err := UnpackPositionalArgs(b.Name(), args, kwargs, 0); err != nil {
		return nil, err
	}
	recv := b.Receiver().(*Set)
	k, ok := recv.ht.first()
	if !ok {
		return nil, nameErr(b, "empty set")
	}
	_, err := recv.Delete(k)
	if err != nil {
		return nil, nameErr(b, err) // set is frozen
	}
	return k, nil
}

// https://github.com/google/starlark-go/blob/master/doc/spec.md#set·remove.
func set_remove(_ *Thread, b *Builtin, args Tuple, kwargs []Tuple) (Value, error) {
	var k Value
	if err := UnpackPositionalArgs(b.Name(), args, kwargs, 1, &k); err != nil {
		return nil, err
	}
	if found, err := b.Receiver().(*Set).Delete(k); err != nil {
		return nil, nameErr(b, err) // dict is frozen or key is unhashable
	} else if found {
		return None, nil
	}
	return nil, nameErr(b, "missing key")
}

// https://github.com/google/starlark-go/blob/master/doc/spec.md#set·symmetric_difference.
func set_symmetric_difference(thread *Thread, b *Builtin, args Tuple, kwargs []Tuple) (Value, error) {
	var other Iterable
	if err := UnpackPositionalArgs(b.Name(), args, kwargs, 0, &other); err != nil {
		return nil, err
	}
	recv := b.Receiver().(*Set)
	diff, err := recv.clone(thread)
	if err != nil {
		return nil, err
	}
	iter, err := SafeIterate(thread, other)
	if err != nil {
		return nil, err
	}
	defer iter.Done()
	var x Value
	for iter.Next(&x) {
		found, err := diff.Delete(x)
		if err != nil {
			return nil, err
		}
		if !found {
			if err := diff.ht.insert(thread, x, None); err != nil {
				return nil, err
			}
		}
	}
	if err := iter.Err(); err != nil {
		return nil, nameErr(b, err)
	}
	return diff, nil
}

// https://github.com/google/starlark-go/blob/master/doc/spec.md#set·union.
func set_union(thread *Thread, b *Builtin, args Tuple, kwargs []Tuple) (Value, error) {
	var iterable Iterable
	if err := UnpackPositionalArgs(b.Name(), args, kwargs, 0, &iterable); err != nil {
		return nil, err
	}
	iter, err := SafeIterate(thread, iterable)
	if err != nil {
		return nil, err
	}
	defer iter.Done()
	if err := thread.AddAllocs(EstimateSize(&Set{})); err != nil {
		return nil, err
	}
	union := new(Set)
	for e := b.Receiver().(*Set).ht.head; e != nil; e = e.next {
		if err := union.ht.insert(thread, e.key, None); err != nil {
			return nil, err
		}
	}
	var x Value
	for iter.Next(&x) {
		if err := union.ht.insert(thread, x, None); err != nil {
			return nil, err
		}
	}
	if err := iter.Err(); err != nil {
		return nil, nameErr(b, err)
	}
	return union, nil
}

// Common implementation of string_{r}{find,index}.
func string_find_impl(thread *Thread, b *Builtin, args Tuple, kwargs []Tuple, allowError, last bool) (Value, error) {
	var sub string
	var start_, end_ Value
	if err := UnpackPositionalArgs(b.Name(), args, kwargs, 1, &sub, &start_, &end_); err != nil {
		return nil, err
	}

	s := string(b.Receiver().(String))
	start, end, err := indices(start_, end_, len(s))
	if err != nil {
		return nil, nameErr(b, err)
	}
	var slice string
	if start < end {
		slice = s[start:end]
	}

	var i int
	if last {
		i = strings.LastIndex(slice, sub)
	} else {
		i = strings.Index(slice, sub)
	}
	var result Value
	if i < 0 {
		if !allowError {
			return nil, nameErr(b, "substring not found")
		}
		result = MakeInt(-1)
	} else {
		result = MakeInt(i + start)
	}
	if err := thread.AddAllocs(EstimateSize(result)); err != nil {
		return nil, err
	}
	return result, nil
}

// Common implementation of builtin dict function and dict.update method.
// Precondition: len(updates) == 0 or 1.
func updateDict(thread *Thread, dict *Dict, updates Tuple, kwargs []Tuple) error {
	if len(updates) == 1 {
		switch updates := updates[0].(type) {
		case IterableMapping:
			// Iterate over dict's key/value pairs, not just keys.
			for _, item := range updates.Items() {
				if err := dict.SafeSetKey(thread, item[0], item[1]); err != nil {
					return err // dict is frozen
				}
			}
		default:
			// all other sequences
			iter, err := SafeIterate(thread, updates)
			if err != nil {
				if err == ErrUnsupported {
					return fmt.Errorf("dictionary update value is not iterable (%s)", updates.Type())
				}
				return err
			}
			defer iter.Done()
			var pair Value
			for i := 0; iter.Next(&pair); i++ {
				iter2, err := SafeIterate(thread, pair)
				if err != nil {
					if err == ErrUnsupported {
						return fmt.Errorf("dictionary update sequence element #%d is not iterable (%s)", i, pair.Type())
					}
					return err
				}
				defer iter2.Done()
				len := Len(pair)
				if len < 0 {
					return fmt.Errorf("dictionary update sequence element #%d has unknown length (%s)", i, pair.Type())
				} else if len != 2 {
					return fmt.Errorf("dictionary update sequence element #%d has length %d, want 2", i, len)
				}
				var k, v Value
				if !iter2.Next(&k) || !iter2.Next(&v) {
					if err := iter2.Err(); err != nil {
						return err
					}
				}
				if err := dict.SafeSetKey(thread, k, v); err != nil {
					return err
				}
			}
			if err := iter.Err(); err != nil {
				return err
			}
		}
	}

	// Then add the kwargs.
	before := dict.Len()
	for _, pair := range kwargs {
		if err := dict.SafeSetKey(thread, pair[0], pair[1]); err != nil {
			return err // dict is frozen
		}
	}
	// In the common case, each kwarg will add another dict entry.
	// If that's not so, check whether it is because there was a duplicate kwarg.
	if dict.Len() < before+len(kwargs) {
		keys := make(map[String]bool, len(kwargs))
		for _, kv := range kwargs {
			k := kv[0].(String)
			if keys[k] {
				return fmt.Errorf("duplicate keyword arg: %v", k)
			}
			keys[k] = true
		}
	}

	return nil
}

// nameErr returns an error message of the form "name: msg"
// where name is b.Name() and msg is a string or error.
func nameErr(b *Builtin, msg interface{}) error {
	return fmt.Errorf("%s: %v", b.Name(), msg)
}<|MERGE_RESOLUTION|>--- conflicted
+++ resolved
@@ -139,13 +139,8 @@
 	dictMethodSafeties = map[string]Safety{
 		"clear":      MemSafe | IOSafe | CPUSafe,
 		"get":        MemSafe | IOSafe | CPUSafe,
-<<<<<<< HEAD
 		"items":      MemSafe | IOSafe | CPUSafe,
-		"keys":       MemSafe | IOSafe,
-=======
-		"items":      MemSafe | IOSafe,
 		"keys":       MemSafe | IOSafe | CPUSafe,
->>>>>>> e21d5bd4
 		"pop":        MemSafe | IOSafe,
 		"popitem":    MemSafe | IOSafe,
 		"setdefault": MemSafe | IOSafe,
