// Copyright 2017 The Bazel Authors. All rights reserved.
// Use of this source code is governed by a BSD-style
// license that can be found in the LICENSE file.

package starlark

// This file defines the library of built-ins.
//
// Built-ins must explicitly check the "frozen" flag before updating
// mutable types such as lists and dicts.

import (
	"errors"
	"fmt"
	"math"
	"math/big"
	"os"
	"sort"
	"strconv"
	"strings"
	"unicode"
	"unicode/utf16"
	"unicode/utf8"

	"github.com/canonical/starlark/syntax"
)

// Universe defines the set of universal built-ins, such as None, True, and len.
//
// The Go application may add or remove items from the
// universe dictionary before Starlark evaluation begins.
// All values in the dictionary must be immutable.
// Starlark programs cannot modify the dictionary.
var Universe StringDict
var universeSafeties map[string]Safety

var ErrUnsupported = errors.New("unsupported operation")

func init() {
	// https://github.com/google/starlark-go/blob/master/doc/spec.md#built-in-constants-and-functions
	Universe = StringDict{
		"None":      None,
		"True":      True,
		"False":     False,
		"abs":       NewBuiltin("abs", abs),
		"any":       NewBuiltin("any", any),
		"all":       NewBuiltin("all", all),
		"bool":      NewBuiltin("bool", bool_),
		"bytes":     NewBuiltin("bytes", bytes_),
		"chr":       NewBuiltin("chr", chr),
		"dict":      NewBuiltin("dict", dict),
		"dir":       NewBuiltin("dir", dir),
		"enumerate": NewBuiltin("enumerate", enumerate),
		"fail":      NewBuiltin("fail", fail),
		"float":     NewBuiltin("float", float),
		"getattr":   NewBuiltin("getattr", getattr),
		"hasattr":   NewBuiltin("hasattr", hasattr),
		"hash":      NewBuiltin("hash", hash),
		"int":       NewBuiltin("int", int_),
		"len":       NewBuiltin("len", len_),
		"list":      NewBuiltin("list", list),
		"max":       NewBuiltin("max", minmax),
		"min":       NewBuiltin("min", minmax),
		"ord":       NewBuiltin("ord", ord),
		"print":     NewBuiltin("print", print),
		"range":     NewBuiltin("range", range_),
		"repr":      NewBuiltin("repr", repr),
		"reversed":  NewBuiltin("reversed", reversed),
		"set":       NewBuiltin("set", set), // requires resolve.AllowSet
		"sorted":    NewBuiltin("sorted", sorted),
		"str":       NewBuiltin("str", str),
		"tuple":     NewBuiltin("tuple", tuple),
		"type":      NewBuiltin("type", type_),
		"zip":       NewBuiltin("zip", zip),
	}

	universeSafeties = map[string]Safety{
		"abs":       NotSafe,
		"any":       NotSafe,
		"all":       MemSafe,
		"bool":      MemSafe,
		"bytes":     NotSafe,
		"chr":       MemSafe,
		"dict":      NotSafe,
		"dir":       NotSafe,
		"enumerate": MemSafe,
		"fail":      MemSafe,
		"float":     MemSafe,
		"getattr":   NotSafe,
		"hasattr":   NotSafe,
		"hash":      MemSafe,
		"int":       MemSafe,
		"len":       NotSafe,
		"list":      NotSafe,
		"max":       NotSafe,
		"min":       NotSafe,
		"ord":       NotSafe,
		"print":     MemSafe,
		"range":     MemSafe,
		"repr":      MemSafe,
		"reversed":  NotSafe,
		"set":       NotSafe,
		"sorted":    NotSafe,
		"str":       MemSafe,
		"tuple":     NotSafe,
		"type":      NotSafe,
		"zip":       MemSafe,
	}

	for name, flags := range universeSafeties {
		if b, ok := Universe[name].(*Builtin); ok {
			b.DeclareSafety(flags)
		}
	}
}

// methods of built-in types
// https://github.com/google/starlark-go/blob/master/doc/spec.md#built-in-methods
var (
	bytesMethods = map[string]*Builtin{
		"elems": NewBuiltin("elems", bytes_elems),
	}
	bytesMethodSafeties = map[string]Safety{
		"elems": NotSafe,
	}

	dictMethods = map[string]*Builtin{
		"clear":      NewBuiltin("clear", dict_clear),
		"get":        NewBuiltin("get", dict_get),
		"items":      NewBuiltin("items", dict_items),
		"keys":       NewBuiltin("keys", dict_keys),
		"pop":        NewBuiltin("pop", dict_pop),
		"popitem":    NewBuiltin("popitem", dict_popitem),
		"setdefault": NewBuiltin("setdefault", dict_setdefault),
		"update":     NewBuiltin("update", dict_update),
		"values":     NewBuiltin("values", dict_values),
	}
	dictMethodSafeties = map[string]Safety{
		"clear":      NotSafe,
		"get":        NotSafe,
		"items":      NotSafe,
		"keys":       NotSafe,
		"pop":        NotSafe,
		"popitem":    NotSafe,
		"setdefault": NotSafe,
		"update":     NotSafe,
		"values":     NotSafe,
	}

	listMethods = map[string]*Builtin{
		"append": NewBuiltin("append", list_append),
		"clear":  NewBuiltin("clear", list_clear),
		"extend": NewBuiltin("extend", list_extend),
		"index":  NewBuiltin("index", list_index),
		"insert": NewBuiltin("insert", list_insert),
		"pop":    NewBuiltin("pop", list_pop),
		"remove": NewBuiltin("remove", list_remove),
	}
	listMethodSafeties = map[string]Safety{
		"append": NotSafe,
		"clear":  NotSafe,
		"extend": NotSafe,
		"index":  NotSafe,
		"insert": NotSafe,
		"pop":    NotSafe,
		"remove": NotSafe,
	}

	stringMethods = map[string]*Builtin{
		"capitalize":     NewBuiltin("capitalize", string_capitalize),
		"codepoint_ords": NewBuiltin("codepoint_ords", string_iterable),
		"codepoints":     NewBuiltin("codepoints", string_iterable), // sic
		"count":          NewBuiltin("count", string_count),
		"elem_ords":      NewBuiltin("elem_ords", string_iterable),
		"elems":          NewBuiltin("elems", string_iterable),      // sic
		"endswith":       NewBuiltin("endswith", string_startswith), // sic
		"find":           NewBuiltin("find", string_find),
		"format":         NewBuiltin("format", string_format),
		"index":          NewBuiltin("index", string_index),
		"isalnum":        NewBuiltin("isalnum", string_isalnum),
		"isalpha":        NewBuiltin("isalpha", string_isalpha),
		"isdigit":        NewBuiltin("isdigit", string_isdigit),
		"islower":        NewBuiltin("islower", string_islower),
		"isspace":        NewBuiltin("isspace", string_isspace),
		"istitle":        NewBuiltin("istitle", string_istitle),
		"isupper":        NewBuiltin("isupper", string_isupper),
		"join":           NewBuiltin("join", string_join),
		"lower":          NewBuiltin("lower", string_lower),
		"lstrip":         NewBuiltin("lstrip", string_strip), // sic
		"partition":      NewBuiltin("partition", string_partition),
		"removeprefix":   NewBuiltin("removeprefix", string_removefix),
		"removesuffix":   NewBuiltin("removesuffix", string_removefix),
		"replace":        NewBuiltin("replace", string_replace),
		"rfind":          NewBuiltin("rfind", string_rfind),
		"rindex":         NewBuiltin("rindex", string_rindex),
		"rpartition":     NewBuiltin("rpartition", string_partition), // sic
		"rsplit":         NewBuiltin("rsplit", string_split),         // sic
		"rstrip":         NewBuiltin("rstrip", string_strip),         // sic
		"split":          NewBuiltin("split", string_split),
		"splitlines":     NewBuiltin("splitlines", string_splitlines),
		"startswith":     NewBuiltin("startswith", string_startswith),
		"strip":          NewBuiltin("strip", string_strip),
		"title":          NewBuiltin("title", string_title),
		"upper":          NewBuiltin("upper", string_upper),
	}
	stringMethodSafeties = map[string]Safety{
		"capitalize":     NotSafe,
		"codepoint_ords": MemSafe,
		"codepoints":     MemSafe,
		"count":          NotSafe,
<<<<<<< HEAD
		"elem_ords":      NotSafe,
		"elems":          NotSafe,
		"endswith":       MemSafe,
=======
		"elem_ords":      MemSafe,
		"elems":          MemSafe,
		"endswith":       NotSafe,
>>>>>>> becad89f
		"find":           NotSafe,
		"format":         MemSafe,
		"index":          NotSafe,
		"isalnum":        MemSafe,
		"isalpha":        MemSafe,
		"isdigit":        MemSafe,
		"islower":        MemSafe,
		"isspace":        MemSafe,
		"istitle":        MemSafe,
		"isupper":        NotSafe,
		"join":           NotSafe,
		"lower":          NotSafe,
		"lstrip":         NotSafe,
		"partition":      NotSafe,
		"removeprefix":   NotSafe,
		"removesuffix":   NotSafe,
		"replace":        MemSafe,
		"rfind":          NotSafe,
		"rindex":         NotSafe,
		"rpartition":     NotSafe,
		"rsplit":         MemSafe,
		"rstrip":         NotSafe,
		"split":          MemSafe,
		"splitlines":     NotSafe,
		"startswith":     MemSafe,
		"strip":          NotSafe,
		"title":          NotSafe,
		"upper":          NotSafe,
	}

	setMethods = map[string]*Builtin{
		"union": NewBuiltin("union", set_union),
	}
	setMethodSafeties = map[string]Safety{
		"union": NotSafe,
	}
)

func init() {
	for name, safety := range bytesMethodSafeties {
		if builtin, ok := bytesMethods[name]; ok {
			builtin.DeclareSafety(safety)
		}
	}

	for name, safety := range dictMethodSafeties {
		if builtin, ok := dictMethods[name]; ok {
			builtin.DeclareSafety(safety)
		}
	}

	for name, safety := range listMethodSafeties {
		if builtin, ok := listMethods[name]; ok {
			builtin.DeclareSafety(safety)
		}
	}

	for name, safety := range stringMethodSafeties {
		if builtin, ok := stringMethods[name]; ok {
			builtin.DeclareSafety(safety)
		}
	}

	for name, safety := range setMethodSafeties {
		if builtin, ok := setMethods[name]; ok {
			builtin.DeclareSafety(safety)
		}
	}
}

func builtinAttr(recv Value, name string, methods map[string]*Builtin) (Value, error) {
	b := methods[name]
	if b == nil {
		return nil, nil // no such method
	}
	return b.BindReceiver(recv), nil
}

func builtinAttrNames(methods map[string]*Builtin) []string {
	names := make([]string, 0, len(methods))
	for name := range methods {
		names = append(names, name)
	}
	sort.Strings(names)
	return names
}

// ---- built-in functions ----

// https://github.com/google/starlark-go/blob/master/doc/spec.md#abs
func abs(thread *Thread, _ *Builtin, args Tuple, kwargs []Tuple) (Value, error) {
	var x Value
	if err := UnpackPositionalArgs("abs", args, kwargs, 1, &x); err != nil {
		return nil, err
	}
	switch x := x.(type) {
	case Float:
		return Float(math.Abs(float64(x))), nil
	case Int:
		if x.Sign() >= 0 {
			return x, nil
		}
		return zero.Sub(x), nil
	default:
		return nil, fmt.Errorf("got %s, want int or float", x.Type())
	}
}

// https://github.com/google/starlark-go/blob/master/doc/spec.md#all
func all(thread *Thread, _ *Builtin, args Tuple, kwargs []Tuple) (Value, error) {
	var iterable Iterable
	if err := UnpackPositionalArgs("all", args, kwargs, 1, &iterable); err != nil {
		return nil, err
	}

	iter, err := SafeIterate(thread, iterable)
	if err != nil {
		return nil, err
	}
	defer iter.Done()
	var x Value
	for iter.Next(&x) {
		if !x.Truth() {
			return False, nil
		}
	}
	if err := iter.Err(); err != nil {
		return nil, err
	}
	return True, nil
}

// https://github.com/google/starlark-go/blob/master/doc/spec.md#any
func any(thread *Thread, _ *Builtin, args Tuple, kwargs []Tuple) (Value, error) {
	var iterable Iterable
	if err := UnpackPositionalArgs("any", args, kwargs, 1, &iterable); err != nil {
		return nil, err
	}
	// TODO: use SafeIterate
	iter := iterable.Iterate()
	defer iter.Done()
	var x Value
	for iter.Next(&x) {
		if x.Truth() {
			return True, nil
		}
	}
	return False, nil
}

// https://github.com/google/starlark-go/blob/master/doc/spec.md#bool
func bool_(thread *Thread, _ *Builtin, args Tuple, kwargs []Tuple) (Value, error) {
	var x Value = False
	if err := UnpackPositionalArgs("bool", args, kwargs, 0, &x); err != nil {
		return nil, err
	}
	return x.Truth(), nil
}

// https://github.com/google/starlark-go/blob/master/doc/spec.md#bytes
func bytes_(thread *Thread, _ *Builtin, args Tuple, kwargs []Tuple) (Value, error) {
	if len(kwargs) > 0 {
		return nil, fmt.Errorf("bytes does not accept keyword arguments")
	}
	if len(args) != 1 {
		return nil, fmt.Errorf("bytes: got %d arguments, want exactly 1", len(args))
	}
	switch x := args[0].(type) {
	case Bytes:
		return x, nil
	case String:
		// Invalid encodings are replaced by that of U+FFFD.
		return Bytes(utf8Transcode(string(x))), nil
	case Iterable:
		// iterable of numeric byte values
		var buf strings.Builder
		if n := Len(x); n >= 0 {
			// common case: known length
			buf.Grow(n)
		}
		// No need for SafeIterate as allocation is only transitional
		iter := x.Iterate()
		defer iter.Done()
		var elem Value
		var b byte
		for i := 0; iter.Next(&elem); i++ {
			if err := AsInt(elem, &b); err != nil {
				return nil, fmt.Errorf("bytes: at index %d, %s", i, err)
			}
			buf.WriteByte(b)
		}
		return Bytes(buf.String()), nil

	default:
		// Unlike string(foo), which stringifies it, bytes(foo) is an error.
		return nil, fmt.Errorf("bytes: got %s, want string, bytes, or iterable of ints", x.Type())
	}
}

// https://github.com/google/starlark-go/blob/master/doc/spec.md#chr
func chr(thread *Thread, _ *Builtin, args Tuple, kwargs []Tuple) (Value, error) {
	if len(kwargs) > 0 {
		return nil, fmt.Errorf("chr does not accept keyword arguments")
	}
	if len(args) != 1 {
		return nil, fmt.Errorf("chr: got %d arguments, want 1", len(args))
	}
	i, err := AsInt32(args[0])
	if err != nil {
		return nil, fmt.Errorf("chr: %s", err)
	}
	if i < 0 {
		return nil, fmt.Errorf("chr: Unicode code point %d out of range (<0)", i)
	}
	if i > unicode.MaxRune {
		return nil, fmt.Errorf("chr: Unicode code point U+%X out of range (>0x10FFFF)", i)
	}
	ret := Value(String(string(rune(i))))
	if err := thread.AddAllocs(EstimateSize(ret)); err != nil {
		return nil, err
	}
	return ret, nil
}

// https://github.com/google/starlark-go/blob/master/doc/spec.md#dict
func dict(thread *Thread, _ *Builtin, args Tuple, kwargs []Tuple) (Value, error) {
	if len(args) > 1 {
		return nil, fmt.Errorf("dict: got %d arguments, want at most 1", len(args))
	}
	dict := new(Dict)
	// TODO: use SafeIterate
	if err := updateDict(dict, args, kwargs); err != nil {
		return nil, fmt.Errorf("dict: %v", err)
	}
	return dict, nil
}

// https://github.com/google/starlark-go/blob/master/doc/spec.md#dir
func dir(thread *Thread, _ *Builtin, args Tuple, kwargs []Tuple) (Value, error) {
	if len(kwargs) > 0 {
		return nil, fmt.Errorf("dir does not accept keyword arguments")
	}
	if len(args) != 1 {
		return nil, fmt.Errorf("dir: got %d arguments, want 1", len(args))
	}

	var names []string
	if x, ok := args[0].(HasAttrs); ok {
		names = x.AttrNames()
	}
	sort.Strings(names)
	elems := make([]Value, len(names))
	for i, name := range names {
		elems[i] = String(name)
	}
	return NewList(elems), nil
}

// https://github.com/google/starlark-go/blob/master/doc/spec.md#enumerate
func enumerate(thread *Thread, _ *Builtin, args Tuple, kwargs []Tuple) (Value, error) {
	var iterable Iterable
	var start int
	if err := UnpackPositionalArgs("enumerate", args, kwargs, 1, &iterable, &start); err != nil {
		return nil, err
	}

	iter, err := SafeIterate(thread, iterable)
	if err != nil {
		return nil, err
	}
	defer iter.Done()

	var pairs []Value
	var x Value

	if n := Len(iterable); n >= 0 {
		// common case: known length
		overhead := EstimateMakeSize([]Value{Tuple{}}, n) +
			EstimateMakeSize([][2]Value{{MakeInt(0), nil}}, n)
		if err := thread.AddAllocs(overhead); err != nil {
			return nil, err
		}

		pairs = make([]Value, 0, n)
		array := make(Tuple, 2*n) // allocate a single backing array
		for i := 0; iter.Next(&x); i++ {
			pair := array[:2:2]
			array = array[2:]
			pair[0] = MakeInt(start + i)
			pair[1] = x
			pairs = append(pairs, pair)
		}
	} else {
		// non-sequence (unknown length)
		pairCost := EstimateSize(Tuple{MakeInt(0), nil})
		pairsAppender := NewSafeAppender(thread, &pairs)
		for i := 0; iter.Next(&x); i++ {
			if err := thread.AddAllocs(pairCost); err != nil {
				return nil, err
			}
			pair := Tuple{MakeInt(start + i), x}
			if err := pairsAppender.Append(pair); err != nil {
				return nil, err
			}
		}
	}
	if err := iter.Err(); err != nil {
		return nil, err
	}

	if err := thread.AddAllocs(EstimateSize(List{})); err != nil {
		return nil, err
	}
	return NewList(pairs), nil
}

// https://github.com/google/starlark-go/blob/master/doc/spec.md#fail
func fail(thread *Thread, b *Builtin, args Tuple, kwargs []Tuple) (Value, error) {
	sep := " "
	if err := UnpackArgs("fail", nil, kwargs, "sep?", &sep); err != nil {
		return nil, err
	}
	buf := NewSafeStringBuilder(thread)
	if _, err := buf.WriteString("fail: "); err != nil {
		return nil, err
	}
	for i, v := range args {
		if i > 0 {
			if _, err := buf.WriteString(sep); err != nil {
				return nil, err
			}
		}
		if s, ok := AsString(v); ok {
			if _, err := buf.WriteString(s); err != nil {
				return nil, err
			}
		} else {
			if err := writeValue(buf, v, nil); err != nil {
				return nil, err
			}
		}
	}

	return nil, errors.New(buf.String())
}

func float(thread *Thread, b *Builtin, args Tuple, kwargs []Tuple) (Value, error) {
	if len(kwargs) > 0 {
		return nil, fmt.Errorf("float does not accept keyword arguments")
	}
	if len(args) == 0 {
		return Float(0.0), nil
	}
	if len(args) != 1 {
		return nil, fmt.Errorf("float got %d arguments, wants 1", len(args))
	}
	switch x := args[0].(type) {
	case Bool:
		// thread.AddAllocs is not called as memory is
		// never allocated for constants.
		if x {
			return Float(1.0), nil
		} else {
			return Float(0.0), nil
		}
	case Int:
		var err error
		var result Value
		result, err = x.finiteFloat()
		if err != nil {
			return nil, err
		}
		if err := thread.AddAllocs(EstimateSize(result)); err != nil {
			return nil, err
		}
		return result, nil
	case Float:
		// Converting args[0] to x and then returning x as Value
		// casues an additional allocation, so return args[0] directly.
		return args[0], nil
	case String:
		if x == "" {
			return nil, fmt.Errorf("float: empty string")
		}
		// +/- NaN or Inf or Infinity (case insensitive)?
		s := string(x)
		switch x[len(x)-1] {
		case 'y', 'Y':
			if strings.EqualFold(s, "infinity") || strings.EqualFold(s, "+infinity") {
				return inf, nil
			} else if strings.EqualFold(s, "-infinity") {
				return neginf, nil
			}
		case 'f', 'F':
			if strings.EqualFold(s, "inf") || strings.EqualFold(s, "+inf") {
				return inf, nil
			} else if strings.EqualFold(s, "-inf") {
				return neginf, nil
			}
		case 'n', 'N':
			if strings.EqualFold(s, "nan") || strings.EqualFold(s, "+nan") || strings.EqualFold(s, "-nan") {
				return nan, nil
			}
		}
		f, err := strconv.ParseFloat(s, 64)
		if math.IsInf(f, 0) {
			return nil, fmt.Errorf("floating-point number too large")
		}
		if err != nil {
			return nil, fmt.Errorf("invalid float literal: %s", s)
		}
		var result Value = Float(f)
		if err := thread.AddAllocs(EstimateSize(result)); err != nil {
			return nil, err
		}
		return result, nil
	default:
		return nil, fmt.Errorf("float got %s, want number or string", x.Type())
	}
}

var (
	inf    = Float(math.Inf(+1))
	neginf = Float(math.Inf(-1))
	nan    = Float(math.NaN())
)

// https://github.com/google/starlark-go/blob/master/doc/spec.md#getattr
func getattr(thread *Thread, b *Builtin, args Tuple, kwargs []Tuple) (Value, error) {
	var object, dflt Value
	var name string
	if err := UnpackPositionalArgs("getattr", args, kwargs, 2, &object, &name, &dflt); err != nil {
		return nil, err
	}
	if object, ok := object.(HasAttrs); ok {
		v, err := object.Attr(name)
		if err != nil {
			// An error could mean the field doesn't exist,
			// or it exists but could not be computed.
			if dflt != nil {
				return dflt, nil
			}
			return nil, nameErr(b, err)
		}
		if v != nil {
			return v, nil
		}
		// (nil, nil) => no such field
	}
	if dflt != nil {
		return dflt, nil
	}
	return nil, fmt.Errorf("getattr: %s has no .%s field or method", object.Type(), name)
}

// https://github.com/google/starlark-go/blob/master/doc/spec.md#hasattr
func hasattr(thread *Thread, _ *Builtin, args Tuple, kwargs []Tuple) (Value, error) {
	var object Value
	var name string
	if err := UnpackPositionalArgs("hasattr", args, kwargs, 2, &object, &name); err != nil {
		return nil, err
	}
	if object, ok := object.(HasAttrs); ok {
		v, err := object.Attr(name)
		if err == nil {
			return Bool(v != nil), nil
		}

		// An error does not conclusively indicate presence or
		// absence of a field: it could occur while computing
		// the value of a present attribute, or it could be a
		// "no such attribute" error with details.
		for _, x := range object.AttrNames() {
			if x == name {
				return True, nil
			}
		}
	}
	return False, nil
}

// https://github.com/google/starlark-go/blob/master/doc/spec.md#hash
func hash(thread *Thread, _ *Builtin, args Tuple, kwargs []Tuple) (Value, error) {
	var x Value
	if err := UnpackPositionalArgs("hash", args, kwargs, 1, &x); err != nil {
		return nil, err
	}

	var h int64
	switch x := x.(type) {
	case String:
		// The Starlark spec requires that the hash function be
		// deterministic across all runs, motivated by the need
		// for reproducibility of builds. Thus we cannot call
		// String.Hash, which uses the fastest implementation
		// available, because as varies across process restarts,
		// and may evolve with the implementation.
		h = int64(javaStringHash(string(x)))
	case Bytes:
		h = int64(softHashString(string(x))) // FNV32
	default:
		return nil, fmt.Errorf("hash: got %s, want string or bytes", x.Type())
	}
	ret := Value(MakeInt64(h))
	if err := thread.AddAllocs(EstimateSize(ret)); err != nil {
		return nil, err
	}
	return ret, nil
}

// javaStringHash returns the same hash as would be produced by
// java.lang.String.hashCode. This requires transcoding the string to
// UTF-16; transcoding may introduce Unicode replacement characters
// U+FFFD if s does not contain valid UTF-8.
func javaStringHash(s string) (h int32) {
	for _, r := range s {
		if utf16.IsSurrogate(r) {
			c1, c2 := utf16.EncodeRune(r)
			h = 31*h + c1
			h = 31*h + c2
		} else {
			h = 31*h + r // r may be U+FFFD
		}
	}
	return h
}

// https://github.com/google/starlark-go/blob/master/doc/spec.md#int
func int_(thread *Thread, _ *Builtin, args Tuple, kwargs []Tuple) (res Value, err error) {
	defer func() {
		if res != nil {
			if e := thread.AddAllocs(EstimateSize(res)); e != nil {
				res = nil
				err = e
			}
		}
	}()

	var x Value = zero
	var base Value
	if err := UnpackArgs("int", args, kwargs, "x", &x, "base?", &base); err != nil {
		return nil, err
	}

	if s, ok := AsString(x); ok {
		// Max result size is going to be base36, where each char is going to have 36 values
		// To make things easy we will just consider each character to be max 6 bits.
		// It's pessimistic, but easy.
		if err := thread.CheckAllocs((int64(len(s)*6) + 7) / 8); err != nil {
			return nil, err
		}

		b := 10
		if base != nil {
			var err error
			b, err = AsInt32(base)
			if err != nil {
				return nil, fmt.Errorf("int: for base, got %s, want int", base.Type())
			}
			if b != 0 && (b < 2 || b > 36) {
				return nil, fmt.Errorf("int: base must be an integer >= 2 && <= 36")
			}
		}
		res := parseInt(s, b)
		if res == nil {
			return nil, fmt.Errorf("int: invalid literal with base %d: %s", b, s)
		}
		return res, nil
	}

	if base != nil {
		return nil, fmt.Errorf("int: can't convert non-string with explicit base")
	}

	if b, ok := x.(Bool); ok {
		if b {
			return one, nil
		} else {
			return zero, nil
		}
	}

	i, err := NumberToInt(x)
	if err != nil {
		return nil, fmt.Errorf("int: %s", err)
	}
	return i, nil
}

// parseInt defines the behavior of int(string, base=int). It returns nil on error.
func parseInt(s string, base int) Value {
	// remove sign
	var neg bool
	if s != "" {
		if s[0] == '+' {
			s = s[1:]
		} else if s[0] == '-' {
			neg = true
			s = s[1:]
		}
	}

	// remove optional base prefix
	baseprefix := 0
	if len(s) > 1 && s[0] == '0' {
		if len(s) > 2 {
			switch s[1] {
			case 'o', 'O':
				baseprefix = 8
			case 'x', 'X':
				baseprefix = 16
			case 'b', 'B':
				baseprefix = 2
			}
		}
		if baseprefix != 0 {
			// Remove the base prefix if it matches
			// the explicit base, or if base=0.
			if base == 0 || baseprefix == base {
				base = baseprefix
				s = s[2:]
			}
		} else {
			// For automatic base detection,
			// a string starting with zero
			// must be all zeros.
			// Thus we reject int("0755", 0).
			if base == 0 {
				for i := 1; i < len(s); i++ {
					if s[i] != '0' {
						return nil
					}
				}
				return zero
			}
		}
	}
	if base == 0 {
		base = 10
	}

	// we explicitly handled sign above.
	// if a sign remains, it is invalid.
	if s != "" && (s[0] == '-' || s[0] == '+') {
		return nil
	}

	// s has no sign or base prefix.
	if i, ok := new(big.Int).SetString(s, base); ok {
		res := MakeBigInt(i)
		if neg {
			res = zero.Sub(res)
		}
		return res
	}

	return nil
}

// https://github.com/google/starlark-go/blob/master/doc/spec.md#len
func len_(thread *Thread, _ *Builtin, args Tuple, kwargs []Tuple) (Value, error) {
	var x Value
	if err := UnpackPositionalArgs("len", args, kwargs, 1, &x); err != nil {
		return nil, err
	}
	len := Len(x)
	if len < 0 {
		return nil, fmt.Errorf("len: value of type %s has no len", x.Type())
	}
	return MakeInt(len), nil
}

// https://github.com/google/starlark-go/blob/master/doc/spec.md#list
func list(thread *Thread, _ *Builtin, args Tuple, kwargs []Tuple) (Value, error) {
	var iterable Iterable
	if err := UnpackPositionalArgs("list", args, kwargs, 0, &iterable); err != nil {
		return nil, err
	}
	var elems []Value
	if iterable != nil {
		// TODO: use SafeIterate
		iter := iterable.Iterate()
		defer iter.Done()
		if n := Len(iterable); n > 0 {
			elems = make([]Value, 0, n) // preallocate if length known
		}
		var x Value
		for iter.Next(&x) {
			elems = append(elems, x)
		}
	}
	return NewList(elems), nil
}

// https://github.com/google/starlark-go/blob/master/doc/spec.md#min
func minmax(thread *Thread, b *Builtin, args Tuple, kwargs []Tuple) (Value, error) {
	if len(args) == 0 {
		return nil, fmt.Errorf("%s requires at least one positional argument", b.Name())
	}
	var keyFunc Callable
	if err := UnpackArgs(b.Name(), nil, kwargs, "key?", &keyFunc); err != nil {
		return nil, err
	}
	var op syntax.Token
	if b.Name() == "max" {
		op = syntax.GT
	} else {
		op = syntax.LT
	}
	var iterable Value
	if len(args) == 1 {
		iterable = args[0]
	} else {
		iterable = args
	}
	// No need for SafeIterate since only one will be returned.
	iter := Iterate(iterable)
	if iter == nil {
		return nil, fmt.Errorf("%s: %s value is not iterable", b.Name(), iterable.Type())
	}
	defer iter.Done()
	var extremum Value
	if !iter.Next(&extremum) {
		return nil, nameErr(b, "argument is an empty sequence")
	}

	var extremeKey Value
	var keyargs Tuple
	if keyFunc == nil {
		extremeKey = extremum
	} else {
		keyargs = Tuple{extremum}
		res, err := Call(thread, keyFunc, keyargs, nil)
		if err != nil {
			return nil, err // to preserve backtrace, don't modify error
		}
		extremeKey = res
	}

	var x Value
	for iter.Next(&x) {
		var key Value
		if keyFunc == nil {
			key = x
		} else {
			keyargs[0] = x
			res, err := Call(thread, keyFunc, keyargs, nil)
			if err != nil {
				return nil, err // to preserve backtrace, don't modify error
			}
			key = res
		}

		if ok, err := Compare(op, key, extremeKey); err != nil {
			return nil, nameErr(b, err)
		} else if ok {
			extremum = x
			extremeKey = key
		}
	}
	return extremum, nil
}

// https://github.com/google/starlark-go/blob/master/doc/spec.md#ord
func ord(thread *Thread, _ *Builtin, args Tuple, kwargs []Tuple) (Value, error) {
	if len(kwargs) > 0 {
		return nil, fmt.Errorf("ord does not accept keyword arguments")
	}
	if len(args) != 1 {
		return nil, fmt.Errorf("ord: got %d arguments, want 1", len(args))
	}
	switch x := args[0].(type) {
	case String:
		// ord(string) returns int value of sole rune.
		s := string(x)
		r, sz := utf8.DecodeRuneInString(s)
		if sz == 0 || sz != len(s) {
			n := utf8.RuneCountInString(s)
			return nil, fmt.Errorf("ord: string encodes %d Unicode code points, want 1", n)
		}
		return MakeInt(int(r)), nil

	case Bytes:
		// ord(bytes) returns int value of sole byte.
		if len(x) != 1 {
			return nil, fmt.Errorf("ord: bytes has length %d, want 1", len(x))
		}
		return MakeInt(int(x[0])), nil
	default:
		return nil, fmt.Errorf("ord: got %s, want string or bytes", x.Type())
	}
}

// https://github.com/google/starlark-go/blob/master/doc/spec.md#print
func print(thread *Thread, b *Builtin, args Tuple, kwargs []Tuple) (Value, error) {
	sep := " "
	if err := UnpackArgs("print", nil, kwargs, "sep?", &sep); err != nil {
		return nil, err
	}

	buf := NewSafeStringBuilder(thread)
	for i, v := range args {
		if i > 0 {
			if _, err := buf.WriteString(sep); err != nil {
				return nil, err
			}
		}
		if s, ok := AsString(v); ok {
			if _, err := buf.WriteString(s); err != nil {
				return nil, err
			}
		} else if b, ok := v.(Bytes); ok {
			if _, err := buf.WriteString(string(b)); err != nil {
				return nil, err
			}
		} else {
			if err := writeValue(buf, v, nil); err != nil {
				return nil, err
			}
		}
	}

	s := buf.String()
	if thread.Print != nil {
		thread.Print(thread, s)
	} else {
		thread.AddAllocs(-int64(buf.Allocs()))
		fmt.Fprintln(os.Stderr, s)
	}
	return None, nil
}

// https://github.com/google/starlark-go/blob/master/doc/spec.md#range
func range_(thread *Thread, b *Builtin, args Tuple, kwargs []Tuple) (Value, error) {
	var start, stop, step int
	step = 1
	if err := UnpackPositionalArgs("range", args, kwargs, 1, &start, &stop, &step); err != nil {
		return nil, err
	}

	if len(args) == 1 {
		// range(stop)
		start, stop = 0, start
	}
	if step == 0 {
		// we were given range(start, stop, 0)
		return nil, nameErr(b, "step argument must not be zero")
	}

	result := Value(rangeValue{start: start, stop: stop, step: step, len: rangeLen(start, stop, step)})
	if err := thread.AddAllocs(EstimateSize(result)); err != nil {
		return nil, err
	}
	return result, nil
}

// A rangeValue is a comparable, immutable, indexable sequence of integers
// defined by the three parameters to a range(...) call.
// Invariant: step != 0.
type rangeValue struct{ start, stop, step, len int }

var (
	_ Indexable  = rangeValue{}
	_ Sequence   = rangeValue{}
	_ Comparable = rangeValue{}
	_ Sliceable  = rangeValue{}
)

func (r rangeValue) Len() int          { return r.len }
func (r rangeValue) Index(i int) Value { return MakeInt(r.start + i*r.step) }
func (r rangeValue) Iterate() Iterator { return &rangeIterator{r: r} }

// rangeLen calculates the length of a range with the provided start, stop, and step.
// caller must ensure that step is non-zero.
func rangeLen(start, stop, step int) int {
	switch {
	case step > 0:
		if stop > start {
			return (stop-1-start)/step + 1
		}
	case step < 0:
		if start > stop {
			return (start-1-stop)/-step + 1
		}
	default:
		panic("rangeLen: zero step")
	}
	return 0
}

func (r rangeValue) Slice(start, end, step int) Value {
	newStart := r.start + r.step*start
	newStop := r.start + r.step*end
	newStep := r.step * step
	return rangeValue{
		start: newStart,
		stop:  newStop,
		step:  newStep,
		len:   rangeLen(newStart, newStop, newStep),
	}
}

func (r rangeValue) Freeze() {} // immutable
func (r rangeValue) String() string {
	if r.step != 1 {
		return fmt.Sprintf("range(%d, %d, %d)", r.start, r.stop, r.step)
	} else if r.start != 0 {
		return fmt.Sprintf("range(%d, %d)", r.start, r.stop)
	} else {
		return fmt.Sprintf("range(%d)", r.stop)
	}
}
func (r rangeValue) Type() string          { return "range" }
func (r rangeValue) Truth() Bool           { return r.len > 0 }
func (r rangeValue) Hash() (uint32, error) { return 0, fmt.Errorf("unhashable: range") }

func (x rangeValue) CompareSameType(op syntax.Token, y_ Value, depth int) (bool, error) {
	y := y_.(rangeValue)
	switch op {
	case syntax.EQL:
		return rangeEqual(x, y), nil
	case syntax.NEQ:
		return !rangeEqual(x, y), nil
	default:
		return false, fmt.Errorf("%s %s %s not implemented", x.Type(), op, y.Type())
	}
}

func rangeEqual(x, y rangeValue) bool {
	// Two ranges compare equal if they denote the same sequence.
	if x.len != y.len {
		return false // sequences differ in length
	}
	if x.len == 0 {
		return true // both sequences are empty
	}
	if x.start != y.start {
		return false // first element differs
	}
	return x.len == 1 || x.step == y.step
}

func (r rangeValue) contains(x Int) bool {
	x32, err := AsInt32(x)
	if err != nil {
		return false // out of range
	}
	delta := x32 - r.start
	quo, rem := delta/r.step, delta%r.step
	return rem == 0 && 0 <= quo && quo < r.len
}

type rangeIterator struct {
	r      rangeValue
	i      int
	thread *Thread
	err    error
}

var _ SafeIterator = &rangeIterator{}

func (it *rangeIterator) BindThread(thread *Thread) {
	it.thread = thread
}

func (it *rangeIterator) Next(p *Value) bool {
	if it.err != nil {
		return false
	}

	if it.i < it.r.len {
		// value will always be an Int
		value := it.r.Index(it.i)

		if it.thread != nil {
			if err := it.thread.AddAllocs(EstimateSize(value)); err != nil {
				it.err = err
				return false
			}
		}

		*p = value
		it.i++
		return true
	}
	return false
}
func (*rangeIterator) Done() {}

func (it *rangeIterator) Err() error { return it.err }
func (it *rangeIterator) Safety() Safety {
	if it.thread == nil {
		return NotSafe
	}
	return MemSafe
}

// https://github.com/google/starlark-go/blob/master/doc/spec.md#repr
func repr(thread *Thread, _ *Builtin, args Tuple, kwargs []Tuple) (Value, error) {
	var x Value
	if err := UnpackPositionalArgs("repr", args, kwargs, 1, &x); err != nil {
		return nil, err
	}

	if s, err := safeToString(thread, x); err != nil {
		return nil, err
	} else {
		if err := thread.AddAllocs(StringTypeOverhead); err != nil {
			return nil, err
		}
		return String(s), nil
	}
}

// https://github.com/google/starlark-go/blob/master/doc/spec.md#reversed
func reversed(thread *Thread, _ *Builtin, args Tuple, kwargs []Tuple) (Value, error) {
	var iterable Iterable
	if err := UnpackPositionalArgs("reversed", args, kwargs, 1, &iterable); err != nil {
		return nil, err
	}
	// TODO: use SafeIterate
	iter := iterable.Iterate()
	defer iter.Done()
	var elems []Value
	if n := Len(args[0]); n >= 0 {
		elems = make([]Value, 0, n) // preallocate if length known
	}
	var x Value
	for iter.Next(&x) {
		elems = append(elems, x)
	}
	n := len(elems)
	for i := 0; i < n>>1; i++ {
		elems[i], elems[n-1-i] = elems[n-1-i], elems[i]
	}
	return NewList(elems), nil
}

// https://github.com/google/starlark-go/blob/master/doc/spec.md#set
func set(thread *Thread, b *Builtin, args Tuple, kwargs []Tuple) (Value, error) {
	var iterable Iterable
	if err := UnpackPositionalArgs("set", args, kwargs, 0, &iterable); err != nil {
		return nil, err
	}
	set := new(Set)
	if iterable != nil {
		// TODO: use SafeIterate
		iter := iterable.Iterate()
		defer iter.Done()
		var x Value
		for iter.Next(&x) {
			if err := set.Insert(x); err != nil {
				return nil, nameErr(b, err)
			}
		}
	}
	return set, nil
}

// https://github.com/google/starlark-go/blob/master/doc/spec.md#sorted
func sorted(thread *Thread, _ *Builtin, args Tuple, kwargs []Tuple) (Value, error) {
	// Oddly, Python's sorted permits all arguments to be positional, thus so do we.
	var iterable Iterable
	var key Callable
	var reverse bool
	if err := UnpackArgs("sorted", args, kwargs,
		"iterable", &iterable,
		"key?", &key,
		"reverse?", &reverse,
	); err != nil {
		return nil, err
	}
	// TODO: use SafeIterate
	iter := iterable.Iterate()
	defer iter.Done()
	var values []Value
	if n := Len(iterable); n > 0 {
		values = make(Tuple, 0, n) // preallocate if length is known
	}
	var x Value
	for iter.Next(&x) {
		values = append(values, x)
	}

	// Derive keys from values by applying key function.
	var keys []Value
	if key != nil {
		keys = make([]Value, len(values))
		for i, v := range values {
			k, err := Call(thread, key, Tuple{v}, nil)
			if err != nil {
				return nil, err // to preserve backtrace, don't modify error
			}
			keys[i] = k
		}
	}

	slice := &sortSlice{keys: keys, values: values}
	if reverse {
		sort.Stable(sort.Reverse(slice))
	} else {
		sort.Stable(slice)
	}
	return NewList(slice.values), slice.err
}

type sortSlice struct {
	keys   []Value // nil => values[i] is key
	values []Value
	err    error
}

func (s *sortSlice) Len() int { return len(s.values) }
func (s *sortSlice) Less(i, j int) bool {
	keys := s.keys
	if s.keys == nil {
		keys = s.values
	}
	ok, err := Compare(syntax.LT, keys[i], keys[j])
	if err != nil {
		s.err = err
	}
	return ok
}
func (s *sortSlice) Swap(i, j int) {
	if s.keys != nil {
		s.keys[i], s.keys[j] = s.keys[j], s.keys[i]
	}
	s.values[i], s.values[j] = s.values[j], s.values[i]
}

// https://github.com/google/starlark-go/blob/master/doc/spec.md#str
func str(thread *Thread, _ *Builtin, args Tuple, kwargs []Tuple) (Value, error) {
	if len(kwargs) > 0 {
		return nil, fmt.Errorf("str does not accept keyword arguments")
	}
	if len(args) != 1 {
		return nil, fmt.Errorf("str: got %d arguments, want exactly 1", len(args))
	}
	switch x := args[0].(type) {
	case String:
		// Converting args[0] to x and then returning x as Value
		// casues an additional allocation, so return args[0] directly.
		return args[0], nil
	case Bytes:
		// Invalid encodings are replaced by that of U+FFFD.
		if str, err := safeUtf8Transcode(thread, string(x)); err != nil {
			return nil, err
		} else {
			if err := thread.AddAllocs(StringTypeOverhead); err != nil {
				return nil, err
			}
			return String(str), nil
		}
	default:
		if str, err := safeToString(thread, x); err != nil {
			return nil, err
		} else {
			if err := thread.AddAllocs(StringTypeOverhead); err != nil {
				return nil, err
			}
			return String(str), nil
		}
	}
}

// utf8Transcode returns the UTF-8-to-UTF-8 transcoding of s.
// The effect is that each code unit that is part of an
// invalid sequence is replaced by U+FFFD.
func utf8Transcode(s string) string {
	if utf8.ValidString(s) {
		return s
	}
	var out strings.Builder
	for _, r := range s {
		out.WriteRune(r)
	}
	return out.String()
}

func safeUtf8Transcode(thread *Thread, s string) (string, error) {
	if utf8.ValidString(s) {
		return s, nil
	}
	out := NewSafeStringBuilder(thread)
	for _, r := range s {
		if _, err := out.WriteRune(r); err != nil {
			return "", err
		}
	}
	return out.String(), nil
}

// https://github.com/google/starlark-go/blob/master/doc/spec.md#tuple
func tuple(thread *Thread, _ *Builtin, args Tuple, kwargs []Tuple) (Value, error) {
	var iterable Iterable
	if err := UnpackPositionalArgs("tuple", args, kwargs, 0, &iterable); err != nil {
		return nil, err
	}
	if len(args) == 0 {
		return Tuple(nil), nil
	}
	// TODO: use SafeIterate
	iter := iterable.Iterate()
	defer iter.Done()
	var elems Tuple
	if n := Len(iterable); n > 0 {
		elems = make(Tuple, 0, n) // preallocate if length is known
	}
	var x Value
	for iter.Next(&x) {
		elems = append(elems, x)
	}
	return elems, nil
}

// https://github.com/google/starlark-go/blob/master/doc/spec.md#type
func type_(thread *Thread, _ *Builtin, args Tuple, kwargs []Tuple) (Value, error) {
	if len(kwargs) > 0 {
		return nil, fmt.Errorf("type does not accept keyword arguments")
	}
	if len(args) != 1 {
		return nil, fmt.Errorf("type: got %d arguments, want exactly 1", len(args))
	}
	return String(args[0].Type()), nil
}

// https://github.com/google/starlark-go/blob/master/doc/spec.md#zip
func zip(thread *Thread, _ *Builtin, args Tuple, kwargs []Tuple) (Value, error) {
	if len(kwargs) > 0 {
		return nil, fmt.Errorf("zip does not accept keyword arguments")
	}
	rows, cols := 0, len(args)
	iters := make([]Iterator, cols)
	defer func() {
		for _, iter := range iters {
			if iter != nil {
				iter.Done()
			}
		}
	}()
	for i, seq := range args {
		it, err := SafeIterate(thread, seq)
		if err != nil {
			if err == ErrUnsupported {
				return nil, fmt.Errorf("zip: argument #%d is not iterable: %s", i+1, seq.Type())
			}
			return nil, err
		}
		iters[i] = it
		n := Len(seq)
		if i == 0 || n < rows {
			rows = n // possibly -1
		}
	}
	var result []Value
	if rows >= 0 {
		// length known
		resultSize := EstimateMakeSize([]Value{Tuple{}}, rows)
		arraySize := EstimateMakeSize(Tuple{}, cols*rows)
		if err := thread.AddAllocs(resultSize + arraySize); err != nil {
			return nil, err
		}
		result = make([]Value, rows)
		array := make(Tuple, cols*rows) // allocate a single backing array
		for i := 0; i < rows; i++ {
			tuple := array[:cols:cols]
			array = array[cols:]
			for j, iter := range iters {
				if !iter.Next(&tuple[j]) {
					if err := iter.Err(); err != nil {
						return nil, err
					}
					return nil, fmt.Errorf("zip: iteration stopped earlier than reported length")
				}
			}
			result[i] = tuple
		}
	} else {
		// length not known
		tupleSize := EstimateMakeSize(Tuple{}, cols)
		valueSize := EstimateSize(Tuple{})
		appender := NewSafeAppender(thread, &result)
	outer:
		for {
			if err := thread.AddAllocs(tupleSize + valueSize); err != nil {
				return nil, err
			}
			tuple := make(Tuple, cols)
			for i, iter := range iters {
				if !iter.Next(&tuple[i]) {
					if err := iter.Err(); err != nil {
						return nil, err
					}
					break outer
				}
			}
			if err := appender.Append(tuple); err != nil {
				return nil, err
			}
		}
	}

	if err := thread.AddAllocs(EstimateSize(&List{})); err != nil {
		return nil, err
	}
	return NewList(result), nil
}

// ---- methods of built-in types ---

// https://github.com/google/starlark-go/blob/master/doc/spec.md#dict·get
func dict_get(_ *Thread, b *Builtin, args Tuple, kwargs []Tuple) (Value, error) {
	var key, dflt Value
	if err := UnpackPositionalArgs(b.Name(), args, kwargs, 1, &key, &dflt); err != nil {
		return nil, err
	}
	if v, ok, err := b.Receiver().(*Dict).Get(key); err != nil {
		return nil, nameErr(b, err)
	} else if ok {
		return v, nil
	} else if dflt != nil {
		return dflt, nil
	}
	return None, nil
}

// https://github.com/google/starlark-go/blob/master/doc/spec.md#dict·clear
func dict_clear(_ *Thread, b *Builtin, args Tuple, kwargs []Tuple) (Value, error) {
	if err := UnpackPositionalArgs(b.Name(), args, kwargs, 0); err != nil {
		return nil, err
	}
	return None, b.Receiver().(*Dict).Clear()
}

// https://github.com/google/starlark-go/blob/master/doc/spec.md#dict·items
func dict_items(_ *Thread, b *Builtin, args Tuple, kwargs []Tuple) (Value, error) {
	if err := UnpackPositionalArgs(b.Name(), args, kwargs, 0); err != nil {
		return nil, err
	}
	items := b.Receiver().(*Dict).Items()
	res := make([]Value, len(items))
	for i, item := range items {
		res[i] = item // convert [2]Value to Value
	}
	return NewList(res), nil
}

// https://github.com/google/starlark-go/blob/master/doc/spec.md#dict·keys
func dict_keys(_ *Thread, b *Builtin, args Tuple, kwargs []Tuple) (Value, error) {
	if err := UnpackPositionalArgs(b.Name(), args, kwargs, 0); err != nil {
		return nil, err
	}
	return NewList(b.Receiver().(*Dict).Keys()), nil
}

// https://github.com/google/starlark-go/blob/master/doc/spec.md#dict·pop
func dict_pop(_ *Thread, b *Builtin, args Tuple, kwargs []Tuple) (Value, error) {
	var k, d Value
	if err := UnpackPositionalArgs(b.Name(), args, kwargs, 1, &k, &d); err != nil {
		return nil, err
	}
	if v, found, err := b.Receiver().(*Dict).Delete(k); err != nil {
		return nil, nameErr(b, err) // dict is frozen or key is unhashable
	} else if found {
		return v, nil
	} else if d != nil {
		return d, nil
	}
	return nil, nameErr(b, "missing key")
}

// https://github.com/google/starlark-go/blob/master/doc/spec.md#dict·popitem
func dict_popitem(_ *Thread, b *Builtin, args Tuple, kwargs []Tuple) (Value, error) {
	if err := UnpackPositionalArgs(b.Name(), args, kwargs, 0); err != nil {
		return nil, err
	}
	recv := b.Receiver().(*Dict)
	k, ok := recv.ht.first()
	if !ok {
		return nil, nameErr(b, "empty dict")
	}
	v, _, err := recv.Delete(k)
	if err != nil {
		return nil, nameErr(b, err) // dict is frozen
	}
	return Tuple{k, v}, nil
}

// https://github.com/google/starlark-go/blob/master/doc/spec.md#dict·setdefault
func dict_setdefault(_ *Thread, b *Builtin, args Tuple, kwargs []Tuple) (Value, error) {
	var key, dflt Value = nil, None
	if err := UnpackPositionalArgs(b.Name(), args, kwargs, 1, &key, &dflt); err != nil {
		return nil, err
	}
	dict := b.Receiver().(*Dict)
	if v, ok, err := dict.Get(key); err != nil {
		return nil, nameErr(b, err)
	} else if ok {
		return v, nil
	} else if err := dict.SetKey(key, dflt); err != nil {
		return nil, nameErr(b, err)
	} else {
		return dflt, nil
	}
}

// https://github.com/google/starlark-go/blob/master/doc/spec.md#dict·update
func dict_update(_ *Thread, b *Builtin, args Tuple, kwargs []Tuple) (Value, error) {
	if len(args) > 1 {
		return nil, fmt.Errorf("update: got %d arguments, want at most 1", len(args))
	}
	// TODO: use SafeIterate
	if err := updateDict(b.Receiver().(*Dict), args, kwargs); err != nil {
		return nil, fmt.Errorf("update: %v", err)
	}
	return None, nil
}

// https://github.com/google/starlark-go/blob/master/doc/spec.md#dict·update
func dict_values(_ *Thread, b *Builtin, args Tuple, kwargs []Tuple) (Value, error) {
	if err := UnpackPositionalArgs(b.Name(), args, kwargs, 0); err != nil {
		return nil, err
	}
	items := b.Receiver().(*Dict).Items()
	res := make([]Value, len(items))
	for i, item := range items {
		res[i] = item[1]
	}
	return NewList(res), nil
}

// https://github.com/google/starlark-go/blob/master/doc/spec.md#list·append
func list_append(_ *Thread, b *Builtin, args Tuple, kwargs []Tuple) (Value, error) {
	var object Value
	if err := UnpackPositionalArgs(b.Name(), args, kwargs, 1, &object); err != nil {
		return nil, err
	}
	recv := b.Receiver().(*List)
	if err := recv.checkMutable("append to"); err != nil {
		return nil, nameErr(b, err)
	}
	recv.elems = append(recv.elems, object)
	return None, nil
}

// https://github.com/google/starlark-go/blob/master/doc/spec.md#list·clear
func list_clear(_ *Thread, b *Builtin, args Tuple, kwargs []Tuple) (Value, error) {
	if err := UnpackPositionalArgs(b.Name(), args, kwargs, 0); err != nil {
		return nil, err
	}
	if err := b.Receiver().(*List).Clear(); err != nil {
		return nil, nameErr(b, err)
	}
	return None, nil
}

// https://github.com/google/starlark-go/blob/master/doc/spec.md#list·extend
func list_extend(_ *Thread, b *Builtin, args Tuple, kwargs []Tuple) (Value, error) {
	recv := b.Receiver().(*List)
	var iterable Iterable
	if err := UnpackPositionalArgs(b.Name(), args, kwargs, 1, &iterable); err != nil {
		return nil, err
	}
	if err := recv.checkMutable("extend"); err != nil {
		return nil, nameErr(b, err)
	}
	// TODO: use SafeIterate
	listExtend(recv, iterable)
	return None, nil
}

// https://github.com/google/starlark-go/blob/master/doc/spec.md#list·index
func list_index(_ *Thread, b *Builtin, args Tuple, kwargs []Tuple) (Value, error) {
	var value, start_, end_ Value
	if err := UnpackPositionalArgs(b.Name(), args, kwargs, 1, &value, &start_, &end_); err != nil {
		return nil, err
	}

	recv := b.Receiver().(*List)
	start, end, err := indices(start_, end_, recv.Len())
	if err != nil {
		return nil, nameErr(b, err)
	}

	for i := start; i < end; i++ {
		if eq, err := Equal(recv.elems[i], value); err != nil {
			return nil, nameErr(b, err)
		} else if eq {
			return MakeInt(i), nil
		}
	}
	return nil, nameErr(b, "value not in list")
}

// https://github.com/google/starlark-go/blob/master/doc/spec.md#list·insert
func list_insert(_ *Thread, b *Builtin, args Tuple, kwargs []Tuple) (Value, error) {
	recv := b.Receiver().(*List)
	var index int
	var object Value
	if err := UnpackPositionalArgs(b.Name(), args, kwargs, 2, &index, &object); err != nil {
		return nil, err
	}
	if err := recv.checkMutable("insert into"); err != nil {
		return nil, nameErr(b, err)
	}

	if index < 0 {
		index += recv.Len()
	}

	if index >= recv.Len() {
		// end
		recv.elems = append(recv.elems, object)
	} else {
		if index < 0 {
			index = 0 // start
		}
		recv.elems = append(recv.elems, nil)
		copy(recv.elems[index+1:], recv.elems[index:]) // slide up one
		recv.elems[index] = object
	}
	return None, nil
}

// https://github.com/google/starlark-go/blob/master/doc/spec.md#list·remove
func list_remove(_ *Thread, b *Builtin, args Tuple, kwargs []Tuple) (Value, error) {
	recv := b.Receiver().(*List)
	var value Value
	if err := UnpackPositionalArgs(b.Name(), args, kwargs, 1, &value); err != nil {
		return nil, err
	}
	if err := recv.checkMutable("remove from"); err != nil {
		return nil, nameErr(b, err)
	}
	for i, elem := range recv.elems {
		if eq, err := Equal(elem, value); err != nil {
			return nil, fmt.Errorf("remove: %v", err)
		} else if eq {
			recv.elems = append(recv.elems[:i], recv.elems[i+1:]...)
			return None, nil
		}
	}
	return nil, fmt.Errorf("remove: element not found")
}

// https://github.com/google/starlark-go/blob/master/doc/spec.md#list·pop
func list_pop(_ *Thread, b *Builtin, args Tuple, kwargs []Tuple) (Value, error) {
	recv := b.Receiver()
	list := recv.(*List)
	n := list.Len()
	i := n - 1
	if err := UnpackPositionalArgs(b.Name(), args, kwargs, 0, &i); err != nil {
		return nil, err
	}
	origI := i
	if i < 0 {
		i += n
	}
	if i < 0 || i >= n {
		return nil, nameErr(b, outOfRange(origI, n, list))
	}
	if err := list.checkMutable("pop from"); err != nil {
		return nil, nameErr(b, err)
	}
	res := list.elems[i]
	list.elems = append(list.elems[:i], list.elems[i+1:]...)
	return res, nil
}

// https://github.com/google/starlark-go/blob/master/doc/spec.md#string·capitalize
func string_capitalize(_ *Thread, b *Builtin, args Tuple, kwargs []Tuple) (Value, error) {
	if err := UnpackPositionalArgs(b.Name(), args, kwargs, 0); err != nil {
		return nil, err
	}
	s := string(b.Receiver().(String))
	res := new(strings.Builder)
	res.Grow(len(s))
	for i, r := range s {
		if i == 0 {
			r = unicode.ToTitle(r)
		} else {
			r = unicode.ToLower(r)
		}
		res.WriteRune(r)
	}
	return String(res.String()), nil
}

// string_iterable returns an unspecified iterable value whose iterator yields:
// - elems: successive 1-byte substrings
// - codepoints: successive substrings that encode a single Unicode code point.
// - elem_ords: numeric values of successive bytes
// - codepoint_ords: numeric values of successive Unicode code points
func string_iterable(thread *Thread, b *Builtin, args Tuple, kwargs []Tuple) (Value, error) {
	if err := UnpackPositionalArgs(b.Name(), args, kwargs, 0); err != nil {
		return nil, err
	}
	s := b.Receiver().(String)
	ords := b.Name()[len(b.Name())-2] == 'd'
	codepoints := b.Name()[0] == 'c'
	if codepoints {
		if err := thread.AddAllocs(EstimateSize(stringCodepoints{})); err != nil {
			return nil, err
		}
		return stringCodepoints{s, ords}, nil
	} else {
		if err := thread.AddAllocs(EstimateSize(stringElems{})); err != nil {
			return nil, err
		}
		return stringElems{s, ords}, nil
	}
}

// bytes_elems returns an unspecified iterable value whose
// iterator yields the int values of successive elements.
func bytes_elems(_ *Thread, b *Builtin, args Tuple, kwargs []Tuple) (Value, error) {
	if err := UnpackPositionalArgs(b.Name(), args, kwargs, 0); err != nil {
		return nil, err
	}
	return bytesIterable{b.Receiver().(Bytes)}, nil
}

// A bytesIterable is an iterable returned by bytes.elems(),
// whose iterator yields a sequence of numeric bytes values.
type bytesIterable struct{ bytes Bytes }

var _ Iterable = (*bytesIterable)(nil)

func (bi bytesIterable) String() string        { return bi.bytes.String() + ".elems()" }
func (bi bytesIterable) Type() string          { return "bytes.elems" }
func (bi bytesIterable) Freeze()               {} // immutable
func (bi bytesIterable) Truth() Bool           { return True }
func (bi bytesIterable) Hash() (uint32, error) { return 0, fmt.Errorf("unhashable: %s", bi.Type()) }
func (bi bytesIterable) Iterate() Iterator     { return &bytesIterator{bi.bytes} }

type bytesIterator struct{ bytes Bytes }

func (it *bytesIterator) Next(p *Value) bool {
	if it.bytes == "" {
		return false
	}
	*p = MakeInt(int(it.bytes[0]))
	it.bytes = it.bytes[1:]
	return true
}

func (*bytesIterator) Done() {}

func (it *bytesIterator) Err() error     { return nil }
func (it *bytesIterator) Safety() Safety { return NotSafe }

// https://github.com/google/starlark-go/blob/master/doc/spec.md#string·count
func string_count(_ *Thread, b *Builtin, args Tuple, kwargs []Tuple) (Value, error) {
	var sub string
	var start_, end_ Value
	if err := UnpackPositionalArgs(b.Name(), args, kwargs, 1, &sub, &start_, &end_); err != nil {
		return nil, err
	}

	recv := string(b.Receiver().(String))
	start, end, err := indices(start_, end_, len(recv))
	if err != nil {
		return nil, nameErr(b, err)
	}

	var slice string
	if start < end {
		slice = recv[start:end]
	}
	return MakeInt(strings.Count(slice, sub)), nil
}

// https://github.com/google/starlark-go/blob/master/doc/spec.md#string·isalnum
func string_isalnum(_ *Thread, b *Builtin, args Tuple, kwargs []Tuple) (Value, error) {
	if err := UnpackPositionalArgs(b.Name(), args, kwargs, 0); err != nil {
		return nil, err
	}
	recv := string(b.Receiver().(String))
	for _, r := range recv {
		if !unicode.IsLetter(r) && !unicode.IsDigit(r) {
			return False, nil
		}
	}
	return Bool(recv != ""), nil
}

// https://github.com/google/starlark-go/blob/master/doc/spec.md#string·isalpha
func string_isalpha(_ *Thread, b *Builtin, args Tuple, kwargs []Tuple) (Value, error) {
	if err := UnpackPositionalArgs(b.Name(), args, kwargs, 0); err != nil {
		return nil, err
	}
	recv := string(b.Receiver().(String))
	for _, r := range recv {
		if !unicode.IsLetter(r) {
			return False, nil
		}
	}
	return Bool(recv != ""), nil
}

// https://github.com/google/starlark-go/blob/master/doc/spec.md#string·isdigit
func string_isdigit(_ *Thread, b *Builtin, args Tuple, kwargs []Tuple) (Value, error) {
	if err := UnpackPositionalArgs(b.Name(), args, kwargs, 0); err != nil {
		return nil, err
	}
	recv := string(b.Receiver().(String))
	for _, r := range recv {
		if !unicode.IsDigit(r) {
			return False, nil
		}
	}
	return Bool(recv != ""), nil
}

// https://github.com/google/starlark-go/blob/master/doc/spec.md#string·islower
func string_islower(_ *Thread, b *Builtin, args Tuple, kwargs []Tuple) (Value, error) {
	if err := UnpackPositionalArgs(b.Name(), args, kwargs, 0); err != nil {
		return nil, err
	}
	recv := string(b.Receiver().(String))
	return Bool(isCasedString(recv) && recv == strings.ToLower(recv)), nil
}

// isCasedString reports whether its argument contains any cased code points.
func isCasedString(s string) bool {
	for _, r := range s {
		if isCasedRune(r) {
			return true
		}
	}
	return false
}

func isCasedRune(r rune) bool {
	// It's unclear what the correct behavior is for a rune such as 'ﬃ',
	// a lowercase letter with no upper or title case and no SimpleFold.
	return 'a' <= r && r <= 'z' || 'A' <= r && r <= 'Z' || unicode.SimpleFold(r) != r
}

// https://github.com/google/starlark-go/blob/master/doc/spec.md#string·isspace
func string_isspace(_ *Thread, b *Builtin, args Tuple, kwargs []Tuple) (Value, error) {
	if err := UnpackPositionalArgs(b.Name(), args, kwargs, 0); err != nil {
		return nil, err
	}
	recv := string(b.Receiver().(String))
	for _, r := range recv {
		if !unicode.IsSpace(r) {
			return False, nil
		}
	}
	return Bool(recv != ""), nil
}

// https://github.com/google/starlark-go/blob/master/doc/spec.md#string·istitle
func string_istitle(_ *Thread, b *Builtin, args Tuple, kwargs []Tuple) (Value, error) {
	if err := UnpackPositionalArgs(b.Name(), args, kwargs, 0); err != nil {
		return nil, err
	}
	recv := string(b.Receiver().(String))

	// Python semantics differ from x==strings.{To,}Title(x) in Go:
	// "uppercase characters may only follow uncased characters and
	// lowercase characters only cased ones."
	var cased, prevCased bool
	for _, r := range recv {
		if 'A' <= r && r <= 'Z' || unicode.IsTitle(r) { // e.g. "ǅ"
			if prevCased {
				return False, nil
			}
			prevCased = true
			cased = true
		} else if unicode.IsLower(r) {
			if !prevCased {
				return False, nil
			}
			prevCased = true
			cased = true
		} else if unicode.IsUpper(r) {
			return False, nil
		} else {
			prevCased = false
		}
	}
	return Bool(cased), nil
}

// https://github.com/google/starlark-go/blob/master/doc/spec.md#string·isupper
func string_isupper(_ *Thread, b *Builtin, args Tuple, kwargs []Tuple) (Value, error) {
	if err := UnpackPositionalArgs(b.Name(), args, kwargs, 0); err != nil {
		return nil, err
	}
	recv := string(b.Receiver().(String))
	return Bool(isCasedString(recv) && recv == strings.ToUpper(recv)), nil
}

// https://github.com/google/starlark-go/blob/master/doc/spec.md#string·find
func string_find(_ *Thread, b *Builtin, args Tuple, kwargs []Tuple) (Value, error) {
	return string_find_impl(b, args, kwargs, true, false)
}

// https://github.com/google/starlark-go/blob/master/doc/spec.md#string·format
func string_format(thread *Thread, b *Builtin, args Tuple, kwargs []Tuple) (Value, error) {
	format := string(b.Receiver().(String))
	var auto, manual bool // kinds of positional indexing used
	buf := NewSafeStringBuilder(thread)
	index := 0
	for {
		literal := format
		i := strings.IndexByte(format, '{')
		if i >= 0 {
			literal = format[:i]
		}

		// Replace "}}" with "}" in non-field portion, rejecting a lone '}'.
		for {
			j := strings.IndexByte(literal, '}')
			if j < 0 {
				if _, err := buf.WriteString(literal); err != nil {
					return nil, err
				}
				break
			}
			if len(literal) == j+1 || literal[j+1] != '}' {
				return nil, fmt.Errorf("format: single '}' in format")
			}
			if _, err := buf.WriteString(literal[:j+1]); err != nil {
				return nil, err
			}
			literal = literal[j+2:]
		}

		if i < 0 {
			break // end of format string
		}

		if i+1 < len(format) && format[i+1] == '{' {
			// "{{" means a literal '{'
			if err := buf.WriteByte('{'); err != nil {
				return nil, err
			}
			format = format[i+2:]
			continue
		}

		format = format[i+1:]
		i = strings.IndexByte(format, '}')
		if i < 0 {
			return nil, fmt.Errorf("format: unmatched '{' in format")
		}

		var arg Value
		conv := "s"
		var spec string

		field := format[:i]
		format = format[i+1:]

		var name string
		if i := strings.IndexByte(field, '!'); i < 0 {
			// "name" or "name:spec"
			if i := strings.IndexByte(field, ':'); i < 0 {
				name = field
			} else {
				name = field[:i]
				spec = field[i+1:]
			}
		} else {
			// "name!conv" or "name!conv:spec"
			name = field[:i]
			field = field[i+1:]
			// "conv" or "conv:spec"
			if i := strings.IndexByte(field, ':'); i < 0 {
				conv = field
			} else {
				conv = field[:i]
				spec = field[i+1:]
			}
		}

		if name == "" {
			// "{}": automatic indexing
			if manual {
				return nil, fmt.Errorf("format: cannot switch from manual field specification to automatic field numbering")
			}
			auto = true
			if index >= len(args) {
				return nil, fmt.Errorf("format: tuple index out of range")
			}
			arg = args[index]
			index++
		} else if num, ok := decimal(name); ok {
			// positional argument
			if auto {
				return nil, fmt.Errorf("format: cannot switch from automatic field numbering to manual field specification")
			}
			manual = true
			if num >= len(args) {
				return nil, fmt.Errorf("format: tuple index out of range")
			} else {
				arg = args[num]
			}
		} else {
			// keyword argument
			for _, kv := range kwargs {
				if string(kv[0].(String)) == name {
					arg = kv[1]
					break
				}
			}
			if arg == nil {
				// Starlark does not support Python's x.y or a[i] syntaxes,
				// or nested use of {...}.
				if strings.Contains(name, ".") {
					return nil, fmt.Errorf("format: attribute syntax x.y is not supported in replacement fields: %s", name)
				}
				if strings.Contains(name, "[") {
					return nil, fmt.Errorf("format: element syntax a[i] is not supported in replacement fields: %s", name)
				}
				if strings.Contains(name, "{") {
					return nil, fmt.Errorf("format: nested replacement fields not supported")
				}
				return nil, fmt.Errorf("format: keyword %s not found", name)
			}
		}

		if spec != "" {
			// Starlark does not support Python's format_spec features.
			return nil, fmt.Errorf("format spec features not supported in replacement fields: %s", spec)
		}

		switch conv {
		case "s":
			if str, ok := AsString(arg); ok {
				if _, err := buf.WriteString(str); err != nil {
					return nil, err
				}
			} else {
				if err := writeValue(buf, arg, nil); err != nil {
					return nil, err
				}
			}
		case "r":
			if err := writeValue(buf, arg, nil); err != nil {
				return nil, err
			}
		default:
			return nil, fmt.Errorf("format: unknown conversion %q", conv)
		}
	}

	if err := thread.AddAllocs(StringTypeOverhead); err != nil {
		return nil, err
	}
	return String(buf.String()), nil
}

// decimal interprets s as a sequence of decimal digits.
func decimal(s string) (x int, ok bool) {
	n := len(s)
	for i := 0; i < n; i++ {
		digit := s[i] - '0'
		if digit > 9 {
			return 0, false
		}
		x = x*10 + int(digit)
		if x < 0 {
			return 0, false // underflow
		}
	}
	return x, true
}

// https://github.com/google/starlark-go/blob/master/doc/spec.md#string·index
func string_index(_ *Thread, b *Builtin, args Tuple, kwargs []Tuple) (Value, error) {
	return string_find_impl(b, args, kwargs, false, false)
}

// https://github.com/google/starlark-go/blob/master/doc/spec.md#string·join
func string_join(_ *Thread, b *Builtin, args Tuple, kwargs []Tuple) (Value, error) {
	recv := string(b.Receiver().(String))
	var iterable Iterable
	if err := UnpackPositionalArgs(b.Name(), args, kwargs, 1, &iterable); err != nil {
		return nil, err
	}
	// No need for SafeIterate as they are transient.
	iter := iterable.Iterate()
	defer iter.Done()
	buf := new(strings.Builder)
	var x Value
	for i := 0; iter.Next(&x); i++ {
		if i > 0 {
			buf.WriteString(recv)
		}
		s, ok := AsString(x)
		if !ok {
			return nil, fmt.Errorf("join: in list, want string, got %s", x.Type())
		}
		buf.WriteString(s)
	}
	return String(buf.String()), nil
}

// https://github.com/google/starlark-go/blob/master/doc/spec.md#string·lower
func string_lower(_ *Thread, b *Builtin, args Tuple, kwargs []Tuple) (Value, error) {
	if err := UnpackPositionalArgs(b.Name(), args, kwargs, 0); err != nil {
		return nil, err
	}
	return String(strings.ToLower(string(b.Receiver().(String)))), nil
}

// https://github.com/google/starlark-go/blob/master/doc/spec.md#string·partition
func string_partition(_ *Thread, b *Builtin, args Tuple, kwargs []Tuple) (Value, error) {
	recv := string(b.Receiver().(String))
	var sep string
	if err := UnpackPositionalArgs(b.Name(), args, kwargs, 1, &sep); err != nil {
		return nil, err
	}
	if sep == "" {
		return nil, nameErr(b, "empty separator")
	}
	var i int
	if b.Name()[0] == 'p' {
		i = strings.Index(recv, sep) // partition
	} else {
		i = strings.LastIndex(recv, sep) // rpartition
	}
	tuple := make(Tuple, 0, 3)
	if i < 0 {
		if b.Name()[0] == 'p' {
			tuple = append(tuple, String(recv), String(""), String(""))
		} else {
			tuple = append(tuple, String(""), String(""), String(recv))
		}
	} else {
		tuple = append(tuple, String(recv[:i]), String(sep), String(recv[i+len(sep):]))
	}
	return tuple, nil
}

// https://github.com/google/starlark-go/blob/master/doc/spec.md#string·removeprefix
// https://github.com/google/starlark-go/blob/master/doc/spec.md#string·removesuffix
func string_removefix(_ *Thread, b *Builtin, args Tuple, kwargs []Tuple) (Value, error) {
	recv := string(b.Receiver().(String))
	var fix string
	if err := UnpackPositionalArgs(b.Name(), args, kwargs, 1, &fix); err != nil {
		return nil, err
	}
	if b.name[len("remove")] == 'p' {
		recv = strings.TrimPrefix(recv, fix)
	} else {
		recv = strings.TrimSuffix(recv, fix)
	}
	return String(recv), nil
}

// https://github.com/google/starlark-go/blob/master/doc/spec.md#string·replace
func string_replace(thread *Thread, b *Builtin, args Tuple, kwargs []Tuple) (Value, error) {
	recv := string(b.Receiver().(String))
	var old, new string
	count := -1
	if err := UnpackPositionalArgs(b.Name(), args, kwargs, 2, &old, &new, &count); err != nil {
		return nil, err
	}

	if err := thread.CheckAllocs(int64(len(recv) * len(new) / len(old))); err != nil {
		return nil, err
	}
	result := Value(String(strings.Replace(recv, old, new, count)))
	if err := thread.AddAllocs(EstimateSize(result)); err != nil {
		return nil, err
	}
	return result, nil
}

// https://github.com/google/starlark-go/blob/master/doc/spec.md#string·rfind
func string_rfind(_ *Thread, b *Builtin, args Tuple, kwargs []Tuple) (Value, error) {
	return string_find_impl(b, args, kwargs, true, true)
}

// https://github.com/google/starlark-go/blob/master/doc/spec.md#string·rindex
func string_rindex(_ *Thread, b *Builtin, args Tuple, kwargs []Tuple) (Value, error) {
	return string_find_impl(b, args, kwargs, false, true)
}

// https://github.com/google/starlark-go/starlark/blob/master/doc/spec.md#string·startswith
// https://github.com/google/starlark-go/starlark/blob/master/doc/spec.md#string·endswith
func string_startswith(_ *Thread, b *Builtin, args Tuple, kwargs []Tuple) (Value, error) {
	var x Value
	var start, end Value = None, None
	if err := UnpackPositionalArgs(b.Name(), args, kwargs, 1, &x, &start, &end); err != nil {
		return nil, err
	}

	// compute effective substring.
	s := string(b.Receiver().(String))
	if start, end, err := indices(start, end, len(s)); err != nil {
		return nil, nameErr(b, err)
	} else {
		if end < start {
			end = start // => empty result
		}
		s = s[start:end]
	}

	f := strings.HasPrefix
	if b.Name()[0] == 'e' { // endswith
		f = strings.HasSuffix
	}

	switch x := x.(type) {
	case Tuple:
		for i, x := range x {
			prefix, ok := AsString(x)
			if !ok {
				return nil, fmt.Errorf("%s: want string, got %s, for element %d",
					b.Name(), x.Type(), i)
			}
			if f(s, prefix) {
				return True, nil
			}
		}
		return False, nil
	case String:
		return Bool(f(s, string(x))), nil
	}
	return nil, fmt.Errorf("%s: got %s, want string or tuple of string", b.Name(), x.Type())
}

// https://github.com/google/starlark-go/blob/master/doc/spec.md#string·strip
// https://github.com/google/starlark-go/blob/master/doc/spec.md#string·lstrip
// https://github.com/google/starlark-go/blob/master/doc/spec.md#string·rstrip
func string_strip(_ *Thread, b *Builtin, args Tuple, kwargs []Tuple) (Value, error) {
	var chars string
	if err := UnpackPositionalArgs(b.Name(), args, kwargs, 0, &chars); err != nil {
		return nil, err
	}
	recv := string(b.Receiver().(String))
	var s string
	switch b.Name()[0] {
	case 's': // strip
		if chars != "" {
			s = strings.Trim(recv, chars)
		} else {
			s = strings.TrimSpace(recv)
		}
	case 'l': // lstrip
		if chars != "" {
			s = strings.TrimLeft(recv, chars)
		} else {
			s = strings.TrimLeftFunc(recv, unicode.IsSpace)
		}
	case 'r': // rstrip
		if chars != "" {
			s = strings.TrimRight(recv, chars)
		} else {
			s = strings.TrimRightFunc(recv, unicode.IsSpace)
		}
	}
	return String(s), nil
}

// https://github.com/google/starlark-go/blob/master/doc/spec.md#string·title
func string_title(_ *Thread, b *Builtin, args Tuple, kwargs []Tuple) (Value, error) {
	if err := UnpackPositionalArgs(b.Name(), args, kwargs, 0); err != nil {
		return nil, err
	}

	s := string(b.Receiver().(String))

	// Python semantics differ from x==strings.{To,}Title(x) in Go:
	// "uppercase characters may only follow uncased characters and
	// lowercase characters only cased ones."
	buf := new(strings.Builder)
	buf.Grow(len(s))
	var prevCased bool
	for _, r := range s {
		if prevCased {
			r = unicode.ToLower(r)
		} else {
			r = unicode.ToTitle(r)
		}
		prevCased = isCasedRune(r)
		buf.WriteRune(r)
	}
	return String(buf.String()), nil
}

// https://github.com/google/starlark-go/blob/master/doc/spec.md#string·upper
func string_upper(_ *Thread, b *Builtin, args Tuple, kwargs []Tuple) (Value, error) {
	if err := UnpackPositionalArgs(b.Name(), args, kwargs, 0); err != nil {
		return nil, err
	}
	return String(strings.ToUpper(string(b.Receiver().(String)))), nil
}

// https://github.com/google/starlark-go/blob/master/doc/spec.md#string·split
// https://github.com/google/starlark-go/blob/master/doc/spec.md#string·rsplit
func string_split(thread *Thread, b *Builtin, args Tuple, kwargs []Tuple) (Value, error) {
	recv := string(b.Receiver().(String))
	var sep_ Value
	maxsplit := -1
	if err := UnpackPositionalArgs(b.Name(), args, kwargs, 0, &sep_, &maxsplit); err != nil {
		return nil, err
	}

	var res []string

	if sep_ == nil || sep_ == None {
		if err := thread.CheckAllocs(EstimateMakeSize([]Value{String("")}, len(recv)/2+1)); err != nil {
			return nil, err
		}

		// special case: split on whitespace
		if maxsplit < 0 {
			res = strings.Fields(recv)
		} else if b.Name() == "split" {
			res = splitspace(recv, maxsplit)
		} else { // rsplit
			res = rsplitspace(recv, maxsplit)
		}

	} else if sep, ok := AsString(sep_); ok {
		if sep == "" {
			return nil, fmt.Errorf("split: empty separator")
		}

		if err := thread.CheckAllocs(EstimateMakeSize([]Value{String("")}, len(recv)/len(sep)+1)); err != nil {
			return nil, err
		}

		// usual case: split on non-empty separator
		if maxsplit < 0 {
			res = strings.Split(recv, sep)
		} else if b.Name() == "split" {
			res = strings.SplitN(recv, sep, maxsplit+1)
		} else { // rsplit
			res = strings.Split(recv, sep)
			// If maxsplit is less than len(res), the first len(res) - maxsplit
			// should be joined back together. Instead of joining them back,
			// however, it is possible to take a slice of  the original string.
			// If the excess is only one, it is also possible to skip this process.
			if excess := len(res) - maxsplit; excess > 1 {
				size := len(res[0])
				for _, s := range res[1:excess] {
					size += len(s) + len(sep)
				}
				res[excess-1] = recv[0:size]
				res = res[excess-1:]
			}
		}

	} else {
		return nil, fmt.Errorf("split: got %s for separator, want string", sep_.Type())
	}

	listSize := EstimateMakeSize([]Value{String("")}, len(res))
	resultSize := EstimateSize(&List{})
	if err := thread.AddAllocs(listSize + resultSize); err != nil {
		return nil, err
	}
	list := make([]Value, len(res))
	for i, x := range res {
		list[i] = String(x)
	}
	return NewList(list), nil
}

// Precondition: max >= 0.
func rsplitspace(s string, max int) []string {
	res := make([]string, 0, max+1)
	end := -1 // index of field end, or -1 in a region of spaces.
	for i := len(s); i > 0; {
		r, sz := utf8.DecodeLastRuneInString(s[:i])
		if unicode.IsSpace(r) {
			if end >= 0 {
				if len(res) == max {
					break // let this field run to the start
				}
				res = append(res, s[i:end])
				end = -1
			}
		} else if end < 0 {
			end = i
		}
		i -= sz
	}
	if end >= 0 {
		res = append(res, s[:end])
	}

	resLen := len(res)
	for i := 0; i < resLen/2; i++ {
		res[i], res[resLen-1-i] = res[resLen-1-i], res[i]
	}

	return res
}

// Precondition: max >= 0.
func splitspace(s string, max int) []string {
	var res []string
	start := -1 // index of field start, or -1 in a region of spaces
	for i, r := range s {
		if unicode.IsSpace(r) {
			if start >= 0 {
				if len(res) == max {
					break // let this field run to the end
				}
				res = append(res, s[start:i])
				start = -1
			}
		} else if start == -1 {
			start = i
		}
	}
	if start >= 0 {
		res = append(res, s[start:])
	}
	return res
}

// https://github.com/google/starlark-go/blob/master/doc/spec.md#string·splitlines
func string_splitlines(_ *Thread, b *Builtin, args Tuple, kwargs []Tuple) (Value, error) {
	var keepends bool
	if err := UnpackPositionalArgs(b.Name(), args, kwargs, 0, &keepends); err != nil {
		return nil, err
	}
	var lines []string
	if s := string(b.Receiver().(String)); s != "" {
		// TODO(adonovan): handle CRLF correctly.
		if keepends {
			lines = strings.SplitAfter(s, "\n")
		} else {
			lines = strings.Split(s, "\n")
		}
		if strings.HasSuffix(s, "\n") {
			lines = lines[:len(lines)-1]
		}
	}
	list := make([]Value, len(lines))
	for i, x := range lines {
		list[i] = String(x)
	}
	return NewList(list), nil
}

// https://github.com/google/starlark-go/blob/master/doc/spec.md#set·union.
func set_union(_ *Thread, b *Builtin, args Tuple, kwargs []Tuple) (Value, error) {
	var iterable Iterable
	if err := UnpackPositionalArgs(b.Name(), args, kwargs, 0, &iterable); err != nil {
		return nil, err
	}
	// TODO: use SafeIterate
	iter := iterable.Iterate()
	defer iter.Done()
	union, err := b.Receiver().(*Set).Union(iter)
	if err != nil {
		return nil, nameErr(b, err)
	}
	return union, nil
}

// Common implementation of string_{r}{find,index}.
func string_find_impl(b *Builtin, args Tuple, kwargs []Tuple, allowError, last bool) (Value, error) {
	var sub string
	var start_, end_ Value
	if err := UnpackPositionalArgs(b.Name(), args, kwargs, 1, &sub, &start_, &end_); err != nil {
		return nil, err
	}

	s := string(b.Receiver().(String))
	start, end, err := indices(start_, end_, len(s))
	if err != nil {
		return nil, nameErr(b, err)
	}
	var slice string
	if start < end {
		slice = s[start:end]
	}

	var i int
	if last {
		i = strings.LastIndex(slice, sub)
	} else {
		i = strings.Index(slice, sub)
	}
	if i < 0 {
		if !allowError {
			return nil, nameErr(b, "substring not found")
		}
		return MakeInt(-1), nil
	}
	return MakeInt(i + start), nil
}

// Common implementation of builtin dict function and dict.update method.
// Precondition: len(updates) == 0 or 1.
func updateDict(dict *Dict, updates Tuple, kwargs []Tuple) error {
	if len(updates) == 1 {
		switch updates := updates[0].(type) {
		case IterableMapping:
			// Iterate over dict's key/value pairs, not just keys.
			for _, item := range updates.Items() {
				if err := dict.SetKey(item[0], item[1]); err != nil {
					return err // dict is frozen
				}
			}
		default:
			// all other sequences
			// TODO: use SafeIterate
			iter := Iterate(updates)
			if iter == nil {
				return fmt.Errorf("got %s, want iterable", updates.Type())
			}
			defer iter.Done()
			var pair Value
			for i := 0; iter.Next(&pair); i++ {
				// TODO: use SafeIterate
				iter2 := Iterate(pair)
				if iter2 == nil {
					return fmt.Errorf("dictionary update sequence element #%d is not iterable (%s)", i, pair.Type())

				}
				defer iter2.Done()
				len := Len(pair)
				if len < 0 {
					return fmt.Errorf("dictionary update sequence element #%d has unknown length (%s)", i, pair.Type())
				} else if len != 2 {
					return fmt.Errorf("dictionary update sequence element #%d has length %d, want 2", i, len)
				}
				var k, v Value
				iter2.Next(&k)
				iter2.Next(&v)
				if err := dict.SetKey(k, v); err != nil {
					return err
				}
			}
		}
	}

	// Then add the kwargs.
	before := dict.Len()
	for _, pair := range kwargs {
		if err := dict.SetKey(pair[0], pair[1]); err != nil {
			return err // dict is frozen
		}
	}
	// In the common case, each kwarg will add another dict entry.
	// If that's not so, check whether it is because there was a duplicate kwarg.
	if dict.Len() < before+len(kwargs) {
		keys := make(map[String]bool, len(kwargs))
		for _, kv := range kwargs {
			k := kv[0].(String)
			if keys[k] {
				return fmt.Errorf("duplicate keyword arg: %v", k)
			}
			keys[k] = true
		}
	}

	return nil
}

// nameErr returns an error message of the form "name: msg"
// where name is b.Name() and msg is a string or error.
func nameErr(b *Builtin, msg interface{}) error {
	return fmt.Errorf("%s: %v", b.Name(), msg)
}<|MERGE_RESOLUTION|>--- conflicted
+++ resolved
@@ -208,15 +208,9 @@
 		"codepoint_ords": MemSafe,
 		"codepoints":     MemSafe,
 		"count":          NotSafe,
-<<<<<<< HEAD
-		"elem_ords":      NotSafe,
-		"elems":          NotSafe,
-		"endswith":       MemSafe,
-=======
 		"elem_ords":      MemSafe,
 		"elems":          MemSafe,
-		"endswith":       NotSafe,
->>>>>>> becad89f
+		"endswith":       MemSafe,
 		"find":           NotSafe,
 		"format":         MemSafe,
 		"index":          NotSafe,
