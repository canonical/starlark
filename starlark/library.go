--- conflicted
+++ resolved
@@ -211,11 +211,7 @@
 		"elem_ords":      MemSafe,
 		"elems":          MemSafe,
 		"endswith":       MemSafe,
-<<<<<<< HEAD
-		"find":           NotSafe,
-=======
 		"find":           MemSafe,
->>>>>>> 40b8612d
 		"format":         MemSafe,
 		"index":          MemSafe,
 		"isalnum":        MemSafe,
@@ -228,11 +224,7 @@
 		"join":           NotSafe,
 		"lower":          MemSafe,
 		"lstrip":         MemSafe,
-<<<<<<< HEAD
-		"partition":      NotSafe,
-=======
 		"partition":      MemSafe,
->>>>>>> 40b8612d
 		"removeprefix":   NotSafe,
 		"removesuffix":   NotSafe,
 		"replace":        MemSafe,
