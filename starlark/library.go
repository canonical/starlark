--- conflicted
+++ resolved
@@ -205,21 +205,12 @@
 		"upper":          NewBuiltin("upper", string_upper),
 	}
 	stringMethodSafeties = map[string]SafetyFlags{
-<<<<<<< HEAD
 		"capitalize":     MemSafe | IOSafe | CPUSafe,
-		"codepoint_ords": MemSafe | IOSafe,
-		"codepoints":     MemSafe | IOSafe,
-		"count":          MemSafe | IOSafe,
-		"elem_ords":      MemSafe | IOSafe,
-		"elems":          MemSafe | IOSafe,
-=======
-		"capitalize":     MemSafe | IOSafe,
 		"codepoint_ords": MemSafe | IOSafe | CPUSafe,
 		"codepoints":     MemSafe | IOSafe | CPUSafe,
 		"count":          MemSafe | IOSafe | CPUSafe,
 		"elem_ords":      MemSafe | IOSafe | CPUSafe,
 		"elems":          MemSafe | IOSafe | CPUSafe,
->>>>>>> afb74b7f
 		"endswith":       MemSafe | IOSafe | CPUSafe,
 		"find":           MemSafe | IOSafe | CPUSafe,
 		"format":         MemSafe | IOSafe,
