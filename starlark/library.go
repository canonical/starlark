--- conflicted
+++ resolved
@@ -90,13 +90,8 @@
 		"getattr":   MemSafe | IOSafe,
 		"hasattr":   MemSafe | IOSafe,
 		"hash":      MemSafe | IOSafe | CPUSafe,
-<<<<<<< HEAD
 		"int":       MemSafe | IOSafe | CPUSafe,
-		"len":       MemSafe | IOSafe,
-=======
-		"int":       MemSafe | IOSafe,
 		"len":       MemSafe | IOSafe | CPUSafe,
->>>>>>> e21d5bd4
 		"list":      MemSafe | IOSafe,
 		"max":       MemSafe | IOSafe,
 		"min":       MemSafe | IOSafe,
