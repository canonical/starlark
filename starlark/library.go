// Copyright 2017 The Bazel Authors. All rights reserved.
// Use of this source code is governed by a BSD-style
// license that can be found in the LICENSE file.

package starlark

// This file defines the library of built-ins.
//
// Built-ins must explicitly check the "frozen" flag before updating
// mutable types such as lists and dicts.

import (
	"errors"
	"fmt"
	"math"
	"math/big"
	"os"
	"sort"
	"strconv"
	"strings"
	"unicode"
	"unicode/utf16"
	"unicode/utf8"

	"github.com/canonical/starlark/syntax"
)

// Universe defines the set of universal built-ins, such as None, True, and len.
//
// The Go application may add or remove items from the
// universe dictionary before Starlark evaluation begins.
// All values in the dictionary must be immutable.
// Starlark programs cannot modify the dictionary.
var Universe StringDict
var universeSafeties map[string]Safety

var ErrUnsupported = errors.New("unsupported operation")
var ErrNoSuchAttr = errors.New("no such attribute")

func init() {
	// https://github.com/google/starlark-go/blob/master/doc/spec.md#built-in-constants-and-functions
	Universe = StringDict{
		"None":      None,
		"True":      True,
		"False":     False,
		"abs":       NewBuiltin("abs", abs),
		"any":       NewBuiltin("any", any),
		"all":       NewBuiltin("all", all),
		"bool":      NewBuiltin("bool", bool_),
		"bytes":     NewBuiltin("bytes", bytes_),
		"chr":       NewBuiltin("chr", chr),
		"dict":      NewBuiltin("dict", dict),
		"dir":       NewBuiltin("dir", dir),
		"enumerate": NewBuiltin("enumerate", enumerate),
		"fail":      NewBuiltin("fail", fail),
		"float":     NewBuiltin("float", float),
		"getattr":   NewBuiltin("getattr", getattr),
		"hasattr":   NewBuiltin("hasattr", hasattr),
		"hash":      NewBuiltin("hash", hash),
		"int":       NewBuiltin("int", int_),
		"len":       NewBuiltin("len", len_),
		"list":      NewBuiltin("list", list),
		"max":       NewBuiltin("max", minmax),
		"min":       NewBuiltin("min", minmax),
		"ord":       NewBuiltin("ord", ord),
		"print":     NewBuiltin("print", print),
		"range":     NewBuiltin("range", range_),
		"repr":      NewBuiltin("repr", repr),
		"reversed":  NewBuiltin("reversed", reversed),
		"set":       NewBuiltin("set", set), // requires resolve.AllowSet
		"sorted":    NewBuiltin("sorted", sorted),
		"str":       NewBuiltin("str", str),
		"tuple":     NewBuiltin("tuple", tuple),
		"type":      NewBuiltin("type", type_),
		"zip":       NewBuiltin("zip", zip),
	}

	universeSafeties = map[string]Safety{
		"abs":       MemSafe | IOSafe | CPUSafe,
		"any":       MemSafe | IOSafe,
		"all":       MemSafe | IOSafe,
		"bool":      MemSafe | IOSafe | CPUSafe,
		"bytes":     MemSafe | IOSafe,
		"chr":       MemSafe | IOSafe | CPUSafe,
		"dict":      MemSafe | IOSafe,
		"dir":       MemSafe | IOSafe,
		"enumerate": MemSafe | IOSafe,
		"fail":      MemSafe | IOSafe,
<<<<<<< HEAD
		"float":     MemSafe | IOSafe | CPUSafe,
		"getattr":   NotSafe | IOSafe,
=======
		"float":     MemSafe | IOSafe,
		"getattr":   MemSafe | IOSafe,
>>>>>>> 007b2a9c
		"hasattr":   MemSafe | IOSafe,
		"hash":      MemSafe | IOSafe,
		"int":       MemSafe | IOSafe,
		"len":       MemSafe | IOSafe,
		"list":      MemSafe | IOSafe,
		"max":       MemSafe | IOSafe,
		"min":       MemSafe | IOSafe,
		"ord":       MemSafe | IOSafe,
		"print":     MemSafe,
		"range":     MemSafe | IOSafe,
		"repr":      MemSafe | IOSafe,
		"reversed":  MemSafe | IOSafe,
		"set":       MemSafe | IOSafe,
		"sorted":    MemSafe | IOSafe,
		"str":       MemSafe | IOSafe,
		"tuple":     MemSafe | IOSafe,
		"type":      MemSafe | IOSafe,
		"zip":       MemSafe | IOSafe,
	}

	for name, flags := range universeSafeties {
		if b, ok := Universe[name].(*Builtin); ok {
			b.DeclareSafety(flags)
		}
	}
}

// methods of built-in types
// https://github.com/google/starlark-go/blob/master/doc/spec.md#built-in-methods
var (
	bytesMethods = map[string]*Builtin{
		"elems": NewBuiltin("elems", bytes_elems),
	}
	bytesMethodSafeties = map[string]Safety{
		"elems": MemSafe | IOSafe,
	}

	dictMethods = map[string]*Builtin{
		"clear":      NewBuiltin("clear", dict_clear),
		"get":        NewBuiltin("get", dict_get),
		"items":      NewBuiltin("items", dict_items),
		"keys":       NewBuiltin("keys", dict_keys),
		"pop":        NewBuiltin("pop", dict_pop),
		"popitem":    NewBuiltin("popitem", dict_popitem),
		"setdefault": NewBuiltin("setdefault", dict_setdefault),
		"update":     NewBuiltin("update", dict_update),
		"values":     NewBuiltin("values", dict_values),
	}
	dictMethodSafeties = map[string]Safety{
		"clear":      MemSafe | IOSafe,
		"get":        MemSafe | IOSafe | CPUSafe,
		"items":      MemSafe | IOSafe,
		"keys":       MemSafe | IOSafe,
		"pop":        MemSafe | IOSafe,
		"popitem":    MemSafe | IOSafe,
		"setdefault": MemSafe | IOSafe,
		"update":     MemSafe | IOSafe,
		"values":     MemSafe | IOSafe,
	}

	listMethods = map[string]*Builtin{
		"append": NewBuiltin("append", list_append),
		"clear":  NewBuiltin("clear", list_clear),
		"extend": NewBuiltin("extend", list_extend),
		"index":  NewBuiltin("index", list_index),
		"insert": NewBuiltin("insert", list_insert),
		"pop":    NewBuiltin("pop", list_pop),
		"remove": NewBuiltin("remove", list_remove),
	}
	listMethodSafeties = map[string]Safety{
		"append": MemSafe | IOSafe,
		"clear":  MemSafe | IOSafe,
		"extend": MemSafe | IOSafe,
		"index":  MemSafe | IOSafe,
		"insert": MemSafe | IOSafe,
		"pop":    MemSafe | IOSafe,
		"remove": MemSafe | IOSafe,
	}

	stringMethods = map[string]*Builtin{
		"capitalize":     NewBuiltin("capitalize", string_capitalize),
		"codepoint_ords": NewBuiltin("codepoint_ords", string_iterable),
		"codepoints":     NewBuiltin("codepoints", string_iterable), // sic
		"count":          NewBuiltin("count", string_count),
		"elem_ords":      NewBuiltin("elem_ords", string_iterable),
		"elems":          NewBuiltin("elems", string_iterable),      // sic
		"endswith":       NewBuiltin("endswith", string_startswith), // sic
		"find":           NewBuiltin("find", string_find),
		"format":         NewBuiltin("format", string_format),
		"index":          NewBuiltin("index", string_index),
		"isalnum":        NewBuiltin("isalnum", string_isalnum),
		"isalpha":        NewBuiltin("isalpha", string_isalpha),
		"isdigit":        NewBuiltin("isdigit", string_isdigit),
		"islower":        NewBuiltin("islower", string_islower),
		"isspace":        NewBuiltin("isspace", string_isspace),
		"istitle":        NewBuiltin("istitle", string_istitle),
		"isupper":        NewBuiltin("isupper", string_isupper),
		"join":           NewBuiltin("join", string_join),
		"lower":          NewBuiltin("lower", string_lower),
		"lstrip":         NewBuiltin("lstrip", string_strip), // sic
		"partition":      NewBuiltin("partition", string_partition),
		"removeprefix":   NewBuiltin("removeprefix", string_removefix),
		"removesuffix":   NewBuiltin("removesuffix", string_removefix),
		"replace":        NewBuiltin("replace", string_replace),
		"rfind":          NewBuiltin("rfind", string_rfind),
		"rindex":         NewBuiltin("rindex", string_rindex),
		"rpartition":     NewBuiltin("rpartition", string_partition), // sic
		"rsplit":         NewBuiltin("rsplit", string_split),         // sic
		"rstrip":         NewBuiltin("rstrip", string_strip),         // sic
		"split":          NewBuiltin("split", string_split),
		"splitlines":     NewBuiltin("splitlines", string_splitlines),
		"startswith":     NewBuiltin("startswith", string_startswith),
		"strip":          NewBuiltin("strip", string_strip),
		"title":          NewBuiltin("title", string_title),
		"upper":          NewBuiltin("upper", string_upper),
	}
	stringMethodSafeties = map[string]Safety{
		"capitalize":     MemSafe | IOSafe,
		"codepoint_ords": MemSafe | IOSafe,
		"codepoints":     MemSafe | IOSafe,
		"count":          MemSafe | IOSafe,
		"elem_ords":      MemSafe | IOSafe,
		"elems":          MemSafe | IOSafe,
		"endswith":       MemSafe | IOSafe,
		"find":           MemSafe | IOSafe,
		"format":         MemSafe | IOSafe,
		"index":          MemSafe | IOSafe,
		"isalnum":        MemSafe | IOSafe,
		"isalpha":        MemSafe | IOSafe,
		"isdigit":        MemSafe | IOSafe,
		"islower":        MemSafe | IOSafe,
		"isspace":        MemSafe | IOSafe,
		"istitle":        MemSafe | IOSafe,
		"isupper":        MemSafe | IOSafe,
		"join":           MemSafe | IOSafe,
		"lower":          MemSafe | IOSafe,
		"lstrip":         MemSafe | IOSafe,
		"partition":      MemSafe | IOSafe,
		"removeprefix":   MemSafe | IOSafe,
		"removesuffix":   MemSafe | IOSafe,
		"replace":        MemSafe | IOSafe,
		"rfind":          MemSafe | IOSafe,
		"rindex":         MemSafe | IOSafe,
		"rpartition":     MemSafe | IOSafe,
		"rsplit":         MemSafe | IOSafe,
		"rstrip":         MemSafe | IOSafe,
		"split":          MemSafe | IOSafe,
		"splitlines":     MemSafe | IOSafe,
		"startswith":     MemSafe | IOSafe,
		"strip":          MemSafe | IOSafe,
		"title":          MemSafe | IOSafe,
		"upper":          MemSafe | IOSafe,
	}

	setMethods = map[string]*Builtin{
		"add":                  NewBuiltin("add", set_add),
		"clear":                NewBuiltin("clear", set_clear),
		"difference":           NewBuiltin("difference", set_difference),
		"discard":              NewBuiltin("discard", set_discard),
		"intersection":         NewBuiltin("intersection", set_intersection),
		"issubset":             NewBuiltin("issubset", set_issubset),
		"issuperset":           NewBuiltin("issuperset", set_issuperset),
		"pop":                  NewBuiltin("pop", set_pop),
		"remove":               NewBuiltin("remove", set_remove),
		"symmetric_difference": NewBuiltin("symmetric_difference", set_symmetric_difference),
		"union":                NewBuiltin("union", set_union),
	}
	setMethodSafeties = map[string]Safety{
		"add":                  MemSafe | IOSafe,
		"clear":                MemSafe | IOSafe,
		"difference":           MemSafe | IOSafe,
		"discard":              MemSafe | IOSafe,
		"intersection":         MemSafe | IOSafe,
		"issubset":             MemSafe | IOSafe,
		"issuperset":           MemSafe | IOSafe,
		"pop":                  MemSafe | IOSafe,
		"remove":               MemSafe | IOSafe,
		"symmetric_difference": MemSafe | IOSafe,
		"union":                MemSafe | IOSafe,
	}
)

func init() {
	for name, safety := range bytesMethodSafeties {
		if builtin, ok := bytesMethods[name]; ok {
			builtin.DeclareSafety(safety)
		}
	}

	for name, safety := range dictMethodSafeties {
		if builtin, ok := dictMethods[name]; ok {
			builtin.DeclareSafety(safety)
		}
	}

	for name, safety := range listMethodSafeties {
		if builtin, ok := listMethods[name]; ok {
			builtin.DeclareSafety(safety)
		}
	}

	for name, safety := range stringMethodSafeties {
		if builtin, ok := stringMethods[name]; ok {
			builtin.DeclareSafety(safety)
		}
	}

	for name, safety := range setMethodSafeties {
		if builtin, ok := setMethods[name]; ok {
			builtin.DeclareSafety(safety)
		}
	}
}

func builtinAttr(recv Value, name string, methods map[string]*Builtin) (Value, error) {
	b := methods[name]
	if b == nil {
		return nil, nil // no such method
	}
	return b.BindReceiver(recv), nil
}

func safeBuiltinAttr(thread *Thread, recv Value, name string, methods map[string]*Builtin) (Value, error) {
	b := methods[name]
	if b == nil {
		return nil, ErrNoSuchAttr
	}
	if thread != nil {
		if err := thread.AddAllocs(EstimateSize(&Builtin{})); err != nil {
			return nil, err
		}
	}
	return b.BindReceiver(recv), nil
}

func builtinAttrNames(methods map[string]*Builtin) []string {
	names := make([]string, 0, len(methods))
	for name := range methods {
		names = append(names, name)
	}
	sort.Strings(names)
	return names
}

// ---- built-in functions ----

// https://github.com/google/starlark-go/blob/master/doc/spec.md#abs
func abs(thread *Thread, _ *Builtin, args Tuple, kwargs []Tuple) (Value, error) {
	var x Value
	if err := UnpackPositionalArgs("abs", args, kwargs, 1, &x); err != nil {
		return nil, err
	}
	switch tx := x.(type) {
	case Float:
		if tx >= 0 {
			return x, nil
		}

		result := Value(Float(math.Abs(float64(tx))))
		if err := thread.AddAllocs(EstimateSize(result)); err != nil {
			return nil, err
		}
		return result, nil
	case Int:
		if tx.Sign() >= 0 {
			return x, nil
		}

		if _, xBig := tx.get(); xBig != nil {
			if err := thread.AddExecutionSteps(int64(len(xBig.Bits()))); err != nil {
				return nil, err
			}
		}
		result := Value(zero.Sub(tx))
		if err := thread.AddAllocs(EstimateSize(result)); err != nil {
			return nil, err
		}
		return result, nil
	default:
		return nil, fmt.Errorf("got %s, want int or float", x.Type())
	}
}

// https://github.com/google/starlark-go/blob/master/doc/spec.md#all
func all(thread *Thread, _ *Builtin, args Tuple, kwargs []Tuple) (Value, error) {
	var iterable Iterable
	if err := UnpackPositionalArgs("all", args, kwargs, 1, &iterable); err != nil {
		return nil, err
	}

	iter, err := SafeIterate(thread, iterable)
	if err != nil {
		return nil, err
	}
	defer iter.Done()
	var x Value
	for iter.Next(&x) {
		if !x.Truth() {
			return False, nil
		}
	}
	if err := iter.Err(); err != nil {
		return nil, err
	}
	return True, nil
}

// https://github.com/google/starlark-go/blob/master/doc/spec.md#any
func any(thread *Thread, _ *Builtin, args Tuple, kwargs []Tuple) (Value, error) {
	var iterable Iterable
	if err := UnpackPositionalArgs("any", args, kwargs, 1, &iterable); err != nil {
		return nil, err
	}

	iter, err := SafeIterate(thread, iterable)
	if err != nil {
		return nil, err
	}
	defer iter.Done()
	var x Value
	for iter.Next(&x) {
		if x.Truth() {
			return True, nil
		}
	}
	if err := iter.Err(); err != nil {
		return nil, err
	}
	return False, nil
}

// https://github.com/google/starlark-go/blob/master/doc/spec.md#bool
func bool_(thread *Thread, _ *Builtin, args Tuple, kwargs []Tuple) (Value, error) {
	var x Value = False
	if err := UnpackPositionalArgs("bool", args, kwargs, 0, &x); err != nil {
		return nil, err
	}
	return x.Truth(), nil
}

// https://github.com/google/starlark-go/blob/master/doc/spec.md#bytes
func bytes_(thread *Thread, _ *Builtin, args Tuple, kwargs []Tuple) (Value, error) {
	if len(kwargs) > 0 {
		return nil, fmt.Errorf("bytes does not accept keyword arguments")
	}
	if len(args) != 1 {
		return nil, fmt.Errorf("bytes: got %d arguments, want exactly 1", len(args))
	}
	switch x := args[0].(type) {
	case Bytes:
		return args[0], nil
	case String:
		// Invalid encodings are replaced by that of U+FFFD.
		res, err := safeUtf8Transcode(thread, string(x))
		if err != nil {
			return nil, err
		}
		if err := thread.AddAllocs(StringTypeOverhead); err != nil {
			return nil, err
		}
		return Bytes(res), nil
	case Iterable:
		// iterable of numeric byte values
		buf := NewSafeStringBuilder(thread)
		if n := Len(x); n >= 0 {
			// common case: known length
			buf.Grow(n)
		}
		iter, err := SafeIterate(thread, x)
		if err != nil {
			return nil, err
		}
		defer iter.Done()
		var elem Value
		var b byte
		for i := 0; iter.Next(&elem); i++ {
			if err := AsInt(elem, &b); err != nil {
				return nil, fmt.Errorf("bytes: at index %d, %s", i, err)
			}
			if err := buf.WriteByte(b); err != nil {
				return nil, err
			}
		}
		if err := iter.Err(); err != nil {
			return nil, err
		}
		if err := buf.Err(); err != nil {
			return nil, err
		}
		if err := thread.AddAllocs(StringTypeOverhead); err != nil {
			return nil, err
		}
		return Bytes(buf.String()), nil

	default:
		// Unlike string(foo), which stringifies it, bytes(foo) is an error.
		return nil, fmt.Errorf("bytes: got %s, want string, bytes, or iterable of ints", x.Type())
	}
}

// https://github.com/google/starlark-go/blob/master/doc/spec.md#chr
func chr(thread *Thread, _ *Builtin, args Tuple, kwargs []Tuple) (Value, error) {
	if len(kwargs) > 0 {
		return nil, fmt.Errorf("chr does not accept keyword arguments")
	}
	if len(args) != 1 {
		return nil, fmt.Errorf("chr: got %d arguments, want 1", len(args))
	}
	i, err := AsInt32(args[0])
	if err != nil {
		return nil, fmt.Errorf("chr: %s", err)
	}
	if i < 0 {
		return nil, fmt.Errorf("chr: Unicode code point %d out of range (<0)", i)
	}
	if i > unicode.MaxRune {
		return nil, fmt.Errorf("chr: Unicode code point U+%X out of range (>0x10FFFF)", i)
	}
	ret := Value(String(string(rune(i))))
	if err := thread.AddAllocs(EstimateSize(ret)); err != nil {
		return nil, err
	}
	return ret, nil
}

// https://github.com/google/starlark-go/blob/master/doc/spec.md#dict
func dict(thread *Thread, _ *Builtin, args Tuple, kwargs []Tuple) (Value, error) {
	if len(args) > 1 {
		return nil, fmt.Errorf("dict: got %d arguments, want at most 1", len(args))
	}
	dict := new(Dict)
	if err := thread.AddAllocs(EstimateSize(dict)); err != nil {
		return nil, err
	}
	if err := updateDict(thread, dict, args, kwargs); err != nil {
		return nil, fmt.Errorf("dict: %v", err)
	}
	return dict, nil
}

// https://github.com/google/starlark-go/blob/master/doc/spec.md#dir
func dir(thread *Thread, _ *Builtin, args Tuple, kwargs []Tuple) (Value, error) {
	if len(kwargs) > 0 {
		return nil, fmt.Errorf("dir does not accept keyword arguments")
	}
	if len(args) != 1 {
		return nil, fmt.Errorf("dir: got %d arguments, want 1", len(args))
	}

	var names []string
	if x, ok := args[0].(HasAttrs); ok {
		names = x.AttrNames()
	}
	sort.Strings(names)
	elems := make([]Value, len(names))
	for i, name := range names {
		elems[i] = String(name)
	}
	res := Value(NewList(elems))
	if err := thread.AddAllocs(EstimateSize(res)); err != nil {
		return nil, err
	}
	return res, nil
}

// https://github.com/google/starlark-go/blob/master/doc/spec.md#enumerate
func enumerate(thread *Thread, _ *Builtin, args Tuple, kwargs []Tuple) (Value, error) {
	var iterable Iterable
	var start int
	if err := UnpackPositionalArgs("enumerate", args, kwargs, 1, &iterable, &start); err != nil {
		return nil, err
	}

	iter, err := SafeIterate(thread, iterable)
	if err != nil {
		return nil, err
	}
	defer iter.Done()

	var pairs []Value
	var x Value

	if n := Len(iterable); n >= 0 {
		// common case: known length
		overhead := EstimateMakeSize([]Value{Tuple{}}, n) +
			EstimateMakeSize([][2]Value{{MakeInt(0), nil}}, n)
		if err := thread.AddAllocs(overhead); err != nil {
			return nil, err
		}

		pairs = make([]Value, 0, n)
		array := make(Tuple, 2*n) // allocate a single backing array
		for i := 0; iter.Next(&x); i++ {
			pair := array[:2:2]
			array = array[2:]
			pair[0] = MakeInt(start + i)
			pair[1] = x
			pairs = append(pairs, pair)
		}
	} else {
		// non-sequence (unknown length)
		pairCost := EstimateSize(Tuple{MakeInt(0), nil})
		pairsAppender := NewSafeAppender(thread, &pairs)
		for i := 0; iter.Next(&x); i++ {
			if err := thread.AddAllocs(pairCost); err != nil {
				return nil, err
			}
			pair := Tuple{MakeInt(start + i), x}
			if err := pairsAppender.Append(pair); err != nil {
				return nil, err
			}
		}
	}
	if err := iter.Err(); err != nil {
		return nil, err
	}

	if err := thread.AddAllocs(EstimateSize(List{})); err != nil {
		return nil, err
	}
	return NewList(pairs), nil
}

// https://github.com/google/starlark-go/blob/master/doc/spec.md#fail
func fail(thread *Thread, b *Builtin, args Tuple, kwargs []Tuple) (Value, error) {
	sep := " "
	if err := UnpackArgs("fail", nil, kwargs, "sep?", &sep); err != nil {
		return nil, err
	}
	buf := NewSafeStringBuilder(thread)
	if _, err := buf.WriteString("fail: "); err != nil {
		return nil, err
	}
	for i, v := range args {
		if i > 0 {
			if _, err := buf.WriteString(sep); err != nil {
				return nil, err
			}
		}
		if s, ok := AsString(v); ok {
			if _, err := buf.WriteString(s); err != nil {
				return nil, err
			}
		} else {
			if err := writeValue(buf, v, nil); err != nil {
				return nil, err
			}
		}
	}

	return nil, errors.New(buf.String())
}

func float(thread *Thread, b *Builtin, args Tuple, kwargs []Tuple) (Value, error) {
	if len(kwargs) > 0 {
		return nil, fmt.Errorf("float does not accept keyword arguments")
	}
	if len(args) == 0 {
		return Float(0.0), nil
	}
	if len(args) != 1 {
		return nil, fmt.Errorf("float got %d arguments, wants 1", len(args))
	}
	switch x := args[0].(type) {
	case Bool:
		// thread.AddAllocs is not called as memory is
		// never allocated for constants.
		if x {
			return Float(1.0), nil
		} else {
			return Float(0.0), nil
		}
	case Int:
		var err error
		var result Value
		result, err = x.finiteFloat()
		if err != nil {
			return nil, err
		}
		if err := thread.AddAllocs(EstimateSize(result)); err != nil {
			return nil, err
		}
		return result, nil
	case Float:
		// Converting args[0] to x and then returning x as Value
		// casues an additional allocation, so return args[0] directly.
		return args[0], nil
	case String:
		if x == "" {
			return nil, fmt.Errorf("float: empty string")
		}
		if err := thread.AddExecutionSteps(int64(len(x))); err != nil {
			return nil, err
		}
		// +/- NaN or Inf or Infinity (case insensitive)?
		s := string(x)
		switch x[len(x)-1] {
		case 'y', 'Y':
			if strings.EqualFold(s, "infinity") || strings.EqualFold(s, "+infinity") {
				return inf, nil
			} else if strings.EqualFold(s, "-infinity") {
				return neginf, nil
			}
		case 'f', 'F':
			if strings.EqualFold(s, "inf") || strings.EqualFold(s, "+inf") {
				return inf, nil
			} else if strings.EqualFold(s, "-inf") {
				return neginf, nil
			}
		case 'n', 'N':
			if strings.EqualFold(s, "nan") || strings.EqualFold(s, "+nan") || strings.EqualFold(s, "-nan") {
				return nan, nil
			}
		}
		f, err := strconv.ParseFloat(s, 64)
		if math.IsInf(f, 0) {
			return nil, fmt.Errorf("floating-point number too large")
		}
		if err != nil {
			return nil, fmt.Errorf("invalid float literal: %s", s)
		}
		var result Value = Float(f)
		if err := thread.AddAllocs(EstimateSize(result)); err != nil {
			return nil, err
		}
		return result, nil
	default:
		return nil, fmt.Errorf("float got %s, want number or string", x.Type())
	}
}

var (
	inf    = Float(math.Inf(+1))
	neginf = Float(math.Inf(-1))
	nan    = Float(math.NaN())
)

// https://github.com/google/starlark-go/blob/master/doc/spec.md#getattr
func getattr(thread *Thread, b *Builtin, args Tuple, kwargs []Tuple) (Value, error) {
	var object, dflt Value
	var name string
	if err := UnpackPositionalArgs("getattr", args, kwargs, 2, &object, &name, &dflt); err != nil {
		return nil, err
	}

	v, err := getAttr(thread, object, name, false)
	if err != nil {
		if dflt != nil {
			return dflt, nil
		}
		return nil, nameErr(b, err)
	}
	return v, nil
}

// https://github.com/google/starlark-go/blob/master/doc/spec.md#hasattr
func hasattr(thread *Thread, _ *Builtin, args Tuple, kwargs []Tuple) (Value, error) {
	var object Value
	var name string
	if err := UnpackPositionalArgs("hasattr", args, kwargs, 2, &object, &name); err != nil {
		return nil, err
	}
	if object, ok := object.(HasAttrs); ok {
		v, err := object.Attr(name)
		if err == nil {
			return Bool(v != nil), nil
		}

		// An error does not conclusively indicate presence or
		// absence of a field: it could occur while computing
		// the value of a present attribute, or it could be a
		// "no such attribute" error with details.
		for _, x := range object.AttrNames() {
			if x == name {
				return True, nil
			}
		}
	}
	return False, nil
}

// https://github.com/google/starlark-go/blob/master/doc/spec.md#hash
func hash(thread *Thread, _ *Builtin, args Tuple, kwargs []Tuple) (Value, error) {
	var x Value
	if err := UnpackPositionalArgs("hash", args, kwargs, 1, &x); err != nil {
		return nil, err
	}

	var h int64
	switch x := x.(type) {
	case String:
		// The Starlark spec requires that the hash function be
		// deterministic across all runs, motivated by the need
		// for reproducibility of builds. Thus we cannot call
		// String.Hash, which uses the fastest implementation
		// available, because as varies across process restarts,
		// and may evolve with the implementation.
		h = int64(javaStringHash(string(x)))
	case Bytes:
		h = int64(softHashString(string(x))) // FNV32
	default:
		return nil, fmt.Errorf("hash: got %s, want string or bytes", x.Type())
	}
	ret := Value(MakeInt64(h))
	if err := thread.AddAllocs(EstimateSize(ret)); err != nil {
		return nil, err
	}
	return ret, nil
}

// javaStringHash returns the same hash as would be produced by
// java.lang.String.hashCode. This requires transcoding the string to
// UTF-16; transcoding may introduce Unicode replacement characters
// U+FFFD if s does not contain valid UTF-8.
func javaStringHash(s string) (h int32) {
	for _, r := range s {
		if utf16.IsSurrogate(r) {
			c1, c2 := utf16.EncodeRune(r)
			h = 31*h + c1
			h = 31*h + c2
		} else {
			h = 31*h + r // r may be U+FFFD
		}
	}
	return h
}

// https://github.com/google/starlark-go/blob/master/doc/spec.md#int
func int_(thread *Thread, _ *Builtin, args Tuple, kwargs []Tuple) (res Value, err error) {
	defer func() {
		if res != nil {
			if e := thread.AddAllocs(EstimateSize(res)); e != nil {
				res = nil
				err = e
			}
		}
	}()

	var x Value = zero
	var base Value
	if err := UnpackArgs("int", args, kwargs, "x", &x, "base?", &base); err != nil {
		return nil, err
	}

	if s, ok := AsString(x); ok {
		// Max result size is going to be base36, where each char is going to have 36 values
		// To make things easy we will just consider each character to be max 6 bits.
		// It's pessimistic, but easy.
		if err := thread.CheckAllocs((int64(len(s)*6) + 7) / 8); err != nil {
			return nil, err
		}

		b := 10
		if base != nil {
			var err error
			b, err = AsInt32(base)
			if err != nil {
				return nil, fmt.Errorf("int: for base, got %s, want int", base.Type())
			}
			if b != 0 && (b < 2 || b > 36) {
				return nil, fmt.Errorf("int: base must be an integer >= 2 && <= 36")
			}
		}
		res := parseInt(s, b)
		if res == nil {
			return nil, fmt.Errorf("int: invalid literal with base %d: %s", b, s)
		}
		return res, nil
	}

	if base != nil {
		return nil, fmt.Errorf("int: can't convert non-string with explicit base")
	}

	if b, ok := x.(Bool); ok {
		if b {
			return one, nil
		} else {
			return zero, nil
		}
	}

	i, err := NumberToInt(x)
	if err != nil {
		return nil, fmt.Errorf("int: %s", err)
	}
	return i, nil
}

// parseInt defines the behavior of int(string, base=int). It returns nil on error.
func parseInt(s string, base int) Value {
	// remove sign
	var neg bool
	if s != "" {
		if s[0] == '+' {
			s = s[1:]
		} else if s[0] == '-' {
			neg = true
			s = s[1:]
		}
	}

	// remove optional base prefix
	baseprefix := 0
	if len(s) > 1 && s[0] == '0' {
		if len(s) > 2 {
			switch s[1] {
			case 'o', 'O':
				baseprefix = 8
			case 'x', 'X':
				baseprefix = 16
			case 'b', 'B':
				baseprefix = 2
			}
		}
		if baseprefix != 0 {
			// Remove the base prefix if it matches
			// the explicit base, or if base=0.
			if base == 0 || baseprefix == base {
				base = baseprefix
				s = s[2:]
			}
		} else {
			// For automatic base detection,
			// a string starting with zero
			// must be all zeros.
			// Thus we reject int("0755", 0).
			if base == 0 {
				for i := 1; i < len(s); i++ {
					if s[i] != '0' {
						return nil
					}
				}
				return zero
			}
		}
	}
	if base == 0 {
		base = 10
	}

	// we explicitly handled sign above.
	// if a sign remains, it is invalid.
	if s != "" && (s[0] == '-' || s[0] == '+') {
		return nil
	}

	// s has no sign or base prefix.
	if i, ok := new(big.Int).SetString(s, base); ok {
		res := MakeBigInt(i)
		if neg {
			res = zero.Sub(res)
		}
		return res
	}

	return nil
}

// https://github.com/google/starlark-go/blob/master/doc/spec.md#len
func len_(thread *Thread, _ *Builtin, args Tuple, kwargs []Tuple) (Value, error) {
	var x Value
	if err := UnpackPositionalArgs("len", args, kwargs, 1, &x); err != nil {
		return nil, err
	}
	len := Len(x)
	if len < 0 {
		return nil, fmt.Errorf("len: value of type %s has no len", x.Type())
	}
	result := Value(MakeInt(len))
	if err := thread.AddAllocs(EstimateSize(result)); err != nil {
		return nil, err
	}
	return result, nil
}

// https://github.com/google/starlark-go/blob/master/doc/spec.md#list
func list(thread *Thread, _ *Builtin, args Tuple, kwargs []Tuple) (Value, error) {
	var iterable Iterable
	if err := UnpackPositionalArgs("list", args, kwargs, 0, &iterable); err != nil {
		return nil, err
	}
	var elems []Value
	if iterable != nil {
		iter, err := SafeIterate(thread, iterable)
		if err != nil {
			return nil, err
		}
		defer iter.Done()
		if n := Len(iterable); n > 0 {
			if err := thread.AddAllocs(EstimateMakeSize([]Value{}, n)); err != nil {
				return nil, err
			}
			elems = make([]Value, 0, n) // preallocate if length known
		}
		elemsAppender := NewSafeAppender(thread, &elems)
		var x Value
		for iter.Next(&x) {
			if err := elemsAppender.Append(x); err != nil {
				return nil, err
			}
		}
		if err := iter.Err(); err != nil {
			return nil, err
		}
	}
	if err := thread.AddAllocs(EstimateSize(&List{})); err != nil {
		return nil, err
	}
	return NewList(elems), nil
}

// https://github.com/google/starlark-go/blob/master/doc/spec.md#min
func minmax(thread *Thread, b *Builtin, args Tuple, kwargs []Tuple) (Value, error) {
	if len(args) == 0 {
		return nil, fmt.Errorf("%s requires at least one positional argument", b.Name())
	}
	var keyFunc Callable
	if err := UnpackArgs(b.Name(), nil, kwargs, "key?", &keyFunc); err != nil {
		return nil, err
	}
	var op syntax.Token
	if b.Name() == "max" {
		op = syntax.GT
	} else {
		op = syntax.LT
	}
	var iterable Value
	if len(args) == 1 {
		iterable = args[0]
	} else {
		iterable = args
	}
	iter, err := SafeIterate(thread, iterable)
	if err != nil {
		if err == ErrUnsupported {
			return nil, fmt.Errorf("%s: %s value is not iterable", b.Name(), iterable.Type())
		}
		return nil, err
	}
	defer iter.Done()
	var extremum Value
	if !iter.Next(&extremum) {
		if err := iter.Err(); err != nil {
			return nil, err
		}
		return nil, nameErr(b, "argument is an empty sequence")
	}

	var extremeKey Value
	var keyargs Tuple
	if keyFunc == nil {
		extremeKey = extremum
	} else {
		keyargs = Tuple{extremum}
		res, err := Call(thread, keyFunc, keyargs, nil)
		if err != nil {
			return nil, err // to preserve backtrace, don't modify error
		}
		extremeKey = res
	}

	var x Value
	for iter.Next(&x) {
		var key Value
		if keyFunc == nil {
			key = x
		} else {
			keyargs[0] = x
			res, err := Call(thread, keyFunc, keyargs, nil)
			if err != nil {
				return nil, err // to preserve backtrace, don't modify error
			}
			key = res
		}

		if ok, err := Compare(op, key, extremeKey); err != nil {
			return nil, nameErr(b, err)
		} else if ok {
			extremum = x
			extremeKey = key
		}
	}
	if err := iter.Err(); err != nil {
		return nil, err
	}
	return extremum, nil
}

// https://github.com/google/starlark-go/blob/master/doc/spec.md#ord
func ord(thread *Thread, _ *Builtin, args Tuple, kwargs []Tuple) (Value, error) {
	if len(kwargs) > 0 {
		return nil, fmt.Errorf("ord does not accept keyword arguments")
	}
	if len(args) != 1 {
		return nil, fmt.Errorf("ord: got %d arguments, want 1", len(args))
	}
	switch x := args[0].(type) {
	case String:
		// ord(string) returns int value of sole rune.
		s := string(x)
		r, sz := utf8.DecodeRuneInString(s)
		if sz == 0 || sz != len(s) {
			n := utf8.RuneCountInString(s)
			return nil, fmt.Errorf("ord: string encodes %d Unicode code points, want 1", n)
		}
		res := Value(MakeInt(int(r)))
		if err := thread.AddAllocs(EstimateSize(res)); err != nil {
			return nil, err
		}
		return res, nil

	case Bytes:
		// ord(bytes) returns int value of sole byte.
		if len(x) != 1 {
			return nil, fmt.Errorf("ord: bytes has length %d, want 1", len(x))
		}
		res := Value(MakeInt(int(x[0])))
		if err := thread.AddAllocs(EstimateSize(res)); err != nil {
			return nil, err
		}
		return res, nil
	default:
		return nil, fmt.Errorf("ord: got %s, want string or bytes", x.Type())
	}
}

// https://github.com/google/starlark-go/blob/master/doc/spec.md#print
func print(thread *Thread, b *Builtin, args Tuple, kwargs []Tuple) (Value, error) {
	sep := " "
	if err := UnpackArgs("print", nil, kwargs, "sep?", &sep); err != nil {
		return nil, err
	}

	buf := NewSafeStringBuilder(thread)
	for i, v := range args {
		if i > 0 {
			if _, err := buf.WriteString(sep); err != nil {
				return nil, err
			}
		}
		if s, ok := AsString(v); ok {
			if _, err := buf.WriteString(s); err != nil {
				return nil, err
			}
		} else if b, ok := v.(Bytes); ok {
			if _, err := buf.WriteString(string(b)); err != nil {
				return nil, err
			}
		} else {
			if err := writeValue(buf, v, nil); err != nil {
				return nil, err
			}
		}
	}

	s := buf.String()
	if thread.Print != nil {
		thread.Print(thread, s)
	} else {
		thread.AddAllocs(-int64(buf.Allocs()))
		fmt.Fprintln(os.Stderr, s)
	}
	return None, nil
}

// https://github.com/google/starlark-go/blob/master/doc/spec.md#range
func range_(thread *Thread, b *Builtin, args Tuple, kwargs []Tuple) (Value, error) {
	var start, stop, step int
	step = 1
	if err := UnpackPositionalArgs("range", args, kwargs, 1, &start, &stop, &step); err != nil {
		return nil, err
	}

	if len(args) == 1 {
		// range(stop)
		start, stop = 0, start
	}
	if step == 0 {
		// we were given range(start, stop, 0)
		return nil, nameErr(b, "step argument must not be zero")
	}

	result := Value(rangeValue{start: start, stop: stop, step: step, len: rangeLen(start, stop, step)})
	if err := thread.AddAllocs(EstimateSize(result)); err != nil {
		return nil, err
	}
	return result, nil
}

// A rangeValue is a comparable, immutable, indexable sequence of integers
// defined by the three parameters to a range(...) call.
// Invariant: step != 0.
type rangeValue struct{ start, stop, step, len int }

var (
	_ Indexable  = rangeValue{}
	_ Sequence   = rangeValue{}
	_ Comparable = rangeValue{}
	_ Sliceable  = rangeValue{}
)

func (r rangeValue) Len() int          { return r.len }
func (r rangeValue) Index(i int) Value { return MakeInt(r.start + i*r.step) }
func (r rangeValue) Iterate() Iterator { return &rangeIterator{r: r} }

// rangeLen calculates the length of a range with the provided start, stop, and step.
// caller must ensure that step is non-zero.
func rangeLen(start, stop, step int) int {
	switch {
	case step > 0:
		if stop > start {
			return (stop-1-start)/step + 1
		}
	case step < 0:
		if start > stop {
			return (start-1-stop)/-step + 1
		}
	default:
		panic("rangeLen: zero step")
	}
	return 0
}

func (r rangeValue) Slice(start, end, step int) Value {
	newStart := r.start + r.step*start
	newStop := r.start + r.step*end
	newStep := r.step * step
	return rangeValue{
		start: newStart,
		stop:  newStop,
		step:  newStep,
		len:   rangeLen(newStart, newStop, newStep),
	}
}

func (r rangeValue) Freeze() {} // immutable
func (r rangeValue) String() string {
	if r.step != 1 {
		return fmt.Sprintf("range(%d, %d, %d)", r.start, r.stop, r.step)
	} else if r.start != 0 {
		return fmt.Sprintf("range(%d, %d)", r.start, r.stop)
	} else {
		return fmt.Sprintf("range(%d)", r.stop)
	}
}
func (r rangeValue) Type() string          { return "range" }
func (r rangeValue) Truth() Bool           { return r.len > 0 }
func (r rangeValue) Hash() (uint32, error) { return 0, fmt.Errorf("unhashable: range") }

func (x rangeValue) CompareSameType(op syntax.Token, y_ Value, depth int) (bool, error) {
	y := y_.(rangeValue)
	switch op {
	case syntax.EQL:
		return rangeEqual(x, y), nil
	case syntax.NEQ:
		return !rangeEqual(x, y), nil
	default:
		return false, fmt.Errorf("%s %s %s not implemented", x.Type(), op, y.Type())
	}
}

func rangeEqual(x, y rangeValue) bool {
	// Two ranges compare equal if they denote the same sequence.
	if x.len != y.len {
		return false // sequences differ in length
	}
	if x.len == 0 {
		return true // both sequences are empty
	}
	if x.start != y.start {
		return false // first element differs
	}
	return x.len == 1 || x.step == y.step
}

func (r rangeValue) contains(x Int) bool {
	x32, err := AsInt32(x)
	if err != nil {
		return false // out of range
	}
	delta := x32 - r.start
	quo, rem := delta/r.step, delta%r.step
	return rem == 0 && 0 <= quo && quo < r.len
}

type rangeIterator struct {
	r      rangeValue
	i      int
	thread *Thread
	err    error
}

var _ SafeIterator = &rangeIterator{}

func (it *rangeIterator) BindThread(thread *Thread) {
	it.thread = thread
}

func (it *rangeIterator) Next(p *Value) bool {
	if it.err != nil {
		return false
	}

	if it.i < it.r.len {
		// value will always be an Int
		value := it.r.Index(it.i)

		if it.thread != nil {
			if err := it.thread.AddAllocs(EstimateSize(value)); err != nil {
				it.err = err
				return false
			}
		}

		*p = value
		it.i++
		return true
	}
	return false
}
func (*rangeIterator) Done() {}

func (it *rangeIterator) Err() error { return it.err }
func (it *rangeIterator) Safety() Safety {
	if it.thread == nil {
		return NotSafe
	}
	return MemSafe
}

// https://github.com/google/starlark-go/blob/master/doc/spec.md#repr
func repr(thread *Thread, _ *Builtin, args Tuple, kwargs []Tuple) (Value, error) {
	var x Value
	if err := UnpackPositionalArgs("repr", args, kwargs, 1, &x); err != nil {
		return nil, err
	}

	if s, err := safeToString(thread, x); err != nil {
		return nil, err
	} else {
		if err := thread.AddAllocs(StringTypeOverhead); err != nil {
			return nil, err
		}
		return String(s), nil
	}
}

// https://github.com/google/starlark-go/blob/master/doc/spec.md#reversed
func reversed(thread *Thread, _ *Builtin, args Tuple, kwargs []Tuple) (Value, error) {
	var iterable Iterable
	if err := UnpackPositionalArgs("reversed", args, kwargs, 1, &iterable); err != nil {
		return nil, err
	}

	iter, err := SafeIterate(thread, iterable)
	if err != nil {
		return nil, err
	}
	defer iter.Done()
	var elems []Value
	if n := Len(args[0]); n >= 0 {
		if err := thread.AddAllocs(EstimateMakeSize([]Value{}, n)); err != nil {
			return nil, err
		}
		elems = make([]Value, 0, n) // preallocate if length known
	}
	elemsAppender := NewSafeAppender(thread, &elems)
	var x Value
	for iter.Next(&x) {
		if err := elemsAppender.Append(x); err != nil {
			return nil, err
		}
	}
	if err := iter.Err(); err != nil {
		return nil, err
	}
	n := len(elems)
	for i := 0; i < n>>1; i++ {
		elems[i], elems[n-1-i] = elems[n-1-i], elems[i]
	}
	if err := thread.AddAllocs(EstimateSize(List{})); err != nil {
		return nil, err
	}
	return NewList(elems), nil
}

// https://github.com/google/starlark-go/blob/master/doc/spec.md#set
func set(thread *Thread, b *Builtin, args Tuple, kwargs []Tuple) (Value, error) {
	var iterable Iterable
	if err := UnpackPositionalArgs("set", args, kwargs, 0, &iterable); err != nil {
		return nil, err
	}
	if err := thread.AddAllocs(EstimateSize(&Set{})); err != nil {
		return nil, err
	}
	set := new(Set)
	if iterable != nil {
		iter, err := SafeIterate(thread, iterable)
		if err != nil {
			return nil, err
		}
		defer iter.Done()
		var x Value
		for iter.Next(&x) {
			if err := set.ht.insert(thread, x, None); err != nil {
				return nil, nameErr(b, err)
			}
		}
		if err := iter.Err(); err != nil {
			return nil, err
		}
	}
	return set, nil
}

// https://github.com/google/starlark-go/blob/master/doc/spec.md#sorted
func sorted(thread *Thread, _ *Builtin, args Tuple, kwargs []Tuple) (Value, error) {
	// Oddly, Python's sorted permits all arguments to be positional, thus so do we.
	var iterable Iterable
	var key Callable
	var reverse bool
	if err := UnpackArgs("sorted", args, kwargs,
		"iterable", &iterable,
		"key?", &key,
		"reverse?", &reverse,
	); err != nil {
		return nil, err
	}

	iter, err := SafeIterate(thread, iterable)
	if err != nil {
		return nil, err
	}
	defer iter.Done()
	var values []Value
	if n := Len(iterable); n > 0 {
		if err := thread.AddAllocs(EstimateMakeSize(Tuple{}, n)); err != nil {
			return nil, err
		}
		values = make(Tuple, 0, n) // preallocate if length is known
	}
	valuesAppender := NewSafeAppender(thread, &values)
	var x Value
	for iter.Next(&x) {
		if err := valuesAppender.Append(x); err != nil {
			return nil, err
		}
	}
	if err := iter.Err(); err != nil {
		return nil, err
	}

	// Derive keys from values by applying key function.
	var keys []Value
	if key != nil {
		keys = make([]Value, len(values))
		for i, v := range values {
			k, err := Call(thread, key, Tuple{v}, nil)
			if err != nil {
				return nil, err // to preserve backtrace, don't modify error
			}
			keys[i] = k
		}
	}

	slice := &sortSlice{keys: keys, values: values}
	if reverse {
		sort.Stable(sort.Reverse(slice))
	} else {
		sort.Stable(slice)
	}
	if err := thread.AddAllocs(EstimateSize(List{})); err != nil {
		return nil, err
	}
	return NewList(slice.values), slice.err
}

type sortSlice struct {
	keys   []Value // nil => values[i] is key
	values []Value
	err    error
}

func (s *sortSlice) Len() int { return len(s.values) }
func (s *sortSlice) Less(i, j int) bool {
	keys := s.keys
	if s.keys == nil {
		keys = s.values
	}
	ok, err := Compare(syntax.LT, keys[i], keys[j])
	if err != nil {
		s.err = err
	}
	return ok
}
func (s *sortSlice) Swap(i, j int) {
	if s.keys != nil {
		s.keys[i], s.keys[j] = s.keys[j], s.keys[i]
	}
	s.values[i], s.values[j] = s.values[j], s.values[i]
}

// https://github.com/google/starlark-go/blob/master/doc/spec.md#str
func str(thread *Thread, _ *Builtin, args Tuple, kwargs []Tuple) (Value, error) {
	if len(kwargs) > 0 {
		return nil, fmt.Errorf("str does not accept keyword arguments")
	}
	if len(args) != 1 {
		return nil, fmt.Errorf("str: got %d arguments, want exactly 1", len(args))
	}
	switch x := args[0].(type) {
	case String:
		// Converting args[0] to x and then returning x as Value
		// casues an additional allocation, so return args[0] directly.
		return args[0], nil
	case Bytes:
		// Invalid encodings are replaced by that of U+FFFD.
		if str, err := safeUtf8Transcode(thread, string(x)); err != nil {
			return nil, err
		} else {
			if err := thread.AddAllocs(StringTypeOverhead); err != nil {
				return nil, err
			}
			return String(str), nil
		}
	default:
		if str, err := safeToString(thread, x); err != nil {
			return nil, err
		} else {
			if err := thread.AddAllocs(StringTypeOverhead); err != nil {
				return nil, err
			}
			return String(str), nil
		}
	}
}

// utf8Transcode returns the UTF-8-to-UTF-8 transcoding of s.
// The effect is that each code unit that is part of an
// invalid sequence is replaced by U+FFFD.
func utf8Transcode(s string) string {
	if utf8.ValidString(s) {
		return s
	}
	var out strings.Builder
	for _, r := range s {
		out.WriteRune(r)
	}
	return out.String()
}

func safeUtf8Transcode(thread *Thread, s string) (string, error) {
	if utf8.ValidString(s) {
		return s, nil
	}
	out := NewSafeStringBuilder(thread)
	for _, r := range s {
		if _, err := out.WriteRune(r); err != nil {
			return "", err
		}
	}
	return out.String(), nil
}

// https://github.com/google/starlark-go/blob/master/doc/spec.md#tuple
func tuple(thread *Thread, _ *Builtin, args Tuple, kwargs []Tuple) (Value, error) {
	var iterable Iterable
	if err := UnpackPositionalArgs("tuple", args, kwargs, 0, &iterable); err != nil {
		return nil, err
	}
	if len(args) == 0 {
		return Tuple(nil), nil
	}
	iter, err := SafeIterate(thread, iterable)
	if err != nil {
		return nil, err
	}
	defer iter.Done()
	var elems Tuple
	if n := Len(iterable); n > 0 {
		if err := thread.AddAllocs(EstimateMakeSize(Tuple{}, n)); err != nil {
			return nil, err
		}
		elems = make(Tuple, 0, n) // preallocate if length is known
	}
	elemsAppender := NewSafeAppender(thread, &elems)
	var x Value
	for iter.Next(&x) {
		if err := elemsAppender.Append(x); err != nil {
			return nil, err
		}
	}
	if err := iter.Err(); err != nil {
		return nil, err
	}

	if err := thread.AddAllocs(EstimateSize(Tuple{})); err != nil {
		return nil, err
	}
	return elems, nil
}

// https://github.com/google/starlark-go/blob/master/doc/spec.md#type
func type_(thread *Thread, _ *Builtin, args Tuple, kwargs []Tuple) (Value, error) {
	if len(kwargs) > 0 {
		return nil, fmt.Errorf("type does not accept keyword arguments")
	}
	if len(args) != 1 {
		return nil, fmt.Errorf("type: got %d arguments, want exactly 1", len(args))
	}
	result := Value(String(args[0].Type()))
	if err := thread.AddAllocs(EstimateSize(result)); err != nil {
		return nil, err
	}
	return result, nil
}

// https://github.com/google/starlark-go/blob/master/doc/spec.md#zip
func zip(thread *Thread, _ *Builtin, args Tuple, kwargs []Tuple) (Value, error) {
	if len(kwargs) > 0 {
		return nil, fmt.Errorf("zip does not accept keyword arguments")
	}
	rows, cols := 0, len(args)
	iters := make([]Iterator, cols)
	defer func() {
		for _, iter := range iters {
			if iter != nil {
				iter.Done()
			}
		}
	}()
	for i, seq := range args {
		it, err := SafeIterate(thread, seq)
		if err != nil {
			if err == ErrUnsupported {
				return nil, fmt.Errorf("zip: argument #%d is not iterable: %s", i+1, seq.Type())
			}
			return nil, err
		}
		iters[i] = it
		n := Len(seq)
		if i == 0 || n < rows {
			rows = n // possibly -1
		}
	}
	var result []Value
	if rows >= 0 {
		// length known
		resultSize := EstimateMakeSize([]Value{Tuple{}}, rows)
		arraySize := EstimateMakeSize(Tuple{}, cols*rows)
		if err := thread.AddAllocs(resultSize + arraySize); err != nil {
			return nil, err
		}
		result = make([]Value, rows)
		array := make(Tuple, cols*rows) // allocate a single backing array
		for i := 0; i < rows; i++ {
			tuple := array[:cols:cols]
			array = array[cols:]
			for j, iter := range iters {
				if !iter.Next(&tuple[j]) {
					if err := iter.Err(); err != nil {
						return nil, err
					}
					return nil, fmt.Errorf("zip: iteration stopped earlier than reported length")
				}
			}
			result[i] = tuple
		}
	} else {
		// length not known
		tupleSize := EstimateMakeSize(Tuple{}, cols) + SliceTypeOverhead
		appender := NewSafeAppender(thread, &result)
	outer:
		for {
			if err := thread.AddAllocs(tupleSize); err != nil {
				return nil, err
			}
			tuple := make(Tuple, cols)
			for i, iter := range iters {
				if !iter.Next(&tuple[i]) {
					if err := iter.Err(); err != nil {
						return nil, err
					}
					break outer
				}
			}
			if err := appender.Append(tuple); err != nil {
				return nil, err
			}
		}
	}

	if err := thread.AddAllocs(EstimateSize(&List{})); err != nil {
		return nil, err
	}
	return NewList(result), nil
}

// ---- methods of built-in types ---

// https://github.com/google/starlark-go/blob/master/doc/spec.md#dict·get
func dict_get(thread *Thread, b *Builtin, args Tuple, kwargs []Tuple) (Value, error) {
	var key, dflt Value
	if err := UnpackPositionalArgs(b.Name(), args, kwargs, 1, &key, &dflt); err != nil {
		return nil, err
	}
	if v, ok, err := b.Receiver().(*Dict).ht.lookup(thread, key); err != nil {
		return nil, nameErr(b, err)
	} else if ok {
		return v, nil
	} else if dflt != nil {
		return dflt, nil
	}
	return None, nil
}

// https://github.com/google/starlark-go/blob/master/doc/spec.md#dict·clear
func dict_clear(_ *Thread, b *Builtin, args Tuple, kwargs []Tuple) (Value, error) {
	// From the memory safety POV, dict_clear releases all the references to
	// the values inside of it, but we cannot really assess if that memory
	// is actually released. Space for the buckets is not released, so no point
	// in counting that. (= this function doesn't allocate and doesn't release
	// anything reliably)
	if err := UnpackPositionalArgs(b.Name(), args, kwargs, 0); err != nil {
		return nil, err
	}
	return None, b.Receiver().(*Dict).Clear()
}

// https://github.com/google/starlark-go/blob/master/doc/spec.md#dict·items
func dict_items(thread *Thread, b *Builtin, args Tuple, kwargs []Tuple) (Value, error) {
	if err := UnpackPositionalArgs(b.Name(), args, kwargs, 0); err != nil {
		return nil, err
	}
	receiver := b.Receiver().(*Dict)
	len := receiver.Len()
	// dict.Items() allocates a single backing array for the tuples.
	arraySize := EstimateMakeSize([]Value{}, len*2)
	itemSize := EstimateMakeSize([]Value{Tuple{}}, len)
	resultSize := EstimateSize(&List{})
	if err := thread.AddAllocs(itemSize + arraySize + resultSize); err != nil {
		return nil, err
	}
	tupleItemsSize := EstimateMakeSize([]Tuple{}, len)
	if err := thread.CheckAllocs(tupleItemsSize); err != nil {
		return nil, err
	}
	items := receiver.Items()
	res := make([]Value, len)
	for i, item := range items {
		res[i] = item
	}
	return NewList(res), nil
}

// https://github.com/google/starlark-go/blob/master/doc/spec.md#dict·keys
func dict_keys(thread *Thread, b *Builtin, args Tuple, kwargs []Tuple) (Value, error) {
	if err := UnpackPositionalArgs(b.Name(), args, kwargs, 0); err != nil {
		return nil, err
	}
	dict := b.Receiver().(*Dict)
	keysSize := EstimateMakeSize([]Value{}, dict.Len())
	resultSize := EstimateSize(&List{})
	if err := thread.AddAllocs(resultSize + keysSize); err != nil {
		return nil, err
	}
	return NewList(dict.Keys()), nil
}

// https://github.com/google/starlark-go/blob/master/doc/spec.md#dict·pop
func dict_pop(_ *Thread, b *Builtin, args Tuple, kwargs []Tuple) (Value, error) {
	var k, d Value
	if err := UnpackPositionalArgs(b.Name(), args, kwargs, 1, &k, &d); err != nil {
		return nil, err
	}
	if v, found, err := b.Receiver().(*Dict).Delete(k); err != nil {
		return nil, nameErr(b, err) // dict is frozen or key is unhashable
	} else if found {
		return v, nil
	} else if d != nil {
		return d, nil
	}
	return nil, nameErr(b, "missing key")
}

// https://github.com/google/starlark-go/blob/master/doc/spec.md#dict·popitem
func dict_popitem(thread *Thread, b *Builtin, args Tuple, kwargs []Tuple) (Value, error) {
	// There is no rehashing, so no allocations to be counted here
	if err := UnpackPositionalArgs(b.Name(), args, kwargs, 0); err != nil {
		return nil, err
	}
	recv := b.Receiver().(*Dict)
	k, ok := recv.ht.first()
	if !ok {
		return nil, nameErr(b, "empty dict")
	}
	v, _, err := recv.Delete(k)
	if err != nil {
		return nil, nameErr(b, err) // dict is frozen
	}
	resultSize := EstimateMakeSize(Tuple{}, 2) + SliceTypeOverhead
	if err := thread.AddAllocs(resultSize); err != nil {
		return nil, err
	}
	return Tuple{k, v}, nil
}

// https://github.com/google/starlark-go/blob/master/doc/spec.md#dict·setdefault
func dict_setdefault(thread *Thread, b *Builtin, args Tuple, kwargs []Tuple) (Value, error) {
	var key, dflt Value = nil, None
	if err := UnpackPositionalArgs(b.Name(), args, kwargs, 1, &key, &dflt); err != nil {
		return nil, err
	}
	dict := b.Receiver().(*Dict)
	if v, ok, err := dict.Get(key); err != nil {
		return nil, nameErr(b, err)
	} else if ok {
		return v, nil
	} else {
		if err := dict.SafeSetKey(thread, key, dflt); err != nil {
			return nil, nameErr(b, err)
		} else {
			return dflt, nil
		}
	}
}

// https://github.com/google/starlark-go/blob/master/doc/spec.md#dict·update
func dict_update(thread *Thread, b *Builtin, args Tuple, kwargs []Tuple) (Value, error) {
	if len(args) > 1 {
		return nil, fmt.Errorf("update: got %d arguments, want at most 1", len(args))
	}
	if err := updateDict(thread, b.Receiver().(*Dict), args, kwargs); err != nil {
		return nil, fmt.Errorf("update: %v", err)
	}
	return None, nil
}

// https://github.com/google/starlark-go/blob/master/doc/spec.md#dict·values
func dict_values(thread *Thread, b *Builtin, args Tuple, kwargs []Tuple) (Value, error) {
	if err := UnpackPositionalArgs(b.Name(), args, kwargs, 0); err != nil {
		return nil, err
	}
	dict := b.Receiver().(*Dict)
	valuesSize := EstimateMakeSize([]Value{}, dict.Len())
	resultSize := EstimateSize(&List{})
	if err := thread.AddAllocs(resultSize + valuesSize); err != nil {
		return nil, err
	}
	return NewList(dict.Values()), nil
}

// https://github.com/google/starlark-go/blob/master/doc/spec.md#list·append
func list_append(thread *Thread, b *Builtin, args Tuple, kwargs []Tuple) (Value, error) {
	var object Value
	if err := UnpackPositionalArgs(b.Name(), args, kwargs, 1, &object); err != nil {
		return nil, err
	}
	recv := b.Receiver().(*List)
	if err := recv.checkMutable("append to"); err != nil {
		return nil, nameErr(b, err)
	}
	elemsAppender := NewSafeAppender(thread, &recv.elems)
	if err := elemsAppender.Append(object); err != nil {
		return nil, err
	}
	return None, nil
}

// https://github.com/google/starlark-go/blob/master/doc/spec.md#list·clear
func list_clear(_ *Thread, b *Builtin, args Tuple, kwargs []Tuple) (Value, error) {
	if err := UnpackPositionalArgs(b.Name(), args, kwargs, 0); err != nil {
		return nil, err
	}
	if err := b.Receiver().(*List).Clear(); err != nil {
		return nil, nameErr(b, err)
	}
	return None, nil
}

// https://github.com/google/starlark-go/blob/master/doc/spec.md#list·extend
func list_extend(thread *Thread, b *Builtin, args Tuple, kwargs []Tuple) (Value, error) {
	recv := b.Receiver().(*List)
	var iterable Iterable
	if err := UnpackPositionalArgs(b.Name(), args, kwargs, 1, &iterable); err != nil {
		return nil, err
	}
	if err := recv.checkMutable("extend"); err != nil {
		return nil, nameErr(b, err)
	}

	if err := safeListExtend(thread, recv, iterable); err != nil {
		return nil, err
	}
	return None, nil
}

// https://github.com/google/starlark-go/blob/master/doc/spec.md#list·index
func list_index(thread *Thread, b *Builtin, args Tuple, kwargs []Tuple) (Value, error) {
	var value, start_, end_ Value
	if err := UnpackPositionalArgs(b.Name(), args, kwargs, 1, &value, &start_, &end_); err != nil {
		return nil, err
	}

	recv := b.Receiver().(*List)
	start, end, err := indices(start_, end_, recv.Len())
	if err != nil {
		return nil, nameErr(b, err)
	}

	for i := start; i < end; i++ {
		if eq, err := Equal(recv.elems[i], value); err != nil {
			return nil, nameErr(b, err)
		} else if eq {
			res := Value(MakeInt(i))
			if err := thread.AddAllocs(EstimateSize(res)); err != nil {
				return nil, err
			}
			return res, nil
		}
	}
	return nil, nameErr(b, "value not in list")
}

// https://github.com/google/starlark-go/blob/master/doc/spec.md#list·insert
func list_insert(thread *Thread, b *Builtin, args Tuple, kwargs []Tuple) (Value, error) {
	recv := b.Receiver().(*List)
	var index int
	var object Value
	if err := UnpackPositionalArgs(b.Name(), args, kwargs, 2, &index, &object); err != nil {
		return nil, err
	}
	if err := recv.checkMutable("insert into"); err != nil {
		return nil, nameErr(b, err)
	}

	if index < 0 {
		index += recv.Len()
	}

	appender := NewSafeAppender(thread, &recv.elems)
	if index >= recv.Len() {
		// end
		if err := appender.Append(object); err != nil {
			return nil, err
		}
	} else {
		if index < 0 {
			index = 0 // start
		}
		if err := appender.Append(nil); err != nil {
			return nil, err
		}
		copy(recv.elems[index+1:], recv.elems[index:]) // slide up one
		recv.elems[index] = object
	}
	return None, nil
}

// https://github.com/google/starlark-go/blob/master/doc/spec.md#list·remove
func list_remove(_ *Thread, b *Builtin, args Tuple, kwargs []Tuple) (Value, error) {
	recv := b.Receiver().(*List)
	var value Value
	if err := UnpackPositionalArgs(b.Name(), args, kwargs, 1, &value); err != nil {
		return nil, err
	}
	if err := recv.checkMutable("remove from"); err != nil {
		return nil, nameErr(b, err)
	}
	for i, elem := range recv.elems {
		if eq, err := Equal(elem, value); err != nil {
			return nil, fmt.Errorf("remove: %v", err)
		} else if eq {
			recv.elems = append(recv.elems[:i], recv.elems[i+1:]...)
			return None, nil
		}
	}
	return nil, fmt.Errorf("remove: element not found")
}

// https://github.com/google/starlark-go/blob/master/doc/spec.md#list·pop
func list_pop(_ *Thread, b *Builtin, args Tuple, kwargs []Tuple) (Value, error) {
	recv := b.Receiver()
	list := recv.(*List)
	n := list.Len()
	i := n - 1
	if err := UnpackPositionalArgs(b.Name(), args, kwargs, 0, &i); err != nil {
		return nil, err
	}
	origI := i
	if i < 0 {
		i += n
	}
	if i < 0 || i >= n {
		return nil, nameErr(b, outOfRange(origI, n, list))
	}
	if err := list.checkMutable("pop from"); err != nil {
		return nil, nameErr(b, err)
	}
	res := list.elems[i]
	list.elems = append(list.elems[:i], list.elems[i+1:]...)
	return res, nil
}

// https://github.com/google/starlark-go/blob/master/doc/spec.md#string·capitalize
func string_capitalize(thread *Thread, b *Builtin, args Tuple, kwargs []Tuple) (Value, error) {
	if err := UnpackPositionalArgs(b.Name(), args, kwargs, 0); err != nil {
		return nil, err
	}
	s := string(b.Receiver().(String))
	res := NewSafeStringBuilder(thread)
	res.Grow(len(s))
	for i, r := range s {
		if i == 0 {
			r = unicode.ToTitle(r)
		} else {
			r = unicode.ToLower(r)
		}
		if _, err := res.WriteRune(r); err != nil {
			return nil, err
		}
	}
	if err := res.Err(); err != nil {
		return nil, err
	}

	if err := thread.AddAllocs(StringTypeOverhead); err != nil {
		return nil, err
	}
	return String(res.String()), nil
}

// string_iterable returns an unspecified iterable value whose iterator yields:
// - elems: successive 1-byte substrings
// - codepoints: successive substrings that encode a single Unicode code point.
// - elem_ords: numeric values of successive bytes
// - codepoint_ords: numeric values of successive Unicode code points
func string_iterable(thread *Thread, b *Builtin, args Tuple, kwargs []Tuple) (Value, error) {
	if err := UnpackPositionalArgs(b.Name(), args, kwargs, 0); err != nil {
		return nil, err
	}
	s := b.Receiver().(String)
	ords := b.Name()[len(b.Name())-2] == 'd'
	codepoints := b.Name()[0] == 'c'
	if codepoints {
		if err := thread.AddAllocs(EstimateSize(stringCodepoints{})); err != nil {
			return nil, err
		}
		return stringCodepoints{s, ords}, nil
	} else {
		if err := thread.AddAllocs(EstimateSize(stringElems{})); err != nil {
			return nil, err
		}
		return stringElems{s, ords}, nil
	}
}

// bytes_elems returns an unspecified iterable value whose
// iterator yields the int values of successive elements.
func bytes_elems(thread *Thread, b *Builtin, args Tuple, kwargs []Tuple) (Value, error) {
	if err := UnpackPositionalArgs(b.Name(), args, kwargs, 0); err != nil {
		return nil, err
	}
	if err := thread.AddAllocs(EstimateSize(bytesIterable{})); err != nil {
		return nil, err
	}
	return bytesIterable{b.Receiver().(Bytes)}, nil
}

// A bytesIterable is an iterable returned by bytes.elems(),
// whose iterator yields a sequence of numeric bytes values.
type bytesIterable struct{ bytes Bytes }

var _ Iterable = (*bytesIterable)(nil)

func (bi bytesIterable) String() string        { return bi.bytes.String() + ".elems()" }
func (bi bytesIterable) Type() string          { return "bytes.elems" }
func (bi bytesIterable) Freeze()               {} // immutable
func (bi bytesIterable) Truth() Bool           { return True }
func (bi bytesIterable) Hash() (uint32, error) { return 0, fmt.Errorf("unhashable: %s", bi.Type()) }
func (bi bytesIterable) Iterate() Iterator     { return &bytesIterator{bytes: bi.bytes} }

type bytesIterator struct {
	bytes  Bytes
	thread *Thread
	err    error
}

var _ SafeIterator = &bytesIterator{}

func (it *bytesIterator) BindThread(thread *Thread) {
	it.thread = thread
}

func (it *bytesIterator) Next(p *Value) bool {
	if it.err != nil {
		return false
	}

	if it.bytes == "" {
		return false
	}
	value := Value(MakeInt(int(it.bytes[0])))
	if it.thread != nil {
		if err := it.thread.AddAllocs(EstimateSize(value)); err != nil {
			it.err = err
			return false
		}
	}
	*p = value

	it.bytes = it.bytes[1:]
	return true
}

func (*bytesIterator) Done() {}

func (it *bytesIterator) Err() error     { return it.err }
func (it *bytesIterator) Safety() Safety { return MemSafe }

// https://github.com/google/starlark-go/blob/master/doc/spec.md#string·count
func string_count(thread *Thread, b *Builtin, args Tuple, kwargs []Tuple) (Value, error) {
	var sub string
	var start_, end_ Value
	if err := UnpackPositionalArgs(b.Name(), args, kwargs, 1, &sub, &start_, &end_); err != nil {
		return nil, err
	}

	recv := string(b.Receiver().(String))
	start, end, err := indices(start_, end_, len(recv))
	if err != nil {
		return nil, nameErr(b, err)
	}

	var slice string
	if start < end {
		slice = recv[start:end]
	}

	result := Value(MakeInt(strings.Count(slice, sub)))
	if err := thread.AddAllocs(EstimateSize(result)); err != nil {
		return nil, err
	}
	return result, nil
}

// https://github.com/google/starlark-go/blob/master/doc/spec.md#string·isalnum
func string_isalnum(_ *Thread, b *Builtin, args Tuple, kwargs []Tuple) (Value, error) {
	if err := UnpackPositionalArgs(b.Name(), args, kwargs, 0); err != nil {
		return nil, err
	}
	recv := string(b.Receiver().(String))
	for _, r := range recv {
		if !unicode.IsLetter(r) && !unicode.IsDigit(r) {
			return False, nil
		}
	}
	return Bool(recv != ""), nil
}

// https://github.com/google/starlark-go/blob/master/doc/spec.md#string·isalpha
func string_isalpha(_ *Thread, b *Builtin, args Tuple, kwargs []Tuple) (Value, error) {
	if err := UnpackPositionalArgs(b.Name(), args, kwargs, 0); err != nil {
		return nil, err
	}
	recv := string(b.Receiver().(String))
	for _, r := range recv {
		if !unicode.IsLetter(r) {
			return False, nil
		}
	}
	return Bool(recv != ""), nil
}

// https://github.com/google/starlark-go/blob/master/doc/spec.md#string·isdigit
func string_isdigit(_ *Thread, b *Builtin, args Tuple, kwargs []Tuple) (Value, error) {
	if err := UnpackPositionalArgs(b.Name(), args, kwargs, 0); err != nil {
		return nil, err
	}
	recv := string(b.Receiver().(String))
	for _, r := range recv {
		if !unicode.IsDigit(r) {
			return False, nil
		}
	}
	return Bool(recv != ""), nil
}

// https://github.com/google/starlark-go/blob/master/doc/spec.md#string·islower
func string_islower(thread *Thread, b *Builtin, args Tuple, kwargs []Tuple) (Value, error) {
	if err := UnpackPositionalArgs(b.Name(), args, kwargs, 0); err != nil {
		return nil, err
	}
	recv := string(b.Receiver().(String))
	if err := thread.CheckAllocs(EstimateSize(recv)); err != nil {
		return nil, err
	}
	return Bool(isCasedString(recv) && recv == strings.ToLower(recv)), nil
}

// isCasedString reports whether its argument contains any cased code points.
func isCasedString(s string) bool {
	for _, r := range s {
		if isCasedRune(r) {
			return true
		}
	}
	return false
}

func isCasedRune(r rune) bool {
	// It's unclear what the correct behavior is for a rune such as 'ﬃ',
	// a lowercase letter with no upper or title case and no SimpleFold.
	return 'a' <= r && r <= 'z' || 'A' <= r && r <= 'Z' || unicode.SimpleFold(r) != r
}

// https://github.com/google/starlark-go/blob/master/doc/spec.md#string·isspace
func string_isspace(_ *Thread, b *Builtin, args Tuple, kwargs []Tuple) (Value, error) {
	if err := UnpackPositionalArgs(b.Name(), args, kwargs, 0); err != nil {
		return nil, err
	}
	recv := string(b.Receiver().(String))
	for _, r := range recv {
		if !unicode.IsSpace(r) {
			return False, nil
		}
	}
	return Bool(recv != ""), nil
}

// https://github.com/google/starlark-go/blob/master/doc/spec.md#string·istitle
func string_istitle(_ *Thread, b *Builtin, args Tuple, kwargs []Tuple) (Value, error) {
	if err := UnpackPositionalArgs(b.Name(), args, kwargs, 0); err != nil {
		return nil, err
	}
	recv := string(b.Receiver().(String))

	// Python semantics differ from x==strings.{To,}Title(x) in Go:
	// "uppercase characters may only follow uncased characters and
	// lowercase characters only cased ones."
	var cased, prevCased bool
	for _, r := range recv {
		if 'A' <= r && r <= 'Z' || unicode.IsTitle(r) { // e.g. "ǅ"
			if prevCased {
				return False, nil
			}
			prevCased = true
			cased = true
		} else if unicode.IsLower(r) {
			if !prevCased {
				return False, nil
			}
			prevCased = true
			cased = true
		} else if unicode.IsUpper(r) {
			return False, nil
		} else {
			prevCased = false
		}
	}
	return Bool(cased), nil
}

// https://github.com/google/starlark-go/blob/master/doc/spec.md#string·isupper
func string_isupper(thread *Thread, b *Builtin, args Tuple, kwargs []Tuple) (Value, error) {
	if err := UnpackPositionalArgs(b.Name(), args, kwargs, 0); err != nil {
		return nil, err
	}
	recv := string(b.Receiver().(String))
	if err := thread.CheckAllocs(EstimateSize(recv)); err != nil {
		return nil, err
	}
	return Bool(isCasedString(recv) && recv == strings.ToUpper(recv)), nil
}

// https://github.com/google/starlark-go/blob/master/doc/spec.md#string·find
func string_find(thread *Thread, b *Builtin, args Tuple, kwargs []Tuple) (Value, error) {
	return string_find_impl(thread, b, args, kwargs, true, false)
}

// https://github.com/google/starlark-go/blob/master/doc/spec.md#string·format
func string_format(thread *Thread, b *Builtin, args Tuple, kwargs []Tuple) (Value, error) {
	format := string(b.Receiver().(String))
	var auto, manual bool // kinds of positional indexing used
	buf := NewSafeStringBuilder(thread)
	index := 0
	for {
		literal := format
		i := strings.IndexByte(format, '{')
		if i >= 0 {
			literal = format[:i]
		}

		// Replace "}}" with "}" in non-field portion, rejecting a lone '}'.
		for {
			j := strings.IndexByte(literal, '}')
			if j < 0 {
				if _, err := buf.WriteString(literal); err != nil {
					return nil, err
				}
				break
			}
			if len(literal) == j+1 || literal[j+1] != '}' {
				return nil, fmt.Errorf("format: single '}' in format")
			}
			if _, err := buf.WriteString(literal[:j+1]); err != nil {
				return nil, err
			}
			literal = literal[j+2:]
		}

		if i < 0 {
			break // end of format string
		}

		if i+1 < len(format) && format[i+1] == '{' {
			// "{{" means a literal '{'
			if err := buf.WriteByte('{'); err != nil {
				return nil, err
			}
			format = format[i+2:]
			continue
		}

		format = format[i+1:]
		i = strings.IndexByte(format, '}')
		if i < 0 {
			return nil, fmt.Errorf("format: unmatched '{' in format")
		}

		var arg Value
		conv := "s"
		var spec string

		field := format[:i]
		format = format[i+1:]

		var name string
		if i := strings.IndexByte(field, '!'); i < 0 {
			// "name" or "name:spec"
			if i := strings.IndexByte(field, ':'); i < 0 {
				name = field
			} else {
				name = field[:i]
				spec = field[i+1:]
			}
		} else {
			// "name!conv" or "name!conv:spec"
			name = field[:i]
			field = field[i+1:]
			// "conv" or "conv:spec"
			if i := strings.IndexByte(field, ':'); i < 0 {
				conv = field
			} else {
				conv = field[:i]
				spec = field[i+1:]
			}
		}

		if name == "" {
			// "{}": automatic indexing
			if manual {
				return nil, fmt.Errorf("format: cannot switch from manual field specification to automatic field numbering")
			}
			auto = true
			if index >= len(args) {
				return nil, fmt.Errorf("format: tuple index out of range")
			}
			arg = args[index]
			index++
		} else if num, ok := decimal(name); ok {
			// positional argument
			if auto {
				return nil, fmt.Errorf("format: cannot switch from automatic field numbering to manual field specification")
			}
			manual = true
			if num >= len(args) {
				return nil, fmt.Errorf("format: tuple index out of range")
			} else {
				arg = args[num]
			}
		} else {
			// keyword argument
			for _, kv := range kwargs {
				if string(kv[0].(String)) == name {
					arg = kv[1]
					break
				}
			}
			if arg == nil {
				// Starlark does not support Python's x.y or a[i] syntaxes,
				// or nested use of {...}.
				if strings.Contains(name, ".") {
					return nil, fmt.Errorf("format: attribute syntax x.y is not supported in replacement fields: %s", name)
				}
				if strings.Contains(name, "[") {
					return nil, fmt.Errorf("format: element syntax a[i] is not supported in replacement fields: %s", name)
				}
				if strings.Contains(name, "{") {
					return nil, fmt.Errorf("format: nested replacement fields not supported")
				}
				return nil, fmt.Errorf("format: keyword %s not found", name)
			}
		}

		if spec != "" {
			// Starlark does not support Python's format_spec features.
			return nil, fmt.Errorf("format spec features not supported in replacement fields: %s", spec)
		}

		switch conv {
		case "s":
			if str, ok := AsString(arg); ok {
				if _, err := buf.WriteString(str); err != nil {
					return nil, err
				}
			} else {
				if err := writeValue(buf, arg, nil); err != nil {
					return nil, err
				}
			}
		case "r":
			if err := writeValue(buf, arg, nil); err != nil {
				return nil, err
			}
		default:
			return nil, fmt.Errorf("format: unknown conversion %q", conv)
		}
	}

	if err := thread.AddAllocs(StringTypeOverhead); err != nil {
		return nil, err
	}
	return String(buf.String()), nil
}

// decimal interprets s as a sequence of decimal digits.
func decimal(s string) (x int, ok bool) {
	n := len(s)
	for i := 0; i < n; i++ {
		digit := s[i] - '0'
		if digit > 9 {
			return 0, false
		}
		x = x*10 + int(digit)
		if x < 0 {
			return 0, false // underflow
		}
	}
	return x, true
}

// https://github.com/google/starlark-go/blob/master/doc/spec.md#string·index
func string_index(thread *Thread, b *Builtin, args Tuple, kwargs []Tuple) (Value, error) {
	return string_find_impl(thread, b, args, kwargs, false, false)
}

// https://github.com/google/starlark-go/blob/master/doc/spec.md#string·join
func string_join(thread *Thread, b *Builtin, args Tuple, kwargs []Tuple) (Value, error) {
	recv := string(b.Receiver().(String))
	var iterable Iterable
	if err := UnpackPositionalArgs(b.Name(), args, kwargs, 1, &iterable); err != nil {
		return nil, err
	}

	iter, err := SafeIterate(thread, iterable)
	if err != nil {
		return nil, err
	}
	defer iter.Done()
	buf := NewSafeStringBuilder(thread)
	var x Value
	for i := 0; iter.Next(&x); i++ {
		if i > 0 {
			if _, err := buf.WriteString(recv); err != nil {
				return nil, err
			}
		}
		s, ok := AsString(x)
		if !ok {
			return nil, fmt.Errorf("join: in list, want string, got %s", x.Type())
		}
		if _, err := buf.WriteString(s); err != nil {
			return nil, err
		}
	}
	if err := iter.Err(); err != nil {
		return nil, err
	}
	if err := buf.Err(); err != nil {
		return nil, err
	}
	if err := thread.AddAllocs(StringTypeOverhead); err != nil {
		return nil, err
	}
	return String(buf.String()), nil
}

// https://github.com/google/starlark-go/blob/master/doc/spec.md#string·lower
func string_lower(thread *Thread, b *Builtin, args Tuple, kwargs []Tuple) (Value, error) {
	if err := UnpackPositionalArgs(b.Name(), args, kwargs, 0); err != nil {
		return nil, err
	}

	recv := string(b.Receiver().(String))

	// There could be actually a difference between the size of the encoded
	// upper and the size of the encoded lower. The maximum difference among
	// them (according to unicode.ToLower implementation) is only 1 byte,
	// which could be expected. This means that this logic must take that
	// into account.
	bufferSize := EstimateMakeSize([]byte{}, len(recv)*2+utf8.UTFMax)
	if err := thread.AddAllocs(bufferSize + StringTypeOverhead); err != nil {
		return nil, err
	}
	return String(strings.ToLower(recv)), nil
}

// https://github.com/google/starlark-go/blob/master/doc/spec.md#string·partition
func string_partition(thread *Thread, b *Builtin, args Tuple, kwargs []Tuple) (Value, error) {
	recv := string(b.Receiver().(String))
	var sep string
	if err := UnpackPositionalArgs(b.Name(), args, kwargs, 1, &sep); err != nil {
		return nil, err
	}
	if sep == "" {
		return nil, nameErr(b, "empty separator")
	}
	var i int
	if b.Name()[0] == 'p' {
		i = strings.Index(recv, sep) // partition
	} else {
		i = strings.LastIndex(recv, sep) // rpartition
	}

	var subStringTemplate String
	resultSize := EstimateMakeSize(Tuple{subStringTemplate}, 3) +
		EstimateSize(Tuple{})
	if err := thread.AddAllocs(resultSize); err != nil {
		return nil, err
	}
	tuple := make(Tuple, 0, 3)
	if i < 0 {
		if b.Name()[0] == 'p' {
			tuple = append(tuple, String(recv), String(""), String(""))
		} else {
			tuple = append(tuple, String(""), String(""), String(recv))
		}
	} else {
		tuple = append(tuple, String(recv[:i]), String(recv[i:i+len(sep)]), String(recv[i+len(sep):]))
	}
	return tuple, nil
}

// https://github.com/google/starlark-go/blob/master/doc/spec.md#string·removeprefix
// https://github.com/google/starlark-go/blob/master/doc/spec.md#string·removesuffix
func string_removefix(thread *Thread, b *Builtin, args Tuple, kwargs []Tuple) (Value, error) {
	recv := string(b.Receiver().(String))
	var fix string
	if err := UnpackPositionalArgs(b.Name(), args, kwargs, 1, &fix); err != nil {
		return nil, err
	}
	if b.name[len("remove")] == 'p' {
		recv = strings.TrimPrefix(recv, fix)
	} else {
		recv = strings.TrimSuffix(recv, fix)
	}
	if err := thread.AddAllocs(StringTypeOverhead); err != nil {
		return nil, err
	}
	return String(recv), nil
}

// https://github.com/google/starlark-go/blob/master/doc/spec.md#string·replace
func string_replace(thread *Thread, b *Builtin, args Tuple, kwargs []Tuple) (Value, error) {
	recv := string(b.Receiver().(String))
	var old, new string
	count := -1
	if err := UnpackPositionalArgs(b.Name(), args, kwargs, 2, &old, &new, &count); err != nil {
		return nil, err
	}

	if err := thread.CheckAllocs(int64(len(recv) * len(new) / len(old))); err != nil {
		return nil, err
	}
	result := Value(String(strings.Replace(recv, old, new, count)))
	if err := thread.AddAllocs(EstimateSize(result)); err != nil {
		return nil, err
	}
	return result, nil
}

// https://github.com/google/starlark-go/blob/master/doc/spec.md#string·rfind
func string_rfind(thread *Thread, b *Builtin, args Tuple, kwargs []Tuple) (Value, error) {
	return string_find_impl(thread, b, args, kwargs, true, true)
}

// https://github.com/google/starlark-go/blob/master/doc/spec.md#string·rindex
func string_rindex(thread *Thread, b *Builtin, args Tuple, kwargs []Tuple) (Value, error) {
	return string_find_impl(thread, b, args, kwargs, false, true)
}

// https://github.com/google/starlark-go/starlark/blob/master/doc/spec.md#string·startswith
// https://github.com/google/starlark-go/starlark/blob/master/doc/spec.md#string·endswith
func string_startswith(_ *Thread, b *Builtin, args Tuple, kwargs []Tuple) (Value, error) {
	var x Value
	var start, end Value = None, None
	if err := UnpackPositionalArgs(b.Name(), args, kwargs, 1, &x, &start, &end); err != nil {
		return nil, err
	}

	// compute effective substring.
	s := string(b.Receiver().(String))
	if start, end, err := indices(start, end, len(s)); err != nil {
		return nil, nameErr(b, err)
	} else {
		if end < start {
			end = start // => empty result
		}
		s = s[start:end]
	}

	f := strings.HasPrefix
	if b.Name()[0] == 'e' { // endswith
		f = strings.HasSuffix
	}

	switch x := x.(type) {
	case Tuple:
		for i, x := range x {
			prefix, ok := AsString(x)
			if !ok {
				return nil, fmt.Errorf("%s: want string, got %s, for element %d",
					b.Name(), x.Type(), i)
			}
			if f(s, prefix) {
				return True, nil
			}
		}
		return False, nil
	case String:
		return Bool(f(s, string(x))), nil
	}
	return nil, fmt.Errorf("%s: got %s, want string or tuple of string", b.Name(), x.Type())
}

// https://github.com/google/starlark-go/blob/master/doc/spec.md#string·strip
// https://github.com/google/starlark-go/blob/master/doc/spec.md#string·lstrip
// https://github.com/google/starlark-go/blob/master/doc/spec.md#string·rstrip
func string_strip(thread *Thread, b *Builtin, args Tuple, kwargs []Tuple) (Value, error) {
	var chars string
	if err := UnpackPositionalArgs(b.Name(), args, kwargs, 0, &chars); err != nil {
		return nil, err
	}
	recv := string(b.Receiver().(String))
	var s string
	switch b.Name()[0] {
	case 's': // strip
		if chars != "" {
			s = strings.Trim(recv, chars)
		} else {
			s = strings.TrimSpace(recv)
		}
	case 'l': // lstrip
		if chars != "" {
			s = strings.TrimLeft(recv, chars)
		} else {
			s = strings.TrimLeftFunc(recv, unicode.IsSpace)
		}
	case 'r': // rstrip
		if chars != "" {
			s = strings.TrimRight(recv, chars)
		} else {
			s = strings.TrimRightFunc(recv, unicode.IsSpace)
		}
	}
	if err := thread.AddAllocs(StringTypeOverhead); err != nil {
		return nil, err
	}
	return String(s), nil
}

// https://github.com/google/starlark-go/blob/master/doc/spec.md#string·title
func string_title(thread *Thread, b *Builtin, args Tuple, kwargs []Tuple) (Value, error) {
	if err := UnpackPositionalArgs(b.Name(), args, kwargs, 0); err != nil {
		return nil, err
	}

	s := string(b.Receiver().(String))

	// Python semantics differ from x==strings.{To,}Title(x) in Go:
	// "uppercase characters may only follow uncased characters and
	// lowercase characters only cased ones."
	buf := NewSafeStringBuilder(thread)
	buf.Grow(len(s))
	var prevCased bool
	for _, r := range s {
		if prevCased {
			r = unicode.ToLower(r)
		} else {
			r = unicode.ToTitle(r)
		}
		prevCased = isCasedRune(r)
		if _, err := buf.WriteRune(r); err != nil {
			return nil, err
		}
	}
	if err := buf.Err(); err != nil {
		return nil, err
	}
	if err := thread.AddAllocs(StringTypeOverhead); err != nil {
		return nil, err
	}
	return String(buf.String()), nil
}

// https://github.com/google/starlark-go/blob/master/doc/spec.md#string·upper
func string_upper(thread *Thread, b *Builtin, args Tuple, kwargs []Tuple) (Value, error) {
	if err := UnpackPositionalArgs(b.Name(), args, kwargs, 0); err != nil {
		return nil, err
	}

	recv := string(b.Receiver().(String))

	// see string_lower
	bufferSize := EstimateMakeSize([]byte{}, len(recv)*2+utf8.UTFMax)
	if err := thread.AddAllocs(bufferSize + StringTypeOverhead); err != nil {
		return nil, err
	}
	return String(strings.ToUpper(recv)), nil
}

// https://github.com/google/starlark-go/blob/master/doc/spec.md#string·split
// https://github.com/google/starlark-go/blob/master/doc/spec.md#string·rsplit
func string_split(thread *Thread, b *Builtin, args Tuple, kwargs []Tuple) (Value, error) {
	recv := string(b.Receiver().(String))
	var sep_ Value
	maxsplit := -1
	if err := UnpackPositionalArgs(b.Name(), args, kwargs, 0, &sep_, &maxsplit); err != nil {
		return nil, err
	}

	var res []string

	if sep_ == nil || sep_ == None {
		if err := thread.CheckAllocs(EstimateMakeSize([]Value{String("")}, len(recv)/2+1)); err != nil {
			return nil, err
		}

		// special case: split on whitespace
		if maxsplit < 0 {
			res = strings.Fields(recv)
		} else if b.Name() == "split" {
			res = splitspace(recv, maxsplit)
		} else { // rsplit
			res = rsplitspace(recv, maxsplit)
		}

	} else if sep, ok := AsString(sep_); ok {
		if sep == "" {
			return nil, fmt.Errorf("split: empty separator")
		}

		if err := thread.CheckAllocs(EstimateMakeSize([]Value{String("")}, len(recv)/len(sep)+1)); err != nil {
			return nil, err
		}

		// usual case: split on non-empty separator
		if maxsplit < 0 {
			res = strings.Split(recv, sep)
		} else if b.Name() == "split" {
			res = strings.SplitN(recv, sep, maxsplit+1)
		} else { // rsplit
			res = strings.Split(recv, sep)
			// If maxsplit is less than len(res), the first len(res) - maxsplit
			// should be joined back together. Instead of joining them back,
			// however, it is possible to take a slice of  the original string.
			// If the excess is only one, it is also possible to skip this process.
			if excess := len(res) - maxsplit; excess > 1 {
				size := len(res[0])
				for _, s := range res[1:excess] {
					size += len(s) + len(sep)
				}
				res[excess-1] = recv[0:size]
				res = res[excess-1:]
			}
		}

	} else {
		return nil, fmt.Errorf("split: got %s for separator, want string", sep_.Type())
	}

	listSize := EstimateMakeSize([]Value{String("")}, len(res))
	resultSize := EstimateSize(&List{})
	if err := thread.AddAllocs(listSize + resultSize); err != nil {
		return nil, err
	}
	list := make([]Value, len(res))
	for i, x := range res {
		list[i] = String(x)
	}
	return NewList(list), nil
}

// Precondition: max >= 0.
func rsplitspace(s string, max int) []string {
	res := make([]string, 0, max+1)
	end := -1 // index of field end, or -1 in a region of spaces.
	for i := len(s); i > 0; {
		r, sz := utf8.DecodeLastRuneInString(s[:i])
		if unicode.IsSpace(r) {
			if end >= 0 {
				if len(res) == max {
					break // let this field run to the start
				}
				res = append(res, s[i:end])
				end = -1
			}
		} else if end < 0 {
			end = i
		}
		i -= sz
	}
	if end >= 0 {
		res = append(res, s[:end])
	}

	resLen := len(res)
	for i := 0; i < resLen/2; i++ {
		res[i], res[resLen-1-i] = res[resLen-1-i], res[i]
	}

	return res
}

// Precondition: max >= 0.
func splitspace(s string, max int) []string {
	var res []string
	start := -1 // index of field start, or -1 in a region of spaces
	for i, r := range s {
		if unicode.IsSpace(r) {
			if start >= 0 {
				if len(res) == max {
					break // let this field run to the end
				}
				res = append(res, s[start:i])
				start = -1
			}
		} else if start == -1 {
			start = i
		}
	}
	if start >= 0 {
		res = append(res, s[start:])
	}
	return res
}

// https://github.com/google/starlark-go/blob/master/doc/spec.md#string·splitlines
func string_splitlines(thread *Thread, b *Builtin, args Tuple, kwargs []Tuple) (Value, error) {
	var keepends bool
	if err := UnpackPositionalArgs(b.Name(), args, kwargs, 0, &keepends); err != nil {
		return nil, err
	}
	var lines []string
	if s := string(b.Receiver().(String)); s != "" {
		// TODO(adonovan): handle CRLF correctly.
		if keepends {
			lines = strings.SplitAfter(s, "\n")
		} else {
			lines = strings.Split(s, "\n")
		}
		if strings.HasSuffix(s, "\n") {
			lines = lines[:len(lines)-1]
		}
	}
	var itemTemplate String
	resultSize := EstimateMakeSize([]Value{itemTemplate}, len(lines)) +
		EstimateSize(&List{})
	if err := thread.AddAllocs(resultSize); err != nil {
		return nil, err
	}
	list := make([]Value, len(lines))
	for i, x := range lines {
		list[i] = String(x)
	}
	return NewList(list), nil
}

// https://github.com/google/starlark-go/blob/master/doc/spec.md#set·add.
func set_add(thread *Thread, b *Builtin, args Tuple, kwargs []Tuple) (Value, error) {
	var elem Value
	if err := UnpackPositionalArgs(b.Name(), args, kwargs, 1, &elem); err != nil {
		return nil, err
	}
	if found, err := b.Receiver().(*Set).Has(elem); err != nil {
		return nil, nameErr(b, err)
	} else if found {
		return None, nil
	}
	err := b.Receiver().(*Set).ht.insert(thread, elem, None)
	if err != nil {
		return nil, nameErr(b, err)
	}
	return None, nil
}

// https://github.com/google/starlark-go/blob/master/doc/spec.md#set·clear.
func set_clear(_ *Thread, b *Builtin, args Tuple, kwargs []Tuple) (Value, error) {
	if err := UnpackPositionalArgs(b.Name(), args, kwargs, 0); err != nil {
		return nil, err
	}
	if b.Receiver().(*Set).Len() > 0 {
		if err := b.Receiver().(*Set).Clear(); err != nil {
			return nil, nameErr(b, err)
		}
	}
	return None, nil
}

// https://github.com/google/starlark-go/blob/master/doc/spec.md#set·difference.
func set_difference(thread *Thread, b *Builtin, args Tuple, kwargs []Tuple) (Value, error) {
	// TODO: support multiple others: s.difference(*others)
	var other Iterable
	if err := UnpackPositionalArgs(b.Name(), args, kwargs, 0, &other); err != nil {
		return nil, err
	}
	diff, err := b.Receiver().(*Set).clone(thread)
	if err != nil {
		return nil, err
	}
	iter, err := SafeIterate(thread, other)
	if err != nil {
		return nil, err
	}
	defer iter.Done()
	var x Value
	for iter.Next(&x) {
		if _, err := diff.Delete(x); err != nil {
			return nil, err
		}
	}
	if err := iter.Err(); err != nil {
		return nil, err
	}
	return diff, nil
}

// https://github.com/google/starlark-go/blob/master/doc/spec.md#set_intersection.
func set_intersection(thread *Thread, b *Builtin, args Tuple, kwargs []Tuple) (Value, error) {
	// TODO: support multiple others: s.difference(*others)
	var other Iterable
	if err := UnpackPositionalArgs(b.Name(), args, kwargs, 0, &other); err != nil {
		return nil, err
	}
	iter, err := SafeIterate(thread, other)
	if err != nil {
		return nil, err
	}
	defer iter.Done()
	diff, err := b.Receiver().(*Set).safeIntersection(thread, iter)
	if err != nil {
		return nil, nameErr(b, err)
	}
	if err := iter.Err(); err != nil {
		return nil, err
	}
	return diff, nil
}

// https://github.com/google/starlark-go/blob/master/doc/spec.md#set_issubset.
func set_issubset(thread *Thread, b *Builtin, args Tuple, kwargs []Tuple) (Value, error) {
	var other Iterable
	if err := UnpackPositionalArgs(b.Name(), args, kwargs, 0, &other); err != nil {
		return nil, err
	}
	iter, err := SafeIterate(thread, other)
	if err != nil {
		return nil, err
	}
	defer iter.Done()
	diff, err := b.Receiver().(*Set).IsSubset(iter)
	if err != nil {
		return nil, nameErr(b, err)
	}
	if err := iter.Err(); err != nil {
		return nil, err
	}
	return Bool(diff), nil
}

// https://github.com/google/starlark-go/blob/master/doc/spec.md#set_issuperset.
func set_issuperset(thread *Thread, b *Builtin, args Tuple, kwargs []Tuple) (Value, error) {
	var other Iterable
	if err := UnpackPositionalArgs(b.Name(), args, kwargs, 0, &other); err != nil {
		return nil, err
	}
	iter, err := SafeIterate(thread, other)
	if err != nil {
		return nil, err
	}
	defer iter.Done()
	diff, err := b.Receiver().(*Set).IsSuperset(iter)
	if err != nil {
		return nil, nameErr(b, err)
	}
	if err := iter.Err(); err != nil {
		return nil, err
	}
	return Bool(diff), nil
}

// https://github.com/google/starlark-go/blob/master/doc/spec.md#set·discard.
func set_discard(_ *Thread, b *Builtin, args Tuple, kwargs []Tuple) (Value, error) {
	var k Value
	if err := UnpackPositionalArgs(b.Name(), args, kwargs, 1, &k); err != nil {
		return nil, err
	}
	if found, err := b.Receiver().(*Set).Has(k); err != nil {
		return nil, nameErr(b, err)
	} else if !found {
		return None, nil
	}
	if _, err := b.Receiver().(*Set).Delete(k); err != nil {
		return nil, nameErr(b, err) // set is frozen
	}
	return None, nil
}

// https://github.com/google/starlark-go/blob/master/doc/spec.md#set·pop.
func set_pop(_ *Thread, b *Builtin, args Tuple, kwargs []Tuple) (Value, error) {
	if err := UnpackPositionalArgs(b.Name(), args, kwargs, 0); err != nil {
		return nil, err
	}
	recv := b.Receiver().(*Set)
	k, ok := recv.ht.first()
	if !ok {
		return nil, nameErr(b, "empty set")
	}
	_, err := recv.Delete(k)
	if err != nil {
		return nil, nameErr(b, err) // set is frozen
	}
	return k, nil
}

// https://github.com/google/starlark-go/blob/master/doc/spec.md#set·remove.
func set_remove(_ *Thread, b *Builtin, args Tuple, kwargs []Tuple) (Value, error) {
	var k Value
	if err := UnpackPositionalArgs(b.Name(), args, kwargs, 1, &k); err != nil {
		return nil, err
	}
	if found, err := b.Receiver().(*Set).Delete(k); err != nil {
		return nil, nameErr(b, err) // dict is frozen or key is unhashable
	} else if found {
		return None, nil
	}
	return nil, nameErr(b, "missing key")
}

// https://github.com/google/starlark-go/blob/master/doc/spec.md#set·symmetric_difference.
func set_symmetric_difference(thread *Thread, b *Builtin, args Tuple, kwargs []Tuple) (Value, error) {
	var other Iterable
	if err := UnpackPositionalArgs(b.Name(), args, kwargs, 0, &other); err != nil {
		return nil, err
	}
	recv := b.Receiver().(*Set)
	diff, err := recv.clone(thread)
	if err != nil {
		return nil, err
	}
	iter, err := SafeIterate(thread, other)
	if err != nil {
		return nil, err
	}
	defer iter.Done()
	var x Value
	for iter.Next(&x) {
		found, err := diff.Delete(x)
		if err != nil {
			return nil, err
		}
		if !found {
			if err := diff.ht.insert(thread, x, None); err != nil {
				return nil, err
			}
		}
	}
	if err := iter.Err(); err != nil {
		return nil, nameErr(b, err)
	}
	return diff, nil
}

// https://github.com/google/starlark-go/blob/master/doc/spec.md#set·union.
func set_union(thread *Thread, b *Builtin, args Tuple, kwargs []Tuple) (Value, error) {
	var iterable Iterable
	if err := UnpackPositionalArgs(b.Name(), args, kwargs, 0, &iterable); err != nil {
		return nil, err
	}
	iter, err := SafeIterate(thread, iterable)
	if err != nil {
		return nil, err
	}
	defer iter.Done()
	if err := thread.AddAllocs(EstimateSize(&Set{})); err != nil {
		return nil, err
	}
	union := new(Set)
	for e := b.Receiver().(*Set).ht.head; e != nil; e = e.next {
		if err := union.ht.insert(thread, e.key, None); err != nil {
			return nil, err
		}
	}
	var x Value
	for iter.Next(&x) {
		if err := union.ht.insert(thread, x, None); err != nil {
			return nil, err
		}
	}
	if err := iter.Err(); err != nil {
		return nil, nameErr(b, err)
	}
	return union, nil
}

// Common implementation of string_{r}{find,index}.
func string_find_impl(thread *Thread, b *Builtin, args Tuple, kwargs []Tuple, allowError, last bool) (Value, error) {
	var sub string
	var start_, end_ Value
	if err := UnpackPositionalArgs(b.Name(), args, kwargs, 1, &sub, &start_, &end_); err != nil {
		return nil, err
	}

	s := string(b.Receiver().(String))
	start, end, err := indices(start_, end_, len(s))
	if err != nil {
		return nil, nameErr(b, err)
	}
	var slice string
	if start < end {
		slice = s[start:end]
	}

	var i int
	if last {
		i = strings.LastIndex(slice, sub)
	} else {
		i = strings.Index(slice, sub)
	}
	var result Value
	if i < 0 {
		if !allowError {
			return nil, nameErr(b, "substring not found")
		}
		result = MakeInt(-1)
	} else {
		result = MakeInt(i + start)
	}
	if err := thread.AddAllocs(EstimateSize(result)); err != nil {
		return nil, err
	}
	return result, nil
}

// Common implementation of builtin dict function and dict.update method.
// Precondition: len(updates) == 0 or 1.
func updateDict(thread *Thread, dict *Dict, updates Tuple, kwargs []Tuple) error {
	if len(updates) == 1 {
		switch updates := updates[0].(type) {
		case IterableMapping:
			// Iterate over dict's key/value pairs, not just keys.
			for _, item := range updates.Items() {
				if err := dict.SafeSetKey(thread, item[0], item[1]); err != nil {
					return err // dict is frozen
				}
			}
		default:
			// all other sequences
			iter, err := SafeIterate(thread, updates)
			if err != nil {
				if err == ErrUnsupported {
					return fmt.Errorf("dictionary update value is not iterable (%s)", updates.Type())
				}
				return err
			}
			defer iter.Done()
			var pair Value
			for i := 0; iter.Next(&pair); i++ {
				iter2, err := SafeIterate(thread, pair)
				if err != nil {
					if err == ErrUnsupported {
						return fmt.Errorf("dictionary update sequence element #%d is not iterable (%s)", i, pair.Type())
					}
					return err
				}
				defer iter2.Done()
				len := Len(pair)
				if len < 0 {
					return fmt.Errorf("dictionary update sequence element #%d has unknown length (%s)", i, pair.Type())
				} else if len != 2 {
					return fmt.Errorf("dictionary update sequence element #%d has length %d, want 2", i, len)
				}
				var k, v Value
				if !iter2.Next(&k) || !iter2.Next(&v) {
					if err := iter2.Err(); err != nil {
						return err
					}
				}
				if err := dict.SafeSetKey(thread, k, v); err != nil {
					return err
				}
			}
			if err := iter.Err(); err != nil {
				return err
			}
		}
	}

	// Then add the kwargs.
	before := dict.Len()
	for _, pair := range kwargs {
		if err := dict.SafeSetKey(thread, pair[0], pair[1]); err != nil {
			return err // dict is frozen
		}
	}
	// In the common case, each kwarg will add another dict entry.
	// If that's not so, check whether it is because there was a duplicate kwarg.
	if dict.Len() < before+len(kwargs) {
		keys := make(map[String]bool, len(kwargs))
		for _, kv := range kwargs {
			k := kv[0].(String)
			if keys[k] {
				return fmt.Errorf("duplicate keyword arg: %v", k)
			}
			keys[k] = true
		}
	}

	return nil
}

// nameErr returns an error message of the form "name: msg"
// where name is b.Name() and msg is a string or error.
func nameErr(b *Builtin, msg interface{}) error {
	return fmt.Errorf("%s: %v", b.Name(), msg)
}<|MERGE_RESOLUTION|>--- conflicted
+++ resolved
@@ -86,13 +86,8 @@
 		"dir":       MemSafe | IOSafe,
 		"enumerate": MemSafe | IOSafe,
 		"fail":      MemSafe | IOSafe,
-<<<<<<< HEAD
 		"float":     MemSafe | IOSafe | CPUSafe,
 		"getattr":   NotSafe | IOSafe,
-=======
-		"float":     MemSafe | IOSafe,
-		"getattr":   MemSafe | IOSafe,
->>>>>>> 007b2a9c
 		"hasattr":   MemSafe | IOSafe,
 		"hash":      MemSafe | IOSafe,
 		"int":       MemSafe | IOSafe,
