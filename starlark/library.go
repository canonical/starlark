--- conflicted
+++ resolved
@@ -95,17 +95,10 @@
 		"max":       NotSafe,
 		"min":       NotSafe,
 		"ord":       NotSafe,
-<<<<<<< HEAD
-		"print":     NotSafe,
-		"range":     NotSafe,
-		"repr":      NotSafe,
-		"reversed":  MemSafe,
-=======
 		"print":     MemSafe,
 		"range":     MemSafe,
 		"repr":      MemSafe,
-		"reversed":  NotSafe,
->>>>>>> 731075e8
+		"reversed":  MemSafe,
 		"set":       NotSafe,
 		"sorted":    NotSafe,
 		"str":       MemSafe,
