--- conflicted
+++ resolved
@@ -229,19 +229,6 @@
 		"removeprefix":   MemSafe | IOSafe,
 		"removesuffix":   MemSafe | IOSafe,
 		"replace":        MemSafe | IOSafe,
-<<<<<<< HEAD
-		"rfind":          MemSafe | IOSafe,
-		"rindex":         MemSafe | IOSafe,
-		"rpartition":     MemSafe | IOSafe,
-		"rsplit":         MemSafe | IOSafe,
-		"rstrip":         MemSafe | IOSafe,
-		"split":          MemSafe | IOSafe,
-		"splitlines":     MemSafe | IOSafe,
-		"startswith":     MemSafe | IOSafe,
-		"strip":          MemSafe | IOSafe,
-		"title":          MemSafe | IOSafe | CPUSafe,
-		"upper":          MemSafe | IOSafe,
-=======
 		"rfind":          MemSafe | IOSafe | CPUSafe,
 		"rindex":         MemSafe | IOSafe | CPUSafe,
 		"rpartition":     MemSafe | IOSafe | CPUSafe,
@@ -251,9 +238,8 @@
 		"splitlines":     MemSafe | IOSafe | CPUSafe,
 		"startswith":     MemSafe | IOSafe | CPUSafe,
 		"strip":          MemSafe | IOSafe | CPUSafe,
-		"title":          MemSafe | IOSafe,
+		"title":          MemSafe | IOSafe | CPUSafe,
 		"upper":          MemSafe | IOSafe | CPUSafe,
->>>>>>> daf271d9
 	}
 
 	setMethods = map[string]*Builtin{
