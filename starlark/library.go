// Copyright 2017 The Bazel Authors. All rights reserved.
// Use of this source code is governed by a BSD-style
// license that can be found in the LICENSE file.

package starlark

// This file defines the library of built-ins.
//
// Built-ins must explicitly check the "frozen" flag before updating
// mutable types such as lists and dicts.

import (
	"errors"
	"fmt"
	"math"
	"math/big"
	"os"
	"sort"
	"strconv"
	"strings"
	"unicode"
	"unicode/utf16"
	"unicode/utf8"

	"github.com/canonical/starlark/syntax"
)

// Universe defines the set of universal built-ins, such as None, True, and len.
//
// The Go application may add or remove items from the
// universe dictionary before Starlark evaluation begins.
// All values in the dictionary must be immutable.
// Starlark programs cannot modify the dictionary.
var Universe StringDict
var universeSafeties map[string]SafetyFlags

var ErrUnsupported = errors.New("unsupported operation")
var ErrNoSuchAttr = errors.New("no such attribute")

func init() {
	// https://github.com/google/starlark-go/blob/master/doc/spec.md#built-in-constants-and-functions
	Universe = StringDict{
		"None":      None,
		"True":      True,
		"False":     False,
		"abs":       NewBuiltin("abs", abs),
		"any":       NewBuiltin("any", any),
		"all":       NewBuiltin("all", all),
		"bool":      NewBuiltin("bool", bool_),
		"bytes":     NewBuiltin("bytes", bytes_),
		"chr":       NewBuiltin("chr", chr),
		"dict":      NewBuiltin("dict", dict),
		"dir":       NewBuiltin("dir", dir),
		"enumerate": NewBuiltin("enumerate", enumerate),
		"fail":      NewBuiltin("fail", fail),
		"float":     NewBuiltin("float", float),
		"getattr":   NewBuiltin("getattr", getattr),
		"hasattr":   NewBuiltin("hasattr", hasattr),
		"hash":      NewBuiltin("hash", hash),
		"int":       NewBuiltin("int", int_),
		"len":       NewBuiltin("len", len_),
		"list":      NewBuiltin("list", list),
		"max":       NewBuiltin("max", minmax),
		"min":       NewBuiltin("min", minmax),
		"ord":       NewBuiltin("ord", ord),
		"print":     NewBuiltin("print", print),
		"range":     NewBuiltin("range", range_),
		"repr":      NewBuiltin("repr", repr),
		"reversed":  NewBuiltin("reversed", reversed),
		"set":       NewBuiltin("set", set), // requires resolve.AllowSet
		"sorted":    NewBuiltin("sorted", sorted),
		"str":       NewBuiltin("str", str),
		"tuple":     NewBuiltin("tuple", tuple),
		"type":      NewBuiltin("type", type_),
		"zip":       NewBuiltin("zip", zip),
	}

	universeSafeties = map[string]SafetyFlags{
		"abs":       MemSafe | IOSafe | CPUSafe,
		"any":       MemSafe | IOSafe,
		"all":       MemSafe | IOSafe,
		"bool":      MemSafe | IOSafe | CPUSafe,
		"bytes":     MemSafe | IOSafe,
		"chr":       MemSafe | IOSafe | CPUSafe,
		"dict":      MemSafe | IOSafe,
		"dir":       MemSafe | IOSafe,
		"enumerate": MemSafe | IOSafe,
		"fail":      MemSafe | IOSafe,
		"float":     MemSafe | IOSafe | CPUSafe,
		"getattr":   MemSafe | IOSafe,
		"hasattr":   MemSafe | IOSafe,
		"hash":      MemSafe | IOSafe | CPUSafe,
		"int":       MemSafe | IOSafe | CPUSafe,
		"len":       MemSafe | IOSafe | CPUSafe,
		"list":      MemSafe | IOSafe,
		"max":       MemSafe | IOSafe,
		"min":       MemSafe | IOSafe,
		"ord":       MemSafe | IOSafe | CPUSafe,
		"print":     MemSafe,
		"range":     MemSafe | IOSafe,
		"repr":      MemSafe | IOSafe,
		"reversed":  MemSafe | IOSafe,
		"set":       MemSafe | IOSafe,
		"sorted":    MemSafe | IOSafe,
		"str":       MemSafe | IOSafe,
		"tuple":     MemSafe | IOSafe,
		"type":      MemSafe | IOSafe | CPUSafe,
		"zip":       MemSafe | IOSafe,
	}

	for name, flags := range universeSafeties {
		if b, ok := Universe[name].(*Builtin); ok {
			b.DeclareSafety(flags)
		}
	}
}

// methods of built-in types
// https://github.com/google/starlark-go/blob/master/doc/spec.md#built-in-methods
var (
	bytesMethods = map[string]*Builtin{
		"elems": NewBuiltin("elems", bytes_elems),
	}
	bytesMethodSafeties = map[string]SafetyFlags{
		"elems": MemSafe | IOSafe,
	}

	dictMethods = map[string]*Builtin{
		"clear":      NewBuiltin("clear", dict_clear),
		"get":        NewBuiltin("get", dict_get),
		"items":      NewBuiltin("items", dict_items),
		"keys":       NewBuiltin("keys", dict_keys),
		"pop":        NewBuiltin("pop", dict_pop),
		"popitem":    NewBuiltin("popitem", dict_popitem),
		"setdefault": NewBuiltin("setdefault", dict_setdefault),
		"update":     NewBuiltin("update", dict_update),
		"values":     NewBuiltin("values", dict_values),
	}
	dictMethodSafeties = map[string]SafetyFlags{
		"clear":      MemSafe | IOSafe | CPUSafe,
		"get":        MemSafe | IOSafe | CPUSafe,
		"items":      MemSafe | IOSafe | CPUSafe,
		"keys":       MemSafe | IOSafe | CPUSafe,
		"pop":        MemSafe | IOSafe | CPUSafe,
		"popitem":    MemSafe | IOSafe | CPUSafe,
		"setdefault": MemSafe | IOSafe | CPUSafe,
		"update":     MemSafe | IOSafe,
		"values":     MemSafe | IOSafe | CPUSafe,
	}

	listMethods = map[string]*Builtin{
		"append": NewBuiltin("append", list_append),
		"clear":  NewBuiltin("clear", list_clear),
		"extend": NewBuiltin("extend", list_extend),
		"index":  NewBuiltin("index", list_index),
		"insert": NewBuiltin("insert", list_insert),
		"pop":    NewBuiltin("pop", list_pop),
		"remove": NewBuiltin("remove", list_remove),
	}
	listMethodSafeties = map[string]SafetyFlags{
		"append": MemSafe | IOSafe,
		"clear":  MemSafe | IOSafe | CPUSafe,
		"extend": MemSafe | IOSafe,
		"index":  MemSafe | IOSafe | CPUSafe,
		"insert": MemSafe | IOSafe,
<<<<<<< HEAD
		"pop":    MemSafe | IOSafe,
		"remove": MemSafe | IOSafe | CPUSafe,
=======
		"pop":    MemSafe | IOSafe | CPUSafe,
		"remove": MemSafe | IOSafe,
>>>>>>> 06cb59ad
	}

	stringMethods = map[string]*Builtin{
		"capitalize":     NewBuiltin("capitalize", string_capitalize),
		"codepoint_ords": NewBuiltin("codepoint_ords", string_iterable),
		"codepoints":     NewBuiltin("codepoints", string_iterable), // sic
		"count":          NewBuiltin("count", string_count),
		"elem_ords":      NewBuiltin("elem_ords", string_iterable),
		"elems":          NewBuiltin("elems", string_iterable),      // sic
		"endswith":       NewBuiltin("endswith", string_startswith), // sic
		"find":           NewBuiltin("find", string_find),
		"format":         NewBuiltin("format", string_format),
		"index":          NewBuiltin("index", string_index),
		"isalnum":        NewBuiltin("isalnum", string_isalnum),
		"isalpha":        NewBuiltin("isalpha", string_isalpha),
		"isdigit":        NewBuiltin("isdigit", string_isdigit),
		"islower":        NewBuiltin("islower", string_islower),
		"isspace":        NewBuiltin("isspace", string_isspace),
		"istitle":        NewBuiltin("istitle", string_istitle),
		"isupper":        NewBuiltin("isupper", string_isupper),
		"join":           NewBuiltin("join", string_join),
		"lower":          NewBuiltin("lower", string_lower),
		"lstrip":         NewBuiltin("lstrip", string_strip), // sic
		"partition":      NewBuiltin("partition", string_partition),
		"removeprefix":   NewBuiltin("removeprefix", string_removefix),
		"removesuffix":   NewBuiltin("removesuffix", string_removefix),
		"replace":        NewBuiltin("replace", string_replace),
		"rfind":          NewBuiltin("rfind", string_rfind),
		"rindex":         NewBuiltin("rindex", string_rindex),
		"rpartition":     NewBuiltin("rpartition", string_partition), // sic
		"rsplit":         NewBuiltin("rsplit", string_split),         // sic
		"rstrip":         NewBuiltin("rstrip", string_strip),         // sic
		"split":          NewBuiltin("split", string_split),
		"splitlines":     NewBuiltin("splitlines", string_splitlines),
		"startswith":     NewBuiltin("startswith", string_startswith),
		"strip":          NewBuiltin("strip", string_strip),
		"title":          NewBuiltin("title", string_title),
		"upper":          NewBuiltin("upper", string_upper),
	}
	stringMethodSafeties = map[string]SafetyFlags{
		"capitalize":     MemSafe | IOSafe,
		"codepoint_ords": MemSafe | IOSafe,
		"codepoints":     MemSafe | IOSafe,
		"count":          MemSafe | IOSafe,
		"elem_ords":      MemSafe | IOSafe,
		"elems":          MemSafe | IOSafe,
		"endswith":       MemSafe | IOSafe | CPUSafe,
		"find":           MemSafe | IOSafe | CPUSafe,
		"format":         MemSafe | IOSafe,
		"index":          MemSafe | IOSafe | CPUSafe,
		"isalnum":        MemSafe | IOSafe | CPUSafe,
		"isalpha":        MemSafe | IOSafe | CPUSafe,
		"isdigit":        MemSafe | IOSafe | CPUSafe,
		"islower":        MemSafe | IOSafe | CPUSafe,
		"isspace":        MemSafe | IOSafe | CPUSafe,
		"istitle":        MemSafe | IOSafe | CPUSafe,
		"isupper":        MemSafe | IOSafe | CPUSafe,
		"join":           MemSafe | IOSafe,
		"lower":          MemSafe | IOSafe,
		"lstrip":         MemSafe | IOSafe | CPUSafe,
		"partition":      MemSafe | IOSafe | CPUSafe,
		"removeprefix":   MemSafe | IOSafe,
		"removesuffix":   MemSafe | IOSafe,
		"replace":        MemSafe | IOSafe,
		"rfind":          MemSafe | IOSafe | CPUSafe,
		"rindex":         MemSafe | IOSafe | CPUSafe,
		"rpartition":     MemSafe | IOSafe | CPUSafe,
		"rsplit":         MemSafe | IOSafe | CPUSafe,
		"rstrip":         MemSafe | IOSafe | CPUSafe,
		"split":          MemSafe | IOSafe | CPUSafe,
		"splitlines":     MemSafe | IOSafe | CPUSafe,
		"startswith":     MemSafe | IOSafe | CPUSafe,
		"strip":          MemSafe | IOSafe | CPUSafe,
		"title":          MemSafe | IOSafe | CPUSafe,
		"upper":          MemSafe | IOSafe | CPUSafe,
	}

	setMethods = map[string]*Builtin{
		"add":                  NewBuiltin("add", set_add),
		"clear":                NewBuiltin("clear", set_clear),
		"difference":           NewBuiltin("difference", set_difference),
		"discard":              NewBuiltin("discard", set_discard),
		"intersection":         NewBuiltin("intersection", set_intersection),
		"issubset":             NewBuiltin("issubset", set_issubset),
		"issuperset":           NewBuiltin("issuperset", set_issuperset),
		"pop":                  NewBuiltin("pop", set_pop),
		"remove":               NewBuiltin("remove", set_remove),
		"symmetric_difference": NewBuiltin("symmetric_difference", set_symmetric_difference),
		"union":                NewBuiltin("union", set_union),
	}
	setMethodSafeties = map[string]SafetyFlags{
		"add":                  MemSafe | IOSafe | CPUSafe,
		"clear":                MemSafe | IOSafe | CPUSafe,
		"difference":           MemSafe | IOSafe,
		"discard":              MemSafe | IOSafe,
		"intersection":         MemSafe | IOSafe,
		"issubset":             MemSafe | IOSafe,
		"issuperset":           MemSafe | IOSafe,
		"pop":                  MemSafe | IOSafe,
		"remove":               MemSafe | IOSafe,
		"symmetric_difference": MemSafe | IOSafe,
		"union":                MemSafe | IOSafe,
	}
)

func init() {
	for name, safety := range bytesMethodSafeties {
		if builtin, ok := bytesMethods[name]; ok {
			builtin.DeclareSafety(safety)
		}
	}

	for name, safety := range dictMethodSafeties {
		if builtin, ok := dictMethods[name]; ok {
			builtin.DeclareSafety(safety)
		}
	}

	for name, safety := range listMethodSafeties {
		if builtin, ok := listMethods[name]; ok {
			builtin.DeclareSafety(safety)
		}
	}

	for name, safety := range stringMethodSafeties {
		if builtin, ok := stringMethods[name]; ok {
			builtin.DeclareSafety(safety)
		}
	}

	for name, safety := range setMethodSafeties {
		if builtin, ok := setMethods[name]; ok {
			builtin.DeclareSafety(safety)
		}
	}
}

func builtinAttr(recv Value, name string, methods map[string]*Builtin) (Value, error) {
	b := methods[name]
	if b == nil {
		return nil, nil // no such method
	}
	return b.BindReceiver(recv), nil
}

func safeBuiltinAttr(thread *Thread, recv Value, name string, methods map[string]*Builtin) (Value, error) {
	b := methods[name]
	if b == nil {
		return nil, ErrNoSuchAttr
	}
	if thread != nil {
		if err := thread.AddAllocs(EstimateSize(&Builtin{})); err != nil {
			return nil, err
		}
	}
	return b.BindReceiver(recv), nil
}

func builtinAttrNames(methods map[string]*Builtin) []string {
	names := make([]string, 0, len(methods))
	for name := range methods {
		names = append(names, name)
	}
	sort.Strings(names)
	return names
}

// ---- built-in functions ----

// https://github.com/google/starlark-go/blob/master/doc/spec.md#abs
func abs(thread *Thread, _ *Builtin, args Tuple, kwargs []Tuple) (Value, error) {
	var x Value
	if err := UnpackPositionalArgs("abs", args, kwargs, 1, &x); err != nil {
		return nil, err
	}
	switch tx := x.(type) {
	case Float:
		if tx >= 0 {
			return x, nil
		}

		result := Value(Float(math.Abs(float64(tx))))
		if err := thread.AddAllocs(EstimateSize(result)); err != nil {
			return nil, err
		}
		return result, nil
	case Int:
		if tx.Sign() >= 0 {
			return x, nil
		}

		if _, xBig := tx.get(); xBig != nil {
			if err := thread.AddExecutionSteps(int64(len(xBig.Bits()))); err != nil {
				return nil, err
			}
		}
		result := Value(zero.Sub(tx))
		if err := thread.AddAllocs(EstimateSize(result)); err != nil {
			return nil, err
		}
		return result, nil
	default:
		return nil, fmt.Errorf("got %s, want int or float", x.Type())
	}
}

// https://github.com/google/starlark-go/blob/master/doc/spec.md#all
func all(thread *Thread, _ *Builtin, args Tuple, kwargs []Tuple) (Value, error) {
	var iterable Iterable
	if err := UnpackPositionalArgs("all", args, kwargs, 1, &iterable); err != nil {
		return nil, err
	}

	iter, err := SafeIterate(thread, iterable)
	if err != nil {
		return nil, err
	}
	defer iter.Done()
	var x Value
	for iter.Next(&x) {
		if !x.Truth() {
			return False, nil
		}
	}
	if err := iter.Err(); err != nil {
		return nil, err
	}
	return True, nil
}

// https://github.com/google/starlark-go/blob/master/doc/spec.md#any
func any(thread *Thread, _ *Builtin, args Tuple, kwargs []Tuple) (Value, error) {
	var iterable Iterable
	if err := UnpackPositionalArgs("any", args, kwargs, 1, &iterable); err != nil {
		return nil, err
	}

	iter, err := SafeIterate(thread, iterable)
	if err != nil {
		return nil, err
	}
	defer iter.Done()
	var x Value
	for iter.Next(&x) {
		if x.Truth() {
			return True, nil
		}
	}
	if err := iter.Err(); err != nil {
		return nil, err
	}
	return False, nil
}

// https://github.com/google/starlark-go/blob/master/doc/spec.md#bool
func bool_(thread *Thread, _ *Builtin, args Tuple, kwargs []Tuple) (Value, error) {
	var x Value = False
	if err := UnpackPositionalArgs("bool", args, kwargs, 0, &x); err != nil {
		return nil, err
	}
	return x.Truth(), nil
}

// https://github.com/google/starlark-go/blob/master/doc/spec.md#bytes
func bytes_(thread *Thread, _ *Builtin, args Tuple, kwargs []Tuple) (Value, error) {
	if len(kwargs) > 0 {
		return nil, fmt.Errorf("bytes does not accept keyword arguments")
	}
	if len(args) != 1 {
		return nil, fmt.Errorf("bytes: got %d arguments, want exactly 1", len(args))
	}
	switch x := args[0].(type) {
	case Bytes:
		return args[0], nil
	case String:
		// Invalid encodings are replaced by that of U+FFFD.
		res, err := safeUtf8Transcode(thread, string(x))
		if err != nil {
			return nil, err
		}
		if err := thread.AddAllocs(StringTypeOverhead); err != nil {
			return nil, err
		}
		return Bytes(res), nil
	case Iterable:
		// iterable of numeric byte values
		buf := NewSafeStringBuilder(thread)
		if n := Len(x); n >= 0 {
			// common case: known length
			buf.Grow(n)
		}
		iter, err := SafeIterate(thread, x)
		if err != nil {
			return nil, err
		}
		defer iter.Done()
		var elem Value
		var b byte
		for i := 0; iter.Next(&elem); i++ {
			if err := AsInt(elem, &b); err != nil {
				return nil, fmt.Errorf("bytes: at index %d, %s", i, err)
			}
			if err := buf.WriteByte(b); err != nil {
				return nil, err
			}
		}
		if err := iter.Err(); err != nil {
			return nil, err
		}
		if err := buf.Err(); err != nil {
			return nil, err
		}
		if err := thread.AddAllocs(StringTypeOverhead); err != nil {
			return nil, err
		}
		return Bytes(buf.String()), nil

	default:
		// Unlike string(foo), which stringifies it, bytes(foo) is an error.
		return nil, fmt.Errorf("bytes: got %s, want string, bytes, or iterable of ints", x.Type())
	}
}

// https://github.com/google/starlark-go/blob/master/doc/spec.md#chr
func chr(thread *Thread, _ *Builtin, args Tuple, kwargs []Tuple) (Value, error) {
	if len(kwargs) > 0 {
		return nil, fmt.Errorf("chr does not accept keyword arguments")
	}
	if len(args) != 1 {
		return nil, fmt.Errorf("chr: got %d arguments, want 1", len(args))
	}
	i, err := AsInt32(args[0])
	if err != nil {
		return nil, fmt.Errorf("chr: %s", err)
	}
	if i < 0 {
		return nil, fmt.Errorf("chr: Unicode code point %d out of range (<0)", i)
	}
	if i > unicode.MaxRune {
		return nil, fmt.Errorf("chr: Unicode code point U+%X out of range (>0x10FFFF)", i)
	}
	ret := Value(String(string(rune(i))))
	if err := thread.AddAllocs(EstimateSize(ret)); err != nil {
		return nil, err
	}
	return ret, nil
}

// https://github.com/google/starlark-go/blob/master/doc/spec.md#dict
func dict(thread *Thread, _ *Builtin, args Tuple, kwargs []Tuple) (Value, error) {
	if len(args) > 1 {
		return nil, fmt.Errorf("dict: got %d arguments, want at most 1", len(args))
	}
	dict := new(Dict)
	if err := thread.AddAllocs(EstimateSize(dict)); err != nil {
		return nil, err
	}
	if err := updateDict(thread, dict, args, kwargs); err != nil {
		return nil, fmt.Errorf("dict: %w", err)
	}
	return dict, nil
}

// https://github.com/google/starlark-go/blob/master/doc/spec.md#dir
func dir(thread *Thread, _ *Builtin, args Tuple, kwargs []Tuple) (Value, error) {
	if len(kwargs) > 0 {
		return nil, fmt.Errorf("dir does not accept keyword arguments")
	}
	if len(args) != 1 {
		return nil, fmt.Errorf("dir: got %d arguments, want 1", len(args))
	}

	var names []string
	if x, ok := args[0].(HasAttrs); ok {
		names = x.AttrNames()
	}
	sort.Strings(names)
	elems := make([]Value, len(names))
	for i, name := range names {
		elems[i] = String(name)
	}
	res := Value(NewList(elems))
	if err := thread.AddAllocs(EstimateSize(res)); err != nil {
		return nil, err
	}
	return res, nil
}

// https://github.com/google/starlark-go/blob/master/doc/spec.md#enumerate
func enumerate(thread *Thread, _ *Builtin, args Tuple, kwargs []Tuple) (Value, error) {
	var iterable Iterable
	var start int
	if err := UnpackPositionalArgs("enumerate", args, kwargs, 1, &iterable, &start); err != nil {
		return nil, err
	}

	iter, err := SafeIterate(thread, iterable)
	if err != nil {
		return nil, err
	}
	defer iter.Done()

	var pairs []Value
	var x Value

	if n := Len(iterable); n >= 0 {
		// common case: known length
		overhead := EstimateMakeSize([]Value{Tuple{}}, n) +
			EstimateMakeSize([][2]Value{{MakeInt(0), nil}}, n)
		if err := thread.AddAllocs(overhead); err != nil {
			return nil, err
		}

		pairs = make([]Value, 0, n)
		array := make(Tuple, 2*n) // allocate a single backing array
		for i := 0; iter.Next(&x); i++ {
			pair := array[:2:2]
			array = array[2:]
			pair[0] = MakeInt(start + i)
			pair[1] = x
			pairs = append(pairs, pair)
		}
	} else {
		// non-sequence (unknown length)
		pairCost := EstimateSize(Tuple{MakeInt(0), nil})
		pairsAppender := NewSafeAppender(thread, &pairs)
		for i := 0; iter.Next(&x); i++ {
			if err := thread.AddAllocs(pairCost); err != nil {
				return nil, err
			}
			pair := Tuple{MakeInt(start + i), x}
			if err := pairsAppender.Append(pair); err != nil {
				return nil, err
			}
		}
	}
	if err := iter.Err(); err != nil {
		return nil, err
	}

	if err := thread.AddAllocs(EstimateSize(List{})); err != nil {
		return nil, err
	}
	return NewList(pairs), nil
}

// https://github.com/google/starlark-go/blob/master/doc/spec.md#fail
func fail(thread *Thread, b *Builtin, args Tuple, kwargs []Tuple) (Value, error) {
	sep := " "
	if err := UnpackArgs("fail", nil, kwargs, "sep?", &sep); err != nil {
		return nil, err
	}
	buf := NewSafeStringBuilder(thread)
	if _, err := buf.WriteString("fail: "); err != nil {
		return nil, err
	}
	for i, v := range args {
		if i > 0 {
			if _, err := buf.WriteString(sep); err != nil {
				return nil, err
			}
		}
		if s, ok := AsString(v); ok {
			if _, err := buf.WriteString(s); err != nil {
				return nil, err
			}
		} else {
			if err := writeValue(buf, v, nil); err != nil {
				return nil, err
			}
		}
	}

	return nil, errors.New(buf.String())
}

func float(thread *Thread, b *Builtin, args Tuple, kwargs []Tuple) (Value, error) {
	if len(kwargs) > 0 {
		return nil, fmt.Errorf("float does not accept keyword arguments")
	}
	if len(args) == 0 {
		return Float(0.0), nil
	}
	if len(args) != 1 {
		return nil, fmt.Errorf("float got %d arguments, wants 1", len(args))
	}
	switch x := args[0].(type) {
	case Bool:
		// thread.AddAllocs is not called as memory is
		// never allocated for constants.
		if x {
			return Float(1.0), nil
		} else {
			return Float(0.0), nil
		}
	case Int:
		var err error
		var result Value
		result, err = x.finiteFloat()
		if err != nil {
			return nil, err
		}
		if err := thread.AddAllocs(EstimateSize(result)); err != nil {
			return nil, err
		}
		return result, nil
	case Float:
		// Converting args[0] to x and then returning x as Value
		// casues an additional allocation, so return args[0] directly.
		return args[0], nil
	case String:
		if x == "" {
			return nil, fmt.Errorf("float: empty string")
		}
		if err := thread.AddExecutionSteps(int64(len(x))); err != nil {
			return nil, err
		}
		// +/- NaN or Inf or Infinity (case insensitive)?
		s := string(x)
		switch x[len(x)-1] {
		case 'y', 'Y':
			if strings.EqualFold(s, "infinity") || strings.EqualFold(s, "+infinity") {
				return inf, nil
			} else if strings.EqualFold(s, "-infinity") {
				return neginf, nil
			}
		case 'f', 'F':
			if strings.EqualFold(s, "inf") || strings.EqualFold(s, "+inf") {
				return inf, nil
			} else if strings.EqualFold(s, "-inf") {
				return neginf, nil
			}
		case 'n', 'N':
			if strings.EqualFold(s, "nan") || strings.EqualFold(s, "+nan") || strings.EqualFold(s, "-nan") {
				return nan, nil
			}
		}
		f, err := strconv.ParseFloat(s, 64)
		if math.IsInf(f, 0) {
			return nil, fmt.Errorf("floating-point number too large")
		}
		if err != nil {
			return nil, fmt.Errorf("invalid float literal: %s", s)
		}
		var result Value = Float(f)
		if err := thread.AddAllocs(EstimateSize(result)); err != nil {
			return nil, err
		}
		return result, nil
	default:
		return nil, fmt.Errorf("float got %s, want number or string", x.Type())
	}
}

var (
	inf    = Float(math.Inf(+1))
	neginf = Float(math.Inf(-1))
	nan    = Float(math.NaN())
)

// https://github.com/google/starlark-go/blob/master/doc/spec.md#getattr
func getattr(thread *Thread, b *Builtin, args Tuple, kwargs []Tuple) (Value, error) {
	var object, dflt Value
	var name string
	if err := UnpackPositionalArgs("getattr", args, kwargs, 2, &object, &name, &dflt); err != nil {
		return nil, err
	}

	v, err := getAttr(thread, object, name, false)
	if err != nil {
		if dflt != nil {
			return dflt, nil
		}
		return nil, nameErr(b, err)
	}
	return v, nil
}

// https://github.com/google/starlark-go/blob/master/doc/spec.md#hasattr
func hasattr(thread *Thread, _ *Builtin, args Tuple, kwargs []Tuple) (Value, error) {
	var object Value
	var name string
	if err := UnpackPositionalArgs("hasattr", args, kwargs, 2, &object, &name); err != nil {
		return nil, err
	}
	if object, ok := object.(HasAttrs); ok {
		v, err := object.Attr(name)
		if err == nil {
			return Bool(v != nil), nil
		}

		// An error does not conclusively indicate presence or
		// absence of a field: it could occur while computing
		// the value of a present attribute, or it could be a
		// "no such attribute" error with details.
		for _, x := range object.AttrNames() {
			if x == name {
				return True, nil
			}
		}
	}
	return False, nil
}

// https://github.com/google/starlark-go/blob/master/doc/spec.md#hash
func hash(thread *Thread, _ *Builtin, args Tuple, kwargs []Tuple) (Value, error) {
	var x Value
	if err := UnpackPositionalArgs("hash", args, kwargs, 1, &x); err != nil {
		return nil, err
	}

	var h int64
	switch x := x.(type) {
	case String:
		// The Starlark spec requires that the hash function be
		// deterministic across all runs, motivated by the need
		// for reproducibility of builds. Thus we cannot call
		// String.Hash, which uses the fastest implementation
		// available, because as varies across process restarts,
		// and may evolve with the implementation.
		if err := thread.AddExecutionSteps(int64(len(x))); err != nil {
			return nil, err
		}
		h = int64(javaStringHash(string(x)))
	case Bytes:
		if err := thread.AddExecutionSteps(int64(len(x))); err != nil {
			return nil, err
		}
		h = int64(softHashString(string(x))) // FNV32
	default:
		return nil, fmt.Errorf("hash: got %s, want string or bytes", x.Type())
	}
	ret := Value(MakeInt64(h))
	if err := thread.AddAllocs(EstimateSize(ret)); err != nil {
		return nil, err
	}
	return ret, nil
}

// javaStringHash returns the same hash as would be produced by
// java.lang.String.hashCode. This requires transcoding the string to
// UTF-16; transcoding may introduce Unicode replacement characters
// U+FFFD if s does not contain valid UTF-8.
func javaStringHash(s string) (h int32) {
	for _, r := range s {
		if utf16.IsSurrogate(r) {
			c1, c2 := utf16.EncodeRune(r)
			h = 31*h + c1
			h = 31*h + c2
		} else {
			h = 31*h + r // r may be U+FFFD
		}
	}
	return h
}

// https://github.com/google/starlark-go/blob/master/doc/spec.md#int
func int_(thread *Thread, _ *Builtin, args Tuple, kwargs []Tuple) (res Value, err error) {
	var x Value = zero
	var base Value
	if err := UnpackArgs("int", args, kwargs, "x", &x, "base?", &base); err != nil {
		return nil, err
	}

	defer func() {
		if res != nil && res != x {
			if err2 := thread.AddAllocs(EstimateSize(res)); err2 != nil {
				res = nil
				err = err2
			}
		}
	}()

	if s, ok := AsString(x); ok {
		// Max result size is going to be base36, where each char is going to have 36 values
		// To make things easy we will just consider each character to be max 6 bits.
		// It's pessimistic, but easy.
		if err := thread.AddExecutionSteps(int64(len(s))); err != nil {
			return nil, err
		}
		if err := thread.CheckAllocs((int64(len(s)*6) + 7) / 8); err != nil {
			return nil, err
		}

		b := 10
		if base != nil {
			var err error
			b, err = AsInt32(base)
			if err != nil {
				return nil, fmt.Errorf("int: for base, got %s, want int", base.Type())
			}
			if b != 0 && (b < 2 || b > 36) {
				return nil, fmt.Errorf("int: base must be an integer >= 2 && <= 36")
			}
		}
		res := parseInt(s, b)
		if res == nil {
			return nil, fmt.Errorf("int: invalid literal with base %d: %s", b, s)
		}
		return res, nil
	}

	if base != nil {
		return nil, fmt.Errorf("int: can't convert non-string with explicit base")
	}

	if b, ok := x.(Bool); ok {
		if b {
			return one, nil
		} else {
			return zero, nil
		}
	}

	if _, ok := x.(Int); ok {
		return x, nil // Avoid allocation.
	}

	i, err := NumberToInt(x)
	if err != nil {
		return nil, fmt.Errorf("int: %s", err)
	}
	return i, nil
}

// parseInt defines the behavior of int(string, base=int). It returns nil on error.
func parseInt(s string, base int) Value {
	// remove sign
	var neg bool
	if s != "" {
		if s[0] == '+' {
			s = s[1:]
		} else if s[0] == '-' {
			neg = true
			s = s[1:]
		}
	}

	// remove optional base prefix
	baseprefix := 0
	if len(s) > 1 && s[0] == '0' {
		if len(s) > 2 {
			switch s[1] {
			case 'o', 'O':
				baseprefix = 8
			case 'x', 'X':
				baseprefix = 16
			case 'b', 'B':
				baseprefix = 2
			}
		}
		if baseprefix != 0 {
			// Remove the base prefix if it matches
			// the explicit base, or if base=0.
			if base == 0 || baseprefix == base {
				base = baseprefix
				s = s[2:]
			}
		} else {
			// For automatic base detection,
			// a string starting with zero
			// must be all zeros.
			// Thus we reject int("0755", 0).
			if base == 0 {
				for i := 1; i < len(s); i++ {
					if s[i] != '0' {
						return nil
					}
				}
				return zero
			}
		}
	}
	if base == 0 {
		base = 10
	}

	// we explicitly handled sign above.
	// if a sign remains, it is invalid.
	if s != "" && (s[0] == '-' || s[0] == '+') {
		return nil
	}

	// s has no sign or base prefix.
	if i, ok := new(big.Int).SetString(s, base); ok {
		res := MakeBigInt(i)
		if neg {
			res = zero.Sub(res)
		}
		return res
	}

	return nil
}

// https://github.com/google/starlark-go/blob/master/doc/spec.md#len
func len_(thread *Thread, _ *Builtin, args Tuple, kwargs []Tuple) (Value, error) {
	var x Value
	if err := UnpackPositionalArgs("len", args, kwargs, 1, &x); err != nil {
		return nil, err
	}
	len := Len(x)
	if len < 0 {
		return nil, fmt.Errorf("len: value of type %s has no len", x.Type())
	}
	result := Value(MakeInt(len))
	if err := thread.AddAllocs(EstimateSize(result)); err != nil {
		return nil, err
	}
	return result, nil
}

// https://github.com/google/starlark-go/blob/master/doc/spec.md#list
func list(thread *Thread, _ *Builtin, args Tuple, kwargs []Tuple) (Value, error) {
	var iterable Iterable
	if err := UnpackPositionalArgs("list", args, kwargs, 0, &iterable); err != nil {
		return nil, err
	}
	var elems []Value
	if iterable != nil {
		iter, err := SafeIterate(thread, iterable)
		if err != nil {
			return nil, err
		}
		defer iter.Done()
		if n := Len(iterable); n > 0 {
			if err := thread.AddAllocs(EstimateMakeSize([]Value{}, n)); err != nil {
				return nil, err
			}
			elems = make([]Value, 0, n) // preallocate if length known
		}
		elemsAppender := NewSafeAppender(thread, &elems)
		var x Value
		for iter.Next(&x) {
			if err := elemsAppender.Append(x); err != nil {
				return nil, err
			}
		}
		if err := iter.Err(); err != nil {
			return nil, err
		}
	}
	if err := thread.AddAllocs(EstimateSize(&List{})); err != nil {
		return nil, err
	}
	return NewList(elems), nil
}

// https://github.com/google/starlark-go/blob/master/doc/spec.md#min
func minmax(thread *Thread, b *Builtin, args Tuple, kwargs []Tuple) (Value, error) {
	if len(args) == 0 {
		return nil, fmt.Errorf("%s requires at least one positional argument", b.Name())
	}
	var keyFunc Callable
	if err := UnpackArgs(b.Name(), nil, kwargs, "key?", &keyFunc); err != nil {
		return nil, err
	}
	var op syntax.Token
	if b.Name() == "max" {
		op = syntax.GT
	} else {
		op = syntax.LT
	}
	var iterable Value
	if len(args) == 1 {
		iterable = args[0]
	} else {
		iterable = args
	}
	iter, err := SafeIterate(thread, iterable)
	if err != nil {
		if err == ErrUnsupported {
			return nil, fmt.Errorf("%s: %s value is not iterable", b.Name(), iterable.Type())
		}
		return nil, err
	}
	defer iter.Done()
	var extremum Value
	if !iter.Next(&extremum) {
		if err := iter.Err(); err != nil {
			return nil, err
		}
		return nil, nameErr(b, "argument is an empty sequence")
	}

	var extremeKey Value
	var keyargs Tuple
	if keyFunc == nil {
		extremeKey = extremum
	} else {
		keyargs = Tuple{extremum}
		res, err := Call(thread, keyFunc, keyargs, nil)
		if err != nil {
			return nil, err // to preserve backtrace, don't modify error
		}
		extremeKey = res
	}

	var x Value
	for iter.Next(&x) {
		var key Value
		if keyFunc == nil {
			key = x
		} else {
			keyargs[0] = x
			res, err := Call(thread, keyFunc, keyargs, nil)
			if err != nil {
				return nil, err // to preserve backtrace, don't modify error
			}
			key = res
		}

		if ok, err := Compare(op, key, extremeKey); err != nil {
			return nil, nameErr(b, err)
		} else if ok {
			extremum = x
			extremeKey = key
		}
	}
	if err := iter.Err(); err != nil {
		return nil, err
	}
	return extremum, nil
}

// https://github.com/google/starlark-go/blob/master/doc/spec.md#ord
func ord(thread *Thread, _ *Builtin, args Tuple, kwargs []Tuple) (Value, error) {
	if len(kwargs) > 0 {
		return nil, fmt.Errorf("ord does not accept keyword arguments")
	}
	if len(args) != 1 {
		return nil, fmt.Errorf("ord: got %d arguments, want 1", len(args))
	}
	switch x := args[0].(type) {
	case String:
		// ord(string) returns int value of sole rune.
		s := string(x)
		r, sz := utf8.DecodeRuneInString(s)
		if sz == 0 || sz != len(s) {
			if err := thread.AddExecutionSteps(int64(len(s))); err != nil {
				return nil, err
			}
			n := utf8.RuneCountInString(s)
			return nil, fmt.Errorf("ord: string encodes %d Unicode code points, want 1", n)
		}
		res := Value(MakeInt(int(r)))
		if err := thread.AddAllocs(EstimateSize(res)); err != nil {
			return nil, err
		}
		return res, nil

	case Bytes:
		// ord(bytes) returns int value of sole byte.
		if len(x) != 1 {
			return nil, fmt.Errorf("ord: bytes has length %d, want 1", len(x))
		}
		res := Value(MakeInt(int(x[0])))
		if err := thread.AddAllocs(EstimateSize(res)); err != nil {
			return nil, err
		}
		return res, nil
	default:
		return nil, fmt.Errorf("ord: got %s, want string or bytes", x.Type())
	}
}

// https://github.com/google/starlark-go/blob/master/doc/spec.md#print
func print(thread *Thread, b *Builtin, args Tuple, kwargs []Tuple) (Value, error) {
	sep := " "
	if err := UnpackArgs("print", nil, kwargs, "sep?", &sep); err != nil {
		return nil, err
	}

	buf := NewSafeStringBuilder(thread)
	for i, v := range args {
		if i > 0 {
			if _, err := buf.WriteString(sep); err != nil {
				return nil, err
			}
		}
		if s, ok := AsString(v); ok {
			if _, err := buf.WriteString(s); err != nil {
				return nil, err
			}
		} else if b, ok := v.(Bytes); ok {
			if _, err := buf.WriteString(string(b)); err != nil {
				return nil, err
			}
		} else {
			if err := writeValue(buf, v, nil); err != nil {
				return nil, err
			}
		}
	}

	s := buf.String()
	if thread.Print != nil {
		thread.Print(thread, s)
	} else {
		thread.AddAllocs(-int64(buf.Allocs()))
		fmt.Fprintln(os.Stderr, s)
	}
	return None, nil
}

// https://github.com/google/starlark-go/blob/master/doc/spec.md#range
func range_(thread *Thread, b *Builtin, args Tuple, kwargs []Tuple) (Value, error) {
	var start, stop, step int
	step = 1
	if err := UnpackPositionalArgs("range", args, kwargs, 1, &start, &stop, &step); err != nil {
		return nil, err
	}

	if len(args) == 1 {
		// range(stop)
		start, stop = 0, start
	}
	if step == 0 {
		// we were given range(start, stop, 0)
		return nil, nameErr(b, "step argument must not be zero")
	}

	result := Value(rangeValue{start: start, stop: stop, step: step, len: rangeLen(start, stop, step)})
	if err := thread.AddAllocs(EstimateSize(result)); err != nil {
		return nil, err
	}
	return result, nil
}

// A rangeValue is a comparable, immutable, indexable sequence of integers
// defined by the three parameters to a range(...) call.
// Invariant: step != 0.
type rangeValue struct{ start, stop, step, len int }

var (
	_ Indexable  = rangeValue{}
	_ Sequence   = rangeValue{}
	_ Comparable = rangeValue{}
	_ Sliceable  = rangeValue{}
)

func (r rangeValue) Len() int          { return r.len }
func (r rangeValue) Index(i int) Value { return MakeInt(r.start + i*r.step) }
func (r rangeValue) Iterate() Iterator { return &rangeIterator{r: r} }

// rangeLen calculates the length of a range with the provided start, stop, and step.
// caller must ensure that step is non-zero.
func rangeLen(start, stop, step int) int {
	switch {
	case step > 0:
		if stop > start {
			return (stop-1-start)/step + 1
		}
	case step < 0:
		if start > stop {
			return (start-1-stop)/-step + 1
		}
	default:
		panic("rangeLen: zero step")
	}
	return 0
}

func (r rangeValue) Slice(start, end, step int) Value {
	newStart := r.start + r.step*start
	newStop := r.start + r.step*end
	newStep := r.step * step
	return rangeValue{
		start: newStart,
		stop:  newStop,
		step:  newStep,
		len:   rangeLen(newStart, newStop, newStep),
	}
}

func (r rangeValue) Freeze() {} // immutable
func (r rangeValue) String() string {
	if r.step != 1 {
		return fmt.Sprintf("range(%d, %d, %d)", r.start, r.stop, r.step)
	} else if r.start != 0 {
		return fmt.Sprintf("range(%d, %d)", r.start, r.stop)
	} else {
		return fmt.Sprintf("range(%d)", r.stop)
	}
}
func (r rangeValue) Type() string          { return "range" }
func (r rangeValue) Truth() Bool           { return r.len > 0 }
func (r rangeValue) Hash() (uint32, error) { return 0, fmt.Errorf("unhashable: range") }

func (x rangeValue) CompareSameType(op syntax.Token, y_ Value, depth int) (bool, error) {
	y := y_.(rangeValue)
	switch op {
	case syntax.EQL:
		return rangeEqual(x, y), nil
	case syntax.NEQ:
		return !rangeEqual(x, y), nil
	default:
		return false, fmt.Errorf("%s %s %s not implemented", x.Type(), op, y.Type())
	}
}

func rangeEqual(x, y rangeValue) bool {
	// Two ranges compare equal if they denote the same sequence.
	if x.len != y.len {
		return false // sequences differ in length
	}
	if x.len == 0 {
		return true // both sequences are empty
	}
	if x.start != y.start {
		return false // first element differs
	}
	return x.len == 1 || x.step == y.step
}

func (r rangeValue) contains(x Int) bool {
	x32, err := AsInt32(x)
	if err != nil {
		return false // out of range
	}
	delta := x32 - r.start
	quo, rem := delta/r.step, delta%r.step
	return rem == 0 && 0 <= quo && quo < r.len
}

type rangeIterator struct {
	r      rangeValue
	i      int
	thread *Thread
	err    error
}

var _ SafeIterator = &rangeIterator{}

func (it *rangeIterator) BindThread(thread *Thread) {
	it.thread = thread
}

func (it *rangeIterator) Next(p *Value) bool {
	if it.err != nil {
		return false
	}

	if it.i < it.r.len {
		// value will always be an Int
		value := it.r.Index(it.i)

		if it.thread != nil {
			if err := it.thread.AddAllocs(EstimateSize(value)); err != nil {
				it.err = err
				return false
			}
		}

		*p = value
		it.i++
		return true
	}
	return false
}
func (*rangeIterator) Done() {}

func (it *rangeIterator) Err() error { return it.err }
func (it *rangeIterator) Safety() SafetyFlags {
	if it.thread == nil {
		return NotSafe
	}
	return MemSafe
}

// https://github.com/google/starlark-go/blob/master/doc/spec.md#repr
func repr(thread *Thread, _ *Builtin, args Tuple, kwargs []Tuple) (Value, error) {
	var x Value
	if err := UnpackPositionalArgs("repr", args, kwargs, 1, &x); err != nil {
		return nil, err
	}

	if s, err := safeToString(thread, x); err != nil {
		return nil, err
	} else {
		if err := thread.AddAllocs(StringTypeOverhead); err != nil {
			return nil, err
		}
		return String(s), nil
	}
}

// https://github.com/google/starlark-go/blob/master/doc/spec.md#reversed
func reversed(thread *Thread, _ *Builtin, args Tuple, kwargs []Tuple) (Value, error) {
	var iterable Iterable
	if err := UnpackPositionalArgs("reversed", args, kwargs, 1, &iterable); err != nil {
		return nil, err
	}

	iter, err := SafeIterate(thread, iterable)
	if err != nil {
		return nil, err
	}
	defer iter.Done()
	var elems []Value
	if n := Len(args[0]); n >= 0 {
		if err := thread.AddAllocs(EstimateMakeSize([]Value{}, n)); err != nil {
			return nil, err
		}
		elems = make([]Value, 0, n) // preallocate if length known
	}
	elemsAppender := NewSafeAppender(thread, &elems)
	var x Value
	for iter.Next(&x) {
		if err := elemsAppender.Append(x); err != nil {
			return nil, err
		}
	}
	if err := iter.Err(); err != nil {
		return nil, err
	}
	n := len(elems)
	for i := 0; i < n>>1; i++ {
		elems[i], elems[n-1-i] = elems[n-1-i], elems[i]
	}
	if err := thread.AddAllocs(EstimateSize(List{})); err != nil {
		return nil, err
	}
	return NewList(elems), nil
}

// https://github.com/google/starlark-go/blob/master/doc/spec.md#set
func set(thread *Thread, b *Builtin, args Tuple, kwargs []Tuple) (Value, error) {
	var iterable Iterable
	if err := UnpackPositionalArgs("set", args, kwargs, 0, &iterable); err != nil {
		return nil, err
	}
	if err := thread.AddAllocs(EstimateSize(&Set{})); err != nil {
		return nil, err
	}
	set := new(Set)
	if iterable != nil {
		iter, err := SafeIterate(thread, iterable)
		if err != nil {
			return nil, err
		}
		defer iter.Done()
		var x Value
		for iter.Next(&x) {
			if err := set.ht.insert(thread, x, None); err != nil {
				return nil, nameErr(b, err)
			}
		}
		if err := iter.Err(); err != nil {
			return nil, err
		}
	}
	return set, nil
}

// https://github.com/google/starlark-go/blob/master/doc/spec.md#sorted
func sorted(thread *Thread, _ *Builtin, args Tuple, kwargs []Tuple) (Value, error) {
	// Oddly, Python's sorted permits all arguments to be positional, thus so do we.
	var iterable Iterable
	var key Callable
	var reverse bool
	if err := UnpackArgs("sorted", args, kwargs,
		"iterable", &iterable,
		"key?", &key,
		"reverse?", &reverse,
	); err != nil {
		return nil, err
	}

	iter, err := SafeIterate(thread, iterable)
	if err != nil {
		return nil, err
	}
	defer iter.Done()
	var values []Value
	if n := Len(iterable); n > 0 {
		if err := thread.AddAllocs(EstimateMakeSize(Tuple{}, n)); err != nil {
			return nil, err
		}
		values = make(Tuple, 0, n) // preallocate if length is known
	}
	valuesAppender := NewSafeAppender(thread, &values)
	var x Value
	for iter.Next(&x) {
		if err := valuesAppender.Append(x); err != nil {
			return nil, err
		}
	}
	if err := iter.Err(); err != nil {
		return nil, err
	}

	// Derive keys from values by applying key function.
	var keys []Value
	if key != nil {
		keys = make([]Value, len(values))
		for i, v := range values {
			k, err := Call(thread, key, Tuple{v}, nil)
			if err != nil {
				return nil, err // to preserve backtrace, don't modify error
			}
			keys[i] = k
		}
	}

	slice := &sortSlice{keys: keys, values: values}
	if reverse {
		sort.Stable(sort.Reverse(slice))
	} else {
		sort.Stable(slice)
	}
	if err := thread.AddAllocs(EstimateSize(List{})); err != nil {
		return nil, err
	}
	return NewList(slice.values), slice.err
}

type sortSlice struct {
	keys   []Value // nil => values[i] is key
	values []Value
	err    error
}

func (s *sortSlice) Len() int { return len(s.values) }
func (s *sortSlice) Less(i, j int) bool {
	keys := s.keys
	if s.keys == nil {
		keys = s.values
	}
	ok, err := Compare(syntax.LT, keys[i], keys[j])
	if err != nil {
		s.err = err
	}
	return ok
}
func (s *sortSlice) Swap(i, j int) {
	if s.keys != nil {
		s.keys[i], s.keys[j] = s.keys[j], s.keys[i]
	}
	s.values[i], s.values[j] = s.values[j], s.values[i]
}

// https://github.com/google/starlark-go/blob/master/doc/spec.md#str
func str(thread *Thread, _ *Builtin, args Tuple, kwargs []Tuple) (Value, error) {
	if len(kwargs) > 0 {
		return nil, fmt.Errorf("str does not accept keyword arguments")
	}
	if len(args) != 1 {
		return nil, fmt.Errorf("str: got %d arguments, want exactly 1", len(args))
	}
	switch x := args[0].(type) {
	case String:
		// Converting args[0] to x and then returning x as Value
		// casues an additional allocation, so return args[0] directly.
		return args[0], nil
	case Bytes:
		// Invalid encodings are replaced by that of U+FFFD.
		if str, err := safeUtf8Transcode(thread, string(x)); err != nil {
			return nil, err
		} else {
			if err := thread.AddAllocs(StringTypeOverhead); err != nil {
				return nil, err
			}
			return String(str), nil
		}
	default:
		if str, err := safeToString(thread, x); err != nil {
			return nil, err
		} else {
			if err := thread.AddAllocs(StringTypeOverhead); err != nil {
				return nil, err
			}
			return String(str), nil
		}
	}
}

// utf8Transcode returns the UTF-8-to-UTF-8 transcoding of s.
// The effect is that each code unit that is part of an
// invalid sequence is replaced by U+FFFD.
func utf8Transcode(s string) string {
	if utf8.ValidString(s) {
		return s
	}
	var out strings.Builder
	for _, r := range s {
		out.WriteRune(r)
	}
	return out.String()
}

func safeUtf8Transcode(thread *Thread, s string) (string, error) {
	if utf8.ValidString(s) {
		return s, nil
	}
	out := NewSafeStringBuilder(thread)
	for _, r := range s {
		if _, err := out.WriteRune(r); err != nil {
			return "", err
		}
	}
	return out.String(), nil
}

// https://github.com/google/starlark-go/blob/master/doc/spec.md#tuple
func tuple(thread *Thread, _ *Builtin, args Tuple, kwargs []Tuple) (Value, error) {
	var iterable Iterable
	if err := UnpackPositionalArgs("tuple", args, kwargs, 0, &iterable); err != nil {
		return nil, err
	}
	if len(args) == 0 {
		return Tuple(nil), nil
	}
	iter, err := SafeIterate(thread, iterable)
	if err != nil {
		return nil, err
	}
	defer iter.Done()
	var elems Tuple
	if n := Len(iterable); n > 0 {
		if err := thread.AddAllocs(EstimateMakeSize(Tuple{}, n)); err != nil {
			return nil, err
		}
		elems = make(Tuple, 0, n) // preallocate if length is known
	}
	elemsAppender := NewSafeAppender(thread, &elems)
	var x Value
	for iter.Next(&x) {
		if err := elemsAppender.Append(x); err != nil {
			return nil, err
		}
	}
	if err := iter.Err(); err != nil {
		return nil, err
	}

	if err := thread.AddAllocs(EstimateSize(Tuple{})); err != nil {
		return nil, err
	}
	return elems, nil
}

// https://github.com/google/starlark-go/blob/master/doc/spec.md#type
func type_(thread *Thread, _ *Builtin, args Tuple, kwargs []Tuple) (Value, error) {
	if len(kwargs) > 0 {
		return nil, fmt.Errorf("type does not accept keyword arguments")
	}
	if len(args) != 1 {
		return nil, fmt.Errorf("type: got %d arguments, want exactly 1", len(args))
	}
	result := Value(String(args[0].Type()))
	if err := thread.AddAllocs(EstimateSize(result)); err != nil {
		return nil, err
	}
	return result, nil
}

// https://github.com/google/starlark-go/blob/master/doc/spec.md#zip
func zip(thread *Thread, _ *Builtin, args Tuple, kwargs []Tuple) (Value, error) {
	if len(kwargs) > 0 {
		return nil, fmt.Errorf("zip does not accept keyword arguments")
	}
	rows, cols := 0, len(args)
	iters := make([]Iterator, cols)
	defer func() {
		for _, iter := range iters {
			if iter != nil {
				iter.Done()
			}
		}
	}()
	for i, seq := range args {
		it, err := SafeIterate(thread, seq)
		if err != nil {
			if err == ErrUnsupported {
				return nil, fmt.Errorf("zip: argument #%d is not iterable: %s", i+1, seq.Type())
			}
			return nil, err
		}
		iters[i] = it
		n := Len(seq)
		if i == 0 || n < rows {
			rows = n // possibly -1
		}
	}
	var result []Value
	if rows >= 0 {
		// length known
		resultSize := EstimateMakeSize([]Value{Tuple{}}, rows)
		arraySize := EstimateMakeSize(Tuple{}, cols*rows)
		if err := thread.AddAllocs(resultSize + arraySize); err != nil {
			return nil, err
		}
		result = make([]Value, rows)
		array := make(Tuple, cols*rows) // allocate a single backing array
		for i := 0; i < rows; i++ {
			tuple := array[:cols:cols]
			array = array[cols:]
			for j, iter := range iters {
				if !iter.Next(&tuple[j]) {
					if err := iter.Err(); err != nil {
						return nil, err
					}
					return nil, fmt.Errorf("zip: iteration stopped earlier than reported length")
				}
			}
			result[i] = tuple
		}
	} else {
		// length not known
		tupleSize := EstimateMakeSize(Tuple{}, cols) + SliceTypeOverhead
		appender := NewSafeAppender(thread, &result)
	outer:
		for {
			if err := thread.AddAllocs(tupleSize); err != nil {
				return nil, err
			}
			tuple := make(Tuple, cols)
			for i, iter := range iters {
				if !iter.Next(&tuple[i]) {
					if err := iter.Err(); err != nil {
						return nil, err
					}
					break outer
				}
			}
			if err := appender.Append(tuple); err != nil {
				return nil, err
			}
		}
	}

	if err := thread.AddAllocs(EstimateSize(&List{})); err != nil {
		return nil, err
	}
	return NewList(result), nil
}

// ---- methods of built-in types ---

// https://github.com/google/starlark-go/blob/master/doc/spec.md#dict·get
func dict_get(thread *Thread, b *Builtin, args Tuple, kwargs []Tuple) (Value, error) {
	var key, dflt Value
	if err := UnpackPositionalArgs(b.Name(), args, kwargs, 1, &key, &dflt); err != nil {
		return nil, err
	}
	if v, ok, err := b.Receiver().(*Dict).ht.lookup(thread, key); err != nil {
		return nil, nameErr(b, err)
	} else if ok {
		return v, nil
	} else if dflt != nil {
		return dflt, nil
	}
	return None, nil
}

// https://github.com/google/starlark-go/blob/master/doc/spec.md#dict·clear
func dict_clear(thread *Thread, b *Builtin, args Tuple, kwargs []Tuple) (Value, error) {
	// From the memory safety POV, dict_clear releases all the references to
	// the values inside of it, but we cannot really assess if that memory
	// is actually released. Space for the buckets is not released, so no point
	// in counting that. (= this function doesn't allocate and doesn't release
	// anything reliably)
	if err := UnpackPositionalArgs(b.Name(), args, kwargs, 0); err != nil {
		return nil, err
	}
	recv := b.Receiver().(*Dict)
	if recv.Len() > 0 {
		if err := thread.AddExecutionSteps(int64(len(recv.ht.table))); err != nil {
			return nil, err
		}
	}
	if err := recv.Clear(); err != nil {
		return nil, err
	}
	return None, nil
}

// https://github.com/google/starlark-go/blob/master/doc/spec.md#dict·items
func dict_items(thread *Thread, b *Builtin, args Tuple, kwargs []Tuple) (Value, error) {
	if err := UnpackPositionalArgs(b.Name(), args, kwargs, 0); err != nil {
		return nil, err
	}
	receiver := b.Receiver().(*Dict)
	len := receiver.Len()
	if err := thread.AddExecutionSteps(int64(len)); err != nil {
		return nil, err
	}
	// dict.Items() allocates a single backing array for the tuples.
	arraySize := EstimateMakeSize([]Value{}, len*2)
	itemSize := EstimateMakeSize([]Value{Tuple{}}, len)
	resultSize := EstimateSize(&List{})
	if err := thread.AddAllocs(itemSize + arraySize + resultSize); err != nil {
		return nil, err
	}
	tupleItemsSize := EstimateMakeSize([]Tuple{}, len)
	if err := thread.CheckAllocs(tupleItemsSize); err != nil {
		return nil, err
	}
	items := receiver.Items()
	res := make([]Value, len)
	for i, item := range items {
		res[i] = item
	}
	return NewList(res), nil
}

// https://github.com/google/starlark-go/blob/master/doc/spec.md#dict·keys
func dict_keys(thread *Thread, b *Builtin, args Tuple, kwargs []Tuple) (Value, error) {
	if err := UnpackPositionalArgs(b.Name(), args, kwargs, 0); err != nil {
		return nil, err
	}
	recv := b.Receiver().(*Dict)
	len := recv.Len()
	if err := thread.AddExecutionSteps(int64(len)); err != nil {
		return nil, err
	}
	keysSize := EstimateMakeSize([]Value{}, len)
	resultSize := EstimateSize(&List{})
	if err := thread.AddAllocs(resultSize + keysSize); err != nil {
		return nil, err
	}
	return NewList(recv.Keys()), nil
}

// https://github.com/google/starlark-go/blob/master/doc/spec.md#dict·pop
func dict_pop(thread *Thread, b *Builtin, args Tuple, kwargs []Tuple) (Value, error) {
	var k, d Value
	if err := UnpackPositionalArgs(b.Name(), args, kwargs, 1, &k, &d); err != nil {
		return nil, err
	}
	if v, found, err := b.Receiver().(*Dict).ht.delete(thread, k); err != nil {
		return nil, nameErr(b, err) // dict is frozen or key is unhashable
	} else if found {
		return v, nil
	} else if d != nil {
		return d, nil
	}
	return nil, nameErr(b, "missing key")
}

// https://github.com/google/starlark-go/blob/master/doc/spec.md#dict·popitem
func dict_popitem(thread *Thread, b *Builtin, args Tuple, kwargs []Tuple) (Value, error) {
	// There is no rehashing, so no allocations to be counted here
	if err := UnpackPositionalArgs(b.Name(), args, kwargs, 0); err != nil {
		return nil, err
	}
	recv := b.Receiver().(*Dict)
	k, ok := recv.ht.first()
	if !ok {
		return nil, nameErr(b, "empty dict")
	}
	v, _, err := recv.ht.delete(thread, k)
	if err != nil {
		return nil, nameErr(b, err) // dict is frozen
	}
	resultSize := EstimateMakeSize(Tuple{}, 2) + SliceTypeOverhead
	if err := thread.AddAllocs(resultSize); err != nil {
		return nil, err
	}
	return Tuple{k, v}, nil
}

// https://github.com/google/starlark-go/blob/master/doc/spec.md#dict·setdefault
func dict_setdefault(thread *Thread, b *Builtin, args Tuple, kwargs []Tuple) (Value, error) {
	var key, dflt Value = nil, None
	if err := UnpackPositionalArgs(b.Name(), args, kwargs, 1, &key, &dflt); err != nil {
		return nil, err
	}
	dict := b.Receiver().(*Dict)
	if v, ok, err := dict.ht.lookup(thread, key); err != nil {
		return nil, nameErr(b, err)
	} else if ok {
		return v, nil
	} else {
		if err := dict.SafeSetKey(thread, key, dflt); err != nil {
			return nil, nameErr(b, err)
		} else {
			return dflt, nil
		}
	}
}

// https://github.com/google/starlark-go/blob/master/doc/spec.md#dict·update
func dict_update(thread *Thread, b *Builtin, args Tuple, kwargs []Tuple) (Value, error) {
	if len(args) > 1 {
		return nil, fmt.Errorf("update: got %d arguments, want at most 1", len(args))
	}
	if err := updateDict(thread, b.Receiver().(*Dict), args, kwargs); err != nil {
		return nil, fmt.Errorf("update: %w", err)
	}
	return None, nil
}

// https://github.com/google/starlark-go/blob/master/doc/spec.md#dict·values
func dict_values(thread *Thread, b *Builtin, args Tuple, kwargs []Tuple) (Value, error) {
	if err := UnpackPositionalArgs(b.Name(), args, kwargs, 0); err != nil {
		return nil, err
	}
	recv := b.Receiver().(*Dict)
	len := recv.Len()
	if err := thread.AddExecutionSteps(int64(len)); err != nil {
		return nil, err
	}
	valuesSize := EstimateMakeSize([]Value{}, len)
	resultSize := EstimateSize(&List{})
	if err := thread.AddAllocs(resultSize + valuesSize); err != nil {
		return nil, err
	}
	return NewList(recv.Values()), nil
}

// https://github.com/google/starlark-go/blob/master/doc/spec.md#list·append
func list_append(thread *Thread, b *Builtin, args Tuple, kwargs []Tuple) (Value, error) {
	var object Value
	if err := UnpackPositionalArgs(b.Name(), args, kwargs, 1, &object); err != nil {
		return nil, err
	}
	recv := b.Receiver().(*List)
	if err := recv.checkMutable("append to"); err != nil {
		return nil, nameErr(b, err)
	}
	elemsAppender := NewSafeAppender(thread, &recv.elems)
	if err := elemsAppender.Append(object); err != nil {
		return nil, err
	}
	return None, nil
}

// https://github.com/google/starlark-go/blob/master/doc/spec.md#list·clear
func list_clear(thread *Thread, b *Builtin, args Tuple, kwargs []Tuple) (Value, error) {
	if err := UnpackPositionalArgs(b.Name(), args, kwargs, 0); err != nil {
		return nil, err
	}
	recv := b.Receiver().(*List)
	if err := thread.AddExecutionSteps(int64(recv.Len())); err != nil {
		return nil, err
	}
	if err := recv.Clear(); err != nil {
		return nil, nameErr(b, err)
	}
	return None, nil
}

// https://github.com/google/starlark-go/blob/master/doc/spec.md#list·extend
func list_extend(thread *Thread, b *Builtin, args Tuple, kwargs []Tuple) (Value, error) {
	recv := b.Receiver().(*List)
	var iterable Iterable
	if err := UnpackPositionalArgs(b.Name(), args, kwargs, 1, &iterable); err != nil {
		return nil, err
	}
	if err := recv.checkMutable("extend"); err != nil {
		return nil, nameErr(b, err)
	}

	if err := safeListExtend(thread, recv, iterable); err != nil {
		return nil, err
	}
	return None, nil
}

// https://github.com/google/starlark-go/blob/master/doc/spec.md#list·index
func list_index(thread *Thread, b *Builtin, args Tuple, kwargs []Tuple) (Value, error) {
	var value, start_, end_ Value
	if err := UnpackPositionalArgs(b.Name(), args, kwargs, 1, &value, &start_, &end_); err != nil {
		return nil, err
	}

	recv := b.Receiver().(*List)
	start, end, err := indices(start_, end_, recv.Len())
	if err != nil {
		return nil, nameErr(b, err)
	}

	if err := thread.AddExecutionSteps(int64(end - start)); err != nil {
		return nil, err
	}

	for i := start; i < end; i++ {
		if eq, err := Equal(recv.elems[i], value); err != nil {
			return nil, nameErr(b, err)
		} else if eq {
			res := Value(MakeInt(i))
			if err := thread.AddExecutionSteps(-int64(end - i - 1)); err != nil {
				return nil, err
			}
			if err := thread.AddAllocs(EstimateSize(res)); err != nil {
				return nil, err
			}
			return res, nil
		}
	}
	return nil, nameErr(b, "value not in list")
}

// https://github.com/google/starlark-go/blob/master/doc/spec.md#list·insert
func list_insert(thread *Thread, b *Builtin, args Tuple, kwargs []Tuple) (Value, error) {
	recv := b.Receiver().(*List)
	var index int
	var object Value
	if err := UnpackPositionalArgs(b.Name(), args, kwargs, 2, &index, &object); err != nil {
		return nil, err
	}
	if err := recv.checkMutable("insert into"); err != nil {
		return nil, nameErr(b, err)
	}

	if index < 0 {
		index += recv.Len()
	}

	appender := NewSafeAppender(thread, &recv.elems)
	if index >= recv.Len() {
		// end
		if err := appender.Append(object); err != nil {
			return nil, err
		}
	} else {
		if index < 0 {
			index = 0 // start
		}
		if err := appender.Append(nil); err != nil {
			return nil, err
		}
		copy(recv.elems[index+1:], recv.elems[index:]) // slide up one
		recv.elems[index] = object
	}
	return None, nil
}

// https://github.com/google/starlark-go/blob/master/doc/spec.md#list·remove
func list_remove(thread *Thread, b *Builtin, args Tuple, kwargs []Tuple) (Value, error) {
	recv := b.Receiver().(*List)
	var value Value
	if err := UnpackPositionalArgs(b.Name(), args, kwargs, 1, &value); err != nil {
		return nil, err
	}
	if err := recv.checkMutable("remove from"); err != nil {
		return nil, nameErr(b, err)
	}
	if err := thread.AddExecutionSteps(int64(recv.Len())); err != nil {
		return nil, err
	}
	for i, elem := range recv.elems {
		if eq, err := Equal(elem, value); err != nil {
			return nil, fmt.Errorf("remove: %v", err)
		} else if eq {
			recv.elems = append(recv.elems[:i], recv.elems[i+1:]...)
			return None, nil
		}
	}
	return nil, fmt.Errorf("remove: element not found")
}

// https://github.com/google/starlark-go/blob/master/doc/spec.md#list·pop
func list_pop(thread *Thread, b *Builtin, args Tuple, kwargs []Tuple) (Value, error) {
	recv := b.Receiver()
	list := recv.(*List)
	n := list.Len()
	i := n - 1
	if err := UnpackPositionalArgs(b.Name(), args, kwargs, 0, &i); err != nil {
		return nil, err
	}
	origI := i
	if i < 0 {
		i += n
	}
	if i < 0 || i >= n {
		return nil, nameErr(b, outOfRange(origI, n, list))
	}
	if err := list.checkMutable("pop from"); err != nil {
		return nil, nameErr(b, err)
	}
	if err := thread.AddExecutionSteps(int64(n - i)); err != nil {
		return nil, err
	}
	res := list.elems[i]
	list.elems = append(list.elems[:i], list.elems[i+1:]...)
	return res, nil
}

// https://github.com/google/starlark-go/blob/master/doc/spec.md#string·capitalize
func string_capitalize(thread *Thread, b *Builtin, args Tuple, kwargs []Tuple) (Value, error) {
	if err := UnpackPositionalArgs(b.Name(), args, kwargs, 0); err != nil {
		return nil, err
	}
	s := string(b.Receiver().(String))
	res := NewSafeStringBuilder(thread)
	res.Grow(len(s))
	for i, r := range s {
		if i == 0 {
			r = unicode.ToTitle(r)
		} else {
			r = unicode.ToLower(r)
		}
		if _, err := res.WriteRune(r); err != nil {
			return nil, err
		}
	}
	if err := res.Err(); err != nil {
		return nil, err
	}

	if err := thread.AddAllocs(StringTypeOverhead); err != nil {
		return nil, err
	}
	return String(res.String()), nil
}

// string_iterable returns an unspecified iterable value whose iterator yields:
// - elems: successive 1-byte substrings
// - codepoints: successive substrings that encode a single Unicode code point.
// - elem_ords: numeric values of successive bytes
// - codepoint_ords: numeric values of successive Unicode code points
func string_iterable(thread *Thread, b *Builtin, args Tuple, kwargs []Tuple) (Value, error) {
	if err := UnpackPositionalArgs(b.Name(), args, kwargs, 0); err != nil {
		return nil, err
	}
	s := b.Receiver().(String)
	ords := b.Name()[len(b.Name())-2] == 'd'
	codepoints := b.Name()[0] == 'c'
	if codepoints {
		if err := thread.AddAllocs(EstimateSize(stringCodepoints{})); err != nil {
			return nil, err
		}
		return stringCodepoints{s, ords}, nil
	} else {
		if err := thread.AddAllocs(EstimateSize(stringElems{})); err != nil {
			return nil, err
		}
		return stringElems{s, ords}, nil
	}
}

// bytes_elems returns an unspecified iterable value whose
// iterator yields the int values of successive elements.
func bytes_elems(thread *Thread, b *Builtin, args Tuple, kwargs []Tuple) (Value, error) {
	if err := UnpackPositionalArgs(b.Name(), args, kwargs, 0); err != nil {
		return nil, err
	}
	if err := thread.AddAllocs(EstimateSize(bytesIterable{})); err != nil {
		return nil, err
	}
	return bytesIterable{b.Receiver().(Bytes)}, nil
}

// A bytesIterable is an iterable returned by bytes.elems(),
// whose iterator yields a sequence of numeric bytes values.
type bytesIterable struct{ bytes Bytes }

var _ Iterable = (*bytesIterable)(nil)

func (bi bytesIterable) String() string        { return bi.bytes.String() + ".elems()" }
func (bi bytesIterable) Type() string          { return "bytes.elems" }
func (bi bytesIterable) Freeze()               {} // immutable
func (bi bytesIterable) Truth() Bool           { return True }
func (bi bytesIterable) Hash() (uint32, error) { return 0, fmt.Errorf("unhashable: %s", bi.Type()) }
func (bi bytesIterable) Iterate() Iterator     { return &bytesIterator{bytes: bi.bytes} }

type bytesIterator struct {
	bytes  Bytes
	thread *Thread
	err    error
}

var _ SafeIterator = &bytesIterator{}

func (it *bytesIterator) BindThread(thread *Thread) {
	it.thread = thread
}

func (it *bytesIterator) Next(p *Value) bool {
	if it.err != nil {
		return false
	}

	if it.bytes == "" {
		return false
	}
	value := Value(MakeInt(int(it.bytes[0])))
	if it.thread != nil {
		if err := it.thread.AddAllocs(EstimateSize(value)); err != nil {
			it.err = err
			return false
		}
	}
	*p = value

	it.bytes = it.bytes[1:]
	return true
}

func (*bytesIterator) Done() {}

func (it *bytesIterator) Err() error          { return it.err }
func (it *bytesIterator) Safety() SafetyFlags { return MemSafe }

// https://github.com/google/starlark-go/blob/master/doc/spec.md#string·count
func string_count(thread *Thread, b *Builtin, args Tuple, kwargs []Tuple) (Value, error) {
	var sub string
	var start_, end_ Value
	if err := UnpackPositionalArgs(b.Name(), args, kwargs, 1, &sub, &start_, &end_); err != nil {
		return nil, err
	}

	recv := string(b.Receiver().(String))
	start, end, err := indices(start_, end_, len(recv))
	if err != nil {
		return nil, nameErr(b, err)
	}

	var slice string
	if start < end {
		slice = recv[start:end]
	}

	result := Value(MakeInt(strings.Count(slice, sub)))
	if err := thread.AddAllocs(EstimateSize(result)); err != nil {
		return nil, err
	}
	return result, nil
}

// https://github.com/google/starlark-go/blob/master/doc/spec.md#string·isalnum
func string_isalnum(thread *Thread, b *Builtin, args Tuple, kwargs []Tuple) (Value, error) {
	if err := UnpackPositionalArgs(b.Name(), args, kwargs, 0); err != nil {
		return nil, err
	}
	recv := string(b.Receiver().(String))
	if err := thread.AddExecutionSteps(int64(len(recv))); err != nil {
		return nil, err
	}
	for i, r := range recv {
		if !unicode.IsLetter(r) && !unicode.IsDigit(r) {
			if err := thread.AddExecutionSteps(-int64(len(recv) - i - 1)); err != nil {
				return nil, err
			}
			return False, nil
		}
	}
	return Bool(recv != ""), nil
}

// https://github.com/google/starlark-go/blob/master/doc/spec.md#string·isalpha
func string_isalpha(thread *Thread, b *Builtin, args Tuple, kwargs []Tuple) (Value, error) {
	if err := UnpackPositionalArgs(b.Name(), args, kwargs, 0); err != nil {
		return nil, err
	}
	recv := string(b.Receiver().(String))
	if err := thread.AddExecutionSteps(int64(len(recv))); err != nil {
		return nil, err
	}
	for i, r := range recv {
		if !unicode.IsLetter(r) {
			if err := thread.AddExecutionSteps(-int64(len(recv) - i - 1)); err != nil {
				return nil, err
			}
			return False, nil
		}
	}
	return Bool(recv != ""), nil
}

// https://github.com/google/starlark-go/blob/master/doc/spec.md#string·isdigit
func string_isdigit(thread *Thread, b *Builtin, args Tuple, kwargs []Tuple) (Value, error) {
	if err := UnpackPositionalArgs(b.Name(), args, kwargs, 0); err != nil {
		return nil, err
	}
	recv := string(b.Receiver().(String))
	if err := thread.AddExecutionSteps(int64(len(recv))); err != nil {
		return nil, err
	}
	for i, r := range recv {
		if !unicode.IsDigit(r) {
			if err := thread.AddExecutionSteps(-int64(len(recv) - i - 1)); err != nil {
				return nil, err
			}
			return False, nil
		}
	}
	return Bool(recv != ""), nil
}

// https://github.com/google/starlark-go/blob/master/doc/spec.md#string·islower
func string_islower(thread *Thread, b *Builtin, args Tuple, kwargs []Tuple) (Value, error) {
	if err := UnpackPositionalArgs(b.Name(), args, kwargs, 0); err != nil {
		return nil, err
	}
	recv := string(b.Receiver().(String))
	if err := thread.AddExecutionSteps(int64(len(recv))); err != nil {
		return nil, err
	}
	if err := thread.CheckAllocs(EstimateSize(recv)); err != nil {
		return nil, err
	}
	return Bool(isCasedString(recv) && recv == strings.ToLower(recv)), nil
}

// isCasedString reports whether its argument contains any cased code points.
func isCasedString(s string) bool {
	for _, r := range s {
		if isCasedRune(r) {
			return true
		}
	}
	return false
}

func isCasedRune(r rune) bool {
	// It's unclear what the correct behavior is for a rune such as 'ﬃ',
	// a lowercase letter with no upper or title case and no SimpleFold.
	return 'a' <= r && r <= 'z' || 'A' <= r && r <= 'Z' || unicode.SimpleFold(r) != r
}

// https://github.com/google/starlark-go/blob/master/doc/spec.md#string·isspace
func string_isspace(thread *Thread, b *Builtin, args Tuple, kwargs []Tuple) (Value, error) {
	if err := UnpackPositionalArgs(b.Name(), args, kwargs, 0); err != nil {
		return nil, err
	}
	recv := string(b.Receiver().(String))
	if err := thread.AddExecutionSteps(int64(len(recv))); err != nil {
		return nil, err
	}
	for i, r := range recv {
		if !unicode.IsSpace(r) {
			if err := thread.AddExecutionSteps(-int64(len(recv) - i - 1)); err != nil {
				return nil, err
			}
			return False, nil
		}
	}
	return Bool(recv != ""), nil
}

// https://github.com/google/starlark-go/blob/master/doc/spec.md#string·istitle
func string_istitle(thread *Thread, b *Builtin, args Tuple, kwargs []Tuple) (Value, error) {
	if err := UnpackPositionalArgs(b.Name(), args, kwargs, 0); err != nil {
		return nil, err
	}
	recv := string(b.Receiver().(String))

	if err := thread.AddExecutionSteps(int64(len(recv))); err != nil {
		return nil, err
	}
	// Python semantics differ from x==strings.{To,}Title(x) in Go:
	// "uppercase characters may only follow uncased characters and
	// lowercase characters only cased ones."
	var cased, prevCased bool
	for i, r := range recv {
		if 'A' <= r && r <= 'Z' || unicode.IsTitle(r) { // e.g. "ǅ"
			if prevCased {
				if err := thread.AddExecutionSteps(-int64(len(recv) - i - 1)); err != nil {
					return nil, err
				}
				return False, nil
			}
			prevCased = true
			cased = true
		} else if unicode.IsLower(r) {
			if !prevCased {
				if err := thread.AddExecutionSteps(-int64(len(recv) - i - 1)); err != nil {
					return nil, err
				}
				return False, nil
			}
			prevCased = true
			cased = true
		} else if unicode.IsUpper(r) {
			if err := thread.AddExecutionSteps(-int64(len(recv) - i - 1)); err != nil {
				return nil, err
			}
			return False, nil
		} else {
			prevCased = false
		}
	}
	return Bool(cased), nil
}

// https://github.com/google/starlark-go/blob/master/doc/spec.md#string·isupper
func string_isupper(thread *Thread, b *Builtin, args Tuple, kwargs []Tuple) (Value, error) {
	if err := UnpackPositionalArgs(b.Name(), args, kwargs, 0); err != nil {
		return nil, err
	}
	recv := string(b.Receiver().(String))
	if err := thread.AddExecutionSteps(int64(len(recv))); err != nil {
		return nil, err
	}
	if err := thread.CheckAllocs(EstimateSize(recv)); err != nil {
		return nil, err
	}
	return Bool(isCasedString(recv) && recv == strings.ToUpper(recv)), nil
}

// https://github.com/google/starlark-go/blob/master/doc/spec.md#string·find
func string_find(thread *Thread, b *Builtin, args Tuple, kwargs []Tuple) (Value, error) {
	return string_find_impl(thread, b, args, kwargs, true, false)
}

// https://github.com/google/starlark-go/blob/master/doc/spec.md#string·format
func string_format(thread *Thread, b *Builtin, args Tuple, kwargs []Tuple) (Value, error) {
	format := string(b.Receiver().(String))
	var auto, manual bool // kinds of positional indexing used
	buf := NewSafeStringBuilder(thread)
	index := 0
	for {
		literal := format
		i := strings.IndexByte(format, '{')
		if i >= 0 {
			literal = format[:i]
		}

		// Replace "}}" with "}" in non-field portion, rejecting a lone '}'.
		for {
			j := strings.IndexByte(literal, '}')
			if j < 0 {
				if _, err := buf.WriteString(literal); err != nil {
					return nil, err
				}
				break
			}
			if len(literal) == j+1 || literal[j+1] != '}' {
				return nil, fmt.Errorf("format: single '}' in format")
			}
			if _, err := buf.WriteString(literal[:j+1]); err != nil {
				return nil, err
			}
			literal = literal[j+2:]
		}

		if i < 0 {
			break // end of format string
		}

		if i+1 < len(format) && format[i+1] == '{' {
			// "{{" means a literal '{'
			if err := buf.WriteByte('{'); err != nil {
				return nil, err
			}
			format = format[i+2:]
			continue
		}

		format = format[i+1:]
		i = strings.IndexByte(format, '}')
		if i < 0 {
			return nil, fmt.Errorf("format: unmatched '{' in format")
		}

		var arg Value
		conv := "s"
		var spec string

		field := format[:i]
		format = format[i+1:]

		var name string
		if i := strings.IndexByte(field, '!'); i < 0 {
			// "name" or "name:spec"
			if i := strings.IndexByte(field, ':'); i < 0 {
				name = field
			} else {
				name = field[:i]
				spec = field[i+1:]
			}
		} else {
			// "name!conv" or "name!conv:spec"
			name = field[:i]
			field = field[i+1:]
			// "conv" or "conv:spec"
			if i := strings.IndexByte(field, ':'); i < 0 {
				conv = field
			} else {
				conv = field[:i]
				spec = field[i+1:]
			}
		}

		if name == "" {
			// "{}": automatic indexing
			if manual {
				return nil, fmt.Errorf("format: cannot switch from manual field specification to automatic field numbering")
			}
			auto = true
			if index >= len(args) {
				return nil, fmt.Errorf("format: tuple index out of range")
			}
			arg = args[index]
			index++
		} else if num, ok := decimal(name); ok {
			// positional argument
			if auto {
				return nil, fmt.Errorf("format: cannot switch from automatic field numbering to manual field specification")
			}
			manual = true
			if num >= len(args) {
				return nil, fmt.Errorf("format: tuple index out of range")
			} else {
				arg = args[num]
			}
		} else {
			// keyword argument
			for _, kv := range kwargs {
				if string(kv[0].(String)) == name {
					arg = kv[1]
					break
				}
			}
			if arg == nil {
				// Starlark does not support Python's x.y or a[i] syntaxes,
				// or nested use of {...}.
				if strings.Contains(name, ".") {
					return nil, fmt.Errorf("format: attribute syntax x.y is not supported in replacement fields: %s", name)
				}
				if strings.Contains(name, "[") {
					return nil, fmt.Errorf("format: element syntax a[i] is not supported in replacement fields: %s", name)
				}
				if strings.Contains(name, "{") {
					return nil, fmt.Errorf("format: nested replacement fields not supported")
				}
				return nil, fmt.Errorf("format: keyword %s not found", name)
			}
		}

		if spec != "" {
			// Starlark does not support Python's format_spec features.
			return nil, fmt.Errorf("format spec features not supported in replacement fields: %s", spec)
		}

		switch conv {
		case "s":
			if str, ok := AsString(arg); ok {
				if _, err := buf.WriteString(str); err != nil {
					return nil, err
				}
			} else {
				if err := writeValue(buf, arg, nil); err != nil {
					return nil, err
				}
			}
		case "r":
			if err := writeValue(buf, arg, nil); err != nil {
				return nil, err
			}
		default:
			return nil, fmt.Errorf("format: unknown conversion %q", conv)
		}
	}

	if err := thread.AddAllocs(StringTypeOverhead); err != nil {
		return nil, err
	}
	return String(buf.String()), nil
}

// decimal interprets s as a sequence of decimal digits.
func decimal(s string) (x int, ok bool) {
	n := len(s)
	for i := 0; i < n; i++ {
		digit := s[i] - '0'
		if digit > 9 {
			return 0, false
		}
		x = x*10 + int(digit)
		if x < 0 {
			return 0, false // underflow
		}
	}
	return x, true
}

// https://github.com/google/starlark-go/blob/master/doc/spec.md#string·index
func string_index(thread *Thread, b *Builtin, args Tuple, kwargs []Tuple) (Value, error) {
	return string_find_impl(thread, b, args, kwargs, false, false)
}

// https://github.com/google/starlark-go/blob/master/doc/spec.md#string·join
func string_join(thread *Thread, b *Builtin, args Tuple, kwargs []Tuple) (Value, error) {
	recv := string(b.Receiver().(String))
	var iterable Iterable
	if err := UnpackPositionalArgs(b.Name(), args, kwargs, 1, &iterable); err != nil {
		return nil, err
	}

	iter, err := SafeIterate(thread, iterable)
	if err != nil {
		return nil, err
	}
	defer iter.Done()
	buf := NewSafeStringBuilder(thread)
	var x Value
	for i := 0; iter.Next(&x); i++ {
		if i > 0 {
			if _, err := buf.WriteString(recv); err != nil {
				return nil, err
			}
		}
		s, ok := AsString(x)
		if !ok {
			return nil, fmt.Errorf("join: in list, want string, got %s", x.Type())
		}
		if _, err := buf.WriteString(s); err != nil {
			return nil, err
		}
	}
	if err := iter.Err(); err != nil {
		return nil, err
	}
	if err := buf.Err(); err != nil {
		return nil, err
	}
	if err := thread.AddAllocs(StringTypeOverhead); err != nil {
		return nil, err
	}
	return String(buf.String()), nil
}

// https://github.com/google/starlark-go/blob/master/doc/spec.md#string·lower
func string_lower(thread *Thread, b *Builtin, args Tuple, kwargs []Tuple) (Value, error) {
	if err := UnpackPositionalArgs(b.Name(), args, kwargs, 0); err != nil {
		return nil, err
	}

	recv := string(b.Receiver().(String))

	// There could be actually a difference between the size of the encoded
	// upper and the size of the encoded lower. The maximum difference among
	// them (according to unicode.ToLower implementation) is only 1 byte,
	// which could be expected. This means that this logic must take that
	// into account.
	bufferSize := EstimateMakeSize([]byte{}, len(recv)*2+utf8.UTFMax)
	if err := thread.AddAllocs(bufferSize + StringTypeOverhead); err != nil {
		return nil, err
	}
	return String(strings.ToLower(recv)), nil
}

// https://github.com/google/starlark-go/blob/master/doc/spec.md#string·partition
func string_partition(thread *Thread, b *Builtin, args Tuple, kwargs []Tuple) (Value, error) {
	recv := string(b.Receiver().(String))
	var sep string
	if err := UnpackPositionalArgs(b.Name(), args, kwargs, 1, &sep); err != nil {
		return nil, err
	}
	if sep == "" {
		return nil, nameErr(b, "empty separator")
	}
	if err := thread.AddExecutionSteps(int64(len(recv))); err != nil {
		return nil, err
	}
	var i int
	if b.Name()[0] == 'p' {
		i = strings.Index(recv, sep) // partition
	} else {
		i = strings.LastIndex(recv, sep) // rpartition
	}

	var subStringTemplate String
	resultSize := EstimateMakeSize(Tuple{subStringTemplate}, 3) +
		EstimateSize(Tuple{})
	if err := thread.AddAllocs(resultSize); err != nil {
		return nil, err
	}
	tuple := make(Tuple, 0, 3)
	if i < 0 {
		if b.Name()[0] == 'p' {
			tuple = append(tuple, String(recv), String(""), String(""))
		} else {
			tuple = append(tuple, String(""), String(""), String(recv))
		}
	} else {
		if b.Name()[0] == 'p' {
			thread.AddExecutionSteps(-int64(len(recv) - len(sep) - i))
		} else {
			thread.AddExecutionSteps(-int64(i))
		}
		tuple = append(tuple, String(recv[:i]), String(recv[i:i+len(sep)]), String(recv[i+len(sep):]))
	}
	return tuple, nil
}

// https://github.com/google/starlark-go/blob/master/doc/spec.md#string·removeprefix
// https://github.com/google/starlark-go/blob/master/doc/spec.md#string·removesuffix
func string_removefix(thread *Thread, b *Builtin, args Tuple, kwargs []Tuple) (Value, error) {
	recv := string(b.Receiver().(String))
	var fix string
	if err := UnpackPositionalArgs(b.Name(), args, kwargs, 1, &fix); err != nil {
		return nil, err
	}
	if b.name[len("remove")] == 'p' {
		recv = strings.TrimPrefix(recv, fix)
	} else {
		recv = strings.TrimSuffix(recv, fix)
	}
	if err := thread.AddAllocs(StringTypeOverhead); err != nil {
		return nil, err
	}
	return String(recv), nil
}

// https://github.com/google/starlark-go/blob/master/doc/spec.md#string·replace
func string_replace(thread *Thread, b *Builtin, args Tuple, kwargs []Tuple) (Value, error) {
	recv := string(b.Receiver().(String))
	var old, new string
	count := -1
	if err := UnpackPositionalArgs(b.Name(), args, kwargs, 2, &old, &new, &count); err != nil {
		return nil, err
	}

	if err := thread.CheckAllocs(int64(len(recv) * len(new) / len(old))); err != nil {
		return nil, err
	}
	result := Value(String(strings.Replace(recv, old, new, count)))
	if err := thread.AddAllocs(EstimateSize(result)); err != nil {
		return nil, err
	}
	return result, nil
}

// https://github.com/google/starlark-go/blob/master/doc/spec.md#string·rfind
func string_rfind(thread *Thread, b *Builtin, args Tuple, kwargs []Tuple) (Value, error) {
	return string_find_impl(thread, b, args, kwargs, true, true)
}

// https://github.com/google/starlark-go/blob/master/doc/spec.md#string·rindex
func string_rindex(thread *Thread, b *Builtin, args Tuple, kwargs []Tuple) (Value, error) {
	return string_find_impl(thread, b, args, kwargs, false, true)
}

// https://github.com/google/starlark-go/starlark/blob/master/doc/spec.md#string·startswith
// https://github.com/google/starlark-go/starlark/blob/master/doc/spec.md#string·endswith
func string_startswith(thread *Thread, b *Builtin, args Tuple, kwargs []Tuple) (Value, error) {
	var x Value
	var start, end Value = None, None
	if err := UnpackPositionalArgs(b.Name(), args, kwargs, 1, &x, &start, &end); err != nil {
		return nil, err
	}

	// compute effective substring.
	s := string(b.Receiver().(String))
	if start, end, err := indices(start, end, len(s)); err != nil {
		return nil, nameErr(b, err)
	} else {
		if end < start {
			end = start // => empty result
		}
		s = s[start:end]
	}

	f := strings.HasPrefix
	if b.Name()[0] == 'e' { // endswith
		f = strings.HasSuffix
	}

	switch x := x.(type) {
	case Tuple:
		for i, x := range x {
			prefix, ok := AsString(x)
			if !ok {
				return nil, fmt.Errorf("%s: want string, got %s, for element %d",
					b.Name(), x.Type(), i)
			}
			if err := thread.AddExecutionSteps(int64(len(prefix))); err != nil {
				return False, err
			}
			if f(s, prefix) {
				return True, nil
			}
		}
		return False, nil
	case String:
		if err := thread.AddExecutionSteps(int64(len(x))); err != nil {
			return False, err
		}
		return Bool(f(s, string(x))), nil
	}
	return nil, fmt.Errorf("%s: got %s, want string or tuple of string", b.Name(), x.Type())
}

// https://github.com/google/starlark-go/blob/master/doc/spec.md#string·strip
// https://github.com/google/starlark-go/blob/master/doc/spec.md#string·lstrip
// https://github.com/google/starlark-go/blob/master/doc/spec.md#string·rstrip
func string_strip(thread *Thread, b *Builtin, args Tuple, kwargs []Tuple) (Value, error) {
	var chars string
	if err := UnpackPositionalArgs(b.Name(), args, kwargs, 0, &chars); err != nil {
		return nil, err
	}
	recv := string(b.Receiver().(String))
	if err := thread.CheckExecutionSteps(int64(len(recv))); err != nil {
		return nil, err
	}
	var s string
	switch b.Name()[0] {
	case 's': // strip
		if chars != "" {
			s = strings.Trim(recv, chars)
		} else {
			s = strings.TrimSpace(recv)
		}
	case 'l': // lstrip
		if chars != "" {
			s = strings.TrimLeft(recv, chars)
		} else {
			s = strings.TrimLeftFunc(recv, unicode.IsSpace)
		}
	case 'r': // rstrip
		if chars != "" {
			s = strings.TrimRight(recv, chars)
		} else {
			s = strings.TrimRightFunc(recv, unicode.IsSpace)
		}
	}
	if err := thread.AddAllocs(StringTypeOverhead); err != nil {
		return nil, err
	}
	if err := thread.AddExecutionSteps(int64(len(recv) - len(s))); err != nil {
		return nil, err
	}
	return String(s), nil
}

// https://github.com/google/starlark-go/blob/master/doc/spec.md#string·title
func string_title(thread *Thread, b *Builtin, args Tuple, kwargs []Tuple) (Value, error) {
	if err := UnpackPositionalArgs(b.Name(), args, kwargs, 0); err != nil {
		return nil, err
	}

	s := string(b.Receiver().(String))

	// Python semantics differ from x==strings.{To,}Title(x) in Go:
	// "uppercase characters may only follow uncased characters and
	// lowercase characters only cased ones."
	if err := thread.AddExecutionSteps(int64(len(s))); err != nil {
		return nil, err
	}
	buf := NewSafeStringBuilder(thread)
	buf.Grow(len(s))
	var prevCased bool
	for _, r := range s {
		if prevCased {
			r = unicode.ToLower(r)
		} else {
			r = unicode.ToTitle(r)
		}
		prevCased = isCasedRune(r)
		if _, err := buf.WriteRune(r); err != nil {
			return nil, err
		}
	}
	if err := buf.Err(); err != nil {
		return nil, err
	}
	if err := thread.AddAllocs(StringTypeOverhead); err != nil {
		return nil, err
	}
	return String(buf.String()), nil
}

// https://github.com/google/starlark-go/blob/master/doc/spec.md#string·upper
func string_upper(thread *Thread, b *Builtin, args Tuple, kwargs []Tuple) (Value, error) {
	if err := UnpackPositionalArgs(b.Name(), args, kwargs, 0); err != nil {
		return nil, err
	}

	recv := string(b.Receiver().(String))

	// see string_lower
	bufferSize := EstimateMakeSize([]byte{}, len(recv)*2+utf8.UTFMax)
	if err := thread.AddAllocs(bufferSize + StringTypeOverhead); err != nil {
		return nil, err
	}
	if err := thread.AddExecutionSteps(int64(len(recv))); err != nil {
		return nil, err
	}
	return String(strings.ToUpper(recv)), nil
}

// https://github.com/google/starlark-go/blob/master/doc/spec.md#string·split
// https://github.com/google/starlark-go/blob/master/doc/spec.md#string·rsplit
func string_split(thread *Thread, b *Builtin, args Tuple, kwargs []Tuple) (Value, error) {
	recv := string(b.Receiver().(String))
	var sep_ Value
	maxsplit := -1
	if err := UnpackPositionalArgs(b.Name(), args, kwargs, 0, &sep_, &maxsplit); err != nil {
		return nil, err
	}

	var res []string

	if sep_ == nil || sep_ == None {
		// A string with many consecutive separators may need to be traversed
		// completely, even when maxsplit >= 0.
		if err := thread.AddExecutionSteps(int64(len(recv))); err != nil {
			return nil, err
		}
		if err := thread.CheckAllocs(EstimateMakeSize([]Value{String("")}, len(recv)/2+1)); err != nil {
			return nil, err
		}

		// special case: split on whitespace
		if maxsplit < 0 {
			res = strings.Fields(recv)
		} else if b.Name() == "split" {
			res = splitspace(recv, maxsplit)
		} else { // rsplit
			res = rsplitspace(recv, maxsplit)
		}

	} else if sep, ok := AsString(sep_); ok {
		if sep == "" {
			return nil, fmt.Errorf("split: empty separator")
		}

		if err := thread.AddExecutionSteps(int64(len(recv))); err != nil {
			return nil, err
		}
		if err := thread.CheckAllocs(EstimateMakeSize([]Value{String("")}, len(recv)/len(sep)+1)); err != nil {
			return nil, err
		}

		// usual case: split on non-empty separator
		if maxsplit < 0 {
			res = strings.Split(recv, sep)
		} else if b.Name() == "split" {
			res = strings.SplitN(recv, sep, maxsplit+1)
		} else { // rsplit
			res = strings.Split(recv, sep)
			// If maxsplit is less than len(res), the first len(res) - maxsplit
			// should be joined back together. Instead of joining them back,
			// however, it is possible to take a slice of  the original string.
			// If the excess is only one, it is also possible to skip this process.
			if excess := len(res) - maxsplit; excess > 1 {
				size := len(res[0])
				for _, s := range res[1:excess] {
					size += len(s) + len(sep)
				}
				res[excess-1] = recv[0:size]
				res = res[excess-1:]
			}
		}

	} else {
		return nil, fmt.Errorf("split: got %s for separator, want string", sep_.Type())
	}

	listSize := EstimateMakeSize([]Value{String("")}, len(res))
	resultSize := EstimateSize(&List{})
	if err := thread.AddAllocs(listSize + resultSize); err != nil {
		return nil, err
	}
	list := make([]Value, len(res))
	for i, x := range res {
		list[i] = String(x)
	}
	return NewList(list), nil
}

// Precondition: max >= 0.
func rsplitspace(s string, max int) []string {
	res := make([]string, 0, max+1)
	end := -1 // index of field end, or -1 in a region of spaces.
	for i := len(s); i > 0; {
		r, sz := utf8.DecodeLastRuneInString(s[:i])
		if unicode.IsSpace(r) {
			if end >= 0 {
				if len(res) == max {
					break // let this field run to the start
				}
				res = append(res, s[i:end])
				end = -1
			}
		} else if end < 0 {
			end = i
		}
		i -= sz
	}
	if end >= 0 {
		res = append(res, s[:end])
	}

	resLen := len(res)
	for i := 0; i < resLen/2; i++ {
		res[i], res[resLen-1-i] = res[resLen-1-i], res[i]
	}

	return res
}

// Precondition: max >= 0.
func splitspace(s string, max int) []string {
	var res []string
	start := -1 // index of field start, or -1 in a region of spaces
	for i, r := range s {
		if unicode.IsSpace(r) {
			if start >= 0 {
				if len(res) == max {
					break // let this field run to the end
				}
				res = append(res, s[start:i])
				start = -1
			}
		} else if start == -1 {
			start = i
		}
	}
	if start >= 0 {
		res = append(res, s[start:])
	}
	return res
}

// https://github.com/google/starlark-go/blob/master/doc/spec.md#string·splitlines
func string_splitlines(thread *Thread, b *Builtin, args Tuple, kwargs []Tuple) (Value, error) {
	var keepends bool
	if err := UnpackPositionalArgs(b.Name(), args, kwargs, 0, &keepends); err != nil {
		return nil, err
	}
	var lines []string
	if s := string(b.Receiver().(String)); s != "" {
		if err := thread.AddExecutionSteps(int64(len(s))); err != nil {
			return nil, err
		}
		// TODO(adonovan): handle CRLF correctly.
		if keepends {
			lines = strings.SplitAfter(s, "\n")
		} else {
			lines = strings.Split(s, "\n")
		}
		if strings.HasSuffix(s, "\n") {
			lines = lines[:len(lines)-1]
		}
	}
	var itemTemplate String
	resultSize := EstimateMakeSize([]Value{itemTemplate}, len(lines)) +
		EstimateSize(&List{})
	if err := thread.AddAllocs(resultSize); err != nil {
		return nil, err
	}
	list := make([]Value, len(lines))
	for i, x := range lines {
		list[i] = String(x)
	}
	return NewList(list), nil
}

// https://github.com/google/starlark-go/blob/master/doc/spec.md#set·add.
func set_add(thread *Thread, b *Builtin, args Tuple, kwargs []Tuple) (Value, error) {
	var elem Value
	if err := UnpackPositionalArgs(b.Name(), args, kwargs, 1, &elem); err != nil {
		return nil, err
	}
	if _, found, err := b.Receiver().(*Set).ht.lookup(thread, elem); err != nil {
		return nil, nameErr(b, err)
	} else if found {
		return None, nil
	}
	err := b.Receiver().(*Set).ht.insert(thread, elem, None)
	if err != nil {
		return nil, nameErr(b, err)
	}
	return None, nil
}

// https://github.com/google/starlark-go/blob/master/doc/spec.md#set·clear.
func set_clear(thread *Thread, b *Builtin, args Tuple, kwargs []Tuple) (Value, error) {
	if err := UnpackPositionalArgs(b.Name(), args, kwargs, 0); err != nil {
		return nil, err
	}
	recv := b.Receiver().(*Set)
	if recv.Len() > 0 {
		if err := thread.AddExecutionSteps(int64(len(recv.ht.table))); err != nil {
			return nil, err
		}
	}
	if err := recv.Clear(); err != nil {
		return nil, nameErr(b, err)
	}
	return None, nil
}

// https://github.com/google/starlark-go/blob/master/doc/spec.md#set·difference.
func set_difference(thread *Thread, b *Builtin, args Tuple, kwargs []Tuple) (Value, error) {
	// TODO: support multiple others: s.difference(*others)
	var other Iterable
	if err := UnpackPositionalArgs(b.Name(), args, kwargs, 0, &other); err != nil {
		return nil, err
	}
	iter, err := SafeIterate(thread, other)
	if err != nil {
		return nil, err
	}
	defer iter.Done()
	diff, err := b.Receiver().(*Set).safeDifference(thread, iter)
	if err != nil {
		return nil, err
	}
	if err := iter.Err(); err != nil {
		return nil, err
	}
	return diff, nil
}

// https://github.com/google/starlark-go/blob/master/doc/spec.md#set_intersection.
func set_intersection(thread *Thread, b *Builtin, args Tuple, kwargs []Tuple) (Value, error) {
	// TODO: support multiple others: s.difference(*others)
	var other Iterable
	if err := UnpackPositionalArgs(b.Name(), args, kwargs, 0, &other); err != nil {
		return nil, err
	}
	iter, err := SafeIterate(thread, other)
	if err != nil {
		return nil, err
	}
	defer iter.Done()
	diff, err := b.Receiver().(*Set).safeIntersection(thread, iter)
	if err != nil {
		return nil, nameErr(b, err)
	}
	if err := iter.Err(); err != nil {
		return nil, err
	}
	return diff, nil
}

// https://github.com/google/starlark-go/blob/master/doc/spec.md#set_issubset.
func set_issubset(thread *Thread, b *Builtin, args Tuple, kwargs []Tuple) (Value, error) {
	var other Iterable
	if err := UnpackPositionalArgs(b.Name(), args, kwargs, 0, &other); err != nil {
		return nil, err
	}
	iter, err := SafeIterate(thread, other)
	if err != nil {
		return nil, err
	}
	defer iter.Done()
	diff, err := b.Receiver().(*Set).IsSubset(iter)
	if err != nil {
		return nil, nameErr(b, err)
	}
	if err := iter.Err(); err != nil {
		return nil, err
	}
	return Bool(diff), nil
}

// https://github.com/google/starlark-go/blob/master/doc/spec.md#set_issuperset.
func set_issuperset(thread *Thread, b *Builtin, args Tuple, kwargs []Tuple) (Value, error) {
	var other Iterable
	if err := UnpackPositionalArgs(b.Name(), args, kwargs, 0, &other); err != nil {
		return nil, err
	}
	iter, err := SafeIterate(thread, other)
	if err != nil {
		return nil, err
	}
	defer iter.Done()
	diff, err := b.Receiver().(*Set).IsSuperset(iter)
	if err != nil {
		return nil, nameErr(b, err)
	}
	if err := iter.Err(); err != nil {
		return nil, err
	}
	return Bool(diff), nil
}

// https://github.com/google/starlark-go/blob/master/doc/spec.md#set·discard.
func set_discard(_ *Thread, b *Builtin, args Tuple, kwargs []Tuple) (Value, error) {
	var k Value
	if err := UnpackPositionalArgs(b.Name(), args, kwargs, 1, &k); err != nil {
		return nil, err
	}
	if found, err := b.Receiver().(*Set).Has(k); err != nil {
		return nil, nameErr(b, err)
	} else if !found {
		return None, nil
	}
	if _, err := b.Receiver().(*Set).Delete(k); err != nil {
		return nil, nameErr(b, err) // set is frozen
	}
	return None, nil
}

// https://github.com/google/starlark-go/blob/master/doc/spec.md#set·pop.
func set_pop(_ *Thread, b *Builtin, args Tuple, kwargs []Tuple) (Value, error) {
	if err := UnpackPositionalArgs(b.Name(), args, kwargs, 0); err != nil {
		return nil, err
	}
	recv := b.Receiver().(*Set)
	k, ok := recv.ht.first()
	if !ok {
		return nil, nameErr(b, "empty set")
	}
	_, err := recv.Delete(k)
	if err != nil {
		return nil, nameErr(b, err) // set is frozen
	}
	return k, nil
}

// https://github.com/google/starlark-go/blob/master/doc/spec.md#set·remove.
func set_remove(_ *Thread, b *Builtin, args Tuple, kwargs []Tuple) (Value, error) {
	var k Value
	if err := UnpackPositionalArgs(b.Name(), args, kwargs, 1, &k); err != nil {
		return nil, err
	}
	if found, err := b.Receiver().(*Set).Delete(k); err != nil {
		return nil, nameErr(b, err) // dict is frozen or key is unhashable
	} else if found {
		return None, nil
	}
	return nil, nameErr(b, "missing key")
}

// https://github.com/google/starlark-go/blob/master/doc/spec.md#set·symmetric_difference.
func set_symmetric_difference(thread *Thread, b *Builtin, args Tuple, kwargs []Tuple) (Value, error) {
	var other Iterable
	if err := UnpackPositionalArgs(b.Name(), args, kwargs, 0, &other); err != nil {
		return nil, err
	}
	recv := b.Receiver().(*Set)
	diff, err := recv.clone(thread)
	if err != nil {
		return nil, err
	}
	iter, err := SafeIterate(thread, other)
	if err != nil {
		return nil, err
	}
	defer iter.Done()
	var x Value
	for iter.Next(&x) {
		found, err := diff.Delete(x)
		if err != nil {
			return nil, err
		}
		if !found {
			if err := diff.ht.insert(thread, x, None); err != nil {
				return nil, err
			}
		}
	}
	if err := iter.Err(); err != nil {
		return nil, nameErr(b, err)
	}
	return diff, nil
}

// https://github.com/google/starlark-go/blob/master/doc/spec.md#set·union.
func set_union(thread *Thread, b *Builtin, args Tuple, kwargs []Tuple) (Value, error) {
	var iterable Iterable
	if err := UnpackPositionalArgs(b.Name(), args, kwargs, 0, &iterable); err != nil {
		return nil, err
	}
	iter, err := SafeIterate(thread, iterable)
	if err != nil {
		return nil, err
	}
	defer iter.Done()
	if err := thread.AddAllocs(EstimateSize(&Set{})); err != nil {
		return nil, err
	}
	union := new(Set)
	for e := b.Receiver().(*Set).ht.head; e != nil; e = e.next {
		if err := union.ht.insert(thread, e.key, None); err != nil {
			return nil, err
		}
	}
	var x Value
	for iter.Next(&x) {
		if err := union.ht.insert(thread, x, None); err != nil {
			return nil, err
		}
	}
	if err := iter.Err(); err != nil {
		return nil, nameErr(b, err)
	}
	return union, nil
}

// Common implementation of string_{r}{find,index}.
func string_find_impl(thread *Thread, b *Builtin, args Tuple, kwargs []Tuple, allowError, last bool) (Value, error) {
	var sub string
	var start_, end_ Value
	if err := UnpackPositionalArgs(b.Name(), args, kwargs, 1, &sub, &start_, &end_); err != nil {
		return nil, err
	}

	s := string(b.Receiver().(String))
	start, end, err := indices(start_, end_, len(s))
	if err != nil {
		return nil, nameErr(b, err)
	}
	var slice string
	if start < end {
		slice = s[start:end]
	}

	if err := thread.CheckExecutionSteps(int64(len(slice))); err != nil {
		return nil, err
	}

	var i int
	if last {
		i = strings.LastIndex(slice, sub)
	} else {
		i = strings.Index(slice, sub)
	}
	var result Value
	if i < 0 {
		if !allowError {
			return nil, nameErr(b, "substring not found")
		}
		result = MakeInt(-1)
	} else {
		result = MakeInt(i + start)
		if last {
			if err := thread.AddExecutionSteps(int64(len(slice) - i)); err != nil {
				return nil, err
			}
		} else {
			if err := thread.AddExecutionSteps(int64(i + len(sub))); err != nil {
				return nil, err
			}
		}
	}
	if err := thread.AddAllocs(EstimateSize(result)); err != nil {
		return nil, err
	}
	return result, nil
}

// Common implementation of builtin dict function and dict.update method.
// Precondition: len(updates) == 0 or 1.
func updateDict(thread *Thread, dict *Dict, updates Tuple, kwargs []Tuple) error {
	if len(updates) == 1 {
		switch updates := updates[0].(type) {
		case IterableMapping:
			// Iterate over dict's key/value pairs, not just keys.
			for _, item := range updates.Items() {
				if err := dict.SafeSetKey(thread, item[0], item[1]); err != nil {
					return err // dict is frozen
				}
			}
		default:
			// all other sequences
			iter, err := SafeIterate(thread, updates)
			if err != nil {
				if err == ErrUnsupported {
					return fmt.Errorf("dictionary update value is not iterable (%s)", updates.Type())
				}
				return err
			}
			defer iter.Done()
			var pair Value
			for i := 0; iter.Next(&pair); i++ {
				iter2, err := SafeIterate(thread, pair)
				if err != nil {
					if err == ErrUnsupported {
						return fmt.Errorf("dictionary update sequence element #%d is not iterable (%s)", i, pair.Type())
					}
					return err
				}
				defer iter2.Done()
				len := Len(pair)
				if len < 0 {
					return fmt.Errorf("dictionary update sequence element #%d has unknown length (%s)", i, pair.Type())
				} else if len != 2 {
					return fmt.Errorf("dictionary update sequence element #%d has length %d, want 2", i, len)
				}
				var k, v Value
				if !iter2.Next(&k) || !iter2.Next(&v) {
					if err := iter2.Err(); err != nil {
						return err
					}
				}
				if err := dict.SafeSetKey(thread, k, v); err != nil {
					return err
				}
			}
			if err := iter.Err(); err != nil {
				return err
			}
		}
	}

	// Then add the kwargs.
	before := dict.Len()
	for _, pair := range kwargs {
		if err := dict.SafeSetKey(thread, pair[0], pair[1]); err != nil {
			return err // dict is frozen
		}
	}
	// In the common case, each kwarg will add another dict entry.
	// If that's not so, check whether it is because there was a duplicate kwarg.
	if dict.Len() < before+len(kwargs) {
		keys := make(map[String]bool, len(kwargs))
		for _, kv := range kwargs {
			k := kv[0].(String)
			if keys[k] {
				return fmt.Errorf("duplicate keyword arg: %v", k)
			}
			keys[k] = true
		}
	}

	return nil
}

// nameErr returns an error message of the form "name: msg"
// where name is b.Name() and msg is a string or error.
func nameErr(b *Builtin, msg interface{}) error {
	if err, ok := msg.(error); ok {
		return fmt.Errorf("%s: %w", b.Name(), err)
	}
	return fmt.Errorf("%s: %v", b.Name(), msg)
}<|MERGE_RESOLUTION|>--- conflicted
+++ resolved
@@ -163,13 +163,8 @@
 		"extend": MemSafe | IOSafe,
 		"index":  MemSafe | IOSafe | CPUSafe,
 		"insert": MemSafe | IOSafe,
-<<<<<<< HEAD
-		"pop":    MemSafe | IOSafe,
+		"pop":    MemSafe | IOSafe | CPUSafe,
 		"remove": MemSafe | IOSafe | CPUSafe,
-=======
-		"pop":    MemSafe | IOSafe | CPUSafe,
-		"remove": MemSafe | IOSafe,
->>>>>>> 06cb59ad
 	}
 
 	stringMethods = map[string]*Builtin{
