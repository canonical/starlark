// Copyright 2017 The Bazel Authors. All rights reserved.
// Use of this source code is governed by a BSD-style
// license that can be found in the LICENSE file.

package starlark

// This file defines the library of built-ins.
//
// Built-ins must explicitly check the "frozen" flag before updating
// mutable types such as lists and dicts.

import (
	"errors"
	"fmt"
	"math"
	"math/big"
	"os"
	"sort"
	"strconv"
	"strings"
	"unicode"
	"unicode/utf16"
	"unicode/utf8"

	"github.com/canonical/starlark/syntax"
)

// Universe defines the set of universal built-ins, such as None, True, and len.
//
// The Go application may add or remove items from the
// universe dictionary before Starlark evaluation begins.
// All values in the dictionary must be immutable.
// Starlark programs cannot modify the dictionary.
var Universe StringDict
var universeSafeties map[string]Safety

var ErrUnsupported = errors.New("unsupported operation")
var ErrNoSuchAttr = errors.New("no such attribute")

func init() {
	// https://github.com/google/starlark-go/blob/master/doc/spec.md#built-in-constants-and-functions
	Universe = StringDict{
		"None":      None,
		"True":      True,
		"False":     False,
		"abs":       NewBuiltin("abs", abs),
		"any":       NewBuiltin("any", any),
		"all":       NewBuiltin("all", all),
		"bool":      NewBuiltin("bool", bool_),
		"bytes":     NewBuiltin("bytes", bytes_),
		"chr":       NewBuiltin("chr", chr),
		"dict":      NewBuiltin("dict", dict),
		"dir":       NewBuiltin("dir", dir),
		"enumerate": NewBuiltin("enumerate", enumerate),
		"fail":      NewBuiltin("fail", fail),
		"float":     NewBuiltin("float", float),
		"getattr":   NewBuiltin("getattr", getattr),
		"hasattr":   NewBuiltin("hasattr", hasattr),
		"hash":      NewBuiltin("hash", hash),
		"int":       NewBuiltin("int", int_),
		"len":       NewBuiltin("len", len_),
		"list":      NewBuiltin("list", list),
		"max":       NewBuiltin("max", minmax),
		"min":       NewBuiltin("min", minmax),
		"ord":       NewBuiltin("ord", ord),
		"print":     NewBuiltin("print", print),
		"range":     NewBuiltin("range", range_),
		"repr":      NewBuiltin("repr", repr),
		"reversed":  NewBuiltin("reversed", reversed),
		"set":       NewBuiltin("set", set), // requires resolve.AllowSet
		"sorted":    NewBuiltin("sorted", sorted),
		"str":       NewBuiltin("str", str),
		"tuple":     NewBuiltin("tuple", tuple),
		"type":      NewBuiltin("type", type_),
		"zip":       NewBuiltin("zip", zip),
	}

	universeSafeties = map[string]Safety{
		"abs":       MemSafe | IOSafe | CPUSafe,
		"any":       MemSafe | IOSafe,
		"all":       MemSafe | IOSafe,
		"bool":      MemSafe | IOSafe | CPUSafe,
		"bytes":     MemSafe | IOSafe,
		"chr":       MemSafe | IOSafe | CPUSafe,
		"dict":      MemSafe | IOSafe,
		"dir":       MemSafe | IOSafe,
		"enumerate": MemSafe | IOSafe,
		"fail":      MemSafe | IOSafe,
		"float":     MemSafe | IOSafe | CPUSafe,
		"getattr":   MemSafe | IOSafe,
		"hasattr":   MemSafe | IOSafe,
		"hash":      MemSafe | IOSafe | CPUSafe,
		"int":       MemSafe | IOSafe | CPUSafe,
		"len":       MemSafe | IOSafe | CPUSafe,
		"list":      MemSafe | IOSafe,
		"max":       MemSafe | IOSafe,
		"min":       MemSafe | IOSafe,
		"ord":       MemSafe | IOSafe | CPUSafe,
		"print":     MemSafe,
		"range":     MemSafe | IOSafe,
		"repr":      MemSafe | IOSafe,
		"reversed":  MemSafe | IOSafe,
		"set":       MemSafe | IOSafe,
		"sorted":    MemSafe | IOSafe,
		"str":       MemSafe | IOSafe,
		"tuple":     MemSafe | IOSafe,
		"type":      MemSafe | IOSafe | CPUSafe,
		"zip":       MemSafe | IOSafe,
	}

	for name, flags := range universeSafeties {
		if b, ok := Universe[name].(*Builtin); ok {
			b.DeclareSafety(flags)
		}
	}
}

// methods of built-in types
// https://github.com/google/starlark-go/blob/master/doc/spec.md#built-in-methods
var (
	bytesMethods = map[string]*Builtin{
		"elems": NewBuiltin("elems", bytes_elems),
	}
	bytesMethodSafeties = map[string]Safety{
		"elems": MemSafe | IOSafe,
	}

	dictMethods = map[string]*Builtin{
		"clear":      NewBuiltin("clear", dict_clear),
		"get":        NewBuiltin("get", dict_get),
		"items":      NewBuiltin("items", dict_items),
		"keys":       NewBuiltin("keys", dict_keys),
		"pop":        NewBuiltin("pop", dict_pop),
		"popitem":    NewBuiltin("popitem", dict_popitem),
		"setdefault": NewBuiltin("setdefault", dict_setdefault),
		"update":     NewBuiltin("update", dict_update),
		"values":     NewBuiltin("values", dict_values),
	}
	dictMethodSafeties = map[string]Safety{
		"clear":      MemSafe | IOSafe | CPUSafe,
		"get":        MemSafe | IOSafe | CPUSafe,
		"items":      MemSafe | IOSafe | CPUSafe,
		"keys":       MemSafe | IOSafe | CPUSafe,
		"pop":        MemSafe | IOSafe | CPUSafe,
		"popitem":    MemSafe | IOSafe | CPUSafe,
		"setdefault": MemSafe | IOSafe | CPUSafe,
		"update":     MemSafe | IOSafe,
		"values":     MemSafe | IOSafe | CPUSafe,
	}

	listMethods = map[string]*Builtin{
		"append": NewBuiltin("append", list_append),
		"clear":  NewBuiltin("clear", list_clear),
		"extend": NewBuiltin("extend", list_extend),
		"index":  NewBuiltin("index", list_index),
		"insert": NewBuiltin("insert", list_insert),
		"pop":    NewBuiltin("pop", list_pop),
		"remove": NewBuiltin("remove", list_remove),
	}
	listMethodSafeties = map[string]Safety{
		"append": MemSafe | IOSafe,
		"clear":  MemSafe | IOSafe | CPUSafe,
		"extend": MemSafe | IOSafe,
		"index":  MemSafe | IOSafe | CPUSafe,
		"insert": MemSafe | IOSafe,
		"pop":    MemSafe | IOSafe,
		"remove": MemSafe | IOSafe,
	}

	stringMethods = map[string]*Builtin{
		"capitalize":     NewBuiltin("capitalize", string_capitalize),
		"codepoint_ords": NewBuiltin("codepoint_ords", string_iterable),
		"codepoints":     NewBuiltin("codepoints", string_iterable), // sic
		"count":          NewBuiltin("count", string_count),
		"elem_ords":      NewBuiltin("elem_ords", string_iterable),
		"elems":          NewBuiltin("elems", string_iterable),      // sic
		"endswith":       NewBuiltin("endswith", string_startswith), // sic
		"find":           NewBuiltin("find", string_find),
		"format":         NewBuiltin("format", string_format),
		"index":          NewBuiltin("index", string_index),
		"isalnum":        NewBuiltin("isalnum", string_isalnum),
		"isalpha":        NewBuiltin("isalpha", string_isalpha),
		"isdigit":        NewBuiltin("isdigit", string_isdigit),
		"islower":        NewBuiltin("islower", string_islower),
		"isspace":        NewBuiltin("isspace", string_isspace),
		"istitle":        NewBuiltin("istitle", string_istitle),
		"isupper":        NewBuiltin("isupper", string_isupper),
		"join":           NewBuiltin("join", string_join),
		"lower":          NewBuiltin("lower", string_lower),
		"lstrip":         NewBuiltin("lstrip", string_strip), // sic
		"partition":      NewBuiltin("partition", string_partition),
		"removeprefix":   NewBuiltin("removeprefix", string_removefix),
		"removesuffix":   NewBuiltin("removesuffix", string_removefix),
		"replace":        NewBuiltin("replace", string_replace),
		"rfind":          NewBuiltin("rfind", string_rfind),
		"rindex":         NewBuiltin("rindex", string_rindex),
		"rpartition":     NewBuiltin("rpartition", string_partition), // sic
		"rsplit":         NewBuiltin("rsplit", string_split),         // sic
		"rstrip":         NewBuiltin("rstrip", string_strip),         // sic
		"split":          NewBuiltin("split", string_split),
		"splitlines":     NewBuiltin("splitlines", string_splitlines),
		"startswith":     NewBuiltin("startswith", string_startswith),
		"strip":          NewBuiltin("strip", string_strip),
		"title":          NewBuiltin("title", string_title),
		"upper":          NewBuiltin("upper", string_upper),
	}
	stringMethodSafeties = map[string]Safety{
		"capitalize":     MemSafe | IOSafe,
		"codepoint_ords": MemSafe | IOSafe,
		"codepoints":     MemSafe | IOSafe,
		"count":          MemSafe | IOSafe,
		"elem_ords":      MemSafe | IOSafe,
		"elems":          MemSafe | IOSafe,
		"endswith":       MemSafe | IOSafe | CPUSafe,
		"find":           MemSafe | IOSafe,
		"format":         MemSafe | IOSafe,
		"index":          MemSafe | IOSafe,
		"isalnum":        MemSafe | IOSafe | CPUSafe,
		"isalpha":        MemSafe | IOSafe | CPUSafe,
		"isdigit":        MemSafe | IOSafe | CPUSafe,
		"islower":        MemSafe | IOSafe | CPUSafe,
		"isspace":        MemSafe | IOSafe | CPUSafe,
		"istitle":        MemSafe | IOSafe | CPUSafe,
		"isupper":        MemSafe | IOSafe | CPUSafe,
		"join":           MemSafe | IOSafe,
		"lower":          MemSafe | IOSafe,
		"lstrip":         MemSafe | IOSafe,
		"partition":      MemSafe | IOSafe | CPUSafe,
		"removeprefix":   MemSafe | IOSafe,
		"removesuffix":   MemSafe | IOSafe,
		"replace":        MemSafe | IOSafe,
		"rfind":          MemSafe | IOSafe,
		"rindex":         MemSafe | IOSafe,
<<<<<<< HEAD
		"rpartition":     MemSafe | IOSafe | CPUSafe,
		"rsplit":         MemSafe | IOSafe,
=======
		"rpartition":     MemSafe | IOSafe,
		"rsplit":         MemSafe | IOSafe | CPUSafe,
>>>>>>> 77cece85
		"rstrip":         MemSafe | IOSafe,
		"split":          MemSafe | IOSafe | CPUSafe,
		"splitlines":     MemSafe | IOSafe | CPUSafe,
		"startswith":     MemSafe | IOSafe | CPUSafe,
		"strip":          MemSafe | IOSafe,
		"title":          MemSafe | IOSafe,
		"upper":          MemSafe | IOSafe | CPUSafe,
	}

	setMethods = map[string]*Builtin{
		"add":                  NewBuiltin("add", set_add),
		"clear":                NewBuiltin("clear", set_clear),
		"difference":           NewBuiltin("difference", set_difference),
		"discard":              NewBuiltin("discard", set_discard),
		"intersection":         NewBuiltin("intersection", set_intersection),
		"issubset":             NewBuiltin("issubset", set_issubset),
		"issuperset":           NewBuiltin("issuperset", set_issuperset),
		"pop":                  NewBuiltin("pop", set_pop),
		"remove":               NewBuiltin("remove", set_remove),
		"symmetric_difference": NewBuiltin("symmetric_difference", set_symmetric_difference),
		"union":                NewBuiltin("union", set_union),
	}
	setMethodSafeties = map[string]Safety{
		"add":                  MemSafe | IOSafe,
		"clear":                MemSafe | IOSafe | CPUSafe,
		"difference":           MemSafe | IOSafe,
		"discard":              MemSafe | IOSafe,
		"intersection":         MemSafe | IOSafe,
		"issubset":             MemSafe | IOSafe,
		"issuperset":           MemSafe | IOSafe,
		"pop":                  MemSafe | IOSafe,
		"remove":               MemSafe | IOSafe,
		"symmetric_difference": MemSafe | IOSafe,
		"union":                MemSafe | IOSafe,
	}
)

func init() {
	for name, safety := range bytesMethodSafeties {
		if builtin, ok := bytesMethods[name]; ok {
			builtin.DeclareSafety(safety)
		}
	}

	for name, safety := range dictMethodSafeties {
		if builtin, ok := dictMethods[name]; ok {
			builtin.DeclareSafety(safety)
		}
	}

	for name, safety := range listMethodSafeties {
		if builtin, ok := listMethods[name]; ok {
			builtin.DeclareSafety(safety)
		}
	}

	for name, safety := range stringMethodSafeties {
		if builtin, ok := stringMethods[name]; ok {
			builtin.DeclareSafety(safety)
		}
	}

	for name, safety := range setMethodSafeties {
		if builtin, ok := setMethods[name]; ok {
			builtin.DeclareSafety(safety)
		}
	}
}

func builtinAttr(recv Value, name string, methods map[string]*Builtin) (Value, error) {
	b := methods[name]
	if b == nil {
		return nil, nil // no such method
	}
	return b.BindReceiver(recv), nil
}

func safeBuiltinAttr(thread *Thread, recv Value, name string, methods map[string]*Builtin) (Value, error) {
	b := methods[name]
	if b == nil {
		return nil, ErrNoSuchAttr
	}
	if thread != nil {
		if err := thread.AddAllocs(EstimateSize(&Builtin{})); err != nil {
			return nil, err
		}
	}
	return b.BindReceiver(recv), nil
}

func builtinAttrNames(methods map[string]*Builtin) []string {
	names := make([]string, 0, len(methods))
	for name := range methods {
		names = append(names, name)
	}
	sort.Strings(names)
	return names
}

// ---- built-in functions ----

// https://github.com/google/starlark-go/blob/master/doc/spec.md#abs
func abs(thread *Thread, _ *Builtin, args Tuple, kwargs []Tuple) (Value, error) {
	var x Value
	if err := UnpackPositionalArgs("abs", args, kwargs, 1, &x); err != nil {
		return nil, err
	}
	switch tx := x.(type) {
	case Float:
		if tx >= 0 {
			return x, nil
		}

		result := Value(Float(math.Abs(float64(tx))))
		if err := thread.AddAllocs(EstimateSize(result)); err != nil {
			return nil, err
		}
		return result, nil
	case Int:
		if tx.Sign() >= 0 {
			return x, nil
		}

		if _, xBig := tx.get(); xBig != nil {
			if err := thread.AddExecutionSteps(int64(len(xBig.Bits()))); err != nil {
				return nil, err
			}
		}
		result := Value(zero.Sub(tx))
		if err := thread.AddAllocs(EstimateSize(result)); err != nil {
			return nil, err
		}
		return result, nil
	default:
		return nil, fmt.Errorf("got %s, want int or float", x.Type())
	}
}

// https://github.com/google/starlark-go/blob/master/doc/spec.md#all
func all(thread *Thread, _ *Builtin, args Tuple, kwargs []Tuple) (Value, error) {
	var iterable Iterable
	if err := UnpackPositionalArgs("all", args, kwargs, 1, &iterable); err != nil {
		return nil, err
	}

	iter, err := SafeIterate(thread, iterable)
	if err != nil {
		return nil, err
	}
	defer iter.Done()
	var x Value
	for iter.Next(&x) {
		if !x.Truth() {
			return False, nil
		}
	}
	if err := iter.Err(); err != nil {
		return nil, err
	}
	return True, nil
}

// https://github.com/google/starlark-go/blob/master/doc/spec.md#any
func any(thread *Thread, _ *Builtin, args Tuple, kwargs []Tuple) (Value, error) {
	var iterable Iterable
	if err := UnpackPositionalArgs("any", args, kwargs, 1, &iterable); err != nil {
		return nil, err
	}

	iter, err := SafeIterate(thread, iterable)
	if err != nil {
		return nil, err
	}
	defer iter.Done()
	var x Value
	for iter.Next(&x) {
		if x.Truth() {
			return True, nil
		}
	}
	if err := iter.Err(); err != nil {
		return nil, err
	}
	return False, nil
}

// https://github.com/google/starlark-go/blob/master/doc/spec.md#bool
func bool_(thread *Thread, _ *Builtin, args Tuple, kwargs []Tuple) (Value, error) {
	var x Value = False
	if err := UnpackPositionalArgs("bool", args, kwargs, 0, &x); err != nil {
		return nil, err
	}
	return x.Truth(), nil
}

// https://github.com/google/starlark-go/blob/master/doc/spec.md#bytes
func bytes_(thread *Thread, _ *Builtin, args Tuple, kwargs []Tuple) (Value, error) {
	if len(kwargs) > 0 {
		return nil, fmt.Errorf("bytes does not accept keyword arguments")
	}
	if len(args) != 1 {
		return nil, fmt.Errorf("bytes: got %d arguments, want exactly 1", len(args))
	}
	switch x := args[0].(type) {
	case Bytes:
		return args[0], nil
	case String:
		// Invalid encodings are replaced by that of U+FFFD.
		res, err := safeUtf8Transcode(thread, string(x))
		if err != nil {
			return nil, err
		}
		if err := thread.AddAllocs(StringTypeOverhead); err != nil {
			return nil, err
		}
		return Bytes(res), nil
	case Iterable:
		// iterable of numeric byte values
		buf := NewSafeStringBuilder(thread)
		if n := Len(x); n >= 0 {
			// common case: known length
			buf.Grow(n)
		}
		iter, err := SafeIterate(thread, x)
		if err != nil {
			return nil, err
		}
		defer iter.Done()
		var elem Value
		var b byte
		for i := 0; iter.Next(&elem); i++ {
			if err := AsInt(elem, &b); err != nil {
				return nil, fmt.Errorf("bytes: at index %d, %s", i, err)
			}
			if err := buf.WriteByte(b); err != nil {
				return nil, err
			}
		}
		if err := iter.Err(); err != nil {
			return nil, err
		}
		if err := buf.Err(); err != nil {
			return nil, err
		}
		if err := thread.AddAllocs(StringTypeOverhead); err != nil {
			return nil, err
		}
		return Bytes(buf.String()), nil

	default:
		// Unlike string(foo), which stringifies it, bytes(foo) is an error.
		return nil, fmt.Errorf("bytes: got %s, want string, bytes, or iterable of ints", x.Type())
	}
}

// https://github.com/google/starlark-go/blob/master/doc/spec.md#chr
func chr(thread *Thread, _ *Builtin, args Tuple, kwargs []Tuple) (Value, error) {
	if len(kwargs) > 0 {
		return nil, fmt.Errorf("chr does not accept keyword arguments")
	}
	if len(args) != 1 {
		return nil, fmt.Errorf("chr: got %d arguments, want 1", len(args))
	}
	i, err := AsInt32(args[0])
	if err != nil {
		return nil, fmt.Errorf("chr: %s", err)
	}
	if i < 0 {
		return nil, fmt.Errorf("chr: Unicode code point %d out of range (<0)", i)
	}
	if i > unicode.MaxRune {
		return nil, fmt.Errorf("chr: Unicode code point U+%X out of range (>0x10FFFF)", i)
	}
	ret := Value(String(string(rune(i))))
	if err := thread.AddAllocs(EstimateSize(ret)); err != nil {
		return nil, err
	}
	return ret, nil
}

// https://github.com/google/starlark-go/blob/master/doc/spec.md#dict
func dict(thread *Thread, _ *Builtin, args Tuple, kwargs []Tuple) (Value, error) {
	if len(args) > 1 {
		return nil, fmt.Errorf("dict: got %d arguments, want at most 1", len(args))
	}
	dict := new(Dict)
	if err := thread.AddAllocs(EstimateSize(dict)); err != nil {
		return nil, err
	}
	if err := updateDict(thread, dict, args, kwargs); err != nil {
		return nil, fmt.Errorf("dict: %v", err)
	}
	return dict, nil
}

// https://github.com/google/starlark-go/blob/master/doc/spec.md#dir
func dir(thread *Thread, _ *Builtin, args Tuple, kwargs []Tuple) (Value, error) {
	if len(kwargs) > 0 {
		return nil, fmt.Errorf("dir does not accept keyword arguments")
	}
	if len(args) != 1 {
		return nil, fmt.Errorf("dir: got %d arguments, want 1", len(args))
	}

	var names []string
	if x, ok := args[0].(HasAttrs); ok {
		names = x.AttrNames()
	}
	sort.Strings(names)
	elems := make([]Value, len(names))
	for i, name := range names {
		elems[i] = String(name)
	}
	res := Value(NewList(elems))
	if err := thread.AddAllocs(EstimateSize(res)); err != nil {
		return nil, err
	}
	return res, nil
}

// https://github.com/google/starlark-go/blob/master/doc/spec.md#enumerate
func enumerate(thread *Thread, _ *Builtin, args Tuple, kwargs []Tuple) (Value, error) {
	var iterable Iterable
	var start int
	if err := UnpackPositionalArgs("enumerate", args, kwargs, 1, &iterable, &start); err != nil {
		return nil, err
	}

	iter, err := SafeIterate(thread, iterable)
	if err != nil {
		return nil, err
	}
	defer iter.Done()

	var pairs []Value
	var x Value

	if n := Len(iterable); n >= 0 {
		// common case: known length
		overhead := EstimateMakeSize([]Value{Tuple{}}, n) +
			EstimateMakeSize([][2]Value{{MakeInt(0), nil}}, n)
		if err := thread.AddAllocs(overhead); err != nil {
			return nil, err
		}

		pairs = make([]Value, 0, n)
		array := make(Tuple, 2*n) // allocate a single backing array
		for i := 0; iter.Next(&x); i++ {
			pair := array[:2:2]
			array = array[2:]
			pair[0] = MakeInt(start + i)
			pair[1] = x
			pairs = append(pairs, pair)
		}
	} else {
		// non-sequence (unknown length)
		pairCost := EstimateSize(Tuple{MakeInt(0), nil})
		pairsAppender := NewSafeAppender(thread, &pairs)
		for i := 0; iter.Next(&x); i++ {
			if err := thread.AddAllocs(pairCost); err != nil {
				return nil, err
			}
			pair := Tuple{MakeInt(start + i), x}
			if err := pairsAppender.Append(pair); err != nil {
				return nil, err
			}
		}
	}
	if err := iter.Err(); err != nil {
		return nil, err
	}

	if err := thread.AddAllocs(EstimateSize(List{})); err != nil {
		return nil, err
	}
	return NewList(pairs), nil
}

// https://github.com/google/starlark-go/blob/master/doc/spec.md#fail
func fail(thread *Thread, b *Builtin, args Tuple, kwargs []Tuple) (Value, error) {
	sep := " "
	if err := UnpackArgs("fail", nil, kwargs, "sep?", &sep); err != nil {
		return nil, err
	}
	buf := NewSafeStringBuilder(thread)
	if _, err := buf.WriteString("fail: "); err != nil {
		return nil, err
	}
	for i, v := range args {
		if i > 0 {
			if _, err := buf.WriteString(sep); err != nil {
				return nil, err
			}
		}
		if s, ok := AsString(v); ok {
			if _, err := buf.WriteString(s); err != nil {
				return nil, err
			}
		} else {
			if err := writeValue(buf, v, nil); err != nil {
				return nil, err
			}
		}
	}

	return nil, errors.New(buf.String())
}

func float(thread *Thread, b *Builtin, args Tuple, kwargs []Tuple) (Value, error) {
	if len(kwargs) > 0 {
		return nil, fmt.Errorf("float does not accept keyword arguments")
	}
	if len(args) == 0 {
		return Float(0.0), nil
	}
	if len(args) != 1 {
		return nil, fmt.Errorf("float got %d arguments, wants 1", len(args))
	}
	switch x := args[0].(type) {
	case Bool:
		// thread.AddAllocs is not called as memory is
		// never allocated for constants.
		if x {
			return Float(1.0), nil
		} else {
			return Float(0.0), nil
		}
	case Int:
		var err error
		var result Value
		result, err = x.finiteFloat()
		if err != nil {
			return nil, err
		}
		if err := thread.AddAllocs(EstimateSize(result)); err != nil {
			return nil, err
		}
		return result, nil
	case Float:
		// Converting args[0] to x and then returning x as Value
		// casues an additional allocation, so return args[0] directly.
		return args[0], nil
	case String:
		if x == "" {
			return nil, fmt.Errorf("float: empty string")
		}
		if err := thread.AddExecutionSteps(int64(len(x))); err != nil {
			return nil, err
		}
		// +/- NaN or Inf or Infinity (case insensitive)?
		s := string(x)
		switch x[len(x)-1] {
		case 'y', 'Y':
			if strings.EqualFold(s, "infinity") || strings.EqualFold(s, "+infinity") {
				return inf, nil
			} else if strings.EqualFold(s, "-infinity") {
				return neginf, nil
			}
		case 'f', 'F':
			if strings.EqualFold(s, "inf") || strings.EqualFold(s, "+inf") {
				return inf, nil
			} else if strings.EqualFold(s, "-inf") {
				return neginf, nil
			}
		case 'n', 'N':
			if strings.EqualFold(s, "nan") || strings.EqualFold(s, "+nan") || strings.EqualFold(s, "-nan") {
				return nan, nil
			}
		}
		f, err := strconv.ParseFloat(s, 64)
		if math.IsInf(f, 0) {
			return nil, fmt.Errorf("floating-point number too large")
		}
		if err != nil {
			return nil, fmt.Errorf("invalid float literal: %s", s)
		}
		var result Value = Float(f)
		if err := thread.AddAllocs(EstimateSize(result)); err != nil {
			return nil, err
		}
		return result, nil
	default:
		return nil, fmt.Errorf("float got %s, want number or string", x.Type())
	}
}

var (
	inf    = Float(math.Inf(+1))
	neginf = Float(math.Inf(-1))
	nan    = Float(math.NaN())
)

// https://github.com/google/starlark-go/blob/master/doc/spec.md#getattr
func getattr(thread *Thread, b *Builtin, args Tuple, kwargs []Tuple) (Value, error) {
	var object, dflt Value
	var name string
	if err := UnpackPositionalArgs("getattr", args, kwargs, 2, &object, &name, &dflt); err != nil {
		return nil, err
	}

	v, err := getAttr(thread, object, name, false)
	if err != nil {
		if dflt != nil {
			return dflt, nil
		}
		return nil, nameErr(b, err)
	}
	return v, nil
}

// https://github.com/google/starlark-go/blob/master/doc/spec.md#hasattr
func hasattr(thread *Thread, _ *Builtin, args Tuple, kwargs []Tuple) (Value, error) {
	var object Value
	var name string
	if err := UnpackPositionalArgs("hasattr", args, kwargs, 2, &object, &name); err != nil {
		return nil, err
	}
	if object, ok := object.(HasAttrs); ok {
		v, err := object.Attr(name)
		if err == nil {
			return Bool(v != nil), nil
		}

		// An error does not conclusively indicate presence or
		// absence of a field: it could occur while computing
		// the value of a present attribute, or it could be a
		// "no such attribute" error with details.
		for _, x := range object.AttrNames() {
			if x == name {
				return True, nil
			}
		}
	}
	return False, nil
}

// https://github.com/google/starlark-go/blob/master/doc/spec.md#hash
func hash(thread *Thread, _ *Builtin, args Tuple, kwargs []Tuple) (Value, error) {
	var x Value
	if err := UnpackPositionalArgs("hash", args, kwargs, 1, &x); err != nil {
		return nil, err
	}

	var h int64
	switch x := x.(type) {
	case String:
		// The Starlark spec requires that the hash function be
		// deterministic across all runs, motivated by the need
		// for reproducibility of builds. Thus we cannot call
		// String.Hash, which uses the fastest implementation
		// available, because as varies across process restarts,
		// and may evolve with the implementation.
		if err := thread.AddExecutionSteps(int64(len(x))); err != nil {
			return nil, err
		}
		h = int64(javaStringHash(string(x)))
	case Bytes:
		if err := thread.AddExecutionSteps(int64(len(x))); err != nil {
			return nil, err
		}
		h = int64(softHashString(string(x))) // FNV32
	default:
		return nil, fmt.Errorf("hash: got %s, want string or bytes", x.Type())
	}
	ret := Value(MakeInt64(h))
	if err := thread.AddAllocs(EstimateSize(ret)); err != nil {
		return nil, err
	}
	return ret, nil
}

// javaStringHash returns the same hash as would be produced by
// java.lang.String.hashCode. This requires transcoding the string to
// UTF-16; transcoding may introduce Unicode replacement characters
// U+FFFD if s does not contain valid UTF-8.
func javaStringHash(s string) (h int32) {
	for _, r := range s {
		if utf16.IsSurrogate(r) {
			c1, c2 := utf16.EncodeRune(r)
			h = 31*h + c1
			h = 31*h + c2
		} else {
			h = 31*h + r // r may be U+FFFD
		}
	}
	return h
}

// https://github.com/google/starlark-go/blob/master/doc/spec.md#int
func int_(thread *Thread, _ *Builtin, args Tuple, kwargs []Tuple) (res Value, err error) {
	var x Value = zero
	var base Value
	if err := UnpackArgs("int", args, kwargs, "x", &x, "base?", &base); err != nil {
		return nil, err
	}

	defer func() {
		if res != nil && res != x {
			if err2 := thread.AddAllocs(EstimateSize(res)); err2 != nil {
				res = nil
				err = err2
			}
		}
	}()

	if s, ok := AsString(x); ok {
		// Max result size is going to be base36, where each char is going to have 36 values
		// To make things easy we will just consider each character to be max 6 bits.
		// It's pessimistic, but easy.
		if err := thread.AddExecutionSteps(int64(len(s))); err != nil {
			return nil, err
		}
		if err := thread.CheckAllocs((int64(len(s)*6) + 7) / 8); err != nil {
			return nil, err
		}

		b := 10
		if base != nil {
			var err error
			b, err = AsInt32(base)
			if err != nil {
				return nil, fmt.Errorf("int: for base, got %s, want int", base.Type())
			}
			if b != 0 && (b < 2 || b > 36) {
				return nil, fmt.Errorf("int: base must be an integer >= 2 && <= 36")
			}
		}
		res := parseInt(s, b)
		if res == nil {
			return nil, fmt.Errorf("int: invalid literal with base %d: %s", b, s)
		}
		return res, nil
	}

	if base != nil {
		return nil, fmt.Errorf("int: can't convert non-string with explicit base")
	}

	if b, ok := x.(Bool); ok {
		if b {
			return one, nil
		} else {
			return zero, nil
		}
	}

	if _, ok := x.(Int); ok {
		return x, nil // Avoid allocation.
	}

	i, err := NumberToInt(x)
	if err != nil {
		return nil, fmt.Errorf("int: %s", err)
	}
	return i, nil
}

// parseInt defines the behavior of int(string, base=int). It returns nil on error.
func parseInt(s string, base int) Value {
	// remove sign
	var neg bool
	if s != "" {
		if s[0] == '+' {
			s = s[1:]
		} else if s[0] == '-' {
			neg = true
			s = s[1:]
		}
	}

	// remove optional base prefix
	baseprefix := 0
	if len(s) > 1 && s[0] == '0' {
		if len(s) > 2 {
			switch s[1] {
			case 'o', 'O':
				baseprefix = 8
			case 'x', 'X':
				baseprefix = 16
			case 'b', 'B':
				baseprefix = 2
			}
		}
		if baseprefix != 0 {
			// Remove the base prefix if it matches
			// the explicit base, or if base=0.
			if base == 0 || baseprefix == base {
				base = baseprefix
				s = s[2:]
			}
		} else {
			// For automatic base detection,
			// a string starting with zero
			// must be all zeros.
			// Thus we reject int("0755", 0).
			if base == 0 {
				for i := 1; i < len(s); i++ {
					if s[i] != '0' {
						return nil
					}
				}
				return zero
			}
		}
	}
	if base == 0 {
		base = 10
	}

	// we explicitly handled sign above.
	// if a sign remains, it is invalid.
	if s != "" && (s[0] == '-' || s[0] == '+') {
		return nil
	}

	// s has no sign or base prefix.
	if i, ok := new(big.Int).SetString(s, base); ok {
		res := MakeBigInt(i)
		if neg {
			res = zero.Sub(res)
		}
		return res
	}

	return nil
}

// https://github.com/google/starlark-go/blob/master/doc/spec.md#len
func len_(thread *Thread, _ *Builtin, args Tuple, kwargs []Tuple) (Value, error) {
	var x Value
	if err := UnpackPositionalArgs("len", args, kwargs, 1, &x); err != nil {
		return nil, err
	}
	len := Len(x)
	if len < 0 {
		return nil, fmt.Errorf("len: value of type %s has no len", x.Type())
	}
	result := Value(MakeInt(len))
	if err := thread.AddAllocs(EstimateSize(result)); err != nil {
		return nil, err
	}
	return result, nil
}

// https://github.com/google/starlark-go/blob/master/doc/spec.md#list
func list(thread *Thread, _ *Builtin, args Tuple, kwargs []Tuple) (Value, error) {
	var iterable Iterable
	if err := UnpackPositionalArgs("list", args, kwargs, 0, &iterable); err != nil {
		return nil, err
	}
	var elems []Value
	if iterable != nil {
		iter, err := SafeIterate(thread, iterable)
		if err != nil {
			return nil, err
		}
		defer iter.Done()
		if n := Len(iterable); n > 0 {
			if err := thread.AddAllocs(EstimateMakeSize([]Value{}, n)); err != nil {
				return nil, err
			}
			elems = make([]Value, 0, n) // preallocate if length known
		}
		elemsAppender := NewSafeAppender(thread, &elems)
		var x Value
		for iter.Next(&x) {
			if err := elemsAppender.Append(x); err != nil {
				return nil, err
			}
		}
		if err := iter.Err(); err != nil {
			return nil, err
		}
	}
	if err := thread.AddAllocs(EstimateSize(&List{})); err != nil {
		return nil, err
	}
	return NewList(elems), nil
}

// https://github.com/google/starlark-go/blob/master/doc/spec.md#min
func minmax(thread *Thread, b *Builtin, args Tuple, kwargs []Tuple) (Value, error) {
	if len(args) == 0 {
		return nil, fmt.Errorf("%s requires at least one positional argument", b.Name())
	}
	var keyFunc Callable
	if err := UnpackArgs(b.Name(), nil, kwargs, "key?", &keyFunc); err != nil {
		return nil, err
	}
	var op syntax.Token
	if b.Name() == "max" {
		op = syntax.GT
	} else {
		op = syntax.LT
	}
	var iterable Value
	if len(args) == 1 {
		iterable = args[0]
	} else {
		iterable = args
	}
	iter, err := SafeIterate(thread, iterable)
	if err != nil {
		if err == ErrUnsupported {
			return nil, fmt.Errorf("%s: %s value is not iterable", b.Name(), iterable.Type())
		}
		return nil, err
	}
	defer iter.Done()
	var extremum Value
	if !iter.Next(&extremum) {
		if err := iter.Err(); err != nil {
			return nil, err
		}
		return nil, nameErr(b, "argument is an empty sequence")
	}

	var extremeKey Value
	var keyargs Tuple
	if keyFunc == nil {
		extremeKey = extremum
	} else {
		keyargs = Tuple{extremum}
		res, err := Call(thread, keyFunc, keyargs, nil)
		if err != nil {
			return nil, err // to preserve backtrace, don't modify error
		}
		extremeKey = res
	}

	var x Value
	for iter.Next(&x) {
		var key Value
		if keyFunc == nil {
			key = x
		} else {
			keyargs[0] = x
			res, err := Call(thread, keyFunc, keyargs, nil)
			if err != nil {
				return nil, err // to preserve backtrace, don't modify error
			}
			key = res
		}

		if ok, err := Compare(op, key, extremeKey); err != nil {
			return nil, nameErr(b, err)
		} else if ok {
			extremum = x
			extremeKey = key
		}
	}
	if err := iter.Err(); err != nil {
		return nil, err
	}
	return extremum, nil
}

// https://github.com/google/starlark-go/blob/master/doc/spec.md#ord
func ord(thread *Thread, _ *Builtin, args Tuple, kwargs []Tuple) (Value, error) {
	if len(kwargs) > 0 {
		return nil, fmt.Errorf("ord does not accept keyword arguments")
	}
	if len(args) != 1 {
		return nil, fmt.Errorf("ord: got %d arguments, want 1", len(args))
	}
	switch x := args[0].(type) {
	case String:
		// ord(string) returns int value of sole rune.
		s := string(x)
		r, sz := utf8.DecodeRuneInString(s)
		if sz == 0 || sz != len(s) {
			if err := thread.AddExecutionSteps(int64(len(s))); err != nil {
				return nil, err
			}
			n := utf8.RuneCountInString(s)
			return nil, fmt.Errorf("ord: string encodes %d Unicode code points, want 1", n)
		}
		res := Value(MakeInt(int(r)))
		if err := thread.AddAllocs(EstimateSize(res)); err != nil {
			return nil, err
		}
		return res, nil

	case Bytes:
		// ord(bytes) returns int value of sole byte.
		if len(x) != 1 {
			return nil, fmt.Errorf("ord: bytes has length %d, want 1", len(x))
		}
		res := Value(MakeInt(int(x[0])))
		if err := thread.AddAllocs(EstimateSize(res)); err != nil {
			return nil, err
		}
		return res, nil
	default:
		return nil, fmt.Errorf("ord: got %s, want string or bytes", x.Type())
	}
}

// https://github.com/google/starlark-go/blob/master/doc/spec.md#print
func print(thread *Thread, b *Builtin, args Tuple, kwargs []Tuple) (Value, error) {
	sep := " "
	if err := UnpackArgs("print", nil, kwargs, "sep?", &sep); err != nil {
		return nil, err
	}

	buf := NewSafeStringBuilder(thread)
	for i, v := range args {
		if i > 0 {
			if _, err := buf.WriteString(sep); err != nil {
				return nil, err
			}
		}
		if s, ok := AsString(v); ok {
			if _, err := buf.WriteString(s); err != nil {
				return nil, err
			}
		} else if b, ok := v.(Bytes); ok {
			if _, err := buf.WriteString(string(b)); err != nil {
				return nil, err
			}
		} else {
			if err := writeValue(buf, v, nil); err != nil {
				return nil, err
			}
		}
	}

	s := buf.String()
	if thread.Print != nil {
		thread.Print(thread, s)
	} else {
		thread.AddAllocs(-int64(buf.Allocs()))
		fmt.Fprintln(os.Stderr, s)
	}
	return None, nil
}

// https://github.com/google/starlark-go/blob/master/doc/spec.md#range
func range_(thread *Thread, b *Builtin, args Tuple, kwargs []Tuple) (Value, error) {
	var start, stop, step int
	step = 1
	if err := UnpackPositionalArgs("range", args, kwargs, 1, &start, &stop, &step); err != nil {
		return nil, err
	}

	if len(args) == 1 {
		// range(stop)
		start, stop = 0, start
	}
	if step == 0 {
		// we were given range(start, stop, 0)
		return nil, nameErr(b, "step argument must not be zero")
	}

	result := Value(rangeValue{start: start, stop: stop, step: step, len: rangeLen(start, stop, step)})
	if err := thread.AddAllocs(EstimateSize(result)); err != nil {
		return nil, err
	}
	return result, nil
}

// A rangeValue is a comparable, immutable, indexable sequence of integers
// defined by the three parameters to a range(...) call.
// Invariant: step != 0.
type rangeValue struct{ start, stop, step, len int }

var (
	_ Indexable  = rangeValue{}
	_ Sequence   = rangeValue{}
	_ Comparable = rangeValue{}
	_ Sliceable  = rangeValue{}
)

func (r rangeValue) Len() int          { return r.len }
func (r rangeValue) Index(i int) Value { return MakeInt(r.start + i*r.step) }
func (r rangeValue) Iterate() Iterator { return &rangeIterator{r: r} }

// rangeLen calculates the length of a range with the provided start, stop, and step.
// caller must ensure that step is non-zero.
func rangeLen(start, stop, step int) int {
	switch {
	case step > 0:
		if stop > start {
			return (stop-1-start)/step + 1
		}
	case step < 0:
		if start > stop {
			return (start-1-stop)/-step + 1
		}
	default:
		panic("rangeLen: zero step")
	}
	return 0
}

func (r rangeValue) Slice(start, end, step int) Value {
	newStart := r.start + r.step*start
	newStop := r.start + r.step*end
	newStep := r.step * step
	return rangeValue{
		start: newStart,
		stop:  newStop,
		step:  newStep,
		len:   rangeLen(newStart, newStop, newStep),
	}
}

func (r rangeValue) Freeze() {} // immutable
func (r rangeValue) String() string {
	if r.step != 1 {
		return fmt.Sprintf("range(%d, %d, %d)", r.start, r.stop, r.step)
	} else if r.start != 0 {
		return fmt.Sprintf("range(%d, %d)", r.start, r.stop)
	} else {
		return fmt.Sprintf("range(%d)", r.stop)
	}
}
func (r rangeValue) Type() string          { return "range" }
func (r rangeValue) Truth() Bool           { return r.len > 0 }
func (r rangeValue) Hash() (uint32, error) { return 0, fmt.Errorf("unhashable: range") }

func (x rangeValue) CompareSameType(op syntax.Token, y_ Value, depth int) (bool, error) {
	y := y_.(rangeValue)
	switch op {
	case syntax.EQL:
		return rangeEqual(x, y), nil
	case syntax.NEQ:
		return !rangeEqual(x, y), nil
	default:
		return false, fmt.Errorf("%s %s %s not implemented", x.Type(), op, y.Type())
	}
}

func rangeEqual(x, y rangeValue) bool {
	// Two ranges compare equal if they denote the same sequence.
	if x.len != y.len {
		return false // sequences differ in length
	}
	if x.len == 0 {
		return true // both sequences are empty
	}
	if x.start != y.start {
		return false // first element differs
	}
	return x.len == 1 || x.step == y.step
}

func (r rangeValue) contains(x Int) bool {
	x32, err := AsInt32(x)
	if err != nil {
		return false // out of range
	}
	delta := x32 - r.start
	quo, rem := delta/r.step, delta%r.step
	return rem == 0 && 0 <= quo && quo < r.len
}

type rangeIterator struct {
	r      rangeValue
	i      int
	thread *Thread
	err    error
}

var _ SafeIterator = &rangeIterator{}

func (it *rangeIterator) BindThread(thread *Thread) {
	it.thread = thread
}

func (it *rangeIterator) Next(p *Value) bool {
	if it.err != nil {
		return false
	}

	if it.i < it.r.len {
		// value will always be an Int
		value := it.r.Index(it.i)

		if it.thread != nil {
			if err := it.thread.AddAllocs(EstimateSize(value)); err != nil {
				it.err = err
				return false
			}
		}

		*p = value
		it.i++
		return true
	}
	return false
}
func (*rangeIterator) Done() {}

func (it *rangeIterator) Err() error { return it.err }
func (it *rangeIterator) Safety() Safety {
	if it.thread == nil {
		return NotSafe
	}
	return MemSafe
}

// https://github.com/google/starlark-go/blob/master/doc/spec.md#repr
func repr(thread *Thread, _ *Builtin, args Tuple, kwargs []Tuple) (Value, error) {
	var x Value
	if err := UnpackPositionalArgs("repr", args, kwargs, 1, &x); err != nil {
		return nil, err
	}

	if s, err := safeToString(thread, x); err != nil {
		return nil, err
	} else {
		if err := thread.AddAllocs(StringTypeOverhead); err != nil {
			return nil, err
		}
		return String(s), nil
	}
}

// https://github.com/google/starlark-go/blob/master/doc/spec.md#reversed
func reversed(thread *Thread, _ *Builtin, args Tuple, kwargs []Tuple) (Value, error) {
	var iterable Iterable
	if err := UnpackPositionalArgs("reversed", args, kwargs, 1, &iterable); err != nil {
		return nil, err
	}

	iter, err := SafeIterate(thread, iterable)
	if err != nil {
		return nil, err
	}
	defer iter.Done()
	var elems []Value
	if n := Len(args[0]); n >= 0 {
		if err := thread.AddAllocs(EstimateMakeSize([]Value{}, n)); err != nil {
			return nil, err
		}
		elems = make([]Value, 0, n) // preallocate if length known
	}
	elemsAppender := NewSafeAppender(thread, &elems)
	var x Value
	for iter.Next(&x) {
		if err := elemsAppender.Append(x); err != nil {
			return nil, err
		}
	}
	if err := iter.Err(); err != nil {
		return nil, err
	}
	n := len(elems)
	for i := 0; i < n>>1; i++ {
		elems[i], elems[n-1-i] = elems[n-1-i], elems[i]
	}
	if err := thread.AddAllocs(EstimateSize(List{})); err != nil {
		return nil, err
	}
	return NewList(elems), nil
}

// https://github.com/google/starlark-go/blob/master/doc/spec.md#set
func set(thread *Thread, b *Builtin, args Tuple, kwargs []Tuple) (Value, error) {
	var iterable Iterable
	if err := UnpackPositionalArgs("set", args, kwargs, 0, &iterable); err != nil {
		return nil, err
	}
	if err := thread.AddAllocs(EstimateSize(&Set{})); err != nil {
		return nil, err
	}
	set := new(Set)
	if iterable != nil {
		iter, err := SafeIterate(thread, iterable)
		if err != nil {
			return nil, err
		}
		defer iter.Done()
		var x Value
		for iter.Next(&x) {
			if err := set.ht.insert(thread, x, None); err != nil {
				return nil, nameErr(b, err)
			}
		}
		if err := iter.Err(); err != nil {
			return nil, err
		}
	}
	return set, nil
}

// https://github.com/google/starlark-go/blob/master/doc/spec.md#sorted
func sorted(thread *Thread, _ *Builtin, args Tuple, kwargs []Tuple) (Value, error) {
	// Oddly, Python's sorted permits all arguments to be positional, thus so do we.
	var iterable Iterable
	var key Callable
	var reverse bool
	if err := UnpackArgs("sorted", args, kwargs,
		"iterable", &iterable,
		"key?", &key,
		"reverse?", &reverse,
	); err != nil {
		return nil, err
	}

	iter, err := SafeIterate(thread, iterable)
	if err != nil {
		return nil, err
	}
	defer iter.Done()
	var values []Value
	if n := Len(iterable); n > 0 {
		if err := thread.AddAllocs(EstimateMakeSize(Tuple{}, n)); err != nil {
			return nil, err
		}
		values = make(Tuple, 0, n) // preallocate if length is known
	}
	valuesAppender := NewSafeAppender(thread, &values)
	var x Value
	for iter.Next(&x) {
		if err := valuesAppender.Append(x); err != nil {
			return nil, err
		}
	}
	if err := iter.Err(); err != nil {
		return nil, err
	}

	// Derive keys from values by applying key function.
	var keys []Value
	if key != nil {
		keys = make([]Value, len(values))
		for i, v := range values {
			k, err := Call(thread, key, Tuple{v}, nil)
			if err != nil {
				return nil, err // to preserve backtrace, don't modify error
			}
			keys[i] = k
		}
	}

	slice := &sortSlice{keys: keys, values: values}
	if reverse {
		sort.Stable(sort.Reverse(slice))
	} else {
		sort.Stable(slice)
	}
	if err := thread.AddAllocs(EstimateSize(List{})); err != nil {
		return nil, err
	}
	return NewList(slice.values), slice.err
}

type sortSlice struct {
	keys   []Value // nil => values[i] is key
	values []Value
	err    error
}

func (s *sortSlice) Len() int { return len(s.values) }
func (s *sortSlice) Less(i, j int) bool {
	keys := s.keys
	if s.keys == nil {
		keys = s.values
	}
	ok, err := Compare(syntax.LT, keys[i], keys[j])
	if err != nil {
		s.err = err
	}
	return ok
}
func (s *sortSlice) Swap(i, j int) {
	if s.keys != nil {
		s.keys[i], s.keys[j] = s.keys[j], s.keys[i]
	}
	s.values[i], s.values[j] = s.values[j], s.values[i]
}

// https://github.com/google/starlark-go/blob/master/doc/spec.md#str
func str(thread *Thread, _ *Builtin, args Tuple, kwargs []Tuple) (Value, error) {
	if len(kwargs) > 0 {
		return nil, fmt.Errorf("str does not accept keyword arguments")
	}
	if len(args) != 1 {
		return nil, fmt.Errorf("str: got %d arguments, want exactly 1", len(args))
	}
	switch x := args[0].(type) {
	case String:
		// Converting args[0] to x and then returning x as Value
		// casues an additional allocation, so return args[0] directly.
		return args[0], nil
	case Bytes:
		// Invalid encodings are replaced by that of U+FFFD.
		if str, err := safeUtf8Transcode(thread, string(x)); err != nil {
			return nil, err
		} else {
			if err := thread.AddAllocs(StringTypeOverhead); err != nil {
				return nil, err
			}
			return String(str), nil
		}
	default:
		if str, err := safeToString(thread, x); err != nil {
			return nil, err
		} else {
			if err := thread.AddAllocs(StringTypeOverhead); err != nil {
				return nil, err
			}
			return String(str), nil
		}
	}
}

// utf8Transcode returns the UTF-8-to-UTF-8 transcoding of s.
// The effect is that each code unit that is part of an
// invalid sequence is replaced by U+FFFD.
func utf8Transcode(s string) string {
	if utf8.ValidString(s) {
		return s
	}
	var out strings.Builder
	for _, r := range s {
		out.WriteRune(r)
	}
	return out.String()
}

func safeUtf8Transcode(thread *Thread, s string) (string, error) {
	if utf8.ValidString(s) {
		return s, nil
	}
	out := NewSafeStringBuilder(thread)
	for _, r := range s {
		if _, err := out.WriteRune(r); err != nil {
			return "", err
		}
	}
	return out.String(), nil
}

// https://github.com/google/starlark-go/blob/master/doc/spec.md#tuple
func tuple(thread *Thread, _ *Builtin, args Tuple, kwargs []Tuple) (Value, error) {
	var iterable Iterable
	if err := UnpackPositionalArgs("tuple", args, kwargs, 0, &iterable); err != nil {
		return nil, err
	}
	if len(args) == 0 {
		return Tuple(nil), nil
	}
	iter, err := SafeIterate(thread, iterable)
	if err != nil {
		return nil, err
	}
	defer iter.Done()
	var elems Tuple
	if n := Len(iterable); n > 0 {
		if err := thread.AddAllocs(EstimateMakeSize(Tuple{}, n)); err != nil {
			return nil, err
		}
		elems = make(Tuple, 0, n) // preallocate if length is known
	}
	elemsAppender := NewSafeAppender(thread, &elems)
	var x Value
	for iter.Next(&x) {
		if err := elemsAppender.Append(x); err != nil {
			return nil, err
		}
	}
	if err := iter.Err(); err != nil {
		return nil, err
	}

	if err := thread.AddAllocs(EstimateSize(Tuple{})); err != nil {
		return nil, err
	}
	return elems, nil
}

// https://github.com/google/starlark-go/blob/master/doc/spec.md#type
func type_(thread *Thread, _ *Builtin, args Tuple, kwargs []Tuple) (Value, error) {
	if len(kwargs) > 0 {
		return nil, fmt.Errorf("type does not accept keyword arguments")
	}
	if len(args) != 1 {
		return nil, fmt.Errorf("type: got %d arguments, want exactly 1", len(args))
	}
	result := Value(String(args[0].Type()))
	if err := thread.AddAllocs(EstimateSize(result)); err != nil {
		return nil, err
	}
	return result, nil
}

// https://github.com/google/starlark-go/blob/master/doc/spec.md#zip
func zip(thread *Thread, _ *Builtin, args Tuple, kwargs []Tuple) (Value, error) {
	if len(kwargs) > 0 {
		return nil, fmt.Errorf("zip does not accept keyword arguments")
	}
	rows, cols := 0, len(args)
	iters := make([]Iterator, cols)
	defer func() {
		for _, iter := range iters {
			if iter != nil {
				iter.Done()
			}
		}
	}()
	for i, seq := range args {
		it, err := SafeIterate(thread, seq)
		if err != nil {
			if err == ErrUnsupported {
				return nil, fmt.Errorf("zip: argument #%d is not iterable: %s", i+1, seq.Type())
			}
			return nil, err
		}
		iters[i] = it
		n := Len(seq)
		if i == 0 || n < rows {
			rows = n // possibly -1
		}
	}
	var result []Value
	if rows >= 0 {
		// length known
		resultSize := EstimateMakeSize([]Value{Tuple{}}, rows)
		arraySize := EstimateMakeSize(Tuple{}, cols*rows)
		if err := thread.AddAllocs(resultSize + arraySize); err != nil {
			return nil, err
		}
		result = make([]Value, rows)
		array := make(Tuple, cols*rows) // allocate a single backing array
		for i := 0; i < rows; i++ {
			tuple := array[:cols:cols]
			array = array[cols:]
			for j, iter := range iters {
				if !iter.Next(&tuple[j]) {
					if err := iter.Err(); err != nil {
						return nil, err
					}
					return nil, fmt.Errorf("zip: iteration stopped earlier than reported length")
				}
			}
			result[i] = tuple
		}
	} else {
		// length not known
		tupleSize := EstimateMakeSize(Tuple{}, cols) + SliceTypeOverhead
		appender := NewSafeAppender(thread, &result)
	outer:
		for {
			if err := thread.AddAllocs(tupleSize); err != nil {
				return nil, err
			}
			tuple := make(Tuple, cols)
			for i, iter := range iters {
				if !iter.Next(&tuple[i]) {
					if err := iter.Err(); err != nil {
						return nil, err
					}
					break outer
				}
			}
			if err := appender.Append(tuple); err != nil {
				return nil, err
			}
		}
	}

	if err := thread.AddAllocs(EstimateSize(&List{})); err != nil {
		return nil, err
	}
	return NewList(result), nil
}

// ---- methods of built-in types ---

// https://github.com/google/starlark-go/blob/master/doc/spec.md#dict·get
func dict_get(thread *Thread, b *Builtin, args Tuple, kwargs []Tuple) (Value, error) {
	var key, dflt Value
	if err := UnpackPositionalArgs(b.Name(), args, kwargs, 1, &key, &dflt); err != nil {
		return nil, err
	}
	if v, ok, err := b.Receiver().(*Dict).ht.lookup(thread, key); err != nil {
		return nil, nameErr(b, err)
	} else if ok {
		return v, nil
	} else if dflt != nil {
		return dflt, nil
	}
	return None, nil
}

// https://github.com/google/starlark-go/blob/master/doc/spec.md#dict·clear
func dict_clear(thread *Thread, b *Builtin, args Tuple, kwargs []Tuple) (Value, error) {
	// From the memory safety POV, dict_clear releases all the references to
	// the values inside of it, but we cannot really assess if that memory
	// is actually released. Space for the buckets is not released, so no point
	// in counting that. (= this function doesn't allocate and doesn't release
	// anything reliably)
	if err := UnpackPositionalArgs(b.Name(), args, kwargs, 0); err != nil {
		return nil, err
	}
	recv := b.Receiver().(*Dict)
	if recv.Len() > 0 {
		if err := thread.AddExecutionSteps(int64(len(recv.ht.table))); err != nil {
			return nil, err
		}
	}
	if err := recv.Clear(); err != nil {
		return nil, err
	}
	return None, nil
}

// https://github.com/google/starlark-go/blob/master/doc/spec.md#dict·items
func dict_items(thread *Thread, b *Builtin, args Tuple, kwargs []Tuple) (Value, error) {
	if err := UnpackPositionalArgs(b.Name(), args, kwargs, 0); err != nil {
		return nil, err
	}
	receiver := b.Receiver().(*Dict)
	len := receiver.Len()
	if err := thread.AddExecutionSteps(int64(len)); err != nil {
		return nil, err
	}
	// dict.Items() allocates a single backing array for the tuples.
	arraySize := EstimateMakeSize([]Value{}, len*2)
	itemSize := EstimateMakeSize([]Value{Tuple{}}, len)
	resultSize := EstimateSize(&List{})
	if err := thread.AddAllocs(itemSize + arraySize + resultSize); err != nil {
		return nil, err
	}
	tupleItemsSize := EstimateMakeSize([]Tuple{}, len)
	if err := thread.CheckAllocs(tupleItemsSize); err != nil {
		return nil, err
	}
	items := receiver.Items()
	res := make([]Value, len)
	for i, item := range items {
		res[i] = item
	}
	return NewList(res), nil
}

// https://github.com/google/starlark-go/blob/master/doc/spec.md#dict·keys
func dict_keys(thread *Thread, b *Builtin, args Tuple, kwargs []Tuple) (Value, error) {
	if err := UnpackPositionalArgs(b.Name(), args, kwargs, 0); err != nil {
		return nil, err
	}
	recv := b.Receiver().(*Dict)
	len := recv.Len()
	if err := thread.AddExecutionSteps(int64(len)); err != nil {
		return nil, err
	}
	keysSize := EstimateMakeSize([]Value{}, len)
	resultSize := EstimateSize(&List{})
	if err := thread.AddAllocs(resultSize + keysSize); err != nil {
		return nil, err
	}
	return NewList(recv.Keys()), nil
}

// https://github.com/google/starlark-go/blob/master/doc/spec.md#dict·pop
func dict_pop(thread *Thread, b *Builtin, args Tuple, kwargs []Tuple) (Value, error) {
	var k, d Value
	if err := UnpackPositionalArgs(b.Name(), args, kwargs, 1, &k, &d); err != nil {
		return nil, err
	}
	if v, found, err := b.Receiver().(*Dict).ht.delete(thread, k); err != nil {
		return nil, nameErr(b, err) // dict is frozen or key is unhashable
	} else if found {
		return v, nil
	} else if d != nil {
		return d, nil
	}
	return nil, nameErr(b, "missing key")
}

// https://github.com/google/starlark-go/blob/master/doc/spec.md#dict·popitem
func dict_popitem(thread *Thread, b *Builtin, args Tuple, kwargs []Tuple) (Value, error) {
	// There is no rehashing, so no allocations to be counted here
	if err := UnpackPositionalArgs(b.Name(), args, kwargs, 0); err != nil {
		return nil, err
	}
	recv := b.Receiver().(*Dict)
	k, ok := recv.ht.first()
	if !ok {
		return nil, nameErr(b, "empty dict")
	}
	v, _, err := recv.ht.delete(thread, k)
	if err != nil {
		return nil, nameErr(b, err) // dict is frozen
	}
	resultSize := EstimateMakeSize(Tuple{}, 2) + SliceTypeOverhead
	if err := thread.AddAllocs(resultSize); err != nil {
		return nil, err
	}
	return Tuple{k, v}, nil
}

// https://github.com/google/starlark-go/blob/master/doc/spec.md#dict·setdefault
func dict_setdefault(thread *Thread, b *Builtin, args Tuple, kwargs []Tuple) (Value, error) {
	var key, dflt Value = nil, None
	if err := UnpackPositionalArgs(b.Name(), args, kwargs, 1, &key, &dflt); err != nil {
		return nil, err
	}
	dict := b.Receiver().(*Dict)
	if v, ok, err := dict.ht.lookup(thread, key); err != nil {
		return nil, nameErr(b, err)
	} else if ok {
		return v, nil
	} else {
		if err := dict.SafeSetKey(thread, key, dflt); err != nil {
			return nil, nameErr(b, err)
		} else {
			return dflt, nil
		}
	}
}

// https://github.com/google/starlark-go/blob/master/doc/spec.md#dict·update
func dict_update(thread *Thread, b *Builtin, args Tuple, kwargs []Tuple) (Value, error) {
	if len(args) > 1 {
		return nil, fmt.Errorf("update: got %d arguments, want at most 1", len(args))
	}
	if err := updateDict(thread, b.Receiver().(*Dict), args, kwargs); err != nil {
		return nil, fmt.Errorf("update: %v", err)
	}
	return None, nil
}

// https://github.com/google/starlark-go/blob/master/doc/spec.md#dict·values
func dict_values(thread *Thread, b *Builtin, args Tuple, kwargs []Tuple) (Value, error) {
	if err := UnpackPositionalArgs(b.Name(), args, kwargs, 0); err != nil {
		return nil, err
	}
	recv := b.Receiver().(*Dict)
	len := recv.Len()
	if err := thread.AddExecutionSteps(int64(len)); err != nil {
		return nil, err
	}
	valuesSize := EstimateMakeSize([]Value{}, len)
	resultSize := EstimateSize(&List{})
	if err := thread.AddAllocs(resultSize + valuesSize); err != nil {
		return nil, err
	}
	return NewList(recv.Values()), nil
}

// https://github.com/google/starlark-go/blob/master/doc/spec.md#list·append
func list_append(thread *Thread, b *Builtin, args Tuple, kwargs []Tuple) (Value, error) {
	var object Value
	if err := UnpackPositionalArgs(b.Name(), args, kwargs, 1, &object); err != nil {
		return nil, err
	}
	recv := b.Receiver().(*List)
	if err := recv.checkMutable("append to"); err != nil {
		return nil, nameErr(b, err)
	}
	elemsAppender := NewSafeAppender(thread, &recv.elems)
	if err := elemsAppender.Append(object); err != nil {
		return nil, err
	}
	return None, nil
}

// https://github.com/google/starlark-go/blob/master/doc/spec.md#list·clear
func list_clear(thread *Thread, b *Builtin, args Tuple, kwargs []Tuple) (Value, error) {
	if err := UnpackPositionalArgs(b.Name(), args, kwargs, 0); err != nil {
		return nil, err
	}
	recv := b.Receiver().(*List)
	if err := thread.AddExecutionSteps(int64(recv.Len())); err != nil {
		return nil, err
	}
	if err := recv.Clear(); err != nil {
		return nil, nameErr(b, err)
	}
	return None, nil
}

// https://github.com/google/starlark-go/blob/master/doc/spec.md#list·extend
func list_extend(thread *Thread, b *Builtin, args Tuple, kwargs []Tuple) (Value, error) {
	recv := b.Receiver().(*List)
	var iterable Iterable
	if err := UnpackPositionalArgs(b.Name(), args, kwargs, 1, &iterable); err != nil {
		return nil, err
	}
	if err := recv.checkMutable("extend"); err != nil {
		return nil, nameErr(b, err)
	}

	if err := safeListExtend(thread, recv, iterable); err != nil {
		return nil, err
	}
	return None, nil
}

// https://github.com/google/starlark-go/blob/master/doc/spec.md#list·index
func list_index(thread *Thread, b *Builtin, args Tuple, kwargs []Tuple) (Value, error) {
	var value, start_, end_ Value
	if err := UnpackPositionalArgs(b.Name(), args, kwargs, 1, &value, &start_, &end_); err != nil {
		return nil, err
	}

	recv := b.Receiver().(*List)
	start, end, err := indices(start_, end_, recv.Len())
	if err != nil {
		return nil, nameErr(b, err)
	}

	if err := thread.AddExecutionSteps(int64(end - start)); err != nil {
		return nil, err
	}

	for i := start; i < end; i++ {
		if eq, err := Equal(recv.elems[i], value); err != nil {
			return nil, nameErr(b, err)
		} else if eq {
			res := Value(MakeInt(i))
			if err := thread.AddExecutionSteps(-int64(end - i - 1)); err != nil {
				return nil, err
			}
			if err := thread.AddAllocs(EstimateSize(res)); err != nil {
				return nil, err
			}
			return res, nil
		}
	}
	return nil, nameErr(b, "value not in list")
}

// https://github.com/google/starlark-go/blob/master/doc/spec.md#list·insert
func list_insert(thread *Thread, b *Builtin, args Tuple, kwargs []Tuple) (Value, error) {
	recv := b.Receiver().(*List)
	var index int
	var object Value
	if err := UnpackPositionalArgs(b.Name(), args, kwargs, 2, &index, &object); err != nil {
		return nil, err
	}
	if err := recv.checkMutable("insert into"); err != nil {
		return nil, nameErr(b, err)
	}

	if index < 0 {
		index += recv.Len()
	}

	appender := NewSafeAppender(thread, &recv.elems)
	if index >= recv.Len() {
		// end
		if err := appender.Append(object); err != nil {
			return nil, err
		}
	} else {
		if index < 0 {
			index = 0 // start
		}
		if err := appender.Append(nil); err != nil {
			return nil, err
		}
		copy(recv.elems[index+1:], recv.elems[index:]) // slide up one
		recv.elems[index] = object
	}
	return None, nil
}

// https://github.com/google/starlark-go/blob/master/doc/spec.md#list·remove
func list_remove(_ *Thread, b *Builtin, args Tuple, kwargs []Tuple) (Value, error) {
	recv := b.Receiver().(*List)
	var value Value
	if err := UnpackPositionalArgs(b.Name(), args, kwargs, 1, &value); err != nil {
		return nil, err
	}
	if err := recv.checkMutable("remove from"); err != nil {
		return nil, nameErr(b, err)
	}
	for i, elem := range recv.elems {
		if eq, err := Equal(elem, value); err != nil {
			return nil, fmt.Errorf("remove: %v", err)
		} else if eq {
			recv.elems = append(recv.elems[:i], recv.elems[i+1:]...)
			return None, nil
		}
	}
	return nil, fmt.Errorf("remove: element not found")
}

// https://github.com/google/starlark-go/blob/master/doc/spec.md#list·pop
func list_pop(_ *Thread, b *Builtin, args Tuple, kwargs []Tuple) (Value, error) {
	recv := b.Receiver()
	list := recv.(*List)
	n := list.Len()
	i := n - 1
	if err := UnpackPositionalArgs(b.Name(), args, kwargs, 0, &i); err != nil {
		return nil, err
	}
	origI := i
	if i < 0 {
		i += n
	}
	if i < 0 || i >= n {
		return nil, nameErr(b, outOfRange(origI, n, list))
	}
	if err := list.checkMutable("pop from"); err != nil {
		return nil, nameErr(b, err)
	}
	res := list.elems[i]
	list.elems = append(list.elems[:i], list.elems[i+1:]...)
	return res, nil
}

// https://github.com/google/starlark-go/blob/master/doc/spec.md#string·capitalize
func string_capitalize(thread *Thread, b *Builtin, args Tuple, kwargs []Tuple) (Value, error) {
	if err := UnpackPositionalArgs(b.Name(), args, kwargs, 0); err != nil {
		return nil, err
	}
	s := string(b.Receiver().(String))
	res := NewSafeStringBuilder(thread)
	res.Grow(len(s))
	for i, r := range s {
		if i == 0 {
			r = unicode.ToTitle(r)
		} else {
			r = unicode.ToLower(r)
		}
		if _, err := res.WriteRune(r); err != nil {
			return nil, err
		}
	}
	if err := res.Err(); err != nil {
		return nil, err
	}

	if err := thread.AddAllocs(StringTypeOverhead); err != nil {
		return nil, err
	}
	return String(res.String()), nil
}

// string_iterable returns an unspecified iterable value whose iterator yields:
// - elems: successive 1-byte substrings
// - codepoints: successive substrings that encode a single Unicode code point.
// - elem_ords: numeric values of successive bytes
// - codepoint_ords: numeric values of successive Unicode code points
func string_iterable(thread *Thread, b *Builtin, args Tuple, kwargs []Tuple) (Value, error) {
	if err := UnpackPositionalArgs(b.Name(), args, kwargs, 0); err != nil {
		return nil, err
	}
	s := b.Receiver().(String)
	ords := b.Name()[len(b.Name())-2] == 'd'
	codepoints := b.Name()[0] == 'c'
	if codepoints {
		if err := thread.AddAllocs(EstimateSize(stringCodepoints{})); err != nil {
			return nil, err
		}
		return stringCodepoints{s, ords}, nil
	} else {
		if err := thread.AddAllocs(EstimateSize(stringElems{})); err != nil {
			return nil, err
		}
		return stringElems{s, ords}, nil
	}
}

// bytes_elems returns an unspecified iterable value whose
// iterator yields the int values of successive elements.
func bytes_elems(thread *Thread, b *Builtin, args Tuple, kwargs []Tuple) (Value, error) {
	if err := UnpackPositionalArgs(b.Name(), args, kwargs, 0); err != nil {
		return nil, err
	}
	if err := thread.AddAllocs(EstimateSize(bytesIterable{})); err != nil {
		return nil, err
	}
	return bytesIterable{b.Receiver().(Bytes)}, nil
}

// A bytesIterable is an iterable returned by bytes.elems(),
// whose iterator yields a sequence of numeric bytes values.
type bytesIterable struct{ bytes Bytes }

var _ Iterable = (*bytesIterable)(nil)

func (bi bytesIterable) String() string        { return bi.bytes.String() + ".elems()" }
func (bi bytesIterable) Type() string          { return "bytes.elems" }
func (bi bytesIterable) Freeze()               {} // immutable
func (bi bytesIterable) Truth() Bool           { return True }
func (bi bytesIterable) Hash() (uint32, error) { return 0, fmt.Errorf("unhashable: %s", bi.Type()) }
func (bi bytesIterable) Iterate() Iterator     { return &bytesIterator{bytes: bi.bytes} }

type bytesIterator struct {
	bytes  Bytes
	thread *Thread
	err    error
}

var _ SafeIterator = &bytesIterator{}

func (it *bytesIterator) BindThread(thread *Thread) {
	it.thread = thread
}

func (it *bytesIterator) Next(p *Value) bool {
	if it.err != nil {
		return false
	}

	if it.bytes == "" {
		return false
	}
	value := Value(MakeInt(int(it.bytes[0])))
	if it.thread != nil {
		if err := it.thread.AddAllocs(EstimateSize(value)); err != nil {
			it.err = err
			return false
		}
	}
	*p = value

	it.bytes = it.bytes[1:]
	return true
}

func (*bytesIterator) Done() {}

func (it *bytesIterator) Err() error     { return it.err }
func (it *bytesIterator) Safety() Safety { return MemSafe }

// https://github.com/google/starlark-go/blob/master/doc/spec.md#string·count
func string_count(thread *Thread, b *Builtin, args Tuple, kwargs []Tuple) (Value, error) {
	var sub string
	var start_, end_ Value
	if err := UnpackPositionalArgs(b.Name(), args, kwargs, 1, &sub, &start_, &end_); err != nil {
		return nil, err
	}

	recv := string(b.Receiver().(String))
	start, end, err := indices(start_, end_, len(recv))
	if err != nil {
		return nil, nameErr(b, err)
	}

	var slice string
	if start < end {
		slice = recv[start:end]
	}

	result := Value(MakeInt(strings.Count(slice, sub)))
	if err := thread.AddAllocs(EstimateSize(result)); err != nil {
		return nil, err
	}
	return result, nil
}

// https://github.com/google/starlark-go/blob/master/doc/spec.md#string·isalnum
func string_isalnum(thread *Thread, b *Builtin, args Tuple, kwargs []Tuple) (Value, error) {
	if err := UnpackPositionalArgs(b.Name(), args, kwargs, 0); err != nil {
		return nil, err
	}
	recv := string(b.Receiver().(String))
	if err := thread.AddExecutionSteps(int64(len(recv))); err != nil {
		return nil, err
	}
	for i, r := range recv {
		if !unicode.IsLetter(r) && !unicode.IsDigit(r) {
			if err := thread.AddExecutionSteps(-int64(len(recv) - i - 1)); err != nil {
				return nil, err
			}
			return False, nil
		}
	}
	return Bool(recv != ""), nil
}

// https://github.com/google/starlark-go/blob/master/doc/spec.md#string·isalpha
func string_isalpha(thread *Thread, b *Builtin, args Tuple, kwargs []Tuple) (Value, error) {
	if err := UnpackPositionalArgs(b.Name(), args, kwargs, 0); err != nil {
		return nil, err
	}
	recv := string(b.Receiver().(String))
	if err := thread.AddExecutionSteps(int64(len(recv))); err != nil {
		return nil, err
	}
	for i, r := range recv {
		if !unicode.IsLetter(r) {
			if err := thread.AddExecutionSteps(-int64(len(recv) - i - 1)); err != nil {
				return nil, err
			}
			return False, nil
		}
	}
	return Bool(recv != ""), nil
}

// https://github.com/google/starlark-go/blob/master/doc/spec.md#string·isdigit
func string_isdigit(thread *Thread, b *Builtin, args Tuple, kwargs []Tuple) (Value, error) {
	if err := UnpackPositionalArgs(b.Name(), args, kwargs, 0); err != nil {
		return nil, err
	}
	recv := string(b.Receiver().(String))
	if err := thread.AddExecutionSteps(int64(len(recv))); err != nil {
		return nil, err
	}
	for i, r := range recv {
		if !unicode.IsDigit(r) {
			if err := thread.AddExecutionSteps(-int64(len(recv) - i - 1)); err != nil {
				return nil, err
			}
			return False, nil
		}
	}
	return Bool(recv != ""), nil
}

// https://github.com/google/starlark-go/blob/master/doc/spec.md#string·islower
func string_islower(thread *Thread, b *Builtin, args Tuple, kwargs []Tuple) (Value, error) {
	if err := UnpackPositionalArgs(b.Name(), args, kwargs, 0); err != nil {
		return nil, err
	}
	recv := string(b.Receiver().(String))
	if err := thread.AddExecutionSteps(int64(len(recv))); err != nil {
		return nil, err
	}
	if err := thread.CheckAllocs(EstimateSize(recv)); err != nil {
		return nil, err
	}
	return Bool(isCasedString(recv) && recv == strings.ToLower(recv)), nil
}

// isCasedString reports whether its argument contains any cased code points.
func isCasedString(s string) bool {
	for _, r := range s {
		if isCasedRune(r) {
			return true
		}
	}
	return false
}

func isCasedRune(r rune) bool {
	// It's unclear what the correct behavior is for a rune such as 'ﬃ',
	// a lowercase letter with no upper or title case and no SimpleFold.
	return 'a' <= r && r <= 'z' || 'A' <= r && r <= 'Z' || unicode.SimpleFold(r) != r
}

// https://github.com/google/starlark-go/blob/master/doc/spec.md#string·isspace
func string_isspace(thread *Thread, b *Builtin, args Tuple, kwargs []Tuple) (Value, error) {
	if err := UnpackPositionalArgs(b.Name(), args, kwargs, 0); err != nil {
		return nil, err
	}
	recv := string(b.Receiver().(String))
	if err := thread.AddExecutionSteps(int64(len(recv))); err != nil {
		return nil, err
	}
	for i, r := range recv {
		if !unicode.IsSpace(r) {
			if err := thread.AddExecutionSteps(-int64(len(recv) - i - 1)); err != nil {
				return nil, err
			}
			return False, nil
		}
	}
	return Bool(recv != ""), nil
}

// https://github.com/google/starlark-go/blob/master/doc/spec.md#string·istitle
func string_istitle(thread *Thread, b *Builtin, args Tuple, kwargs []Tuple) (Value, error) {
	if err := UnpackPositionalArgs(b.Name(), args, kwargs, 0); err != nil {
		return nil, err
	}
	recv := string(b.Receiver().(String))

	if err := thread.AddExecutionSteps(int64(len(recv))); err != nil {
		return nil, err
	}
	// Python semantics differ from x==strings.{To,}Title(x) in Go:
	// "uppercase characters may only follow uncased characters and
	// lowercase characters only cased ones."
	var cased, prevCased bool
	for i, r := range recv {
		if 'A' <= r && r <= 'Z' || unicode.IsTitle(r) { // e.g. "ǅ"
			if prevCased {
				if err := thread.AddExecutionSteps(-int64(len(recv) - i - 1)); err != nil {
					return nil, err
				}
				return False, nil
			}
			prevCased = true
			cased = true
		} else if unicode.IsLower(r) {
			if !prevCased {
				if err := thread.AddExecutionSteps(-int64(len(recv) - i - 1)); err != nil {
					return nil, err
				}
				return False, nil
			}
			prevCased = true
			cased = true
		} else if unicode.IsUpper(r) {
			if err := thread.AddExecutionSteps(-int64(len(recv) - i - 1)); err != nil {
				return nil, err
			}
			return False, nil
		} else {
			prevCased = false
		}
	}
	return Bool(cased), nil
}

// https://github.com/google/starlark-go/blob/master/doc/spec.md#string·isupper
func string_isupper(thread *Thread, b *Builtin, args Tuple, kwargs []Tuple) (Value, error) {
	if err := UnpackPositionalArgs(b.Name(), args, kwargs, 0); err != nil {
		return nil, err
	}
	recv := string(b.Receiver().(String))
	if err := thread.AddExecutionSteps(int64(len(recv))); err != nil {
		return nil, err
	}
	if err := thread.CheckAllocs(EstimateSize(recv)); err != nil {
		return nil, err
	}
	return Bool(isCasedString(recv) && recv == strings.ToUpper(recv)), nil
}

// https://github.com/google/starlark-go/blob/master/doc/spec.md#string·find
func string_find(thread *Thread, b *Builtin, args Tuple, kwargs []Tuple) (Value, error) {
	return string_find_impl(thread, b, args, kwargs, true, false)
}

// https://github.com/google/starlark-go/blob/master/doc/spec.md#string·format
func string_format(thread *Thread, b *Builtin, args Tuple, kwargs []Tuple) (Value, error) {
	format := string(b.Receiver().(String))
	var auto, manual bool // kinds of positional indexing used
	buf := NewSafeStringBuilder(thread)
	index := 0
	for {
		literal := format
		i := strings.IndexByte(format, '{')
		if i >= 0 {
			literal = format[:i]
		}

		// Replace "}}" with "}" in non-field portion, rejecting a lone '}'.
		for {
			j := strings.IndexByte(literal, '}')
			if j < 0 {
				if _, err := buf.WriteString(literal); err != nil {
					return nil, err
				}
				break
			}
			if len(literal) == j+1 || literal[j+1] != '}' {
				return nil, fmt.Errorf("format: single '}' in format")
			}
			if _, err := buf.WriteString(literal[:j+1]); err != nil {
				return nil, err
			}
			literal = literal[j+2:]
		}

		if i < 0 {
			break // end of format string
		}

		if i+1 < len(format) && format[i+1] == '{' {
			// "{{" means a literal '{'
			if err := buf.WriteByte('{'); err != nil {
				return nil, err
			}
			format = format[i+2:]
			continue
		}

		format = format[i+1:]
		i = strings.IndexByte(format, '}')
		if i < 0 {
			return nil, fmt.Errorf("format: unmatched '{' in format")
		}

		var arg Value
		conv := "s"
		var spec string

		field := format[:i]
		format = format[i+1:]

		var name string
		if i := strings.IndexByte(field, '!'); i < 0 {
			// "name" or "name:spec"
			if i := strings.IndexByte(field, ':'); i < 0 {
				name = field
			} else {
				name = field[:i]
				spec = field[i+1:]
			}
		} else {
			// "name!conv" or "name!conv:spec"
			name = field[:i]
			field = field[i+1:]
			// "conv" or "conv:spec"
			if i := strings.IndexByte(field, ':'); i < 0 {
				conv = field
			} else {
				conv = field[:i]
				spec = field[i+1:]
			}
		}

		if name == "" {
			// "{}": automatic indexing
			if manual {
				return nil, fmt.Errorf("format: cannot switch from manual field specification to automatic field numbering")
			}
			auto = true
			if index >= len(args) {
				return nil, fmt.Errorf("format: tuple index out of range")
			}
			arg = args[index]
			index++
		} else if num, ok := decimal(name); ok {
			// positional argument
			if auto {
				return nil, fmt.Errorf("format: cannot switch from automatic field numbering to manual field specification")
			}
			manual = true
			if num >= len(args) {
				return nil, fmt.Errorf("format: tuple index out of range")
			} else {
				arg = args[num]
			}
		} else {
			// keyword argument
			for _, kv := range kwargs {
				if string(kv[0].(String)) == name {
					arg = kv[1]
					break
				}
			}
			if arg == nil {
				// Starlark does not support Python's x.y or a[i] syntaxes,
				// or nested use of {...}.
				if strings.Contains(name, ".") {
					return nil, fmt.Errorf("format: attribute syntax x.y is not supported in replacement fields: %s", name)
				}
				if strings.Contains(name, "[") {
					return nil, fmt.Errorf("format: element syntax a[i] is not supported in replacement fields: %s", name)
				}
				if strings.Contains(name, "{") {
					return nil, fmt.Errorf("format: nested replacement fields not supported")
				}
				return nil, fmt.Errorf("format: keyword %s not found", name)
			}
		}

		if spec != "" {
			// Starlark does not support Python's format_spec features.
			return nil, fmt.Errorf("format spec features not supported in replacement fields: %s", spec)
		}

		switch conv {
		case "s":
			if str, ok := AsString(arg); ok {
				if _, err := buf.WriteString(str); err != nil {
					return nil, err
				}
			} else {
				if err := writeValue(buf, arg, nil); err != nil {
					return nil, err
				}
			}
		case "r":
			if err := writeValue(buf, arg, nil); err != nil {
				return nil, err
			}
		default:
			return nil, fmt.Errorf("format: unknown conversion %q", conv)
		}
	}

	if err := thread.AddAllocs(StringTypeOverhead); err != nil {
		return nil, err
	}
	return String(buf.String()), nil
}

// decimal interprets s as a sequence of decimal digits.
func decimal(s string) (x int, ok bool) {
	n := len(s)
	for i := 0; i < n; i++ {
		digit := s[i] - '0'
		if digit > 9 {
			return 0, false
		}
		x = x*10 + int(digit)
		if x < 0 {
			return 0, false // underflow
		}
	}
	return x, true
}

// https://github.com/google/starlark-go/blob/master/doc/spec.md#string·index
func string_index(thread *Thread, b *Builtin, args Tuple, kwargs []Tuple) (Value, error) {
	return string_find_impl(thread, b, args, kwargs, false, false)
}

// https://github.com/google/starlark-go/blob/master/doc/spec.md#string·join
func string_join(thread *Thread, b *Builtin, args Tuple, kwargs []Tuple) (Value, error) {
	recv := string(b.Receiver().(String))
	var iterable Iterable
	if err := UnpackPositionalArgs(b.Name(), args, kwargs, 1, &iterable); err != nil {
		return nil, err
	}

	iter, err := SafeIterate(thread, iterable)
	if err != nil {
		return nil, err
	}
	defer iter.Done()
	buf := NewSafeStringBuilder(thread)
	var x Value
	for i := 0; iter.Next(&x); i++ {
		if i > 0 {
			if _, err := buf.WriteString(recv); err != nil {
				return nil, err
			}
		}
		s, ok := AsString(x)
		if !ok {
			return nil, fmt.Errorf("join: in list, want string, got %s", x.Type())
		}
		if _, err := buf.WriteString(s); err != nil {
			return nil, err
		}
	}
	if err := iter.Err(); err != nil {
		return nil, err
	}
	if err := buf.Err(); err != nil {
		return nil, err
	}
	if err := thread.AddAllocs(StringTypeOverhead); err != nil {
		return nil, err
	}
	return String(buf.String()), nil
}

// https://github.com/google/starlark-go/blob/master/doc/spec.md#string·lower
func string_lower(thread *Thread, b *Builtin, args Tuple, kwargs []Tuple) (Value, error) {
	if err := UnpackPositionalArgs(b.Name(), args, kwargs, 0); err != nil {
		return nil, err
	}

	recv := string(b.Receiver().(String))

	// There could be actually a difference between the size of the encoded
	// upper and the size of the encoded lower. The maximum difference among
	// them (according to unicode.ToLower implementation) is only 1 byte,
	// which could be expected. This means that this logic must take that
	// into account.
	bufferSize := EstimateMakeSize([]byte{}, len(recv)*2+utf8.UTFMax)
	if err := thread.AddAllocs(bufferSize + StringTypeOverhead); err != nil {
		return nil, err
	}
	return String(strings.ToLower(recv)), nil
}

// https://github.com/google/starlark-go/blob/master/doc/spec.md#string·partition
func string_partition(thread *Thread, b *Builtin, args Tuple, kwargs []Tuple) (Value, error) {
	recv := string(b.Receiver().(String))
	var sep string
	if err := UnpackPositionalArgs(b.Name(), args, kwargs, 1, &sep); err != nil {
		return nil, err
	}
	if sep == "" {
		return nil, nameErr(b, "empty separator")
	}
	if err := thread.AddExecutionSteps(int64(len(recv))); err != nil {
		return nil, err
	}
	var i int
	if b.Name()[0] == 'p' {
		i = strings.Index(recv, sep) // partition
	} else {
		i = strings.LastIndex(recv, sep) // rpartition
	}

	var subStringTemplate String
	resultSize := EstimateMakeSize(Tuple{subStringTemplate}, 3) +
		EstimateSize(Tuple{})
	if err := thread.AddAllocs(resultSize); err != nil {
		return nil, err
	}
	tuple := make(Tuple, 0, 3)
	if i < 0 {
		if b.Name()[0] == 'p' {
			tuple = append(tuple, String(recv), String(""), String(""))
		} else {
			tuple = append(tuple, String(""), String(""), String(recv))
		}
	} else {
		if b.Name()[0] == 'p' {
			thread.AddExecutionSteps(-int64(len(recv) - len(sep) - i))
		} else {
			thread.AddExecutionSteps(-int64(i))
		}
		tuple = append(tuple, String(recv[:i]), String(recv[i:i+len(sep)]), String(recv[i+len(sep):]))
	}
	return tuple, nil
}

// https://github.com/google/starlark-go/blob/master/doc/spec.md#string·removeprefix
// https://github.com/google/starlark-go/blob/master/doc/spec.md#string·removesuffix
func string_removefix(thread *Thread, b *Builtin, args Tuple, kwargs []Tuple) (Value, error) {
	recv := string(b.Receiver().(String))
	var fix string
	if err := UnpackPositionalArgs(b.Name(), args, kwargs, 1, &fix); err != nil {
		return nil, err
	}
	if b.name[len("remove")] == 'p' {
		recv = strings.TrimPrefix(recv, fix)
	} else {
		recv = strings.TrimSuffix(recv, fix)
	}
	if err := thread.AddAllocs(StringTypeOverhead); err != nil {
		return nil, err
	}
	return String(recv), nil
}

// https://github.com/google/starlark-go/blob/master/doc/spec.md#string·replace
func string_replace(thread *Thread, b *Builtin, args Tuple, kwargs []Tuple) (Value, error) {
	recv := string(b.Receiver().(String))
	var old, new string
	count := -1
	if err := UnpackPositionalArgs(b.Name(), args, kwargs, 2, &old, &new, &count); err != nil {
		return nil, err
	}

	if err := thread.CheckAllocs(int64(len(recv) * len(new) / len(old))); err != nil {
		return nil, err
	}
	result := Value(String(strings.Replace(recv, old, new, count)))
	if err := thread.AddAllocs(EstimateSize(result)); err != nil {
		return nil, err
	}
	return result, nil
}

// https://github.com/google/starlark-go/blob/master/doc/spec.md#string·rfind
func string_rfind(thread *Thread, b *Builtin, args Tuple, kwargs []Tuple) (Value, error) {
	return string_find_impl(thread, b, args, kwargs, true, true)
}

// https://github.com/google/starlark-go/blob/master/doc/spec.md#string·rindex
func string_rindex(thread *Thread, b *Builtin, args Tuple, kwargs []Tuple) (Value, error) {
	return string_find_impl(thread, b, args, kwargs, false, true)
}

// https://github.com/google/starlark-go/starlark/blob/master/doc/spec.md#string·startswith
// https://github.com/google/starlark-go/starlark/blob/master/doc/spec.md#string·endswith
func string_startswith(thread *Thread, b *Builtin, args Tuple, kwargs []Tuple) (Value, error) {
	var x Value
	var start, end Value = None, None
	if err := UnpackPositionalArgs(b.Name(), args, kwargs, 1, &x, &start, &end); err != nil {
		return nil, err
	}

	// compute effective substring.
	s := string(b.Receiver().(String))
	if start, end, err := indices(start, end, len(s)); err != nil {
		return nil, nameErr(b, err)
	} else {
		if end < start {
			end = start // => empty result
		}
		s = s[start:end]
	}

	f := strings.HasPrefix
	if b.Name()[0] == 'e' { // endswith
		f = strings.HasSuffix
	}

	switch x := x.(type) {
	case Tuple:
		for i, x := range x {
			prefix, ok := AsString(x)
			if !ok {
				return nil, fmt.Errorf("%s: want string, got %s, for element %d",
					b.Name(), x.Type(), i)
			}
			if err := thread.AddExecutionSteps(int64(len(prefix))); err != nil {
				return False, err
			}
			if f(s, prefix) {
				return True, nil
			}
		}
		return False, nil
	case String:
		if err := thread.AddExecutionSteps(int64(len(x))); err != nil {
			return False, err
		}
		return Bool(f(s, string(x))), nil
	}
	return nil, fmt.Errorf("%s: got %s, want string or tuple of string", b.Name(), x.Type())
}

// https://github.com/google/starlark-go/blob/master/doc/spec.md#string·strip
// https://github.com/google/starlark-go/blob/master/doc/spec.md#string·lstrip
// https://github.com/google/starlark-go/blob/master/doc/spec.md#string·rstrip
func string_strip(thread *Thread, b *Builtin, args Tuple, kwargs []Tuple) (Value, error) {
	var chars string
	if err := UnpackPositionalArgs(b.Name(), args, kwargs, 0, &chars); err != nil {
		return nil, err
	}
	recv := string(b.Receiver().(String))
	var s string
	switch b.Name()[0] {
	case 's': // strip
		if chars != "" {
			s = strings.Trim(recv, chars)
		} else {
			s = strings.TrimSpace(recv)
		}
	case 'l': // lstrip
		if chars != "" {
			s = strings.TrimLeft(recv, chars)
		} else {
			s = strings.TrimLeftFunc(recv, unicode.IsSpace)
		}
	case 'r': // rstrip
		if chars != "" {
			s = strings.TrimRight(recv, chars)
		} else {
			s = strings.TrimRightFunc(recv, unicode.IsSpace)
		}
	}
	if err := thread.AddAllocs(StringTypeOverhead); err != nil {
		return nil, err
	}
	return String(s), nil
}

// https://github.com/google/starlark-go/blob/master/doc/spec.md#string·title
func string_title(thread *Thread, b *Builtin, args Tuple, kwargs []Tuple) (Value, error) {
	if err := UnpackPositionalArgs(b.Name(), args, kwargs, 0); err != nil {
		return nil, err
	}

	s := string(b.Receiver().(String))

	// Python semantics differ from x==strings.{To,}Title(x) in Go:
	// "uppercase characters may only follow uncased characters and
	// lowercase characters only cased ones."
	buf := NewSafeStringBuilder(thread)
	buf.Grow(len(s))
	var prevCased bool
	for _, r := range s {
		if prevCased {
			r = unicode.ToLower(r)
		} else {
			r = unicode.ToTitle(r)
		}
		prevCased = isCasedRune(r)
		if _, err := buf.WriteRune(r); err != nil {
			return nil, err
		}
	}
	if err := buf.Err(); err != nil {
		return nil, err
	}
	if err := thread.AddAllocs(StringTypeOverhead); err != nil {
		return nil, err
	}
	return String(buf.String()), nil
}

// https://github.com/google/starlark-go/blob/master/doc/spec.md#string·upper
func string_upper(thread *Thread, b *Builtin, args Tuple, kwargs []Tuple) (Value, error) {
	if err := UnpackPositionalArgs(b.Name(), args, kwargs, 0); err != nil {
		return nil, err
	}

	recv := string(b.Receiver().(String))

	// see string_lower
	bufferSize := EstimateMakeSize([]byte{}, len(recv)*2+utf8.UTFMax)
	if err := thread.AddAllocs(bufferSize + StringTypeOverhead); err != nil {
		return nil, err
	}
	if err := thread.AddExecutionSteps(int64(len(recv))); err != nil {
		return nil, err
	}
	return String(strings.ToUpper(recv)), nil
}

// https://github.com/google/starlark-go/blob/master/doc/spec.md#string·split
// https://github.com/google/starlark-go/blob/master/doc/spec.md#string·rsplit
func string_split(thread *Thread, b *Builtin, args Tuple, kwargs []Tuple) (Value, error) {
	recv := string(b.Receiver().(String))
	var sep_ Value
	maxsplit := -1
	if err := UnpackPositionalArgs(b.Name(), args, kwargs, 0, &sep_, &maxsplit); err != nil {
		return nil, err
	}

	var res []string

	if sep_ == nil || sep_ == None {
		// A string with many consecutive separators may need to be traversed
		// completely, even when maxsplit >= 0.
		if err := thread.AddExecutionSteps(int64(len(recv))); err != nil {
			return nil, err
		}
		if err := thread.CheckAllocs(EstimateMakeSize([]Value{String("")}, len(recv)/2+1)); err != nil {
			return nil, err
		}

		// special case: split on whitespace
		if maxsplit < 0 {
			res = strings.Fields(recv)
		} else if b.Name() == "split" {
			res = splitspace(recv, maxsplit)
		} else { // rsplit
			res = rsplitspace(recv, maxsplit)
		}

	} else if sep, ok := AsString(sep_); ok {
		if sep == "" {
			return nil, fmt.Errorf("split: empty separator")
		}

		if err := thread.AddExecutionSteps(int64(len(recv))); err != nil {
			return nil, err
		}
		if err := thread.CheckAllocs(EstimateMakeSize([]Value{String("")}, len(recv)/len(sep)+1)); err != nil {
			return nil, err
		}

		// usual case: split on non-empty separator
		if maxsplit < 0 {
			res = strings.Split(recv, sep)
		} else if b.Name() == "split" {
			res = strings.SplitN(recv, sep, maxsplit+1)
		} else { // rsplit
			res = strings.Split(recv, sep)
			// If maxsplit is less than len(res), the first len(res) - maxsplit
			// should be joined back together. Instead of joining them back,
			// however, it is possible to take a slice of  the original string.
			// If the excess is only one, it is also possible to skip this process.
			if excess := len(res) - maxsplit; excess > 1 {
				size := len(res[0])
				for _, s := range res[1:excess] {
					size += len(s) + len(sep)
				}
				res[excess-1] = recv[0:size]
				res = res[excess-1:]
			}
		}

	} else {
		return nil, fmt.Errorf("split: got %s for separator, want string", sep_.Type())
	}

	listSize := EstimateMakeSize([]Value{String("")}, len(res))
	resultSize := EstimateSize(&List{})
	if err := thread.AddAllocs(listSize + resultSize); err != nil {
		return nil, err
	}
	list := make([]Value, len(res))
	for i, x := range res {
		list[i] = String(x)
	}
	return NewList(list), nil
}

// Precondition: max >= 0.
func rsplitspace(s string, max int) []string {
	res := make([]string, 0, max+1)
	end := -1 // index of field end, or -1 in a region of spaces.
	for i := len(s); i > 0; {
		r, sz := utf8.DecodeLastRuneInString(s[:i])
		if unicode.IsSpace(r) {
			if end >= 0 {
				if len(res) == max {
					break // let this field run to the start
				}
				res = append(res, s[i:end])
				end = -1
			}
		} else if end < 0 {
			end = i
		}
		i -= sz
	}
	if end >= 0 {
		res = append(res, s[:end])
	}

	resLen := len(res)
	for i := 0; i < resLen/2; i++ {
		res[i], res[resLen-1-i] = res[resLen-1-i], res[i]
	}

	return res
}

// Precondition: max >= 0.
func splitspace(s string, max int) []string {
	var res []string
	start := -1 // index of field start, or -1 in a region of spaces
	for i, r := range s {
		if unicode.IsSpace(r) {
			if start >= 0 {
				if len(res) == max {
					break // let this field run to the end
				}
				res = append(res, s[start:i])
				start = -1
			}
		} else if start == -1 {
			start = i
		}
	}
	if start >= 0 {
		res = append(res, s[start:])
	}
	return res
}

// https://github.com/google/starlark-go/blob/master/doc/spec.md#string·splitlines
func string_splitlines(thread *Thread, b *Builtin, args Tuple, kwargs []Tuple) (Value, error) {
	var keepends bool
	if err := UnpackPositionalArgs(b.Name(), args, kwargs, 0, &keepends); err != nil {
		return nil, err
	}
	var lines []string
	if s := string(b.Receiver().(String)); s != "" {
		if err := thread.AddExecutionSteps(int64(len(s))); err != nil {
			return nil, err
		}
		// TODO(adonovan): handle CRLF correctly.
		if keepends {
			lines = strings.SplitAfter(s, "\n")
		} else {
			lines = strings.Split(s, "\n")
		}
		if strings.HasSuffix(s, "\n") {
			lines = lines[:len(lines)-1]
		}
	}
	var itemTemplate String
	resultSize := EstimateMakeSize([]Value{itemTemplate}, len(lines)) +
		EstimateSize(&List{})
	if err := thread.AddAllocs(resultSize); err != nil {
		return nil, err
	}
	list := make([]Value, len(lines))
	for i, x := range lines {
		list[i] = String(x)
	}
	return NewList(list), nil
}

// https://github.com/google/starlark-go/blob/master/doc/spec.md#set·add.
func set_add(thread *Thread, b *Builtin, args Tuple, kwargs []Tuple) (Value, error) {
	var elem Value
	if err := UnpackPositionalArgs(b.Name(), args, kwargs, 1, &elem); err != nil {
		return nil, err
	}
	if found, err := b.Receiver().(*Set).Has(elem); err != nil {
		return nil, nameErr(b, err)
	} else if found {
		return None, nil
	}
	err := b.Receiver().(*Set).ht.insert(thread, elem, None)
	if err != nil {
		return nil, nameErr(b, err)
	}
	return None, nil
}

// https://github.com/google/starlark-go/blob/master/doc/spec.md#set·clear.
func set_clear(thread *Thread, b *Builtin, args Tuple, kwargs []Tuple) (Value, error) {
	if err := UnpackPositionalArgs(b.Name(), args, kwargs, 0); err != nil {
		return nil, err
	}
	recv := b.Receiver().(*Set)
	if recv.Len() > 0 {
		if err := thread.AddExecutionSteps(int64(len(recv.ht.table))); err != nil {
			return nil, err
		}
	}
	if err := recv.Clear(); err != nil {
		return nil, nameErr(b, err)
	}
	return None, nil
}

// https://github.com/google/starlark-go/blob/master/doc/spec.md#set·difference.
func set_difference(thread *Thread, b *Builtin, args Tuple, kwargs []Tuple) (Value, error) {
	// TODO: support multiple others: s.difference(*others)
	var other Iterable
	if err := UnpackPositionalArgs(b.Name(), args, kwargs, 0, &other); err != nil {
		return nil, err
	}
	iter, err := SafeIterate(thread, other)
	if err != nil {
		return nil, err
	}
	defer iter.Done()
	diff, err := b.Receiver().(*Set).safeDifference(thread, iter)
	if err != nil {
		return nil, err
	}
	if err := iter.Err(); err != nil {
		return nil, err
	}
	return diff, nil
}

// https://github.com/google/starlark-go/blob/master/doc/spec.md#set_intersection.
func set_intersection(thread *Thread, b *Builtin, args Tuple, kwargs []Tuple) (Value, error) {
	// TODO: support multiple others: s.difference(*others)
	var other Iterable
	if err := UnpackPositionalArgs(b.Name(), args, kwargs, 0, &other); err != nil {
		return nil, err
	}
	iter, err := SafeIterate(thread, other)
	if err != nil {
		return nil, err
	}
	defer iter.Done()
	diff, err := b.Receiver().(*Set).safeIntersection(thread, iter)
	if err != nil {
		return nil, nameErr(b, err)
	}
	if err := iter.Err(); err != nil {
		return nil, err
	}
	return diff, nil
}

// https://github.com/google/starlark-go/blob/master/doc/spec.md#set_issubset.
func set_issubset(thread *Thread, b *Builtin, args Tuple, kwargs []Tuple) (Value, error) {
	var other Iterable
	if err := UnpackPositionalArgs(b.Name(), args, kwargs, 0, &other); err != nil {
		return nil, err
	}
	iter, err := SafeIterate(thread, other)
	if err != nil {
		return nil, err
	}
	defer iter.Done()
	diff, err := b.Receiver().(*Set).IsSubset(iter)
	if err != nil {
		return nil, nameErr(b, err)
	}
	if err := iter.Err(); err != nil {
		return nil, err
	}
	return Bool(diff), nil
}

// https://github.com/google/starlark-go/blob/master/doc/spec.md#set_issuperset.
func set_issuperset(thread *Thread, b *Builtin, args Tuple, kwargs []Tuple) (Value, error) {
	var other Iterable
	if err := UnpackPositionalArgs(b.Name(), args, kwargs, 0, &other); err != nil {
		return nil, err
	}
	iter, err := SafeIterate(thread, other)
	if err != nil {
		return nil, err
	}
	defer iter.Done()
	diff, err := b.Receiver().(*Set).IsSuperset(iter)
	if err != nil {
		return nil, nameErr(b, err)
	}
	if err := iter.Err(); err != nil {
		return nil, err
	}
	return Bool(diff), nil
}

// https://github.com/google/starlark-go/blob/master/doc/spec.md#set·discard.
func set_discard(_ *Thread, b *Builtin, args Tuple, kwargs []Tuple) (Value, error) {
	var k Value
	if err := UnpackPositionalArgs(b.Name(), args, kwargs, 1, &k); err != nil {
		return nil, err
	}
	if found, err := b.Receiver().(*Set).Has(k); err != nil {
		return nil, nameErr(b, err)
	} else if !found {
		return None, nil
	}
	if _, err := b.Receiver().(*Set).Delete(k); err != nil {
		return nil, nameErr(b, err) // set is frozen
	}
	return None, nil
}

// https://github.com/google/starlark-go/blob/master/doc/spec.md#set·pop.
func set_pop(_ *Thread, b *Builtin, args Tuple, kwargs []Tuple) (Value, error) {
	if err := UnpackPositionalArgs(b.Name(), args, kwargs, 0); err != nil {
		return nil, err
	}
	recv := b.Receiver().(*Set)
	k, ok := recv.ht.first()
	if !ok {
		return nil, nameErr(b, "empty set")
	}
	_, err := recv.Delete(k)
	if err != nil {
		return nil, nameErr(b, err) // set is frozen
	}
	return k, nil
}

// https://github.com/google/starlark-go/blob/master/doc/spec.md#set·remove.
func set_remove(_ *Thread, b *Builtin, args Tuple, kwargs []Tuple) (Value, error) {
	var k Value
	if err := UnpackPositionalArgs(b.Name(), args, kwargs, 1, &k); err != nil {
		return nil, err
	}
	if found, err := b.Receiver().(*Set).Delete(k); err != nil {
		return nil, nameErr(b, err) // dict is frozen or key is unhashable
	} else if found {
		return None, nil
	}
	return nil, nameErr(b, "missing key")
}

// https://github.com/google/starlark-go/blob/master/doc/spec.md#set·symmetric_difference.
func set_symmetric_difference(thread *Thread, b *Builtin, args Tuple, kwargs []Tuple) (Value, error) {
	var other Iterable
	if err := UnpackPositionalArgs(b.Name(), args, kwargs, 0, &other); err != nil {
		return nil, err
	}
	recv := b.Receiver().(*Set)
	diff, err := recv.clone(thread)
	if err != nil {
		return nil, err
	}
	iter, err := SafeIterate(thread, other)
	if err != nil {
		return nil, err
	}
	defer iter.Done()
	var x Value
	for iter.Next(&x) {
		found, err := diff.Delete(x)
		if err != nil {
			return nil, err
		}
		if !found {
			if err := diff.ht.insert(thread, x, None); err != nil {
				return nil, err
			}
		}
	}
	if err := iter.Err(); err != nil {
		return nil, nameErr(b, err)
	}
	return diff, nil
}

// https://github.com/google/starlark-go/blob/master/doc/spec.md#set·union.
func set_union(thread *Thread, b *Builtin, args Tuple, kwargs []Tuple) (Value, error) {
	var iterable Iterable
	if err := UnpackPositionalArgs(b.Name(), args, kwargs, 0, &iterable); err != nil {
		return nil, err
	}
	iter, err := SafeIterate(thread, iterable)
	if err != nil {
		return nil, err
	}
	defer iter.Done()
	if err := thread.AddAllocs(EstimateSize(&Set{})); err != nil {
		return nil, err
	}
	union := new(Set)
	for e := b.Receiver().(*Set).ht.head; e != nil; e = e.next {
		if err := union.ht.insert(thread, e.key, None); err != nil {
			return nil, err
		}
	}
	var x Value
	for iter.Next(&x) {
		if err := union.ht.insert(thread, x, None); err != nil {
			return nil, err
		}
	}
	if err := iter.Err(); err != nil {
		return nil, nameErr(b, err)
	}
	return union, nil
}

// Common implementation of string_{r}{find,index}.
func string_find_impl(thread *Thread, b *Builtin, args Tuple, kwargs []Tuple, allowError, last bool) (Value, error) {
	var sub string
	var start_, end_ Value
	if err := UnpackPositionalArgs(b.Name(), args, kwargs, 1, &sub, &start_, &end_); err != nil {
		return nil, err
	}

	s := string(b.Receiver().(String))
	start, end, err := indices(start_, end_, len(s))
	if err != nil {
		return nil, nameErr(b, err)
	}
	var slice string
	if start < end {
		slice = s[start:end]
	}

	var i int
	if last {
		i = strings.LastIndex(slice, sub)
	} else {
		i = strings.Index(slice, sub)
	}
	var result Value
	if i < 0 {
		if !allowError {
			return nil, nameErr(b, "substring not found")
		}
		result = MakeInt(-1)
	} else {
		result = MakeInt(i + start)
	}
	if err := thread.AddAllocs(EstimateSize(result)); err != nil {
		return nil, err
	}
	return result, nil
}

// Common implementation of builtin dict function and dict.update method.
// Precondition: len(updates) == 0 or 1.
func updateDict(thread *Thread, dict *Dict, updates Tuple, kwargs []Tuple) error {
	if len(updates) == 1 {
		switch updates := updates[0].(type) {
		case IterableMapping:
			// Iterate over dict's key/value pairs, not just keys.
			for _, item := range updates.Items() {
				if err := dict.SafeSetKey(thread, item[0], item[1]); err != nil {
					return err // dict is frozen
				}
			}
		default:
			// all other sequences
			iter, err := SafeIterate(thread, updates)
			if err != nil {
				if err == ErrUnsupported {
					return fmt.Errorf("dictionary update value is not iterable (%s)", updates.Type())
				}
				return err
			}
			defer iter.Done()
			var pair Value
			for i := 0; iter.Next(&pair); i++ {
				iter2, err := SafeIterate(thread, pair)
				if err != nil {
					if err == ErrUnsupported {
						return fmt.Errorf("dictionary update sequence element #%d is not iterable (%s)", i, pair.Type())
					}
					return err
				}
				defer iter2.Done()
				len := Len(pair)
				if len < 0 {
					return fmt.Errorf("dictionary update sequence element #%d has unknown length (%s)", i, pair.Type())
				} else if len != 2 {
					return fmt.Errorf("dictionary update sequence element #%d has length %d, want 2", i, len)
				}
				var k, v Value
				if !iter2.Next(&k) || !iter2.Next(&v) {
					if err := iter2.Err(); err != nil {
						return err
					}
				}
				if err := dict.SafeSetKey(thread, k, v); err != nil {
					return err
				}
			}
			if err := iter.Err(); err != nil {
				return err
			}
		}
	}

	// Then add the kwargs.
	before := dict.Len()
	for _, pair := range kwargs {
		if err := dict.SafeSetKey(thread, pair[0], pair[1]); err != nil {
			return err // dict is frozen
		}
	}
	// In the common case, each kwarg will add another dict entry.
	// If that's not so, check whether it is because there was a duplicate kwarg.
	if dict.Len() < before+len(kwargs) {
		keys := make(map[String]bool, len(kwargs))
		for _, kv := range kwargs {
			k := kv[0].(String)
			if keys[k] {
				return fmt.Errorf("duplicate keyword arg: %v", k)
			}
			keys[k] = true
		}
	}

	return nil
}

// nameErr returns an error message of the form "name: msg"
// where name is b.Name() and msg is a string or error.
func nameErr(b *Builtin, msg interface{}) error {
	return fmt.Errorf("%s: %v", b.Name(), msg)
}<|MERGE_RESOLUTION|>--- conflicted
+++ resolved
@@ -231,13 +231,8 @@
 		"replace":        MemSafe | IOSafe,
 		"rfind":          MemSafe | IOSafe,
 		"rindex":         MemSafe | IOSafe,
-<<<<<<< HEAD
 		"rpartition":     MemSafe | IOSafe | CPUSafe,
-		"rsplit":         MemSafe | IOSafe,
-=======
-		"rpartition":     MemSafe | IOSafe,
 		"rsplit":         MemSafe | IOSafe | CPUSafe,
->>>>>>> 77cece85
 		"rstrip":         MemSafe | IOSafe,
 		"split":          MemSafe | IOSafe | CPUSafe,
 		"splitlines":     MemSafe | IOSafe | CPUSafe,
