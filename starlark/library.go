// Copyright 2017 The Bazel Authors. All rights reserved.
// Use of this source code is governed by a BSD-style
// license that can be found in the LICENSE file.

package starlark

// This file defines the library of built-ins.
//
// Built-ins must explicitly check the "frozen" flag before updating
// mutable types such as lists and dicts.

import (
	"errors"
	"fmt"
	"math"
	"math/big"
	"os"
	"sort"
	"strconv"
	"strings"
	"unicode"
	"unicode/utf16"
	"unicode/utf8"

	"github.com/canonical/starlark/syntax"
)

// Universe defines the set of universal built-ins, such as None, True, and len.
//
// The Go application may add or remove items from the
// universe dictionary before Starlark evaluation begins.
// All values in the dictionary must be immutable.
// Starlark programs cannot modify the dictionary.
var Universe StringDict
var universeSafeties map[string]SafetyFlags

var ErrUnsupported = errors.New("unsupported operation")
var ErrNoSuchAttr = errors.New("no such attribute")

func init() {
	// https://github.com/google/starlark-go/blob/master/doc/spec.md#built-in-constants-and-functions
	Universe = StringDict{
		"None":      None,
		"True":      True,
		"False":     False,
		"abs":       NewBuiltin("abs", abs),
		"any":       NewBuiltin("any", any),
		"all":       NewBuiltin("all", all),
		"bool":      NewBuiltin("bool", bool_),
		"bytes":     NewBuiltin("bytes", bytes_),
		"chr":       NewBuiltin("chr", chr),
		"dict":      NewBuiltin("dict", dict),
		"dir":       NewBuiltin("dir", dir),
		"enumerate": NewBuiltin("enumerate", enumerate),
		"fail":      NewBuiltin("fail", fail),
		"float":     NewBuiltin("float", float),
		"getattr":   NewBuiltin("getattr", getattr),
		"hasattr":   NewBuiltin("hasattr", hasattr),
		"hash":      NewBuiltin("hash", hash),
		"int":       NewBuiltin("int", int_),
		"len":       NewBuiltin("len", len_),
		"list":      NewBuiltin("list", list),
		"max":       NewBuiltin("max", minmax),
		"min":       NewBuiltin("min", minmax),
		"ord":       NewBuiltin("ord", ord),
		"print":     NewBuiltin("print", print),
		"range":     NewBuiltin("range", range_),
		"repr":      NewBuiltin("repr", repr),
		"reversed":  NewBuiltin("reversed", reversed),
		"set":       NewBuiltin("set", set), // requires resolve.AllowSet
		"sorted":    NewBuiltin("sorted", sorted),
		"str":       NewBuiltin("str", str),
		"tuple":     NewBuiltin("tuple", tuple),
		"type":      NewBuiltin("type", type_),
		"zip":       NewBuiltin("zip", zip),
	}

	universeSafeties = map[string]SafetyFlags{
		"abs":       MemSafe | IOSafe | CPUSafe,
		"any":       MemSafe | IOSafe | CPUSafe,
		"all":       MemSafe | IOSafe | CPUSafe,
		"bool":      MemSafe | IOSafe | CPUSafe,
		"bytes":     MemSafe | IOSafe | CPUSafe,
		"chr":       MemSafe | IOSafe | CPUSafe,
		"dict":      MemSafe | IOSafe | CPUSafe,
		"dir":       MemSafe | IOSafe | CPUSafe,
		"enumerate": MemSafe | IOSafe | CPUSafe,
		"fail":      MemSafe | IOSafe,
		"float":     MemSafe | IOSafe | CPUSafe,
		"getattr":   MemSafe | IOSafe | CPUSafe,
		"hasattr":   MemSafe | IOSafe | CPUSafe,
		"hash":      MemSafe | IOSafe | CPUSafe,
		"int":       MemSafe | IOSafe | CPUSafe,
		"len":       MemSafe | IOSafe | CPUSafe,
		"list":      MemSafe | IOSafe | CPUSafe,
		"max":       MemSafe | IOSafe | CPUSafe,
		"min":       MemSafe | IOSafe | CPUSafe,
		"ord":       MemSafe | IOSafe | CPUSafe,
		"print":     MemSafe,
		"range":     MemSafe | IOSafe | CPUSafe,
		"repr":      MemSafe | IOSafe,
		"reversed":  MemSafe | IOSafe | CPUSafe,
		"set":       MemSafe | IOSafe | CPUSafe,
		"sorted":    MemSafe | IOSafe | CPUSafe,
		"str":       MemSafe | IOSafe,
		"tuple":     MemSafe | IOSafe | CPUSafe,
		"type":      MemSafe | IOSafe | CPUSafe,
		"zip":       MemSafe | IOSafe | CPUSafe,
	}

	for name, flags := range universeSafeties {
		if b, ok := Universe[name].(*Builtin); ok {
			b.DeclareSafety(flags)
		}
	}
}

// methods of built-in types
// https://github.com/google/starlark-go/blob/master/doc/spec.md#built-in-methods
var (
	bytesMethods = map[string]*Builtin{
		"elems": NewBuiltin("elems", bytes_elems),
	}
	bytesMethodSafeties = map[string]SafetyFlags{
		"elems": MemSafe | IOSafe | CPUSafe,
	}

	dictMethods = map[string]*Builtin{
		"clear":      NewBuiltin("clear", dict_clear),
		"get":        NewBuiltin("get", dict_get),
		"items":      NewBuiltin("items", dict_items),
		"keys":       NewBuiltin("keys", dict_keys),
		"pop":        NewBuiltin("pop", dict_pop),
		"popitem":    NewBuiltin("popitem", dict_popitem),
		"setdefault": NewBuiltin("setdefault", dict_setdefault),
		"update":     NewBuiltin("update", dict_update),
		"values":     NewBuiltin("values", dict_values),
	}
	dictMethodSafeties = map[string]SafetyFlags{
		"clear":      MemSafe | IOSafe | CPUSafe,
		"get":        MemSafe | IOSafe | CPUSafe,
		"items":      MemSafe | IOSafe | CPUSafe,
		"keys":       MemSafe | IOSafe | CPUSafe,
		"pop":        MemSafe | IOSafe | CPUSafe,
		"popitem":    MemSafe | IOSafe | CPUSafe,
		"setdefault": MemSafe | IOSafe | CPUSafe,
		"update":     MemSafe | IOSafe | CPUSafe,
		"values":     MemSafe | IOSafe | CPUSafe,
	}

	listMethods = map[string]*Builtin{
		"append": NewBuiltin("append", list_append),
		"clear":  NewBuiltin("clear", list_clear),
		"extend": NewBuiltin("extend", list_extend),
		"index":  NewBuiltin("index", list_index),
		"insert": NewBuiltin("insert", list_insert),
		"pop":    NewBuiltin("pop", list_pop),
		"remove": NewBuiltin("remove", list_remove),
	}
	listMethodSafeties = map[string]SafetyFlags{
		"append": MemSafe | IOSafe | CPUSafe,
		"clear":  MemSafe | IOSafe | CPUSafe,
		"extend": MemSafe | IOSafe | CPUSafe,
		"index":  MemSafe | IOSafe | CPUSafe,
		"insert": MemSafe | IOSafe | CPUSafe,
		"pop":    MemSafe | IOSafe | CPUSafe,
		"remove": MemSafe | IOSafe | CPUSafe,
	}

	stringMethods = map[string]*Builtin{
		"capitalize":     NewBuiltin("capitalize", string_capitalize),
		"codepoint_ords": NewBuiltin("codepoint_ords", string_iterable),
		"codepoints":     NewBuiltin("codepoints", string_iterable), // sic
		"count":          NewBuiltin("count", string_count),
		"elem_ords":      NewBuiltin("elem_ords", string_iterable),
		"elems":          NewBuiltin("elems", string_iterable),      // sic
		"endswith":       NewBuiltin("endswith", string_startswith), // sic
		"find":           NewBuiltin("find", string_find),
		"format":         NewBuiltin("format", string_format),
		"index":          NewBuiltin("index", string_index),
		"isalnum":        NewBuiltin("isalnum", string_isalnum),
		"isalpha":        NewBuiltin("isalpha", string_isalpha),
		"isdigit":        NewBuiltin("isdigit", string_isdigit),
		"islower":        NewBuiltin("islower", string_islower),
		"isspace":        NewBuiltin("isspace", string_isspace),
		"istitle":        NewBuiltin("istitle", string_istitle),
		"isupper":        NewBuiltin("isupper", string_isupper),
		"join":           NewBuiltin("join", string_join),
		"lower":          NewBuiltin("lower", string_lower),
		"lstrip":         NewBuiltin("lstrip", string_strip), // sic
		"partition":      NewBuiltin("partition", string_partition),
		"removeprefix":   NewBuiltin("removeprefix", string_removefix),
		"removesuffix":   NewBuiltin("removesuffix", string_removefix),
		"replace":        NewBuiltin("replace", string_replace),
		"rfind":          NewBuiltin("rfind", string_rfind),
		"rindex":         NewBuiltin("rindex", string_rindex),
		"rpartition":     NewBuiltin("rpartition", string_partition), // sic
		"rsplit":         NewBuiltin("rsplit", string_split),         // sic
		"rstrip":         NewBuiltin("rstrip", string_strip),         // sic
		"split":          NewBuiltin("split", string_split),
		"splitlines":     NewBuiltin("splitlines", string_splitlines),
		"startswith":     NewBuiltin("startswith", string_startswith),
		"strip":          NewBuiltin("strip", string_strip),
		"title":          NewBuiltin("title", string_title),
		"upper":          NewBuiltin("upper", string_upper),
	}
	stringMethodSafeties = map[string]SafetyFlags{
		"capitalize":     MemSafe | IOSafe,
		"codepoint_ords": MemSafe | IOSafe | CPUSafe,
		"codepoints":     MemSafe | IOSafe | CPUSafe,
		"count":          MemSafe | IOSafe | CPUSafe,
		"elem_ords":      MemSafe | IOSafe | CPUSafe,
		"elems":          MemSafe | IOSafe | CPUSafe,
		"endswith":       MemSafe | IOSafe | CPUSafe,
		"find":           MemSafe | IOSafe | CPUSafe,
		"format":         MemSafe | IOSafe,
		"index":          MemSafe | IOSafe | CPUSafe,
		"isalnum":        MemSafe | IOSafe | CPUSafe,
		"isalpha":        MemSafe | IOSafe | CPUSafe,
		"isdigit":        MemSafe | IOSafe | CPUSafe,
		"islower":        MemSafe | IOSafe | CPUSafe,
		"isspace":        MemSafe | IOSafe | CPUSafe,
		"istitle":        MemSafe | IOSafe | CPUSafe,
		"isupper":        MemSafe | IOSafe | CPUSafe,
		"join":           MemSafe | IOSafe,
		"lower":          MemSafe | IOSafe | CPUSafe,
		"lstrip":         MemSafe | IOSafe | CPUSafe,
		"partition":      MemSafe | IOSafe | CPUSafe,
		"removeprefix":   MemSafe | IOSafe | CPUSafe,
		"removesuffix":   MemSafe | IOSafe | CPUSafe,
		"replace":        MemSafe | IOSafe | CPUSafe,
		"rfind":          MemSafe | IOSafe | CPUSafe,
		"rindex":         MemSafe | IOSafe | CPUSafe,
		"rpartition":     MemSafe | IOSafe | CPUSafe,
		"rsplit":         MemSafe | IOSafe | CPUSafe,
		"rstrip":         MemSafe | IOSafe | CPUSafe,
		"split":          MemSafe | IOSafe | CPUSafe,
		"splitlines":     MemSafe | IOSafe | CPUSafe,
		"startswith":     MemSafe | IOSafe | CPUSafe,
		"strip":          MemSafe | IOSafe | CPUSafe,
		"title":          MemSafe | IOSafe | CPUSafe,
		"upper":          MemSafe | IOSafe | CPUSafe,
	}

	setMethods = map[string]*Builtin{
		"add":                  NewBuiltin("add", set_add),
		"clear":                NewBuiltin("clear", set_clear),
		"difference":           NewBuiltin("difference", set_difference),
		"discard":              NewBuiltin("discard", set_discard),
		"intersection":         NewBuiltin("intersection", set_intersection),
		"issubset":             NewBuiltin("issubset", set_issubset),
		"issuperset":           NewBuiltin("issuperset", set_issuperset),
		"pop":                  NewBuiltin("pop", set_pop),
		"remove":               NewBuiltin("remove", set_remove),
		"symmetric_difference": NewBuiltin("symmetric_difference", set_symmetric_difference),
		"union":                NewBuiltin("union", set_union),
	}
	setMethodSafeties = map[string]SafetyFlags{
		"add":                  MemSafe | IOSafe | CPUSafe,
		"clear":                MemSafe | IOSafe | CPUSafe,
		"difference":           MemSafe | IOSafe | CPUSafe,
		"discard":              MemSafe | IOSafe | CPUSafe,
		"intersection":         MemSafe | IOSafe,
<<<<<<< HEAD
		"issubset":             MemSafe | IOSafe,
		"issuperset":           MemSafe | IOSafe | CPUSafe,
=======
		"issubset":             MemSafe | IOSafe | CPUSafe,
		"issuperset":           MemSafe | IOSafe,
>>>>>>> 91b44b34
		"pop":                  MemSafe | IOSafe | CPUSafe,
		"remove":               MemSafe | IOSafe | CPUSafe,
		"symmetric_difference": MemSafe | IOSafe,
		"union":                MemSafe | IOSafe,
	}
)

func init() {
	for name, safety := range bytesMethodSafeties {
		if builtin, ok := bytesMethods[name]; ok {
			builtin.DeclareSafety(safety)
		}
	}

	for name, safety := range dictMethodSafeties {
		if builtin, ok := dictMethods[name]; ok {
			builtin.DeclareSafety(safety)
		}
	}

	for name, safety := range listMethodSafeties {
		if builtin, ok := listMethods[name]; ok {
			builtin.DeclareSafety(safety)
		}
	}

	for name, safety := range stringMethodSafeties {
		if builtin, ok := stringMethods[name]; ok {
			builtin.DeclareSafety(safety)
		}
	}

	for name, safety := range setMethodSafeties {
		if builtin, ok := setMethods[name]; ok {
			builtin.DeclareSafety(safety)
		}
	}
}

func builtinAttr(recv Value, name string, methods map[string]*Builtin) (Value, error) {
	b := methods[name]
	if b == nil {
		return nil, nil // no such method
	}
	return b.BindReceiver(recv), nil
}

func safeBuiltinAttr(thread *Thread, recv Value, name string, methods map[string]*Builtin) (Value, error) {
	if err := CheckSafety(thread, MemSafe|CPUSafe); err != nil {
		return nil, err
	}
	b := methods[name]
	if b == nil {
		return nil, ErrNoSuchAttr
	}
	if thread != nil {
		if err := thread.AddAllocs(EstimateSize(&Builtin{})); err != nil {
			return nil, err
		}
	}
	return b.BindReceiver(recv), nil
}

func builtinAttrNames(methods map[string]*Builtin) []string {
	names := make([]string, 0, len(methods))
	for name := range methods {
		names = append(names, name)
	}
	sort.Strings(names)
	return names
}

// ---- built-in functions ----

// https://github.com/google/starlark-go/blob/master/doc/spec.md#abs
func abs(thread *Thread, _ *Builtin, args Tuple, kwargs []Tuple) (Value, error) {
	var x Value
	if err := UnpackPositionalArgs("abs", args, kwargs, 1, &x); err != nil {
		return nil, err
	}
	switch tx := x.(type) {
	case Float:
		if tx >= 0 {
			return x, nil
		}

		result := Value(Float(math.Abs(float64(tx))))
		if err := thread.AddAllocs(EstimateSize(result)); err != nil {
			return nil, err
		}
		return result, nil
	case Int:
		if tx.Sign() >= 0 {
			return x, nil
		}

		if _, xBig := tx.get(); xBig != nil {
			if err := thread.AddExecutionSteps(int64(len(xBig.Bits()))); err != nil {
				return nil, err
			}
		}
		result := Value(zero.Sub(tx))
		if err := thread.AddAllocs(EstimateSize(result)); err != nil {
			return nil, err
		}
		return result, nil
	default:
		return nil, fmt.Errorf("got %s, want int or float", x.Type())
	}
}

// https://github.com/google/starlark-go/blob/master/doc/spec.md#all
func all(thread *Thread, _ *Builtin, args Tuple, kwargs []Tuple) (Value, error) {
	var iterable Iterable
	if err := UnpackPositionalArgs("all", args, kwargs, 1, &iterable); err != nil {
		return nil, err
	}

	iter, err := SafeIterate(thread, iterable)
	if err != nil {
		return nil, err
	}
	defer iter.Done()
	var x Value
	for iter.Next(&x) {
		if !x.Truth() {
			return False, nil
		}
	}
	if err := iter.Err(); err != nil {
		return nil, err
	}
	return True, nil
}

// https://github.com/google/starlark-go/blob/master/doc/spec.md#any
func any(thread *Thread, _ *Builtin, args Tuple, kwargs []Tuple) (Value, error) {
	var iterable Iterable
	if err := UnpackPositionalArgs("any", args, kwargs, 1, &iterable); err != nil {
		return nil, err
	}

	iter, err := SafeIterate(thread, iterable)
	if err != nil {
		return nil, err
	}
	defer iter.Done()
	var x Value
	for iter.Next(&x) {
		if x.Truth() {
			return True, nil
		}
	}
	if err := iter.Err(); err != nil {
		return nil, err
	}
	return False, nil
}

// https://github.com/google/starlark-go/blob/master/doc/spec.md#bool
func bool_(thread *Thread, _ *Builtin, args Tuple, kwargs []Tuple) (Value, error) {
	var x Value = False
	if err := UnpackPositionalArgs("bool", args, kwargs, 0, &x); err != nil {
		return nil, err
	}
	return x.Truth(), nil
}

// https://github.com/google/starlark-go/blob/master/doc/spec.md#bytes
func bytes_(thread *Thread, _ *Builtin, args Tuple, kwargs []Tuple) (Value, error) {
	if len(kwargs) > 0 {
		return nil, fmt.Errorf("bytes does not accept keyword arguments")
	}
	if len(args) != 1 {
		return nil, fmt.Errorf("bytes: got %d arguments, want exactly 1", len(args))
	}
	switch x := args[0].(type) {
	case Bytes:
		return args[0], nil
	case String:
		// Invalid encodings are replaced by that of U+FFFD.
		res, err := safeUtf8Transcode(thread, string(x))
		if err != nil {
			return nil, err
		}
		if err := thread.AddAllocs(StringTypeOverhead); err != nil {
			return nil, err
		}
		return Bytes(res), nil
	case Iterable:
		// iterable of numeric byte values
		buf := NewSafeStringBuilder(thread)
		if n := Len(x); n >= 0 {
			// common case: known length
			buf.Grow(n)
		}
		iter, err := SafeIterate(thread, x)
		if err != nil {
			return nil, err
		}
		defer iter.Done()
		var elem Value
		var b byte
		for i := 0; iter.Next(&elem); i++ {
			if err := AsInt(elem, &b); err != nil {
				return nil, fmt.Errorf("bytes: at index %d, %s", i, err)
			}
			if err := buf.WriteByte(b); err != nil {
				return nil, err
			}
		}
		if err := iter.Err(); err != nil {
			return nil, err
		}
		if err := buf.Err(); err != nil {
			return nil, err
		}
		if err := thread.AddAllocs(StringTypeOverhead); err != nil {
			return nil, err
		}
		return Bytes(buf.String()), nil

	default:
		// Unlike string(foo), which stringifies it, bytes(foo) is an error.
		return nil, fmt.Errorf("bytes: got %s, want string, bytes, or iterable of ints", x.Type())
	}
}

// https://github.com/google/starlark-go/blob/master/doc/spec.md#chr
func chr(thread *Thread, _ *Builtin, args Tuple, kwargs []Tuple) (Value, error) {
	if len(kwargs) > 0 {
		return nil, fmt.Errorf("chr does not accept keyword arguments")
	}
	if len(args) != 1 {
		return nil, fmt.Errorf("chr: got %d arguments, want 1", len(args))
	}
	i, err := AsInt32(args[0])
	if err != nil {
		return nil, fmt.Errorf("chr: %s", err)
	}
	if i < 0 {
		return nil, fmt.Errorf("chr: Unicode code point %d out of range (<0)", i)
	}
	if i > unicode.MaxRune {
		return nil, fmt.Errorf("chr: Unicode code point U+%X out of range (>0x10FFFF)", i)
	}
	ret := Value(String(string(rune(i))))
	if err := thread.AddAllocs(EstimateSize(ret)); err != nil {
		return nil, err
	}
	return ret, nil
}

// https://github.com/google/starlark-go/blob/master/doc/spec.md#dict
func dict(thread *Thread, _ *Builtin, args Tuple, kwargs []Tuple) (Value, error) {
	if len(args) > 1 {
		return nil, fmt.Errorf("dict: got %d arguments, want at most 1", len(args))
	}
	dict := new(Dict)
	if err := thread.AddAllocs(EstimateSize(dict)); err != nil {
		return nil, err
	}
	if err := updateDict(thread, dict, args, kwargs); err != nil {
		return nil, fmt.Errorf("dict: %w", err)
	}
	return dict, nil
}

// https://github.com/google/starlark-go/blob/master/doc/spec.md#dir
func dir(thread *Thread, _ *Builtin, args Tuple, kwargs []Tuple) (Value, error) {
	if len(kwargs) > 0 {
		return nil, fmt.Errorf("dir does not accept keyword arguments")
	}
	if len(args) != 1 {
		return nil, fmt.Errorf("dir: got %d arguments, want 1", len(args))
	}

	var names []string
	if x, ok := args[0].(HasAttrs); ok {
		names = x.AttrNames()
	}
	if err := thread.AddExecutionSteps(int64(len(names))); err != nil {
		return nil, err
	}
	sort.Strings(names)
	elems := make([]Value, len(names))
	for i, name := range names {
		elems[i] = String(name)
	}
	res := Value(NewList(elems))
	if err := thread.AddAllocs(EstimateSize(res)); err != nil {
		return nil, err
	}
	return res, nil
}

// https://github.com/google/starlark-go/blob/master/doc/spec.md#enumerate
func enumerate(thread *Thread, _ *Builtin, args Tuple, kwargs []Tuple) (Value, error) {
	var iterable Iterable
	var start int
	if err := UnpackPositionalArgs("enumerate", args, kwargs, 1, &iterable, &start); err != nil {
		return nil, err
	}

	iter, err := SafeIterate(thread, iterable)
	if err != nil {
		return nil, err
	}
	defer iter.Done()

	var pairs []Value
	var x Value

	if n := Len(iterable); n >= 0 {
		// common case: known length
		if err := thread.AddExecutionSteps(int64(n)); err != nil {
			return nil, err
		}
		overhead := EstimateMakeSize([]Value{Tuple{}}, n) +
			EstimateMakeSize([][2]Value{{MakeInt(0), nil}}, n)
		if err := thread.AddAllocs(overhead); err != nil {
			return nil, err
		}

		pairs = make([]Value, 0, n)
		array := make(Tuple, 2*n) // allocate a single backing array
		for i := 0; iter.Next(&x); i++ {
			pair := array[:2:2]
			array = array[2:]
			pair[0] = MakeInt(start + i)
			pair[1] = x
			pairs = append(pairs, pair)
		}
	} else {
		// non-sequence (unknown length)
		pairCost := EstimateSize(Tuple{MakeInt(0), nil})
		pairsAppender := NewSafeAppender(thread, &pairs)
		for i := 0; iter.Next(&x); i++ {
			if err := thread.AddAllocs(pairCost); err != nil {
				return nil, err
			}
			pair := Tuple{MakeInt(start + i), x}
			if err := pairsAppender.Append(pair); err != nil {
				return nil, err
			}
		}
	}
	if err := iter.Err(); err != nil {
		return nil, err
	}

	if err := thread.AddAllocs(EstimateSize(List{})); err != nil {
		return nil, err
	}
	return NewList(pairs), nil
}

// https://github.com/google/starlark-go/blob/master/doc/spec.md#fail
func fail(thread *Thread, b *Builtin, args Tuple, kwargs []Tuple) (Value, error) {
	sep := " "
	if err := UnpackArgs("fail", nil, kwargs, "sep?", &sep); err != nil {
		return nil, err
	}
	buf := NewSafeStringBuilder(thread)
	if _, err := buf.WriteString("fail: "); err != nil {
		return nil, err
	}
	for i, v := range args {
		if i > 0 {
			if _, err := buf.WriteString(sep); err != nil {
				return nil, err
			}
		}
		if s, ok := AsString(v); ok {
			if _, err := buf.WriteString(s); err != nil {
				return nil, err
			}
		} else {
			if err := writeValue(thread, buf, v, nil); err != nil {
				return nil, err
			}
		}
	}

	return nil, errors.New(buf.String())
}

func float(thread *Thread, b *Builtin, args Tuple, kwargs []Tuple) (Value, error) {
	if len(kwargs) > 0 {
		return nil, fmt.Errorf("float does not accept keyword arguments")
	}
	if len(args) == 0 {
		return Float(0.0), nil
	}
	if len(args) != 1 {
		return nil, fmt.Errorf("float got %d arguments, wants 1", len(args))
	}
	switch x := args[0].(type) {
	case Bool:
		// thread.AddAllocs is not called as memory is
		// never allocated for constants.
		if x {
			return Float(1.0), nil
		} else {
			return Float(0.0), nil
		}
	case Int:
		var err error
		var result Value
		result, err = x.finiteFloat()
		if err != nil {
			return nil, err
		}
		if err := thread.AddAllocs(EstimateSize(result)); err != nil {
			return nil, err
		}
		return result, nil
	case Float:
		// Converting args[0] to x and then returning x as Value
		// casues an additional allocation, so return args[0] directly.
		return args[0], nil
	case String:
		if x == "" {
			return nil, fmt.Errorf("float: empty string")
		}
		if err := thread.AddExecutionSteps(int64(len(x))); err != nil {
			return nil, err
		}
		// +/- NaN or Inf or Infinity (case insensitive)?
		s := string(x)
		switch x[len(x)-1] {
		case 'y', 'Y':
			if strings.EqualFold(s, "infinity") || strings.EqualFold(s, "+infinity") {
				return inf, nil
			} else if strings.EqualFold(s, "-infinity") {
				return neginf, nil
			}
		case 'f', 'F':
			if strings.EqualFold(s, "inf") || strings.EqualFold(s, "+inf") {
				return inf, nil
			} else if strings.EqualFold(s, "-inf") {
				return neginf, nil
			}
		case 'n', 'N':
			if strings.EqualFold(s, "nan") || strings.EqualFold(s, "+nan") || strings.EqualFold(s, "-nan") {
				return nan, nil
			}
		}
		f, err := strconv.ParseFloat(s, 64)
		if math.IsInf(f, 0) {
			return nil, fmt.Errorf("floating-point number too large")
		}
		if err != nil {
			return nil, fmt.Errorf("invalid float literal: %s", s)
		}
		var result Value = Float(f)
		if err := thread.AddAllocs(EstimateSize(result)); err != nil {
			return nil, err
		}
		return result, nil
	default:
		return nil, fmt.Errorf("float got %s, want number or string", x.Type())
	}
}

var (
	inf    = Float(math.Inf(+1))
	neginf = Float(math.Inf(-1))
	nan    = Float(math.NaN())
)

// https://github.com/google/starlark-go/blob/master/doc/spec.md#getattr
func getattr(thread *Thread, b *Builtin, args Tuple, kwargs []Tuple) (Value, error) {
	var object, dflt Value
	var name string
	if err := UnpackPositionalArgs("getattr", args, kwargs, 2, &object, &name, &dflt); err != nil {
		return nil, err
	}

	v, err := getAttr(thread, object, name, false)
	if err != nil {
		if dflt != nil {
			return dflt, nil
		}
		return nil, nameErr(b, err)
	}
	return v, nil
}

// https://github.com/google/starlark-go/blob/master/doc/spec.md#hasattr
func hasattr(thread *Thread, _ *Builtin, args Tuple, kwargs []Tuple) (Value, error) {
	var object Value
	var name string
	if err := UnpackPositionalArgs("hasattr", args, kwargs, 2, &object, &name); err != nil {
		return nil, err
	}

	var getAttrNames func() []string
	switch object := object.(type) {
	case HasSafeAttrs:
		if _, err := object.SafeAttr(thread, name); err == ErrNoSuchAttr {
			return False, nil
		} else if _, ok := err.(NoSuchAttrError); ok {
			return False, nil
		} else if errors.Is(err, ErrSafety) {
			return nil, err
		}
		getAttrNames = object.AttrNames

	case HasAttrs:
		if err := CheckSafety(thread, NotSafe); err != nil {
			return nil, err
		}
		v, err := object.Attr(name)
		if err == nil {
			return Bool(v != nil), nil
		}

		getAttrNames = object.AttrNames
	default:
		return False, nil
	}

	// An error does not conclusively indicate presence or
	// absence of a field: it could occur while computing
	// the value of a present attribute, or it could be a
	// "no such attribute" error with details.
	for _, x := range getAttrNames() {
		if x == name {
			return True, nil
		}
	}
	return False, nil
}

// https://github.com/google/starlark-go/blob/master/doc/spec.md#hash
func hash(thread *Thread, _ *Builtin, args Tuple, kwargs []Tuple) (Value, error) {
	var x Value
	if err := UnpackPositionalArgs("hash", args, kwargs, 1, &x); err != nil {
		return nil, err
	}

	var h int64
	switch x := x.(type) {
	case String:
		// The Starlark spec requires that the hash function be
		// deterministic across all runs, motivated by the need
		// for reproducibility of builds. Thus we cannot call
		// String.Hash, which uses the fastest implementation
		// available, because as varies across process restarts,
		// and may evolve with the implementation.
		if err := thread.AddExecutionSteps(int64(len(x))); err != nil {
			return nil, err
		}
		h = int64(javaStringHash(string(x)))
	case Bytes:
		if err := thread.AddExecutionSteps(int64(len(x))); err != nil {
			return nil, err
		}
		h = int64(softHashString(string(x))) // FNV32
	default:
		return nil, fmt.Errorf("hash: got %s, want string or bytes", x.Type())
	}
	ret := Value(MakeInt64(h))
	if err := thread.AddAllocs(EstimateSize(ret)); err != nil {
		return nil, err
	}
	return ret, nil
}

// javaStringHash returns the same hash as would be produced by
// java.lang.String.hashCode. This requires transcoding the string to
// UTF-16; transcoding may introduce Unicode replacement characters
// U+FFFD if s does not contain valid UTF-8.
func javaStringHash(s string) (h int32) {
	for _, r := range s {
		if utf16.IsSurrogate(r) {
			c1, c2 := utf16.EncodeRune(r)
			h = 31*h + c1
			h = 31*h + c2
		} else {
			h = 31*h + r // r may be U+FFFD
		}
	}
	return h
}

// https://github.com/google/starlark-go/blob/master/doc/spec.md#int
func int_(thread *Thread, _ *Builtin, args Tuple, kwargs []Tuple) (res Value, err error) {
	var x Value = zero
	var base Value
	if err := UnpackArgs("int", args, kwargs, "x", &x, "base?", &base); err != nil {
		return nil, err
	}

	defer func() {
		if res != nil && res != x {
			if err2 := thread.AddAllocs(EstimateSize(res)); err2 != nil {
				res = nil
				err = err2
			}
		}
	}()

	if s, ok := AsString(x); ok {
		// Max result size is going to be base36, where each char is going to have 36 values
		// To make things easy we will just consider each character to be max 6 bits.
		// It's pessimistic, but easy.
		if err := thread.AddExecutionSteps(int64(len(s))); err != nil {
			return nil, err
		}
		if err := thread.CheckAllocs((int64(len(s)*6) + 7) / 8); err != nil {
			return nil, err
		}

		b := 10
		if base != nil {
			var err error
			b, err = AsInt32(base)
			if err != nil {
				return nil, fmt.Errorf("int: for base, got %s, want int", base.Type())
			}
			if b != 0 && (b < 2 || b > 36) {
				return nil, fmt.Errorf("int: base must be an integer >= 2 && <= 36")
			}
		}
		res := parseInt(s, b)
		if res == nil {
			return nil, fmt.Errorf("int: invalid literal with base %d: %s", b, s)
		}
		return res, nil
	}

	if base != nil {
		return nil, fmt.Errorf("int: can't convert non-string with explicit base")
	}

	if b, ok := x.(Bool); ok {
		if b {
			return one, nil
		} else {
			return zero, nil
		}
	}

	if _, ok := x.(Int); ok {
		return x, nil // Avoid allocation.
	}

	i, err := NumberToInt(x)
	if err != nil {
		return nil, fmt.Errorf("int: %s", err)
	}
	return i, nil
}

// parseInt defines the behavior of int(string, base=int). It returns nil on error.
func parseInt(s string, base int) Value {
	// remove sign
	var neg bool
	if s != "" {
		if s[0] == '+' {
			s = s[1:]
		} else if s[0] == '-' {
			neg = true
			s = s[1:]
		}
	}

	// remove optional base prefix
	baseprefix := 0
	if len(s) > 1 && s[0] == '0' {
		if len(s) > 2 {
			switch s[1] {
			case 'o', 'O':
				baseprefix = 8
			case 'x', 'X':
				baseprefix = 16
			case 'b', 'B':
				baseprefix = 2
			}
		}
		if baseprefix != 0 {
			// Remove the base prefix if it matches
			// the explicit base, or if base=0.
			if base == 0 || baseprefix == base {
				base = baseprefix
				s = s[2:]
			}
		} else {
			// For automatic base detection,
			// a string starting with zero
			// must be all zeros.
			// Thus we reject int("0755", 0).
			if base == 0 {
				for i := 1; i < len(s); i++ {
					if s[i] != '0' {
						return nil
					}
				}
				return zero
			}
		}
	}
	if base == 0 {
		base = 10
	}

	// we explicitly handled sign above.
	// if a sign remains, it is invalid.
	if s != "" && (s[0] == '-' || s[0] == '+') {
		return nil
	}

	// s has no sign or base prefix.
	if i, ok := new(big.Int).SetString(s, base); ok {
		res := MakeBigInt(i)
		if neg {
			res = zero.Sub(res)
		}
		return res
	}

	return nil
}

// https://github.com/google/starlark-go/blob/master/doc/spec.md#len
func len_(thread *Thread, _ *Builtin, args Tuple, kwargs []Tuple) (Value, error) {
	var x Value
	if err := UnpackPositionalArgs("len", args, kwargs, 1, &x); err != nil {
		return nil, err
	}
	len := Len(x)
	if len < 0 {
		return nil, fmt.Errorf("len: value of type %s has no len", x.Type())
	}
	result := Value(MakeInt(len))
	if err := thread.AddAllocs(EstimateSize(result)); err != nil {
		return nil, err
	}
	return result, nil
}

// https://github.com/google/starlark-go/blob/master/doc/spec.md#list
func list(thread *Thread, _ *Builtin, args Tuple, kwargs []Tuple) (Value, error) {
	var iterable Iterable
	if err := UnpackPositionalArgs("list", args, kwargs, 0, &iterable); err != nil {
		return nil, err
	}
	var elems []Value
	if iterable != nil {
		iter, err := SafeIterate(thread, iterable)
		if err != nil {
			return nil, err
		}
		defer iter.Done()
		if n := Len(iterable); n > 0 {
			if err := thread.AddAllocs(EstimateMakeSize([]Value{}, n)); err != nil {
				return nil, err
			}
			elems = make([]Value, 0, n) // preallocate if length known
		}
		elemsAppender := NewSafeAppender(thread, &elems)
		var x Value
		for iter.Next(&x) {
			if err := elemsAppender.Append(x); err != nil {
				return nil, err
			}
		}
		if err := iter.Err(); err != nil {
			return nil, err
		}
	}
	if err := thread.AddAllocs(EstimateSize(&List{})); err != nil {
		return nil, err
	}
	return NewList(elems), nil
}

// https://github.com/google/starlark-go/blob/master/doc/spec.md#min
func minmax(thread *Thread, b *Builtin, args Tuple, kwargs []Tuple) (Value, error) {
	if len(args) == 0 {
		return nil, fmt.Errorf("%s requires at least one positional argument", b.Name())
	}
	var keyFunc Callable
	if err := UnpackArgs(b.Name(), nil, kwargs, "key?", &keyFunc); err != nil {
		return nil, err
	}
	var op syntax.Token
	if b.Name() == "max" {
		op = syntax.GT
	} else {
		op = syntax.LT
	}
	var iterable Value
	if len(args) == 1 {
		iterable = args[0]
	} else {
		iterable = args
	}
	iter, err := SafeIterate(thread, iterable)
	if err != nil {
		if err == ErrUnsupported {
			return nil, fmt.Errorf("%s: %s value is not iterable", b.Name(), iterable.Type())
		}
		return nil, err
	}
	defer iter.Done()
	var extremum Value
	if !iter.Next(&extremum) {
		if err := iter.Err(); err != nil {
			return nil, err
		}
		return nil, nameErr(b, "argument is an empty sequence")
	}

	var extremeKey Value
	var keyargs Tuple
	if keyFunc == nil {
		extremeKey = extremum
	} else {
		keyargs = Tuple{extremum}
		res, err := Call(thread, keyFunc, keyargs, nil)
		if err != nil {
			return nil, err // to preserve backtrace, don't modify error
		}
		extremeKey = res
	}

	var x Value
	for iter.Next(&x) {
		var key Value
		if keyFunc == nil {
			key = x
		} else {
			keyargs[0] = x
			res, err := Call(thread, keyFunc, keyargs, nil)
			if err != nil {
				return nil, err // to preserve backtrace, don't modify error
			}
			key = res
		}

		if ok, err := Compare(op, key, extremeKey); err != nil {
			return nil, nameErr(b, err)
		} else if ok {
			extremum = x
			extremeKey = key
		}
	}
	if err := iter.Err(); err != nil {
		return nil, err
	}
	return extremum, nil
}

// https://github.com/google/starlark-go/blob/master/doc/spec.md#ord
func ord(thread *Thread, _ *Builtin, args Tuple, kwargs []Tuple) (Value, error) {
	if len(kwargs) > 0 {
		return nil, fmt.Errorf("ord does not accept keyword arguments")
	}
	if len(args) != 1 {
		return nil, fmt.Errorf("ord: got %d arguments, want 1", len(args))
	}
	switch x := args[0].(type) {
	case String:
		// ord(string) returns int value of sole rune.
		s := string(x)
		r, sz := utf8.DecodeRuneInString(s)
		if sz == 0 || sz != len(s) {
			if err := thread.AddExecutionSteps(int64(len(s))); err != nil {
				return nil, err
			}
			n := utf8.RuneCountInString(s)
			return nil, fmt.Errorf("ord: string encodes %d Unicode code points, want 1", n)
		}
		res := Value(MakeInt(int(r)))
		if err := thread.AddAllocs(EstimateSize(res)); err != nil {
			return nil, err
		}
		return res, nil

	case Bytes:
		// ord(bytes) returns int value of sole byte.
		if len(x) != 1 {
			return nil, fmt.Errorf("ord: bytes has length %d, want 1", len(x))
		}
		res := Value(MakeInt(int(x[0])))
		if err := thread.AddAllocs(EstimateSize(res)); err != nil {
			return nil, err
		}
		return res, nil
	default:
		return nil, fmt.Errorf("ord: got %s, want string or bytes", x.Type())
	}
}

// https://github.com/google/starlark-go/blob/master/doc/spec.md#print
func print(thread *Thread, b *Builtin, args Tuple, kwargs []Tuple) (Value, error) {
	sep := " "
	if err := UnpackArgs("print", nil, kwargs, "sep?", &sep); err != nil {
		return nil, err
	}

	buf := NewSafeStringBuilder(thread)
	for i, v := range args {
		if i > 0 {
			if _, err := buf.WriteString(sep); err != nil {
				return nil, err
			}
		}
		if s, ok := AsString(v); ok {
			if _, err := buf.WriteString(s); err != nil {
				return nil, err
			}
		} else if b, ok := v.(Bytes); ok {
			if _, err := buf.WriteString(string(b)); err != nil {
				return nil, err
			}
		} else {
			if err := writeValue(thread, buf, v, nil); err != nil {
				return nil, err
			}
		}
	}

	s := buf.String()
	if thread.Print != nil {
		thread.Print(thread, s)
	} else {
		thread.AddAllocs(-int64(buf.Allocs()))
		fmt.Fprintln(os.Stderr, s)
	}
	return None, nil
}

// https://github.com/google/starlark-go/blob/master/doc/spec.md#range
func range_(thread *Thread, b *Builtin, args Tuple, kwargs []Tuple) (Value, error) {
	var start, stop, step int
	step = 1
	if err := UnpackPositionalArgs("range", args, kwargs, 1, &start, &stop, &step); err != nil {
		return nil, err
	}

	if len(args) == 1 {
		// range(stop)
		start, stop = 0, start
	}
	if step == 0 {
		// we were given range(start, stop, 0)
		return nil, nameErr(b, "step argument must not be zero")
	}

	result := Value(rangeValue{start: start, stop: stop, step: step, len: rangeLen(start, stop, step)})
	if err := thread.AddAllocs(EstimateSize(result)); err != nil {
		return nil, err
	}
	return result, nil
}

// A rangeValue is a comparable, immutable, indexable sequence of integers
// defined by the three parameters to a range(...) call.
// Invariant: step != 0.
type rangeValue struct{ start, stop, step, len int }

var (
	_ Indexable  = rangeValue{}
	_ Sequence   = rangeValue{}
	_ Comparable = rangeValue{}
	_ Sliceable  = rangeValue{}
)

func (r rangeValue) Len() int          { return r.len }
func (r rangeValue) Index(i int) Value { return MakeInt(r.start + i*r.step) }
func (r rangeValue) SafeIndex(thread *Thread, i int) (Value, error) {
	if err := CheckSafety(thread, MemSafe); err != nil {
		return nil, err
	}
	result := Value(MakeInt(r.start + i*r.step))
	if thread != nil {
		if err := thread.AddAllocs(EstimateSize(result)); err != nil {
			return nil, err
		}
	}
	return result, nil
}

func (r rangeValue) Iterate() Iterator { return &rangeIterator{r: r} }

// rangeLen calculates the length of a range with the provided start, stop, and step.
// caller must ensure that step is non-zero.
func rangeLen(start, stop, step int) int {
	switch {
	case step > 0:
		if stop > start {
			return (stop-1-start)/step + 1
		}
	case step < 0:
		if start > stop {
			return (start-1-stop)/-step + 1
		}
	default:
		panic("rangeLen: zero step")
	}
	return 0
}

func (r rangeValue) Slice(start, end, step int) Value {
	newStart := r.start + r.step*start
	newStop := r.start + r.step*end
	newStep := r.step * step
	return rangeValue{
		start: newStart,
		stop:  newStop,
		step:  newStep,
		len:   rangeLen(newStart, newStop, newStep),
	}
}

func (r rangeValue) Freeze() {} // immutable

func (r rangeValue) SafeString(thread *Thread, sb StringBuilder) error {
	const safety = MemSafe | IOSafe | CPUSafe
	if err := CheckSafety(thread, safety); err != nil {
		return err
	}
	var err error
	if r.step != 1 {
		_, err = fmt.Fprintf(sb, "range(%d, %d, %d)", r.start, r.stop, r.step)
	} else if r.start != 0 {
		_, err = fmt.Fprintf(sb, "range(%d, %d)", r.start, r.stop)
	} else {
		_, err = fmt.Fprintf(sb, "range(%d)", r.stop)
	}
	return err
}

func (r rangeValue) String() string {
	if r.step != 1 {
		return fmt.Sprintf("range(%d, %d, %d)", r.start, r.stop, r.step)
	} else if r.start != 0 {
		return fmt.Sprintf("range(%d, %d)", r.start, r.stop)
	} else {
		return fmt.Sprintf("range(%d)", r.stop)
	}
}
func (r rangeValue) Type() string          { return "range" }
func (r rangeValue) Truth() Bool           { return r.len > 0 }
func (r rangeValue) Hash() (uint32, error) { return 0, fmt.Errorf("unhashable: range") }

func (x rangeValue) CompareSameType(op syntax.Token, y_ Value, depth int) (bool, error) {
	y := y_.(rangeValue)
	switch op {
	case syntax.EQL:
		return rangeEqual(x, y), nil
	case syntax.NEQ:
		return !rangeEqual(x, y), nil
	default:
		return false, fmt.Errorf("%s %s %s not implemented", x.Type(), op, y.Type())
	}
}

func rangeEqual(x, y rangeValue) bool {
	// Two ranges compare equal if they denote the same sequence.
	if x.len != y.len {
		return false // sequences differ in length
	}
	if x.len == 0 {
		return true // both sequences are empty
	}
	if x.start != y.start {
		return false // first element differs
	}
	return x.len == 1 || x.step == y.step
}

func (r rangeValue) contains(x Int) bool {
	x32, err := AsInt32(x)
	if err != nil {
		return false // out of range
	}
	delta := x32 - r.start
	quo, rem := delta/r.step, delta%r.step
	return rem == 0 && 0 <= quo && quo < r.len
}

type rangeIterator struct {
	r      rangeValue
	i      int
	thread *Thread
	err    error
}

var _ SafeIterator = &rangeIterator{}

func (it *rangeIterator) BindThread(thread *Thread) {
	it.thread = thread
}

func (it *rangeIterator) Next(p *Value) bool {
	if it.err != nil {
		return false
	}

	if it.i < it.r.len {
		// value will always be an Int
		value := it.r.Index(it.i)

		if it.thread != nil {
			if err := it.thread.AddAllocs(EstimateSize(value)); err != nil {
				it.err = err
				return false
			}
		}

		*p = value
		it.i++
		return true
	}
	return false
}
func (*rangeIterator) Done() {}

func (it *rangeIterator) Err() error { return it.err }
func (it *rangeIterator) Safety() SafetyFlags {
	if it.thread == nil {
		return NotSafe
	}
	return MemSafe | CPUSafe
}

// https://github.com/google/starlark-go/blob/master/doc/spec.md#repr
func repr(thread *Thread, _ *Builtin, args Tuple, kwargs []Tuple) (Value, error) {
	var x Value
	if err := UnpackPositionalArgs("repr", args, kwargs, 1, &x); err != nil {
		return nil, err
	}

	if s, err := safeToString(thread, x); err != nil {
		return nil, err
	} else {
		if err := thread.AddAllocs(StringTypeOverhead); err != nil {
			return nil, err
		}
		return String(s), nil
	}
}

// https://github.com/google/starlark-go/blob/master/doc/spec.md#reversed
func reversed(thread *Thread, _ *Builtin, args Tuple, kwargs []Tuple) (Value, error) {
	var iterable Iterable
	if err := UnpackPositionalArgs("reversed", args, kwargs, 1, &iterable); err != nil {
		return nil, err
	}

	iter, err := SafeIterate(thread, iterable)
	if err != nil {
		return nil, err
	}
	defer iter.Done()
	var elems []Value
	if n := Len(args[0]); n >= 0 {
		if err := thread.AddAllocs(EstimateMakeSize([]Value{}, n)); err != nil {
			return nil, err
		}
		elems = make([]Value, 0, n) // preallocate if length known
	}
	elemsAppender := NewSafeAppender(thread, &elems)
	var x Value
	for iter.Next(&x) {
		if err := elemsAppender.Append(x); err != nil {
			return nil, err
		}
	}
	if err := iter.Err(); err != nil {
		return nil, err
	}
	n := len(elems)
	for i := 0; i < n>>1; i++ {
		elems[i], elems[n-1-i] = elems[n-1-i], elems[i]
	}
	if err := thread.AddAllocs(EstimateSize(List{})); err != nil {
		return nil, err
	}
	return NewList(elems), nil
}

// https://github.com/google/starlark-go/blob/master/doc/spec.md#set
func set(thread *Thread, b *Builtin, args Tuple, kwargs []Tuple) (Value, error) {
	var iterable Iterable
	if err := UnpackPositionalArgs("set", args, kwargs, 0, &iterable); err != nil {
		return nil, err
	}
	if err := thread.AddAllocs(EstimateSize(&Set{})); err != nil {
		return nil, err
	}
	set := new(Set)
	if iterable != nil {
		iter, err := SafeIterate(thread, iterable)
		if err != nil {
			return nil, err
		}
		defer iter.Done()
		var x Value
		for iter.Next(&x) {
			if err := set.ht.insert(thread, x, None); err != nil {
				return nil, nameErr(b, err)
			}
		}
		if err := iter.Err(); err != nil {
			return nil, err
		}
	}
	return set, nil
}

// https://github.com/google/starlark-go/blob/master/doc/spec.md#sorted
func sorted(thread *Thread, _ *Builtin, args Tuple, kwargs []Tuple) (l Value, err error) {
	// Oddly, Python's sorted permits all arguments to be positional, thus so do we.
	var iterable Iterable
	var key Callable
	var reverse bool
	if err := UnpackArgs("sorted", args, kwargs,
		"iterable", &iterable,
		"key?", &key,
		"reverse?", &reverse,
	); err != nil {
		return nil, err
	}

	iter, err := SafeIterate(thread, iterable)
	if err != nil {
		return nil, err
	}
	defer iter.Done()
	var values []Value
	if n := Len(iterable); n > 0 {
		if err := thread.AddAllocs(EstimateMakeSize(Tuple{}, n)); err != nil {
			return nil, err
		}
		values = make(Tuple, 0, n) // preallocate if length is known
	}
	valuesAppender := NewSafeAppender(thread, &values)
	var x Value
	for iter.Next(&x) {
		if err := valuesAppender.Append(x); err != nil {
			return nil, err
		}
	}
	if err := iter.Err(); err != nil {
		return nil, err
	}

	// Derive keys from values by applying key function.
	var keys []Value
	if key != nil {
		keys = make([]Value, len(values))
		for i, v := range values {
			k, err := Call(thread, key, Tuple{v}, nil)
			if err != nil {
				return nil, err // to preserve backtrace, don't modify error
			}
			keys[i] = k
		}
	}

	slice := &sortSlice{keys: keys, values: values, thread: thread}
	defer func() {
		if v := recover(); v != nil {
			if sortErr, ok := v.(sortError); ok {
				err = sortErr.err
			} else {
				panic(v)
			}
		}
	}()
	if reverse {
		sort.Stable(sort.Reverse(slice))
	} else {
		sort.Stable(slice)
	}
	if err := thread.AddAllocs(EstimateSize(List{})); err != nil {
		return nil, err
	}
	return NewList(slice.values), nil
}

type sortError struct {
	err error
}

type sortSlice struct {
	keys   []Value // nil => values[i] is key
	values []Value
	thread *Thread
}

func (s *sortSlice) Len() int { return len(s.values) }
func (s *sortSlice) Less(i, j int) bool {
	if err := s.thread.AddExecutionSteps(1); err != nil {
		panic(sortError{err})
	}
	keys := s.keys
	if s.keys == nil {
		keys = s.values
	}
	ok, err := Compare(syntax.LT, keys[i], keys[j])
	if err != nil {
		panic(sortError{err})
	}
	return ok
}
func (s *sortSlice) Swap(i, j int) {
	if s.keys != nil {
		s.keys[i], s.keys[j] = s.keys[j], s.keys[i]
	}
	s.values[i], s.values[j] = s.values[j], s.values[i]
}

// https://github.com/google/starlark-go/blob/master/doc/spec.md#str
func str(thread *Thread, _ *Builtin, args Tuple, kwargs []Tuple) (Value, error) {
	if len(kwargs) > 0 {
		return nil, fmt.Errorf("str does not accept keyword arguments")
	}
	if len(args) != 1 {
		return nil, fmt.Errorf("str: got %d arguments, want exactly 1", len(args))
	}
	switch x := args[0].(type) {
	case String:
		// Converting args[0] to x and then returning x as Value
		// casues an additional allocation, so return args[0] directly.
		return args[0], nil
	case Bytes:
		// Invalid encodings are replaced by that of U+FFFD.
		if str, err := safeUtf8Transcode(thread, string(x)); err != nil {
			return nil, err
		} else {
			if err := thread.AddAllocs(StringTypeOverhead); err != nil {
				return nil, err
			}
			return String(str), nil
		}
	default:
		if str, err := safeToString(thread, x); err != nil {
			return nil, err
		} else {
			if err := thread.AddAllocs(StringTypeOverhead); err != nil {
				return nil, err
			}
			return String(str), nil
		}
	}
}

// utf8Transcode returns the UTF-8-to-UTF-8 transcoding of s.
// The effect is that each code unit that is part of an
// invalid sequence is replaced by U+FFFD.
func utf8Transcode(s string) string {
	if utf8.ValidString(s) {
		return s
	}
	var out strings.Builder
	for _, r := range s {
		out.WriteRune(r)
	}
	return out.String()
}

func safeUtf8Transcode(thread *Thread, s string) (string, error) {
	if err := thread.AddExecutionSteps(int64(len(s))); err != nil {
		return "", err
	}
	if utf8.ValidString(s) {
		return s, nil
	}
	out := NewSafeStringBuilder(thread)
	for _, r := range s {
		if _, err := out.WriteRune(r); err != nil {
			return "", err
		}
	}
	return out.String(), nil
}

// https://github.com/google/starlark-go/blob/master/doc/spec.md#tuple
func tuple(thread *Thread, _ *Builtin, args Tuple, kwargs []Tuple) (Value, error) {
	var iterable Iterable
	if err := UnpackPositionalArgs("tuple", args, kwargs, 0, &iterable); err != nil {
		return nil, err
	}
	if len(args) == 0 {
		return Tuple(nil), nil
	}
	iter, err := SafeIterate(thread, iterable)
	if err != nil {
		return nil, err
	}
	defer iter.Done()
	var elems Tuple
	if n := Len(iterable); n > 0 {
		if err := thread.AddAllocs(EstimateMakeSize(Tuple{}, n)); err != nil {
			return nil, err
		}
		elems = make(Tuple, 0, n) // preallocate if length is known
	}
	elemsAppender := NewSafeAppender(thread, &elems)
	var x Value
	for iter.Next(&x) {
		if err := elemsAppender.Append(x); err != nil {
			return nil, err
		}
	}
	if err := iter.Err(); err != nil {
		return nil, err
	}

	if err := thread.AddAllocs(EstimateSize(Tuple{})); err != nil {
		return nil, err
	}
	return elems, nil
}

// https://github.com/google/starlark-go/blob/master/doc/spec.md#type
func type_(thread *Thread, _ *Builtin, args Tuple, kwargs []Tuple) (Value, error) {
	if len(kwargs) > 0 {
		return nil, fmt.Errorf("type does not accept keyword arguments")
	}
	if len(args) != 1 {
		return nil, fmt.Errorf("type: got %d arguments, want exactly 1", len(args))
	}
	result := Value(String(args[0].Type()))
	if err := thread.AddAllocs(EstimateSize(result)); err != nil {
		return nil, err
	}
	return result, nil
}

// https://github.com/google/starlark-go/blob/master/doc/spec.md#zip
func zip(thread *Thread, _ *Builtin, args Tuple, kwargs []Tuple) (Value, error) {
	if len(kwargs) > 0 {
		return nil, fmt.Errorf("zip does not accept keyword arguments")
	}
	rows, cols := 0, len(args)
	iters := make([]Iterator, cols)
	defer func() {
		for _, iter := range iters {
			if iter != nil {
				iter.Done()
			}
		}
	}()
	for i, seq := range args {
		it, err := SafeIterate(thread, seq)
		if err != nil {
			if err == ErrUnsupported {
				return nil, fmt.Errorf("zip: argument #%d is not iterable: %s", i+1, seq.Type())
			}
			return nil, err
		}
		iters[i] = it
		n := Len(seq)
		if i == 0 || n < rows {
			rows = n // possibly -1
		}
	}
	var result []Value
	if rows >= 0 {
		// length known

		// Equalise step cost for fast and slow path.
		if err := thread.AddExecutionSteps(int64(rows)); err != nil {
			return nil, err
		}
		resultSize := EstimateMakeSize([]Value{Tuple{}}, rows)
		arraySize := EstimateMakeSize(Tuple{}, cols*rows)
		if err := thread.AddAllocs(resultSize + arraySize); err != nil {
			return nil, err
		}
		result = make([]Value, rows)
		array := make(Tuple, cols*rows) // allocate a single backing array
		for i := 0; i < rows; i++ {
			tuple := array[:cols:cols]
			array = array[cols:]
			for j, iter := range iters {
				if !iter.Next(&tuple[j]) {
					if err := iter.Err(); err != nil {
						return nil, err
					}
					return nil, fmt.Errorf("zip: iteration stopped earlier than reported length")
				}
			}
			result[i] = tuple
		}
	} else {
		// length not known
		tupleSize := EstimateMakeSize(Tuple{}, cols) + SliceTypeOverhead
		appender := NewSafeAppender(thread, &result)
	outer:
		for {
			if err := thread.AddAllocs(tupleSize); err != nil {
				return nil, err
			}
			tuple := make(Tuple, cols)
			for i, iter := range iters {
				if !iter.Next(&tuple[i]) {
					if err := iter.Err(); err != nil {
						return nil, err
					}
					break outer
				}
			}
			if err := appender.Append(tuple); err != nil {
				return nil, err
			}
		}
	}

	if err := thread.AddAllocs(EstimateSize(&List{})); err != nil {
		return nil, err
	}
	return NewList(result), nil
}

// ---- methods of built-in types ---

// https://github.com/google/starlark-go/blob/master/doc/spec.md#dict·get
func dict_get(thread *Thread, b *Builtin, args Tuple, kwargs []Tuple) (Value, error) {
	var key, dflt Value
	if err := UnpackPositionalArgs(b.Name(), args, kwargs, 1, &key, &dflt); err != nil {
		return nil, err
	}
	if v, ok, err := b.Receiver().(*Dict).SafeGet(thread, key); err != nil {
		return nil, nameErr(b, err)
	} else if ok {
		return v, nil
	} else if dflt != nil {
		return dflt, nil
	}
	return None, nil
}

// https://github.com/google/starlark-go/blob/master/doc/spec.md#dict·clear
func dict_clear(thread *Thread, b *Builtin, args Tuple, kwargs []Tuple) (Value, error) {
	// From the memory safety POV, dict_clear releases all the references to
	// the values inside of it, but we cannot really assess if that memory
	// is actually released. Space for the buckets is not released, so no point
	// in counting that. (= this function doesn't allocate and doesn't release
	// anything reliably)
	if err := UnpackPositionalArgs(b.Name(), args, kwargs, 0); err != nil {
		return nil, err
	}
	recv := b.Receiver().(*Dict)
	if err := recv.ht.clear(thread); err != nil {
		return nil, err
	}
	return None, nil
}

// https://github.com/google/starlark-go/blob/master/doc/spec.md#dict·items
func dict_items(thread *Thread, b *Builtin, args Tuple, kwargs []Tuple) (Value, error) {
	if err := UnpackPositionalArgs(b.Name(), args, kwargs, 0); err != nil {
		return nil, err
	}
	receiver := b.Receiver().(*Dict)
	len := receiver.Len()
	if err := thread.AddExecutionSteps(int64(len)); err != nil {
		return nil, err
	}
	// dict.Items() allocates a single backing array for the tuples.
	arraySize := EstimateMakeSize([]Value{}, len*2)
	itemSize := EstimateMakeSize([]Value{Tuple{}}, len)
	resultSize := EstimateSize(&List{})
	if err := thread.AddAllocs(itemSize + arraySize + resultSize); err != nil {
		return nil, err
	}
	tupleItemsSize := EstimateMakeSize([]Tuple{}, len)
	if err := thread.CheckAllocs(tupleItemsSize); err != nil {
		return nil, err
	}
	items := receiver.Items()
	res := make([]Value, len)
	for i, item := range items {
		res[i] = item
	}
	return NewList(res), nil
}

// https://github.com/google/starlark-go/blob/master/doc/spec.md#dict·keys
func dict_keys(thread *Thread, b *Builtin, args Tuple, kwargs []Tuple) (Value, error) {
	if err := UnpackPositionalArgs(b.Name(), args, kwargs, 0); err != nil {
		return nil, err
	}
	recv := b.Receiver().(*Dict)
	len := recv.Len()
	if err := thread.AddExecutionSteps(int64(len)); err != nil {
		return nil, err
	}
	keysSize := EstimateMakeSize([]Value{}, len)
	resultSize := EstimateSize(&List{})
	if err := thread.AddAllocs(resultSize + keysSize); err != nil {
		return nil, err
	}
	return NewList(recv.Keys()), nil
}

// https://github.com/google/starlark-go/blob/master/doc/spec.md#dict·pop
func dict_pop(thread *Thread, b *Builtin, args Tuple, kwargs []Tuple) (Value, error) {
	var k, d Value
	if err := UnpackPositionalArgs(b.Name(), args, kwargs, 1, &k, &d); err != nil {
		return nil, err
	}
	if v, found, err := b.Receiver().(*Dict).ht.delete(thread, k); err != nil {
		return nil, nameErr(b, err) // dict is frozen or key is unhashable
	} else if found {
		return v, nil
	} else if d != nil {
		return d, nil
	}
	return nil, nameErr(b, "missing key")
}

// https://github.com/google/starlark-go/blob/master/doc/spec.md#dict·popitem
func dict_popitem(thread *Thread, b *Builtin, args Tuple, kwargs []Tuple) (Value, error) {
	// There is no rehashing, so no allocations to be counted here
	if err := UnpackPositionalArgs(b.Name(), args, kwargs, 0); err != nil {
		return nil, err
	}
	recv := b.Receiver().(*Dict)
	k, ok := recv.ht.first()
	if !ok {
		return nil, nameErr(b, "empty dict")
	}
	v, _, err := recv.ht.delete(thread, k)
	if err != nil {
		return nil, nameErr(b, err) // dict is frozen
	}
	resultSize := EstimateMakeSize(Tuple{}, 2) + SliceTypeOverhead
	if err := thread.AddAllocs(resultSize); err != nil {
		return nil, err
	}
	return Tuple{k, v}, nil
}

// https://github.com/google/starlark-go/blob/master/doc/spec.md#dict·setdefault
func dict_setdefault(thread *Thread, b *Builtin, args Tuple, kwargs []Tuple) (Value, error) {
	var key, dflt Value = nil, None
	if err := UnpackPositionalArgs(b.Name(), args, kwargs, 1, &key, &dflt); err != nil {
		return nil, err
	}
	dict := b.Receiver().(*Dict)
	if v, ok, err := dict.SafeGet(thread, key); err != nil {
		return nil, nameErr(b, err)
	} else if ok {
		return v, nil
	} else {
		if err := dict.SafeSetKey(thread, key, dflt); err != nil {
			return nil, nameErr(b, err)
		} else {
			return dflt, nil
		}
	}
}

// https://github.com/google/starlark-go/blob/master/doc/spec.md#dict·update
func dict_update(thread *Thread, b *Builtin, args Tuple, kwargs []Tuple) (Value, error) {
	if len(args) > 1 {
		return nil, fmt.Errorf("update: got %d arguments, want at most 1", len(args))
	}
	if err := updateDict(thread, b.Receiver().(*Dict), args, kwargs); err != nil {
		return nil, fmt.Errorf("update: %w", err)
	}
	return None, nil
}

// https://github.com/google/starlark-go/blob/master/doc/spec.md#dict·values
func dict_values(thread *Thread, b *Builtin, args Tuple, kwargs []Tuple) (Value, error) {
	if err := UnpackPositionalArgs(b.Name(), args, kwargs, 0); err != nil {
		return nil, err
	}
	recv := b.Receiver().(*Dict)
	len := recv.Len()
	if err := thread.AddExecutionSteps(int64(len)); err != nil {
		return nil, err
	}
	valuesSize := EstimateMakeSize([]Value{}, len)
	resultSize := EstimateSize(&List{})
	if err := thread.AddAllocs(resultSize + valuesSize); err != nil {
		return nil, err
	}
	return NewList(recv.Values()), nil
}

// https://github.com/google/starlark-go/blob/master/doc/spec.md#list·append
func list_append(thread *Thread, b *Builtin, args Tuple, kwargs []Tuple) (Value, error) {
	var object Value
	if err := UnpackPositionalArgs(b.Name(), args, kwargs, 1, &object); err != nil {
		return nil, err
	}
	recv := b.Receiver().(*List)
	if err := recv.checkMutable("append to"); err != nil {
		return nil, nameErr(b, err)
	}
	elemsAppender := NewSafeAppender(thread, &recv.elems)
	if err := elemsAppender.Append(object); err != nil {
		return nil, err
	}
	return None, nil
}

// https://github.com/google/starlark-go/blob/master/doc/spec.md#list·clear
func list_clear(thread *Thread, b *Builtin, args Tuple, kwargs []Tuple) (Value, error) {
	if err := UnpackPositionalArgs(b.Name(), args, kwargs, 0); err != nil {
		return nil, err
	}
	recv := b.Receiver().(*List)
	if err := thread.AddExecutionSteps(int64(recv.Len())); err != nil {
		return nil, err
	}
	if err := recv.Clear(); err != nil {
		return nil, nameErr(b, err)
	}
	return None, nil
}

// https://github.com/google/starlark-go/blob/master/doc/spec.md#list·extend
func list_extend(thread *Thread, b *Builtin, args Tuple, kwargs []Tuple) (Value, error) {
	recv := b.Receiver().(*List)
	var iterable Iterable
	if err := UnpackPositionalArgs(b.Name(), args, kwargs, 1, &iterable); err != nil {
		return nil, err
	}
	if err := recv.checkMutable("extend"); err != nil {
		return nil, nameErr(b, err)
	}

	if err := safeListExtend(thread, recv, iterable); err != nil {
		return nil, err
	}
	return None, nil
}

// https://github.com/google/starlark-go/blob/master/doc/spec.md#list·index
func list_index(thread *Thread, b *Builtin, args Tuple, kwargs []Tuple) (Value, error) {
	var value, start_, end_ Value
	if err := UnpackPositionalArgs(b.Name(), args, kwargs, 1, &value, &start_, &end_); err != nil {
		return nil, err
	}

	recv := b.Receiver().(*List)
	start, end, err := indices(start_, end_, recv.Len())
	if err != nil {
		return nil, nameErr(b, err)
	}

	if err := thread.AddExecutionSteps(int64(end - start)); err != nil {
		return nil, err
	}

	for i := start; i < end; i++ {
		if eq, err := Equal(recv.elems[i], value); err != nil {
			return nil, nameErr(b, err)
		} else if eq {
			res := Value(MakeInt(i))
			if err := thread.AddExecutionSteps(-int64(end - i - 1)); err != nil {
				return nil, err
			}
			if err := thread.AddAllocs(EstimateSize(res)); err != nil {
				return nil, err
			}
			return res, nil
		}
	}
	return nil, nameErr(b, "value not in list")
}

// https://github.com/google/starlark-go/blob/master/doc/spec.md#list·insert
func list_insert(thread *Thread, b *Builtin, args Tuple, kwargs []Tuple) (Value, error) {
	recv := b.Receiver().(*List)
	var index int
	var object Value
	if err := UnpackPositionalArgs(b.Name(), args, kwargs, 2, &index, &object); err != nil {
		return nil, err
	}
	if err := recv.checkMutable("insert into"); err != nil {
		return nil, nameErr(b, err)
	}

	if index < 0 {
		index += recv.Len()
	}

	appender := NewSafeAppender(thread, &recv.elems)
	if index >= recv.Len() {
		// end
		if err := appender.Append(object); err != nil {
			return nil, err
		}
	} else {
		if index < 0 {
			index = 0 // start
		}
		// Assuming that steps were counted in the construction of `recv`, each step
		// here also accounts for the cost of reallocation.
		if err := thread.AddExecutionSteps(int64(len(recv.elems) - index)); err != nil {
			return nil, err
		}
		if err := appender.Append(nil); err != nil {
			return nil, err
		}
		copy(recv.elems[index+1:], recv.elems[index:]) // slide up one
		recv.elems[index] = object
	}
	return None, nil
}

// https://github.com/google/starlark-go/blob/master/doc/spec.md#list·remove
func list_remove(thread *Thread, b *Builtin, args Tuple, kwargs []Tuple) (Value, error) {
	recv := b.Receiver().(*List)
	var value Value
	if err := UnpackPositionalArgs(b.Name(), args, kwargs, 1, &value); err != nil {
		return nil, err
	}
	if err := recv.checkMutable("remove from"); err != nil {
		return nil, nameErr(b, err)
	}
	if err := thread.AddExecutionSteps(int64(recv.Len())); err != nil {
		return nil, err
	}
	for i, elem := range recv.elems {
		if eq, err := Equal(elem, value); err != nil {
			return nil, fmt.Errorf("remove: %v", err)
		} else if eq {
			recv.elems = append(recv.elems[:i], recv.elems[i+1:]...)
			return None, nil
		}
	}
	return nil, fmt.Errorf("remove: element not found")
}

// https://github.com/google/starlark-go/blob/master/doc/spec.md#list·pop
func list_pop(thread *Thread, b *Builtin, args Tuple, kwargs []Tuple) (Value, error) {
	recv := b.Receiver()
	list := recv.(*List)
	n := list.Len()
	i := n - 1
	if err := UnpackPositionalArgs(b.Name(), args, kwargs, 0, &i); err != nil {
		return nil, err
	}
	origI := i
	if i < 0 {
		i += n
	}
	if i < 0 || i >= n {
		return nil, nameErr(b, outOfRange(origI, n, list))
	}
	if err := list.checkMutable("pop from"); err != nil {
		return nil, nameErr(b, err)
	}
	if err := thread.AddExecutionSteps(int64(n - i)); err != nil {
		return nil, err
	}
	res := list.elems[i]
	list.elems = append(list.elems[:i], list.elems[i+1:]...)
	return res, nil
}

// https://github.com/google/starlark-go/blob/master/doc/spec.md#string·capitalize
func string_capitalize(thread *Thread, b *Builtin, args Tuple, kwargs []Tuple) (Value, error) {
	if err := UnpackPositionalArgs(b.Name(), args, kwargs, 0); err != nil {
		return nil, err
	}
	s := string(b.Receiver().(String))
	res := NewSafeStringBuilder(thread)
	res.Grow(len(s))
	for i, r := range s {
		if i == 0 {
			r = unicode.ToTitle(r)
		} else {
			r = unicode.ToLower(r)
		}
		if _, err := res.WriteRune(r); err != nil {
			return nil, err
		}
	}
	if err := res.Err(); err != nil {
		return nil, err
	}

	if err := thread.AddAllocs(StringTypeOverhead); err != nil {
		return nil, err
	}
	return String(res.String()), nil
}

// string_iterable returns an unspecified iterable value whose iterator yields:
// - elems: successive 1-byte substrings
// - codepoints: successive substrings that encode a single Unicode code point.
// - elem_ords: numeric values of successive bytes
// - codepoint_ords: numeric values of successive Unicode code points
func string_iterable(thread *Thread, b *Builtin, args Tuple, kwargs []Tuple) (Value, error) {
	if err := UnpackPositionalArgs(b.Name(), args, kwargs, 0); err != nil {
		return nil, err
	}
	s := b.Receiver().(String)
	ords := b.Name()[len(b.Name())-2] == 'd'
	codepoints := b.Name()[0] == 'c'
	if codepoints {
		if err := thread.AddAllocs(EstimateSize(stringCodepoints{})); err != nil {
			return nil, err
		}
		return stringCodepoints{s, ords}, nil
	} else {
		if err := thread.AddAllocs(EstimateSize(stringElems{})); err != nil {
			return nil, err
		}
		return stringElems{s, ords}, nil
	}
}

// bytes_elems returns an unspecified iterable value whose
// iterator yields the int values of successive elements.
func bytes_elems(thread *Thread, b *Builtin, args Tuple, kwargs []Tuple) (Value, error) {
	if err := UnpackPositionalArgs(b.Name(), args, kwargs, 0); err != nil {
		return nil, err
	}
	if err := thread.AddAllocs(EstimateSize(bytesIterable{})); err != nil {
		return nil, err
	}
	return bytesIterable{b.Receiver().(Bytes)}, nil
}

// A bytesIterable is an iterable returned by bytes.elems(),
// whose iterator yields a sequence of numeric bytes values.
type bytesIterable struct{ bytes Bytes }

var _ Iterable = (*bytesIterable)(nil)

func (bi bytesIterable) SafeString(thread *Thread, sb StringBuilder) error {
	const safety = MemSafe | IOSafe | CPUSafe
	if err := CheckSafety(thread, safety); err != nil {
		return err
	}
	if err := bi.bytes.SafeString(thread, sb); err != nil {
		return err
	}
	_, err := sb.WriteString(".elems()")
	return err
}

func (bi bytesIterable) String() string        { return bi.bytes.String() + ".elems()" }
func (bi bytesIterable) Type() string          { return "bytes.elems" }
func (bi bytesIterable) Freeze()               {} // immutable
func (bi bytesIterable) Truth() Bool           { return True }
func (bi bytesIterable) Hash() (uint32, error) { return 0, fmt.Errorf("unhashable: %s", bi.Type()) }
func (bi bytesIterable) Iterate() Iterator     { return &bytesIterator{bytes: bi.bytes} }

type bytesIterator struct {
	bytes  Bytes
	thread *Thread
	err    error
}

var _ SafeIterator = &bytesIterator{}

func (it *bytesIterator) BindThread(thread *Thread) {
	it.thread = thread
}

func (it *bytesIterator) Next(p *Value) bool {
	if it.err != nil {
		return false
	}

	if it.bytes == "" {
		return false
	}
	value := Value(MakeInt(int(it.bytes[0])))
	if it.thread != nil {
		if err := it.thread.AddAllocs(EstimateSize(value)); err != nil {
			it.err = err
			return false
		}
	}
	*p = value

	it.bytes = it.bytes[1:]
	return true
}

func (*bytesIterator) Done() {}

func (it *bytesIterator) Err() error          { return it.err }
func (it *bytesIterator) Safety() SafetyFlags { return MemSafe | CPUSafe }

// https://github.com/google/starlark-go/blob/master/doc/spec.md#string·count
func string_count(thread *Thread, b *Builtin, args Tuple, kwargs []Tuple) (Value, error) {
	var sub string
	var start_, end_ Value
	if err := UnpackPositionalArgs(b.Name(), args, kwargs, 1, &sub, &start_, &end_); err != nil {
		return nil, err
	}

	recv := string(b.Receiver().(String))
	start, end, err := indices(start_, end_, len(recv))
	if err != nil {
		return nil, nameErr(b, err)
	}

	var slice string
	if start < end {
		slice = recv[start:end]
	}

	if err := thread.AddExecutionSteps(int64(len(slice))); err != nil {
		return nil, err
	}
	result := Value(MakeInt(strings.Count(slice, sub)))
	if err := thread.AddAllocs(EstimateSize(result)); err != nil {
		return nil, err
	}
	return result, nil
}

// https://github.com/google/starlark-go/blob/master/doc/spec.md#string·isalnum
func string_isalnum(thread *Thread, b *Builtin, args Tuple, kwargs []Tuple) (Value, error) {
	if err := UnpackPositionalArgs(b.Name(), args, kwargs, 0); err != nil {
		return nil, err
	}
	recv := string(b.Receiver().(String))
	if err := thread.AddExecutionSteps(int64(len(recv))); err != nil {
		return nil, err
	}
	for i, r := range recv {
		if !unicode.IsLetter(r) && !unicode.IsDigit(r) {
			if err := thread.AddExecutionSteps(-int64(len(recv) - i - 1)); err != nil {
				return nil, err
			}
			return False, nil
		}
	}
	return Bool(recv != ""), nil
}

// https://github.com/google/starlark-go/blob/master/doc/spec.md#string·isalpha
func string_isalpha(thread *Thread, b *Builtin, args Tuple, kwargs []Tuple) (Value, error) {
	if err := UnpackPositionalArgs(b.Name(), args, kwargs, 0); err != nil {
		return nil, err
	}
	recv := string(b.Receiver().(String))
	if err := thread.AddExecutionSteps(int64(len(recv))); err != nil {
		return nil, err
	}
	for i, r := range recv {
		if !unicode.IsLetter(r) {
			if err := thread.AddExecutionSteps(-int64(len(recv) - i - 1)); err != nil {
				return nil, err
			}
			return False, nil
		}
	}
	return Bool(recv != ""), nil
}

// https://github.com/google/starlark-go/blob/master/doc/spec.md#string·isdigit
func string_isdigit(thread *Thread, b *Builtin, args Tuple, kwargs []Tuple) (Value, error) {
	if err := UnpackPositionalArgs(b.Name(), args, kwargs, 0); err != nil {
		return nil, err
	}
	recv := string(b.Receiver().(String))
	if err := thread.AddExecutionSteps(int64(len(recv))); err != nil {
		return nil, err
	}
	for i, r := range recv {
		if !unicode.IsDigit(r) {
			if err := thread.AddExecutionSteps(-int64(len(recv) - i - 1)); err != nil {
				return nil, err
			}
			return False, nil
		}
	}
	return Bool(recv != ""), nil
}

// https://github.com/google/starlark-go/blob/master/doc/spec.md#string·islower
func string_islower(thread *Thread, b *Builtin, args Tuple, kwargs []Tuple) (Value, error) {
	if err := UnpackPositionalArgs(b.Name(), args, kwargs, 0); err != nil {
		return nil, err
	}
	recv := string(b.Receiver().(String))
	if err := thread.AddExecutionSteps(int64(len(recv))); err != nil {
		return nil, err
	}
	if err := thread.CheckAllocs(EstimateSize(recv)); err != nil {
		return nil, err
	}
	return Bool(isCasedString(recv) && recv == strings.ToLower(recv)), nil
}

// isCasedString reports whether its argument contains any cased code points.
func isCasedString(s string) bool {
	for _, r := range s {
		if isCasedRune(r) {
			return true
		}
	}
	return false
}

func isCasedRune(r rune) bool {
	// It's unclear what the correct behavior is for a rune such as 'ﬃ',
	// a lowercase letter with no upper or title case and no SimpleFold.
	return 'a' <= r && r <= 'z' || 'A' <= r && r <= 'Z' || unicode.SimpleFold(r) != r
}

// https://github.com/google/starlark-go/blob/master/doc/spec.md#string·isspace
func string_isspace(thread *Thread, b *Builtin, args Tuple, kwargs []Tuple) (Value, error) {
	if err := UnpackPositionalArgs(b.Name(), args, kwargs, 0); err != nil {
		return nil, err
	}
	recv := string(b.Receiver().(String))
	if err := thread.AddExecutionSteps(int64(len(recv))); err != nil {
		return nil, err
	}
	for i, r := range recv {
		if !unicode.IsSpace(r) {
			if err := thread.AddExecutionSteps(-int64(len(recv) - i - 1)); err != nil {
				return nil, err
			}
			return False, nil
		}
	}
	return Bool(recv != ""), nil
}

// https://github.com/google/starlark-go/blob/master/doc/spec.md#string·istitle
func string_istitle(thread *Thread, b *Builtin, args Tuple, kwargs []Tuple) (Value, error) {
	if err := UnpackPositionalArgs(b.Name(), args, kwargs, 0); err != nil {
		return nil, err
	}
	recv := string(b.Receiver().(String))

	if err := thread.AddExecutionSteps(int64(len(recv))); err != nil {
		return nil, err
	}
	// Python semantics differ from x==strings.{To,}Title(x) in Go:
	// "uppercase characters may only follow uncased characters and
	// lowercase characters only cased ones."
	var cased, prevCased bool
	for i, r := range recv {
		if 'A' <= r && r <= 'Z' || unicode.IsTitle(r) { // e.g. "ǅ"
			if prevCased {
				if err := thread.AddExecutionSteps(-int64(len(recv) - i - 1)); err != nil {
					return nil, err
				}
				return False, nil
			}
			prevCased = true
			cased = true
		} else if unicode.IsLower(r) {
			if !prevCased {
				if err := thread.AddExecutionSteps(-int64(len(recv) - i - 1)); err != nil {
					return nil, err
				}
				return False, nil
			}
			prevCased = true
			cased = true
		} else if unicode.IsUpper(r) {
			if err := thread.AddExecutionSteps(-int64(len(recv) - i - 1)); err != nil {
				return nil, err
			}
			return False, nil
		} else {
			prevCased = false
		}
	}
	return Bool(cased), nil
}

// https://github.com/google/starlark-go/blob/master/doc/spec.md#string·isupper
func string_isupper(thread *Thread, b *Builtin, args Tuple, kwargs []Tuple) (Value, error) {
	if err := UnpackPositionalArgs(b.Name(), args, kwargs, 0); err != nil {
		return nil, err
	}
	recv := string(b.Receiver().(String))
	if err := thread.AddExecutionSteps(int64(len(recv))); err != nil {
		return nil, err
	}
	if err := thread.CheckAllocs(EstimateSize(recv)); err != nil {
		return nil, err
	}
	return Bool(isCasedString(recv) && recv == strings.ToUpper(recv)), nil
}

// https://github.com/google/starlark-go/blob/master/doc/spec.md#string·find
func string_find(thread *Thread, b *Builtin, args Tuple, kwargs []Tuple) (Value, error) {
	return string_find_impl(thread, b, args, kwargs, true, false)
}

// https://github.com/google/starlark-go/blob/master/doc/spec.md#string·format
func string_format(thread *Thread, b *Builtin, args Tuple, kwargs []Tuple) (Value, error) {
	format := string(b.Receiver().(String))
	var auto, manual bool // kinds of positional indexing used
	buf := NewSafeStringBuilder(thread)
	index := 0
	for {
		literal := format
		i := strings.IndexByte(format, '{')
		if i >= 0 {
			literal = format[:i]
		}

		// Replace "}}" with "}" in non-field portion, rejecting a lone '}'.
		for {
			j := strings.IndexByte(literal, '}')
			if j < 0 {
				if _, err := buf.WriteString(literal); err != nil {
					return nil, err
				}
				break
			}
			if len(literal) == j+1 || literal[j+1] != '}' {
				return nil, fmt.Errorf("format: single '}' in format")
			}
			if _, err := buf.WriteString(literal[:j+1]); err != nil {
				return nil, err
			}
			literal = literal[j+2:]
		}

		if i < 0 {
			break // end of format string
		}

		if i+1 < len(format) && format[i+1] == '{' {
			// "{{" means a literal '{'
			if err := buf.WriteByte('{'); err != nil {
				return nil, err
			}
			format = format[i+2:]
			continue
		}

		format = format[i+1:]
		i = strings.IndexByte(format, '}')
		if i < 0 {
			return nil, fmt.Errorf("format: unmatched '{' in format")
		}

		var arg Value
		conv := "s"
		var spec string

		field := format[:i]
		format = format[i+1:]

		var name string
		if i := strings.IndexByte(field, '!'); i < 0 {
			// "name" or "name:spec"
			if i := strings.IndexByte(field, ':'); i < 0 {
				name = field
			} else {
				name = field[:i]
				spec = field[i+1:]
			}
		} else {
			// "name!conv" or "name!conv:spec"
			name = field[:i]
			field = field[i+1:]
			// "conv" or "conv:spec"
			if i := strings.IndexByte(field, ':'); i < 0 {
				conv = field
			} else {
				conv = field[:i]
				spec = field[i+1:]
			}
		}

		if name == "" {
			// "{}": automatic indexing
			if manual {
				return nil, fmt.Errorf("format: cannot switch from manual field specification to automatic field numbering")
			}
			auto = true
			if index >= len(args) {
				return nil, fmt.Errorf("format: tuple index out of range")
			}
			arg = args[index]
			index++
		} else if num, ok := decimal(name); ok {
			// positional argument
			if auto {
				return nil, fmt.Errorf("format: cannot switch from automatic field numbering to manual field specification")
			}
			manual = true
			if num >= len(args) {
				return nil, fmt.Errorf("format: tuple index out of range")
			} else {
				arg = args[num]
			}
		} else {
			// keyword argument
			for _, kv := range kwargs {
				if string(kv[0].(String)) == name {
					arg = kv[1]
					break
				}
			}
			if arg == nil {
				// Starlark does not support Python's x.y or a[i] syntaxes,
				// or nested use of {...}.
				if strings.Contains(name, ".") {
					return nil, fmt.Errorf("format: attribute syntax x.y is not supported in replacement fields: %s", name)
				}
				if strings.Contains(name, "[") {
					return nil, fmt.Errorf("format: element syntax a[i] is not supported in replacement fields: %s", name)
				}
				if strings.Contains(name, "{") {
					return nil, fmt.Errorf("format: nested replacement fields not supported")
				}
				return nil, fmt.Errorf("format: keyword %s not found", name)
			}
		}

		if spec != "" {
			// Starlark does not support Python's format_spec features.
			return nil, fmt.Errorf("format spec features not supported in replacement fields: %s", spec)
		}

		switch conv {
		case "s":
			if str, ok := AsString(arg); ok {
				if _, err := buf.WriteString(str); err != nil {
					return nil, err
				}
			} else {
				if err := writeValue(thread, buf, arg, nil); err != nil {
					return nil, err
				}
			}
		case "r":
			if err := writeValue(thread, buf, arg, nil); err != nil {
				return nil, err
			}
		default:
			return nil, fmt.Errorf("format: unknown conversion %q", conv)
		}
	}

	if err := thread.AddAllocs(StringTypeOverhead); err != nil {
		return nil, err
	}
	return String(buf.String()), nil
}

// decimal interprets s as a sequence of decimal digits.
func decimal(s string) (x int, ok bool) {
	n := len(s)
	for i := 0; i < n; i++ {
		digit := s[i] - '0'
		if digit > 9 {
			return 0, false
		}
		x = x*10 + int(digit)
		if x < 0 {
			return 0, false // underflow
		}
	}
	return x, true
}

// https://github.com/google/starlark-go/blob/master/doc/spec.md#string·index
func string_index(thread *Thread, b *Builtin, args Tuple, kwargs []Tuple) (Value, error) {
	return string_find_impl(thread, b, args, kwargs, false, false)
}

// https://github.com/google/starlark-go/blob/master/doc/spec.md#string·join
func string_join(thread *Thread, b *Builtin, args Tuple, kwargs []Tuple) (Value, error) {
	recv := string(b.Receiver().(String))
	var iterable Iterable
	if err := UnpackPositionalArgs(b.Name(), args, kwargs, 1, &iterable); err != nil {
		return nil, err
	}

	iter, err := SafeIterate(thread, iterable)
	if err != nil {
		return nil, err
	}
	defer iter.Done()
	buf := NewSafeStringBuilder(thread)
	var x Value
	for i := 0; iter.Next(&x); i++ {
		if i > 0 {
			if _, err := buf.WriteString(recv); err != nil {
				return nil, err
			}
		}
		s, ok := AsString(x)
		if !ok {
			return nil, fmt.Errorf("join: in list, want string, got %s", x.Type())
		}
		if _, err := buf.WriteString(s); err != nil {
			return nil, err
		}
	}
	if err := iter.Err(); err != nil {
		return nil, err
	}
	if err := buf.Err(); err != nil {
		return nil, err
	}
	if err := thread.AddAllocs(StringTypeOverhead); err != nil {
		return nil, err
	}
	return String(buf.String()), nil
}

// https://github.com/google/starlark-go/blob/master/doc/spec.md#string·lower
func string_lower(thread *Thread, b *Builtin, args Tuple, kwargs []Tuple) (Value, error) {
	if err := UnpackPositionalArgs(b.Name(), args, kwargs, 0); err != nil {
		return nil, err
	}

	recv := string(b.Receiver().(String))
	if err := thread.AddExecutionSteps(int64(len(recv))); err != nil {
		return nil, err
	}
	// There could be actually a difference between the size of the encoded
	// upper and the size of the encoded lower. The maximum difference among
	// them (according to unicode.ToLower implementation) is only 1 byte,
	// which could be expected. This means that this logic must take that
	// into account.
	bufferSize := EstimateMakeSize([]byte{}, len(recv)*2+utf8.UTFMax)
	if err := thread.AddAllocs(bufferSize + StringTypeOverhead); err != nil {
		return nil, err
	}
	return String(strings.ToLower(recv)), nil
}

// https://github.com/google/starlark-go/blob/master/doc/spec.md#string·partition
func string_partition(thread *Thread, b *Builtin, args Tuple, kwargs []Tuple) (Value, error) {
	recv := string(b.Receiver().(String))
	var sep string
	if err := UnpackPositionalArgs(b.Name(), args, kwargs, 1, &sep); err != nil {
		return nil, err
	}
	if sep == "" {
		return nil, nameErr(b, "empty separator")
	}
	if err := thread.AddExecutionSteps(int64(len(recv))); err != nil {
		return nil, err
	}
	var i int
	if b.Name()[0] == 'p' {
		i = strings.Index(recv, sep) // partition
	} else {
		i = strings.LastIndex(recv, sep) // rpartition
	}

	var subStringTemplate String
	resultSize := EstimateMakeSize(Tuple{subStringTemplate}, 3) +
		EstimateSize(Tuple{})
	if err := thread.AddAllocs(resultSize); err != nil {
		return nil, err
	}
	tuple := make(Tuple, 0, 3)
	if i < 0 {
		if b.Name()[0] == 'p' {
			tuple = append(tuple, String(recv), String(""), String(""))
		} else {
			tuple = append(tuple, String(""), String(""), String(recv))
		}
	} else {
		if b.Name()[0] == 'p' {
			thread.AddExecutionSteps(-int64(len(recv) - len(sep) - i))
		} else {
			thread.AddExecutionSteps(-int64(i))
		}
		tuple = append(tuple, String(recv[:i]), String(recv[i:i+len(sep)]), String(recv[i+len(sep):]))
	}
	return tuple, nil
}

// https://github.com/google/starlark-go/blob/master/doc/spec.md#string·removeprefix
// https://github.com/google/starlark-go/blob/master/doc/spec.md#string·removesuffix
func string_removefix(thread *Thread, b *Builtin, args Tuple, kwargs []Tuple) (Value, error) {
	recv := string(b.Receiver().(String))
	var fix string
	if err := UnpackPositionalArgs(b.Name(), args, kwargs, 1, &fix); err != nil {
		return nil, err
	}
	if err := thread.AddExecutionSteps(int64(len(fix))); err != nil {
		return nil, err
	}
	if b.name[len("remove")] == 'p' {
		recv = strings.TrimPrefix(recv, fix)
	} else {
		recv = strings.TrimSuffix(recv, fix)
	}
	if err := thread.AddAllocs(StringTypeOverhead); err != nil {
		return nil, err
	}
	return String(recv), nil
}

// https://github.com/google/starlark-go/blob/master/doc/spec.md#string·replace
func string_replace(thread *Thread, b *Builtin, args Tuple, kwargs []Tuple) (Value, error) {
	recv := string(b.Receiver().(String))
	var old, new string
	count := -1
	if err := UnpackPositionalArgs(b.Name(), args, kwargs, 2, &old, &new, &count); err != nil {
		return nil, err
	}

	max := func(a, b int) int {
		if a > b {
			return a
		}
		return b
	}
	maxResultSize := int64((len(recv) + 1) * len(new) / max(len(old), 1))
	if err := thread.CheckExecutionSteps(maxResultSize); err != nil {
		return nil, err
	}
	if err := thread.CheckAllocs(maxResultSize); err != nil {
		return nil, err
	}
	replaced := strings.Replace(recv, old, new, count)
	if err := thread.AddExecutionSteps(int64(max(len(replaced), len(recv)))); err != nil {
		return nil, err
	}
	result := Value(String(replaced)) // Avoid allocation.
	if err := thread.AddAllocs(EstimateSize(result)); err != nil {
		return nil, err
	}
	return result, nil
}

// https://github.com/google/starlark-go/blob/master/doc/spec.md#string·rfind
func string_rfind(thread *Thread, b *Builtin, args Tuple, kwargs []Tuple) (Value, error) {
	return string_find_impl(thread, b, args, kwargs, true, true)
}

// https://github.com/google/starlark-go/blob/master/doc/spec.md#string·rindex
func string_rindex(thread *Thread, b *Builtin, args Tuple, kwargs []Tuple) (Value, error) {
	return string_find_impl(thread, b, args, kwargs, false, true)
}

// https://github.com/google/starlark-go/starlark/blob/master/doc/spec.md#string·startswith
// https://github.com/google/starlark-go/starlark/blob/master/doc/spec.md#string·endswith
func string_startswith(thread *Thread, b *Builtin, args Tuple, kwargs []Tuple) (Value, error) {
	var x Value
	var start, end Value = None, None
	if err := UnpackPositionalArgs(b.Name(), args, kwargs, 1, &x, &start, &end); err != nil {
		return nil, err
	}

	// compute effective substring.
	s := string(b.Receiver().(String))
	if start, end, err := indices(start, end, len(s)); err != nil {
		return nil, nameErr(b, err)
	} else {
		if end < start {
			end = start // => empty result
		}
		s = s[start:end]
	}

	f := strings.HasPrefix
	if b.Name()[0] == 'e' { // endswith
		f = strings.HasSuffix
	}

	switch x := x.(type) {
	case Tuple:
		for i, x := range x {
			prefix, ok := AsString(x)
			if !ok {
				return nil, fmt.Errorf("%s: want string, got %s, for element %d",
					b.Name(), x.Type(), i)
			}
			if err := thread.AddExecutionSteps(int64(len(prefix))); err != nil {
				return False, err
			}
			if f(s, prefix) {
				return True, nil
			}
		}
		return False, nil
	case String:
		if err := thread.AddExecutionSteps(int64(len(x))); err != nil {
			return False, err
		}
		return Bool(f(s, string(x))), nil
	}
	return nil, fmt.Errorf("%s: got %s, want string or tuple of string", b.Name(), x.Type())
}

// https://github.com/google/starlark-go/blob/master/doc/spec.md#string·strip
// https://github.com/google/starlark-go/blob/master/doc/spec.md#string·lstrip
// https://github.com/google/starlark-go/blob/master/doc/spec.md#string·rstrip
func string_strip(thread *Thread, b *Builtin, args Tuple, kwargs []Tuple) (Value, error) {
	var chars string
	if err := UnpackPositionalArgs(b.Name(), args, kwargs, 0, &chars); err != nil {
		return nil, err
	}
	recv := string(b.Receiver().(String))
	if err := thread.CheckExecutionSteps(int64(len(recv))); err != nil {
		return nil, err
	}
	var s string
	switch b.Name()[0] {
	case 's': // strip
		if chars != "" {
			s = strings.Trim(recv, chars)
		} else {
			s = strings.TrimSpace(recv)
		}
	case 'l': // lstrip
		if chars != "" {
			s = strings.TrimLeft(recv, chars)
		} else {
			s = strings.TrimLeftFunc(recv, unicode.IsSpace)
		}
	case 'r': // rstrip
		if chars != "" {
			s = strings.TrimRight(recv, chars)
		} else {
			s = strings.TrimRightFunc(recv, unicode.IsSpace)
		}
	}
	if err := thread.AddAllocs(StringTypeOverhead); err != nil {
		return nil, err
	}
	if err := thread.AddExecutionSteps(int64(len(recv) - len(s))); err != nil {
		return nil, err
	}
	return String(s), nil
}

// https://github.com/google/starlark-go/blob/master/doc/spec.md#string·title
func string_title(thread *Thread, b *Builtin, args Tuple, kwargs []Tuple) (Value, error) {
	if err := UnpackPositionalArgs(b.Name(), args, kwargs, 0); err != nil {
		return nil, err
	}

	s := string(b.Receiver().(String))

	// Python semantics differ from x==strings.{To,}Title(x) in Go:
	// "uppercase characters may only follow uncased characters and
	// lowercase characters only cased ones."
	if err := thread.AddExecutionSteps(int64(len(s))); err != nil {
		return nil, err
	}
	buf := NewSafeStringBuilder(thread)
	buf.Grow(len(s))
	var prevCased bool
	for _, r := range s {
		if prevCased {
			r = unicode.ToLower(r)
		} else {
			r = unicode.ToTitle(r)
		}
		prevCased = isCasedRune(r)
		if _, err := buf.WriteRune(r); err != nil {
			return nil, err
		}
	}
	if err := buf.Err(); err != nil {
		return nil, err
	}
	if err := thread.AddAllocs(StringTypeOverhead); err != nil {
		return nil, err
	}
	return String(buf.String()), nil
}

// https://github.com/google/starlark-go/blob/master/doc/spec.md#string·upper
func string_upper(thread *Thread, b *Builtin, args Tuple, kwargs []Tuple) (Value, error) {
	if err := UnpackPositionalArgs(b.Name(), args, kwargs, 0); err != nil {
		return nil, err
	}

	recv := string(b.Receiver().(String))

	// see string_lower
	bufferSize := EstimateMakeSize([]byte{}, len(recv)*2+utf8.UTFMax)
	if err := thread.AddAllocs(bufferSize + StringTypeOverhead); err != nil {
		return nil, err
	}
	if err := thread.AddExecutionSteps(int64(len(recv))); err != nil {
		return nil, err
	}
	return String(strings.ToUpper(recv)), nil
}

// https://github.com/google/starlark-go/blob/master/doc/spec.md#string·split
// https://github.com/google/starlark-go/blob/master/doc/spec.md#string·rsplit
func string_split(thread *Thread, b *Builtin, args Tuple, kwargs []Tuple) (Value, error) {
	recv := string(b.Receiver().(String))
	var sep_ Value
	maxsplit := -1
	if err := UnpackPositionalArgs(b.Name(), args, kwargs, 0, &sep_, &maxsplit); err != nil {
		return nil, err
	}

	var res []string

	if sep_ == nil || sep_ == None {
		// A string with many consecutive separators may need to be traversed
		// completely, even when maxsplit >= 0.
		if err := thread.AddExecutionSteps(int64(len(recv))); err != nil {
			return nil, err
		}
		if err := thread.CheckAllocs(EstimateMakeSize([]Value{String("")}, len(recv)/2+1)); err != nil {
			return nil, err
		}

		// special case: split on whitespace
		if maxsplit < 0 {
			res = strings.Fields(recv)
		} else if b.Name() == "split" {
			res = splitspace(recv, maxsplit)
		} else { // rsplit
			res = rsplitspace(recv, maxsplit)
		}

	} else if sep, ok := AsString(sep_); ok {
		if sep == "" {
			return nil, fmt.Errorf("split: empty separator")
		}

		if err := thread.AddExecutionSteps(int64(len(recv))); err != nil {
			return nil, err
		}
		if err := thread.CheckAllocs(EstimateMakeSize([]Value{String("")}, len(recv)/len(sep)+1)); err != nil {
			return nil, err
		}

		// usual case: split on non-empty separator
		if maxsplit < 0 {
			res = strings.Split(recv, sep)
		} else if b.Name() == "split" {
			res = strings.SplitN(recv, sep, maxsplit+1)
		} else { // rsplit
			res = strings.Split(recv, sep)
			// If maxsplit is less than len(res), the first len(res) - maxsplit
			// should be joined back together. Instead of joining them back,
			// however, it is possible to take a slice of  the original string.
			// If the excess is only one, it is also possible to skip this process.
			if excess := len(res) - maxsplit; excess > 1 {
				size := len(res[0])
				for _, s := range res[1:excess] {
					size += len(s) + len(sep)
				}
				res[excess-1] = recv[0:size]
				res = res[excess-1:]
			}
		}

	} else {
		return nil, fmt.Errorf("split: got %s for separator, want string", sep_.Type())
	}

	listSize := EstimateMakeSize([]Value{String("")}, len(res))
	resultSize := EstimateSize(&List{})
	if err := thread.AddAllocs(listSize + resultSize); err != nil {
		return nil, err
	}
	list := make([]Value, len(res))
	for i, x := range res {
		list[i] = String(x)
	}
	return NewList(list), nil
}

// Precondition: max >= 0.
func rsplitspace(s string, max int) []string {
	res := make([]string, 0, max+1)
	end := -1 // index of field end, or -1 in a region of spaces.
	for i := len(s); i > 0; {
		r, sz := utf8.DecodeLastRuneInString(s[:i])
		if unicode.IsSpace(r) {
			if end >= 0 {
				if len(res) == max {
					break // let this field run to the start
				}
				res = append(res, s[i:end])
				end = -1
			}
		} else if end < 0 {
			end = i
		}
		i -= sz
	}
	if end >= 0 {
		res = append(res, s[:end])
	}

	resLen := len(res)
	for i := 0; i < resLen/2; i++ {
		res[i], res[resLen-1-i] = res[resLen-1-i], res[i]
	}

	return res
}

// Precondition: max >= 0.
func splitspace(s string, max int) []string {
	var res []string
	start := -1 // index of field start, or -1 in a region of spaces
	for i, r := range s {
		if unicode.IsSpace(r) {
			if start >= 0 {
				if len(res) == max {
					break // let this field run to the end
				}
				res = append(res, s[start:i])
				start = -1
			}
		} else if start == -1 {
			start = i
		}
	}
	if start >= 0 {
		res = append(res, s[start:])
	}
	return res
}

// https://github.com/google/starlark-go/blob/master/doc/spec.md#string·splitlines
func string_splitlines(thread *Thread, b *Builtin, args Tuple, kwargs []Tuple) (Value, error) {
	var keepends bool
	if err := UnpackPositionalArgs(b.Name(), args, kwargs, 0, &keepends); err != nil {
		return nil, err
	}
	var lines []string
	if s := string(b.Receiver().(String)); s != "" {
		if err := thread.AddExecutionSteps(int64(len(s))); err != nil {
			return nil, err
		}
		// TODO(adonovan): handle CRLF correctly.
		if keepends {
			lines = strings.SplitAfter(s, "\n")
		} else {
			lines = strings.Split(s, "\n")
		}
		if strings.HasSuffix(s, "\n") {
			lines = lines[:len(lines)-1]
		}
	}
	var itemTemplate String
	resultSize := EstimateMakeSize([]Value{itemTemplate}, len(lines)) +
		EstimateSize(&List{})
	if err := thread.AddAllocs(resultSize); err != nil {
		return nil, err
	}
	list := make([]Value, len(lines))
	for i, x := range lines {
		list[i] = String(x)
	}
	return NewList(list), nil
}

// https://github.com/google/starlark-go/blob/master/doc/spec.md#set·add.
func set_add(thread *Thread, b *Builtin, args Tuple, kwargs []Tuple) (Value, error) {
	var elem Value
	if err := UnpackPositionalArgs(b.Name(), args, kwargs, 1, &elem); err != nil {
		return nil, err
	}
	if _, found, err := b.Receiver().(*Set).ht.lookup(thread, elem); err != nil {
		return nil, nameErr(b, err)
	} else if found {
		return None, nil
	}
	err := b.Receiver().(*Set).ht.insert(thread, elem, None)
	if err != nil {
		return nil, nameErr(b, err)
	}
	return None, nil
}

// https://github.com/google/starlark-go/blob/master/doc/spec.md#set·clear.
func set_clear(thread *Thread, b *Builtin, args Tuple, kwargs []Tuple) (Value, error) {
	if err := UnpackPositionalArgs(b.Name(), args, kwargs, 0); err != nil {
		return nil, err
	}
	recv := b.Receiver().(*Set)
	if err := recv.ht.clear(thread); err != nil {
		return nil, nameErr(b, err)
	}
	return None, nil
}

// https://github.com/google/starlark-go/blob/master/doc/spec.md#set·difference.
func set_difference(thread *Thread, b *Builtin, args Tuple, kwargs []Tuple) (Value, error) {
	// TODO: support multiple others: s.difference(*others)
	var other Iterable
	if err := UnpackPositionalArgs(b.Name(), args, kwargs, 0, &other); err != nil {
		return nil, err
	}
	iter, err := SafeIterate(thread, other)
	if err != nil {
		return nil, err
	}
	defer iter.Done()
	diff, err := b.Receiver().(*Set).safeDifference(thread, iter)
	if err != nil {
		return nil, err
	}
	if err := iter.Err(); err != nil {
		return nil, err
	}
	return diff, nil
}

// https://github.com/google/starlark-go/blob/master/doc/spec.md#set_intersection.
func set_intersection(thread *Thread, b *Builtin, args Tuple, kwargs []Tuple) (Value, error) {
	// TODO: support multiple others: s.difference(*others)
	var other Iterable
	if err := UnpackPositionalArgs(b.Name(), args, kwargs, 0, &other); err != nil {
		return nil, err
	}
	iter, err := SafeIterate(thread, other)
	if err != nil {
		return nil, err
	}
	defer iter.Done()
	diff, err := b.Receiver().(*Set).safeIntersection(thread, iter)
	if err != nil {
		return nil, nameErr(b, err)
	}
	if err := iter.Err(); err != nil {
		return nil, err
	}
	return diff, nil
}

// https://github.com/google/starlark-go/blob/master/doc/spec.md#set_issubset.
func set_issubset(thread *Thread, b *Builtin, args Tuple, kwargs []Tuple) (Value, error) {
	var other Iterable
	if err := UnpackPositionalArgs(b.Name(), args, kwargs, 0, &other); err != nil {
		return nil, err
	}
	recv := b.Receiver().(*Set)
	iter, err := SafeIterate(thread, other)
	if err != nil {
		return nil, err
	}
	defer iter.Done()
	count, err := recv.ht.count(thread, iter)
	if err != nil {
		return nil, nameErr(b, err)
	}
	if err := iter.Err(); err != nil {
		return nil, err
	}
	return Bool(count == recv.Len()), nil
}

// https://github.com/google/starlark-go/blob/master/doc/spec.md#set_issuperset.
func set_issuperset(thread *Thread, b *Builtin, args Tuple, kwargs []Tuple) (Value, error) {
	var other Iterable
	if err := UnpackPositionalArgs(b.Name(), args, kwargs, 0, &other); err != nil {
		return nil, err
	}
	recv := b.Receiver().(*Set)
	iter, err := SafeIterate(thread, other)
	if err != nil {
		return nil, err
	}
	defer iter.Done()
	var x Value
	for iter.Next(&x) {
		_, found, err := recv.ht.lookup(thread, x)
		if err != nil {
			return nil, nameErr(b, err)
		}
		if !found {
			return False, nil
		}
	}
	if err := iter.Err(); err != nil {
		return nil, err
	}
	return True, nil
}

// https://github.com/google/starlark-go/blob/master/doc/spec.md#set·discard.
func set_discard(thread *Thread, b *Builtin, args Tuple, kwargs []Tuple) (Value, error) {
	var k Value
	if err := UnpackPositionalArgs(b.Name(), args, kwargs, 1, &k); err != nil {
		return nil, err
	}
	if _, _, err := b.Receiver().(*Set).ht.delete(thread, k); err != nil {
		return nil, nameErr(b, err)
	}
	return None, nil
}

// https://github.com/google/starlark-go/blob/master/doc/spec.md#set·pop.
func set_pop(thread *Thread, b *Builtin, args Tuple, kwargs []Tuple) (Value, error) {
	if err := UnpackPositionalArgs(b.Name(), args, kwargs, 0); err != nil {
		return nil, err
	}
	recv := b.Receiver().(*Set)
	k, ok := recv.ht.first()
	if !ok {
		return nil, nameErr(b, "empty set")
	}
	_, _, err := recv.ht.delete(thread, k)
	if err != nil {
		return nil, nameErr(b, err) // set is frozen
	}
	return k, nil
}

// https://github.com/google/starlark-go/blob/master/doc/spec.md#set·remove.
func set_remove(thread *Thread, b *Builtin, args Tuple, kwargs []Tuple) (Value, error) {
	var k Value
	if err := UnpackPositionalArgs(b.Name(), args, kwargs, 1, &k); err != nil {
		return nil, err
	}
	if _, found, err := b.Receiver().(*Set).ht.delete(thread, k); err != nil {
		return nil, nameErr(b, err) // dict is frozen or key is unhashable
	} else if found {
		return None, nil
	}
	return nil, nameErr(b, "missing key")
}

// https://github.com/google/starlark-go/blob/master/doc/spec.md#set·symmetric_difference.
func set_symmetric_difference(thread *Thread, b *Builtin, args Tuple, kwargs []Tuple) (Value, error) {
	var other Iterable
	if err := UnpackPositionalArgs(b.Name(), args, kwargs, 0, &other); err != nil {
		return nil, err
	}
	recv := b.Receiver().(*Set)
	diff, err := recv.clone(thread)
	if err != nil {
		return nil, err
	}
	iter, err := SafeIterate(thread, other)
	if err != nil {
		return nil, err
	}
	defer iter.Done()
	var x Value
	for iter.Next(&x) {
		found, err := diff.Delete(x)
		if err != nil {
			return nil, err
		}
		if !found {
			if err := diff.ht.insert(thread, x, None); err != nil {
				return nil, err
			}
		}
	}
	if err := iter.Err(); err != nil {
		return nil, nameErr(b, err)
	}
	return diff, nil
}

// https://github.com/google/starlark-go/blob/master/doc/spec.md#set·union.
func set_union(thread *Thread, b *Builtin, args Tuple, kwargs []Tuple) (Value, error) {
	var iterable Iterable
	if err := UnpackPositionalArgs(b.Name(), args, kwargs, 0, &iterable); err != nil {
		return nil, err
	}
	iter, err := SafeIterate(thread, iterable)
	if err != nil {
		return nil, err
	}
	defer iter.Done()
	if err := thread.AddAllocs(EstimateSize(&Set{})); err != nil {
		return nil, err
	}
	union := new(Set)
	for e := b.Receiver().(*Set).ht.head; e != nil; e = e.next {
		if err := union.ht.insert(thread, e.key, None); err != nil {
			return nil, err
		}
	}
	var x Value
	for iter.Next(&x) {
		if err := union.ht.insert(thread, x, None); err != nil {
			return nil, err
		}
	}
	if err := iter.Err(); err != nil {
		return nil, nameErr(b, err)
	}
	return union, nil
}

// Common implementation of string_{r}{find,index}.
func string_find_impl(thread *Thread, b *Builtin, args Tuple, kwargs []Tuple, allowError, last bool) (Value, error) {
	var sub string
	var start_, end_ Value
	if err := UnpackPositionalArgs(b.Name(), args, kwargs, 1, &sub, &start_, &end_); err != nil {
		return nil, err
	}

	s := string(b.Receiver().(String))
	start, end, err := indices(start_, end_, len(s))
	if err != nil {
		return nil, nameErr(b, err)
	}
	var slice string
	if start < end {
		slice = s[start:end]
	}

	if err := thread.CheckExecutionSteps(int64(len(slice))); err != nil {
		return nil, err
	}

	var i int
	if last {
		i = strings.LastIndex(slice, sub)
	} else {
		i = strings.Index(slice, sub)
	}
	var result Value
	if i < 0 {
		if !allowError {
			return nil, nameErr(b, "substring not found")
		}
		result = MakeInt(-1)
	} else {
		result = MakeInt(i + start)
		if last {
			if err := thread.AddExecutionSteps(int64(len(slice) - i)); err != nil {
				return nil, err
			}
		} else {
			if err := thread.AddExecutionSteps(int64(i + len(sub))); err != nil {
				return nil, err
			}
		}
	}
	if err := thread.AddAllocs(EstimateSize(result)); err != nil {
		return nil, err
	}
	return result, nil
}

// Common implementation of builtin dict function and dict.update method.
// Precondition: len(updates) == 0 or 1.
func updateDict(thread *Thread, dict *Dict, updates Tuple, kwargs []Tuple) error {
	if len(updates) == 1 {
		switch updates := updates[0].(type) {
		case IterableMapping:
			// Iterate over dict's key/value pairs, not just keys.
			items := updates.Items()
			if err := thread.AddExecutionSteps(int64(len(items))); err != nil {
				return err
			}
			for _, item := range items {
				if err := dict.SafeSetKey(thread, item[0], item[1]); err != nil {
					return err // dict is frozen
				}
			}
		default:
			// all other sequences
			iter, err := SafeIterate(thread, updates)
			if err != nil {
				if err == ErrUnsupported {
					return fmt.Errorf("dictionary update value is not iterable (%s)", updates.Type())
				}
				return err
			}
			defer iter.Done()
			var pair Value
			for i := 0; iter.Next(&pair); i++ {
				iter2, err := SafeIterate(thread, pair)
				if err != nil {
					if err == ErrUnsupported {
						return fmt.Errorf("dictionary update sequence element #%d is not iterable (%s)", i, pair.Type())
					}
					return err
				}
				defer iter2.Done()
				len := Len(pair)
				if len < 0 {
					return fmt.Errorf("dictionary update sequence element #%d has unknown length (%s)", i, pair.Type())
				} else if len != 2 {
					return fmt.Errorf("dictionary update sequence element #%d has length %d, want 2", i, len)
				}
				var k, v Value
				if !iter2.Next(&k) || !iter2.Next(&v) {
					if err := iter2.Err(); err != nil {
						return err
					}
				}
				if err := dict.SafeSetKey(thread, k, v); err != nil {
					return err
				}
			}
			if err := iter.Err(); err != nil {
				return err
			}
		}
	}

	// Then add the kwargs.
	before := dict.Len()
	for _, pair := range kwargs {
		if err := dict.SafeSetKey(thread, pair[0], pair[1]); err != nil {
			return err // dict is frozen
		}
	}
	// In the common case, each kwarg will add another dict entry.
	// If that's not so, check whether it is because there was a duplicate kwarg.
	if dict.Len() < before+len(kwargs) {
		keys := make(map[String]bool, len(kwargs))
		for _, kv := range kwargs {
			k := kv[0].(String)
			if keys[k] {
				return fmt.Errorf("duplicate keyword arg: %v", k)
			}
			keys[k] = true
		}
	}

	return nil
}

// nameErr returns an error message of the form "name: msg"
// where name is b.Name() and msg is a string or error.
func nameErr(b *Builtin, msg interface{}) error {
	if err, ok := msg.(error); ok {
		return fmt.Errorf("%s: %w", b.Name(), err)
	}
	return fmt.Errorf("%s: %v", b.Name(), msg)
}<|MERGE_RESOLUTION|>--- conflicted
+++ resolved
@@ -261,13 +261,8 @@
 		"difference":           MemSafe | IOSafe | CPUSafe,
 		"discard":              MemSafe | IOSafe | CPUSafe,
 		"intersection":         MemSafe | IOSafe,
-<<<<<<< HEAD
-		"issubset":             MemSafe | IOSafe,
+		"issubset":             MemSafe | IOSafe | CPUSafe,
 		"issuperset":           MemSafe | IOSafe | CPUSafe,
-=======
-		"issubset":             MemSafe | IOSafe | CPUSafe,
-		"issuperset":           MemSafe | IOSafe,
->>>>>>> 91b44b34
 		"pop":                  MemSafe | IOSafe | CPUSafe,
 		"remove":               MemSafe | IOSafe | CPUSafe,
 		"symmetric_difference": MemSafe | IOSafe,
