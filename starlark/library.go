// Copyright 2017 The Bazel Authors. All rights reserved.
// Use of this source code is governed by a BSD-style
// license that can be found in the LICENSE file.

package starlark

// This file defines the library of built-ins.
//
// Built-ins must explicitly check the "frozen" flag before updating
// mutable types such as lists and dicts.

import (
	"errors"
	"fmt"
	"math"
	"math/big"
	"os"
	"sort"
	"strconv"
	"strings"
	"unicode"
	"unicode/utf16"
	"unicode/utf8"

	"github.com/canonical/starlark/syntax"
)

// Universe defines the set of universal built-ins, such as None, True, and len.
//
// The Go application may add or remove items from the
// universe dictionary before Starlark evaluation begins.
// All values in the dictionary must be immutable.
// Starlark programs cannot modify the dictionary.
var Universe StringDict
var universeSafeties map[string]SafetyFlags

var ErrUnsupported = errors.New("unsupported operation")
var ErrNoSuchAttr = errors.New("no such attribute")

func init() {
	// https://github.com/google/starlark-go/blob/master/doc/spec.md#built-in-constants-and-functions
	Universe = StringDict{
		"None":      None,
		"True":      True,
		"False":     False,
		"abs":       NewBuiltin("abs", abs),
		"any":       NewBuiltin("any", any),
		"all":       NewBuiltin("all", all),
		"bool":      NewBuiltin("bool", bool_),
		"bytes":     NewBuiltin("bytes", bytes_),
		"chr":       NewBuiltin("chr", chr),
		"dict":      NewBuiltin("dict", dict),
		"dir":       NewBuiltin("dir", dir),
		"enumerate": NewBuiltin("enumerate", enumerate),
		"fail":      NewBuiltin("fail", fail),
		"float":     NewBuiltin("float", float),
		"getattr":   NewBuiltin("getattr", getattr),
		"hasattr":   NewBuiltin("hasattr", hasattr),
		"hash":      NewBuiltin("hash", hash),
		"int":       NewBuiltin("int", int_),
		"len":       NewBuiltin("len", len_),
		"list":      NewBuiltin("list", list),
		"max":       NewBuiltin("max", minmax),
		"min":       NewBuiltin("min", minmax),
		"ord":       NewBuiltin("ord", ord),
		"print":     NewBuiltin("print", print),
		"range":     NewBuiltin("range", range_),
		"repr":      NewBuiltin("repr", repr),
		"reversed":  NewBuiltin("reversed", reversed),
		"set":       NewBuiltin("set", set), // requires resolve.AllowSet
		"sorted":    NewBuiltin("sorted", sorted),
		"str":       NewBuiltin("str", str),
		"tuple":     NewBuiltin("tuple", tuple),
		"type":      NewBuiltin("type", type_),
		"zip":       NewBuiltin("zip", zip),
	}

	universeSafeties = map[string]SafetyFlags{
		"abs":       MemSafe | IOSafe | CPUSafe,
		"any":       MemSafe | IOSafe,
		"all":       MemSafe | IOSafe,
		"bool":      MemSafe | IOSafe | CPUSafe,
		"bytes":     MemSafe | IOSafe,
		"chr":       MemSafe | IOSafe | CPUSafe,
		"dict":      MemSafe | IOSafe | CPUSafe,
		"dir":       MemSafe | IOSafe | CPUSafe,
		"enumerate": MemSafe | IOSafe,
		"fail":      MemSafe | IOSafe,
		"float":     MemSafe | IOSafe | CPUSafe,
		"getattr":   MemSafe | IOSafe | CPUSafe,
		"hasattr":   MemSafe | IOSafe,
		"hash":      MemSafe | IOSafe | CPUSafe,
		"int":       MemSafe | IOSafe | CPUSafe,
		"len":       MemSafe | IOSafe | CPUSafe,
		"list":      MemSafe | IOSafe | CPUSafe,
		"max":       MemSafe | IOSafe,
		"min":       MemSafe | IOSafe,
		"ord":       MemSafe | IOSafe | CPUSafe,
		"print":     MemSafe,
		"range":     MemSafe | IOSafe | CPUSafe,
		"repr":      MemSafe | IOSafe,
		"reversed":  MemSafe | IOSafe,
		"set":       MemSafe | IOSafe,
		"sorted":    MemSafe | IOSafe,
		"str":       MemSafe | IOSafe,
		"tuple":     MemSafe | IOSafe,
		"type":      MemSafe | IOSafe | CPUSafe,
		"zip":       MemSafe | IOSafe,
	}

	for name, flags := range universeSafeties {
		if b, ok := Universe[name].(*Builtin); ok {
			b.DeclareSafety(flags)
		}
	}
}

// methods of built-in types
// https://github.com/google/starlark-go/blob/master/doc/spec.md#built-in-methods
var (
	bytesMethods = map[string]*Builtin{
		"elems": NewBuiltin("elems", bytes_elems),
	}
	bytesMethodSafeties = map[string]SafetyFlags{
		"elems": MemSafe | IOSafe | CPUSafe,
	}

	dictMethods = map[string]*Builtin{
		"clear":      NewBuiltin("clear", dict_clear),
		"get":        NewBuiltin("get", dict_get),
		"items":      NewBuiltin("items", dict_items),
		"keys":       NewBuiltin("keys", dict_keys),
		"pop":        NewBuiltin("pop", dict_pop),
		"popitem":    NewBuiltin("popitem", dict_popitem),
		"setdefault": NewBuiltin("setdefault", dict_setdefault),
		"update":     NewBuiltin("update", dict_update),
		"values":     NewBuiltin("values", dict_values),
	}
	dictMethodSafeties = map[string]SafetyFlags{
		"clear":      MemSafe | IOSafe | CPUSafe,
		"get":        MemSafe | IOSafe | CPUSafe,
		"items":      MemSafe | IOSafe | CPUSafe,
		"keys":       MemSafe | IOSafe | CPUSafe,
		"pop":        MemSafe | IOSafe | CPUSafe,
		"popitem":    MemSafe | IOSafe | CPUSafe,
		"setdefault": MemSafe | IOSafe | CPUSafe,
		"update":     MemSafe | IOSafe,
		"values":     MemSafe | IOSafe | CPUSafe,
	}

	listMethods = map[string]*Builtin{
		"append": NewBuiltin("append", list_append),
		"clear":  NewBuiltin("clear", list_clear),
		"extend": NewBuiltin("extend", list_extend),
		"index":  NewBuiltin("index", list_index),
		"insert": NewBuiltin("insert", list_insert),
		"pop":    NewBuiltin("pop", list_pop),
		"remove": NewBuiltin("remove", list_remove),
	}
	listMethodSafeties = map[string]SafetyFlags{
		"append": MemSafe | IOSafe | CPUSafe,
		"clear":  MemSafe | IOSafe | CPUSafe,
		"extend": MemSafe | IOSafe,
		"index":  MemSafe | IOSafe | CPUSafe,
		"insert": MemSafe | IOSafe,
		"pop":    MemSafe | IOSafe | CPUSafe,
		"remove": MemSafe | IOSafe | CPUSafe,
	}

	stringMethods = map[string]*Builtin{
		"capitalize":     NewBuiltin("capitalize", string_capitalize),
		"codepoint_ords": NewBuiltin("codepoint_ords", string_iterable),
		"codepoints":     NewBuiltin("codepoints", string_iterable), // sic
		"count":          NewBuiltin("count", string_count),
		"elem_ords":      NewBuiltin("elem_ords", string_iterable),
		"elems":          NewBuiltin("elems", string_iterable),      // sic
		"endswith":       NewBuiltin("endswith", string_startswith), // sic
		"find":           NewBuiltin("find", string_find),
		"format":         NewBuiltin("format", string_format),
		"index":          NewBuiltin("index", string_index),
		"isalnum":        NewBuiltin("isalnum", string_isalnum),
		"isalpha":        NewBuiltin("isalpha", string_isalpha),
		"isdigit":        NewBuiltin("isdigit", string_isdigit),
		"islower":        NewBuiltin("islower", string_islower),
		"isspace":        NewBuiltin("isspace", string_isspace),
		"istitle":        NewBuiltin("istitle", string_istitle),
		"isupper":        NewBuiltin("isupper", string_isupper),
		"join":           NewBuiltin("join", string_join),
		"lower":          NewBuiltin("lower", string_lower),
		"lstrip":         NewBuiltin("lstrip", string_strip), // sic
		"partition":      NewBuiltin("partition", string_partition),
		"removeprefix":   NewBuiltin("removeprefix", string_removefix),
		"removesuffix":   NewBuiltin("removesuffix", string_removefix),
		"replace":        NewBuiltin("replace", string_replace),
		"rfind":          NewBuiltin("rfind", string_rfind),
		"rindex":         NewBuiltin("rindex", string_rindex),
		"rpartition":     NewBuiltin("rpartition", string_partition), // sic
		"rsplit":         NewBuiltin("rsplit", string_split),         // sic
		"rstrip":         NewBuiltin("rstrip", string_strip),         // sic
		"split":          NewBuiltin("split", string_split),
		"splitlines":     NewBuiltin("splitlines", string_splitlines),
		"startswith":     NewBuiltin("startswith", string_startswith),
		"strip":          NewBuiltin("strip", string_strip),
		"title":          NewBuiltin("title", string_title),
		"upper":          NewBuiltin("upper", string_upper),
	}
	stringMethodSafeties = map[string]SafetyFlags{
		"capitalize":     MemSafe | IOSafe,
		"codepoint_ords": MemSafe | IOSafe,
		"codepoints":     MemSafe | IOSafe,
		"count":          MemSafe | IOSafe,
		"elem_ords":      MemSafe | IOSafe,
		"elems":          MemSafe | IOSafe,
		"endswith":       MemSafe | IOSafe | CPUSafe,
		"find":           MemSafe | IOSafe | CPUSafe,
		"format":         MemSafe | IOSafe,
		"index":          MemSafe | IOSafe | CPUSafe,
		"isalnum":        MemSafe | IOSafe | CPUSafe,
		"isalpha":        MemSafe | IOSafe | CPUSafe,
		"isdigit":        MemSafe | IOSafe | CPUSafe,
		"islower":        MemSafe | IOSafe | CPUSafe,
		"isspace":        MemSafe | IOSafe | CPUSafe,
		"istitle":        MemSafe | IOSafe | CPUSafe,
		"isupper":        MemSafe | IOSafe | CPUSafe,
		"join":           MemSafe | IOSafe,
		"lower":          MemSafe | IOSafe | CPUSafe,
		"lstrip":         MemSafe | IOSafe | CPUSafe,
		"partition":      MemSafe | IOSafe | CPUSafe,
		"removeprefix":   MemSafe | IOSafe,
		"removesuffix":   MemSafe | IOSafe,
		"replace":        MemSafe | IOSafe,
		"rfind":          MemSafe | IOSafe | CPUSafe,
		"rindex":         MemSafe | IOSafe | CPUSafe,
		"rpartition":     MemSafe | IOSafe | CPUSafe,
		"rsplit":         MemSafe | IOSafe | CPUSafe,
		"rstrip":         MemSafe | IOSafe | CPUSafe,
		"split":          MemSafe | IOSafe | CPUSafe,
		"splitlines":     MemSafe | IOSafe | CPUSafe,
		"startswith":     MemSafe | IOSafe | CPUSafe,
		"strip":          MemSafe | IOSafe | CPUSafe,
		"title":          MemSafe | IOSafe | CPUSafe,
		"upper":          MemSafe | IOSafe | CPUSafe,
	}

	setMethods = map[string]*Builtin{
		"add":                  NewBuiltin("add", set_add),
		"clear":                NewBuiltin("clear", set_clear),
		"difference":           NewBuiltin("difference", set_difference),
		"discard":              NewBuiltin("discard", set_discard),
		"intersection":         NewBuiltin("intersection", set_intersection),
		"issubset":             NewBuiltin("issubset", set_issubset),
		"issuperset":           NewBuiltin("issuperset", set_issuperset),
		"pop":                  NewBuiltin("pop", set_pop),
		"remove":               NewBuiltin("remove", set_remove),
		"symmetric_difference": NewBuiltin("symmetric_difference", set_symmetric_difference),
		"union":                NewBuiltin("union", set_union),
	}
	setMethodSafeties = map[string]SafetyFlags{
		"add":                  MemSafe | IOSafe | CPUSafe,
		"clear":                MemSafe | IOSafe | CPUSafe,
		"difference":           MemSafe | IOSafe,
		"discard":              MemSafe | IOSafe,
		"intersection":         MemSafe | IOSafe,
		"issubset":             MemSafe | IOSafe,
		"issuperset":           MemSafe | IOSafe,
<<<<<<< HEAD
		"pop":                  MemSafe | IOSafe | CPUSafe,
		"remove":               MemSafe | IOSafe,
=======
		"pop":                  MemSafe | IOSafe,
		"remove":               MemSafe | IOSafe | CPUSafe,
>>>>>>> e98c3f1c
		"symmetric_difference": MemSafe | IOSafe,
		"union":                MemSafe | IOSafe,
	}
)

func init() {
	for name, safety := range bytesMethodSafeties {
		if builtin, ok := bytesMethods[name]; ok {
			builtin.DeclareSafety(safety)
		}
	}

	for name, safety := range dictMethodSafeties {
		if builtin, ok := dictMethods[name]; ok {
			builtin.DeclareSafety(safety)
		}
	}

	for name, safety := range listMethodSafeties {
		if builtin, ok := listMethods[name]; ok {
			builtin.DeclareSafety(safety)
		}
	}

	for name, safety := range stringMethodSafeties {
		if builtin, ok := stringMethods[name]; ok {
			builtin.DeclareSafety(safety)
		}
	}

	for name, safety := range setMethodSafeties {
		if builtin, ok := setMethods[name]; ok {
			builtin.DeclareSafety(safety)
		}
	}
}

func builtinAttr(recv Value, name string, methods map[string]*Builtin) (Value, error) {
	b := methods[name]
	if b == nil {
		return nil, nil // no such method
	}
	return b.BindReceiver(recv), nil
}

func safeBuiltinAttr(thread *Thread, recv Value, name string, methods map[string]*Builtin) (Value, error) {
	if err := CheckSafety(thread, MemSafe|CPUSafe); err != nil {
		return nil, err
	}
	b := methods[name]
	if b == nil {
		return nil, ErrNoSuchAttr
	}
	if thread != nil {
		if err := thread.AddAllocs(EstimateSize(&Builtin{})); err != nil {
			return nil, err
		}
	}
	return b.BindReceiver(recv), nil
}

func builtinAttrNames(methods map[string]*Builtin) []string {
	names := make([]string, 0, len(methods))
	for name := range methods {
		names = append(names, name)
	}
	sort.Strings(names)
	return names
}

// ---- built-in functions ----

// https://github.com/google/starlark-go/blob/master/doc/spec.md#abs
func abs(thread *Thread, _ *Builtin, args Tuple, kwargs []Tuple) (Value, error) {
	var x Value
	if err := UnpackPositionalArgs("abs", args, kwargs, 1, &x); err != nil {
		return nil, err
	}
	switch tx := x.(type) {
	case Float:
		if tx >= 0 {
			return x, nil
		}

		result := Value(Float(math.Abs(float64(tx))))
		if err := thread.AddAllocs(EstimateSize(result)); err != nil {
			return nil, err
		}
		return result, nil
	case Int:
		if tx.Sign() >= 0 {
			return x, nil
		}

		if _, xBig := tx.get(); xBig != nil {
			if err := thread.AddExecutionSteps(int64(len(xBig.Bits()))); err != nil {
				return nil, err
			}
		}
		result := Value(zero.Sub(tx))
		if err := thread.AddAllocs(EstimateSize(result)); err != nil {
			return nil, err
		}
		return result, nil
	default:
		return nil, fmt.Errorf("got %s, want int or float", x.Type())
	}
}

// https://github.com/google/starlark-go/blob/master/doc/spec.md#all
func all(thread *Thread, _ *Builtin, args Tuple, kwargs []Tuple) (Value, error) {
	var iterable Iterable
	if err := UnpackPositionalArgs("all", args, kwargs, 1, &iterable); err != nil {
		return nil, err
	}

	iter, err := SafeIterate(thread, iterable)
	if err != nil {
		return nil, err
	}
	defer iter.Done()
	var x Value
	for iter.Next(&x) {
		if !x.Truth() {
			return False, nil
		}
	}
	if err := iter.Err(); err != nil {
		return nil, err
	}
	return True, nil
}

// https://github.com/google/starlark-go/blob/master/doc/spec.md#any
func any(thread *Thread, _ *Builtin, args Tuple, kwargs []Tuple) (Value, error) {
	var iterable Iterable
	if err := UnpackPositionalArgs("any", args, kwargs, 1, &iterable); err != nil {
		return nil, err
	}

	iter, err := SafeIterate(thread, iterable)
	if err != nil {
		return nil, err
	}
	defer iter.Done()
	var x Value
	for iter.Next(&x) {
		if x.Truth() {
			return True, nil
		}
	}
	if err := iter.Err(); err != nil {
		return nil, err
	}
	return False, nil
}

// https://github.com/google/starlark-go/blob/master/doc/spec.md#bool
func bool_(thread *Thread, _ *Builtin, args Tuple, kwargs []Tuple) (Value, error) {
	var x Value = False
	if err := UnpackPositionalArgs("bool", args, kwargs, 0, &x); err != nil {
		return nil, err
	}
	return x.Truth(), nil
}

// https://github.com/google/starlark-go/blob/master/doc/spec.md#bytes
func bytes_(thread *Thread, _ *Builtin, args Tuple, kwargs []Tuple) (Value, error) {
	if len(kwargs) > 0 {
		return nil, fmt.Errorf("bytes does not accept keyword arguments")
	}
	if len(args) != 1 {
		return nil, fmt.Errorf("bytes: got %d arguments, want exactly 1", len(args))
	}
	switch x := args[0].(type) {
	case Bytes:
		return args[0], nil
	case String:
		// Invalid encodings are replaced by that of U+FFFD.
		res, err := safeUtf8Transcode(thread, string(x))
		if err != nil {
			return nil, err
		}
		if err := thread.AddAllocs(StringTypeOverhead); err != nil {
			return nil, err
		}
		return Bytes(res), nil
	case Iterable:
		// iterable of numeric byte values
		buf := NewSafeStringBuilder(thread)
		if n := Len(x); n >= 0 {
			// common case: known length
			buf.Grow(n)
		}
		iter, err := SafeIterate(thread, x)
		if err != nil {
			return nil, err
		}
		defer iter.Done()
		var elem Value
		var b byte
		for i := 0; iter.Next(&elem); i++ {
			if err := AsInt(elem, &b); err != nil {
				return nil, fmt.Errorf("bytes: at index %d, %s", i, err)
			}
			if err := buf.WriteByte(b); err != nil {
				return nil, err
			}
		}
		if err := iter.Err(); err != nil {
			return nil, err
		}
		if err := buf.Err(); err != nil {
			return nil, err
		}
		if err := thread.AddAllocs(StringTypeOverhead); err != nil {
			return nil, err
		}
		return Bytes(buf.String()), nil

	default:
		// Unlike string(foo), which stringifies it, bytes(foo) is an error.
		return nil, fmt.Errorf("bytes: got %s, want string, bytes, or iterable of ints", x.Type())
	}
}

// https://github.com/google/starlark-go/blob/master/doc/spec.md#chr
func chr(thread *Thread, _ *Builtin, args Tuple, kwargs []Tuple) (Value, error) {
	if len(kwargs) > 0 {
		return nil, fmt.Errorf("chr does not accept keyword arguments")
	}
	if len(args) != 1 {
		return nil, fmt.Errorf("chr: got %d arguments, want 1", len(args))
	}
	i, err := AsInt32(args[0])
	if err != nil {
		return nil, fmt.Errorf("chr: %s", err)
	}
	if i < 0 {
		return nil, fmt.Errorf("chr: Unicode code point %d out of range (<0)", i)
	}
	if i > unicode.MaxRune {
		return nil, fmt.Errorf("chr: Unicode code point U+%X out of range (>0x10FFFF)", i)
	}
	ret := Value(String(string(rune(i))))
	if err := thread.AddAllocs(EstimateSize(ret)); err != nil {
		return nil, err
	}
	return ret, nil
}

// https://github.com/google/starlark-go/blob/master/doc/spec.md#dict
func dict(thread *Thread, _ *Builtin, args Tuple, kwargs []Tuple) (Value, error) {
	if len(args) > 1 {
		return nil, fmt.Errorf("dict: got %d arguments, want at most 1", len(args))
	}
	dict := new(Dict)
	if err := thread.AddAllocs(EstimateSize(dict)); err != nil {
		return nil, err
	}
	if err := updateDict(thread, dict, args, kwargs); err != nil {
		return nil, fmt.Errorf("dict: %w", err)
	}
	return dict, nil
}

// https://github.com/google/starlark-go/blob/master/doc/spec.md#dir
func dir(thread *Thread, _ *Builtin, args Tuple, kwargs []Tuple) (Value, error) {
	if len(kwargs) > 0 {
		return nil, fmt.Errorf("dir does not accept keyword arguments")
	}
	if len(args) != 1 {
		return nil, fmt.Errorf("dir: got %d arguments, want 1", len(args))
	}

	var names []string
	if x, ok := args[0].(HasAttrs); ok {
		names = x.AttrNames()
	}
	if err := thread.AddExecutionSteps(int64(len(names))); err != nil {
		return nil, err
	}
	sort.Strings(names)
	elems := make([]Value, len(names))
	for i, name := range names {
		elems[i] = String(name)
	}
	res := Value(NewList(elems))
	if err := thread.AddAllocs(EstimateSize(res)); err != nil {
		return nil, err
	}
	return res, nil
}

// https://github.com/google/starlark-go/blob/master/doc/spec.md#enumerate
func enumerate(thread *Thread, _ *Builtin, args Tuple, kwargs []Tuple) (Value, error) {
	var iterable Iterable
	var start int
	if err := UnpackPositionalArgs("enumerate", args, kwargs, 1, &iterable, &start); err != nil {
		return nil, err
	}

	iter, err := SafeIterate(thread, iterable)
	if err != nil {
		return nil, err
	}
	defer iter.Done()

	var pairs []Value
	var x Value

	if n := Len(iterable); n >= 0 {
		// common case: known length
		overhead := EstimateMakeSize([]Value{Tuple{}}, n) +
			EstimateMakeSize([][2]Value{{MakeInt(0), nil}}, n)
		if err := thread.AddAllocs(overhead); err != nil {
			return nil, err
		}

		pairs = make([]Value, 0, n)
		array := make(Tuple, 2*n) // allocate a single backing array
		for i := 0; iter.Next(&x); i++ {
			pair := array[:2:2]
			array = array[2:]
			pair[0] = MakeInt(start + i)
			pair[1] = x
			pairs = append(pairs, pair)
		}
	} else {
		// non-sequence (unknown length)
		pairCost := EstimateSize(Tuple{MakeInt(0), nil})
		pairsAppender := NewSafeAppender(thread, &pairs)
		for i := 0; iter.Next(&x); i++ {
			if err := thread.AddAllocs(pairCost); err != nil {
				return nil, err
			}
			pair := Tuple{MakeInt(start + i), x}
			if err := pairsAppender.Append(pair); err != nil {
				return nil, err
			}
		}
	}
	if err := iter.Err(); err != nil {
		return nil, err
	}

	if err := thread.AddAllocs(EstimateSize(List{})); err != nil {
		return nil, err
	}
	return NewList(pairs), nil
}

// https://github.com/google/starlark-go/blob/master/doc/spec.md#fail
func fail(thread *Thread, b *Builtin, args Tuple, kwargs []Tuple) (Value, error) {
	sep := " "
	if err := UnpackArgs("fail", nil, kwargs, "sep?", &sep); err != nil {
		return nil, err
	}
	buf := NewSafeStringBuilder(thread)
	if _, err := buf.WriteString("fail: "); err != nil {
		return nil, err
	}
	for i, v := range args {
		if i > 0 {
			if _, err := buf.WriteString(sep); err != nil {
				return nil, err
			}
		}
		if s, ok := AsString(v); ok {
			if _, err := buf.WriteString(s); err != nil {
				return nil, err
			}
		} else {
			if err := writeValue(buf, v, nil); err != nil {
				return nil, err
			}
		}
	}

	return nil, errors.New(buf.String())
}

func float(thread *Thread, b *Builtin, args Tuple, kwargs []Tuple) (Value, error) {
	if len(kwargs) > 0 {
		return nil, fmt.Errorf("float does not accept keyword arguments")
	}
	if len(args) == 0 {
		return Float(0.0), nil
	}
	if len(args) != 1 {
		return nil, fmt.Errorf("float got %d arguments, wants 1", len(args))
	}
	switch x := args[0].(type) {
	case Bool:
		// thread.AddAllocs is not called as memory is
		// never allocated for constants.
		if x {
			return Float(1.0), nil
		} else {
			return Float(0.0), nil
		}
	case Int:
		var err error
		var result Value
		result, err = x.finiteFloat()
		if err != nil {
			return nil, err
		}
		if err := thread.AddAllocs(EstimateSize(result)); err != nil {
			return nil, err
		}
		return result, nil
	case Float:
		// Converting args[0] to x and then returning x as Value
		// casues an additional allocation, so return args[0] directly.
		return args[0], nil
	case String:
		if x == "" {
			return nil, fmt.Errorf("float: empty string")
		}
		if err := thread.AddExecutionSteps(int64(len(x))); err != nil {
			return nil, err
		}
		// +/- NaN or Inf or Infinity (case insensitive)?
		s := string(x)
		switch x[len(x)-1] {
		case 'y', 'Y':
			if strings.EqualFold(s, "infinity") || strings.EqualFold(s, "+infinity") {
				return inf, nil
			} else if strings.EqualFold(s, "-infinity") {
				return neginf, nil
			}
		case 'f', 'F':
			if strings.EqualFold(s, "inf") || strings.EqualFold(s, "+inf") {
				return inf, nil
			} else if strings.EqualFold(s, "-inf") {
				return neginf, nil
			}
		case 'n', 'N':
			if strings.EqualFold(s, "nan") || strings.EqualFold(s, "+nan") || strings.EqualFold(s, "-nan") {
				return nan, nil
			}
		}
		f, err := strconv.ParseFloat(s, 64)
		if math.IsInf(f, 0) {
			return nil, fmt.Errorf("floating-point number too large")
		}
		if err != nil {
			return nil, fmt.Errorf("invalid float literal: %s", s)
		}
		var result Value = Float(f)
		if err := thread.AddAllocs(EstimateSize(result)); err != nil {
			return nil, err
		}
		return result, nil
	default:
		return nil, fmt.Errorf("float got %s, want number or string", x.Type())
	}
}

var (
	inf    = Float(math.Inf(+1))
	neginf = Float(math.Inf(-1))
	nan    = Float(math.NaN())
)

// https://github.com/google/starlark-go/blob/master/doc/spec.md#getattr
func getattr(thread *Thread, b *Builtin, args Tuple, kwargs []Tuple) (Value, error) {
	var object, dflt Value
	var name string
	if err := UnpackPositionalArgs("getattr", args, kwargs, 2, &object, &name, &dflt); err != nil {
		return nil, err
	}

	v, err := getAttr(thread, object, name, false)
	if err != nil {
		if dflt != nil {
			return dflt, nil
		}
		return nil, nameErr(b, err)
	}
	return v, nil
}

// https://github.com/google/starlark-go/blob/master/doc/spec.md#hasattr
func hasattr(thread *Thread, _ *Builtin, args Tuple, kwargs []Tuple) (Value, error) {
	var object Value
	var name string
	if err := UnpackPositionalArgs("hasattr", args, kwargs, 2, &object, &name); err != nil {
		return nil, err
	}

	var getAttrNames func() []string
	switch object := object.(type) {
	case HasSafeAttrs:
		if _, err := object.SafeAttr(thread, name); err == ErrNoSuchAttr {
			return False, nil
		} else if _, ok := err.(NoSuchAttrError); ok {
			return False, nil
		} else if errors.Is(err, ErrSafety) {
			return nil, err
		}
		getAttrNames = object.AttrNames

	case HasAttrs:
		if err := CheckSafety(thread, NotSafe); err != nil {
			return nil, err
		}
		v, err := object.Attr(name)
		if err == nil {
			return Bool(v != nil), nil
		}

		getAttrNames = object.AttrNames
	default:
		return False, nil
	}

	// An error does not conclusively indicate presence or
	// absence of a field: it could occur while computing
	// the value of a present attribute, or it could be a
	// "no such attribute" error with details.
	for _, x := range getAttrNames() {
		if x == name {
			return True, nil
		}
	}
	return False, nil
}

// https://github.com/google/starlark-go/blob/master/doc/spec.md#hash
func hash(thread *Thread, _ *Builtin, args Tuple, kwargs []Tuple) (Value, error) {
	var x Value
	if err := UnpackPositionalArgs("hash", args, kwargs, 1, &x); err != nil {
		return nil, err
	}

	var h int64
	switch x := x.(type) {
	case String:
		// The Starlark spec requires that the hash function be
		// deterministic across all runs, motivated by the need
		// for reproducibility of builds. Thus we cannot call
		// String.Hash, which uses the fastest implementation
		// available, because as varies across process restarts,
		// and may evolve with the implementation.
		if err := thread.AddExecutionSteps(int64(len(x))); err != nil {
			return nil, err
		}
		h = int64(javaStringHash(string(x)))
	case Bytes:
		if err := thread.AddExecutionSteps(int64(len(x))); err != nil {
			return nil, err
		}
		h = int64(softHashString(string(x))) // FNV32
	default:
		return nil, fmt.Errorf("hash: got %s, want string or bytes", x.Type())
	}
	ret := Value(MakeInt64(h))
	if err := thread.AddAllocs(EstimateSize(ret)); err != nil {
		return nil, err
	}
	return ret, nil
}

// javaStringHash returns the same hash as would be produced by
// java.lang.String.hashCode. This requires transcoding the string to
// UTF-16; transcoding may introduce Unicode replacement characters
// U+FFFD if s does not contain valid UTF-8.
func javaStringHash(s string) (h int32) {
	for _, r := range s {
		if utf16.IsSurrogate(r) {
			c1, c2 := utf16.EncodeRune(r)
			h = 31*h + c1
			h = 31*h + c2
		} else {
			h = 31*h + r // r may be U+FFFD
		}
	}
	return h
}

// https://github.com/google/starlark-go/blob/master/doc/spec.md#int
func int_(thread *Thread, _ *Builtin, args Tuple, kwargs []Tuple) (res Value, err error) {
	var x Value = zero
	var base Value
	if err := UnpackArgs("int", args, kwargs, "x", &x, "base?", &base); err != nil {
		return nil, err
	}

	defer func() {
		if res != nil && res != x {
			if err2 := thread.AddAllocs(EstimateSize(res)); err2 != nil {
				res = nil
				err = err2
			}
		}
	}()

	if s, ok := AsString(x); ok {
		// Max result size is going to be base36, where each char is going to have 36 values
		// To make things easy we will just consider each character to be max 6 bits.
		// It's pessimistic, but easy.
		if err := thread.AddExecutionSteps(int64(len(s))); err != nil {
			return nil, err
		}
		if err := thread.CheckAllocs((int64(len(s)*6) + 7) / 8); err != nil {
			return nil, err
		}

		b := 10
		if base != nil {
			var err error
			b, err = AsInt32(base)
			if err != nil {
				return nil, fmt.Errorf("int: for base, got %s, want int", base.Type())
			}
			if b != 0 && (b < 2 || b > 36) {
				return nil, fmt.Errorf("int: base must be an integer >= 2 && <= 36")
			}
		}
		res := parseInt(s, b)
		if res == nil {
			return nil, fmt.Errorf("int: invalid literal with base %d: %s", b, s)
		}
		return res, nil
	}

	if base != nil {
		return nil, fmt.Errorf("int: can't convert non-string with explicit base")
	}

	if b, ok := x.(Bool); ok {
		if b {
			return one, nil
		} else {
			return zero, nil
		}
	}

	if _, ok := x.(Int); ok {
		return x, nil // Avoid allocation.
	}

	i, err := NumberToInt(x)
	if err != nil {
		return nil, fmt.Errorf("int: %s", err)
	}
	return i, nil
}

// parseInt defines the behavior of int(string, base=int). It returns nil on error.
func parseInt(s string, base int) Value {
	// remove sign
	var neg bool
	if s != "" {
		if s[0] == '+' {
			s = s[1:]
		} else if s[0] == '-' {
			neg = true
			s = s[1:]
		}
	}

	// remove optional base prefix
	baseprefix := 0
	if len(s) > 1 && s[0] == '0' {
		if len(s) > 2 {
			switch s[1] {
			case 'o', 'O':
				baseprefix = 8
			case 'x', 'X':
				baseprefix = 16
			case 'b', 'B':
				baseprefix = 2
			}
		}
		if baseprefix != 0 {
			// Remove the base prefix if it matches
			// the explicit base, or if base=0.
			if base == 0 || baseprefix == base {
				base = baseprefix
				s = s[2:]
			}
		} else {
			// For automatic base detection,
			// a string starting with zero
			// must be all zeros.
			// Thus we reject int("0755", 0).
			if base == 0 {
				for i := 1; i < len(s); i++ {
					if s[i] != '0' {
						return nil
					}
				}
				return zero
			}
		}
	}
	if base == 0 {
		base = 10
	}

	// we explicitly handled sign above.
	// if a sign remains, it is invalid.
	if s != "" && (s[0] == '-' || s[0] == '+') {
		return nil
	}

	// s has no sign or base prefix.
	if i, ok := new(big.Int).SetString(s, base); ok {
		res := MakeBigInt(i)
		if neg {
			res = zero.Sub(res)
		}
		return res
	}

	return nil
}

// https://github.com/google/starlark-go/blob/master/doc/spec.md#len
func len_(thread *Thread, _ *Builtin, args Tuple, kwargs []Tuple) (Value, error) {
	var x Value
	if err := UnpackPositionalArgs("len", args, kwargs, 1, &x); err != nil {
		return nil, err
	}
	len := Len(x)
	if len < 0 {
		return nil, fmt.Errorf("len: value of type %s has no len", x.Type())
	}
	result := Value(MakeInt(len))
	if err := thread.AddAllocs(EstimateSize(result)); err != nil {
		return nil, err
	}
	return result, nil
}

// https://github.com/google/starlark-go/blob/master/doc/spec.md#list
func list(thread *Thread, _ *Builtin, args Tuple, kwargs []Tuple) (Value, error) {
	var iterable Iterable
	if err := UnpackPositionalArgs("list", args, kwargs, 0, &iterable); err != nil {
		return nil, err
	}
	var elems []Value
	if iterable != nil {
		iter, err := SafeIterate(thread, iterable)
		if err != nil {
			return nil, err
		}
		defer iter.Done()
		if n := Len(iterable); n > 0 {
			if err := thread.AddAllocs(EstimateMakeSize([]Value{}, n)); err != nil {
				return nil, err
			}
			elems = make([]Value, 0, n) // preallocate if length known
		}
		elemsAppender := NewSafeAppender(thread, &elems)
		var x Value
		for iter.Next(&x) {
			if err := elemsAppender.Append(x); err != nil {
				return nil, err
			}
		}
		if err := iter.Err(); err != nil {
			return nil, err
		}
	}
	if err := thread.AddAllocs(EstimateSize(&List{})); err != nil {
		return nil, err
	}
	return NewList(elems), nil
}

// https://github.com/google/starlark-go/blob/master/doc/spec.md#min
func minmax(thread *Thread, b *Builtin, args Tuple, kwargs []Tuple) (Value, error) {
	if len(args) == 0 {
		return nil, fmt.Errorf("%s requires at least one positional argument", b.Name())
	}
	var keyFunc Callable
	if err := UnpackArgs(b.Name(), nil, kwargs, "key?", &keyFunc); err != nil {
		return nil, err
	}
	var op syntax.Token
	if b.Name() == "max" {
		op = syntax.GT
	} else {
		op = syntax.LT
	}
	var iterable Value
	if len(args) == 1 {
		iterable = args[0]
	} else {
		iterable = args
	}
	iter, err := SafeIterate(thread, iterable)
	if err != nil {
		if err == ErrUnsupported {
			return nil, fmt.Errorf("%s: %s value is not iterable", b.Name(), iterable.Type())
		}
		return nil, err
	}
	defer iter.Done()
	var extremum Value
	if !iter.Next(&extremum) {
		if err := iter.Err(); err != nil {
			return nil, err
		}
		return nil, nameErr(b, "argument is an empty sequence")
	}

	var extremeKey Value
	var keyargs Tuple
	if keyFunc == nil {
		extremeKey = extremum
	} else {
		keyargs = Tuple{extremum}
		res, err := Call(thread, keyFunc, keyargs, nil)
		if err != nil {
			return nil, err // to preserve backtrace, don't modify error
		}
		extremeKey = res
	}

	var x Value
	for iter.Next(&x) {
		var key Value
		if keyFunc == nil {
			key = x
		} else {
			keyargs[0] = x
			res, err := Call(thread, keyFunc, keyargs, nil)
			if err != nil {
				return nil, err // to preserve backtrace, don't modify error
			}
			key = res
		}

		if ok, err := Compare(op, key, extremeKey); err != nil {
			return nil, nameErr(b, err)
		} else if ok {
			extremum = x
			extremeKey = key
		}
	}
	if err := iter.Err(); err != nil {
		return nil, err
	}
	return extremum, nil
}

// https://github.com/google/starlark-go/blob/master/doc/spec.md#ord
func ord(thread *Thread, _ *Builtin, args Tuple, kwargs []Tuple) (Value, error) {
	if len(kwargs) > 0 {
		return nil, fmt.Errorf("ord does not accept keyword arguments")
	}
	if len(args) != 1 {
		return nil, fmt.Errorf("ord: got %d arguments, want 1", len(args))
	}
	switch x := args[0].(type) {
	case String:
		// ord(string) returns int value of sole rune.
		s := string(x)
		r, sz := utf8.DecodeRuneInString(s)
		if sz == 0 || sz != len(s) {
			if err := thread.AddExecutionSteps(int64(len(s))); err != nil {
				return nil, err
			}
			n := utf8.RuneCountInString(s)
			return nil, fmt.Errorf("ord: string encodes %d Unicode code points, want 1", n)
		}
		res := Value(MakeInt(int(r)))
		if err := thread.AddAllocs(EstimateSize(res)); err != nil {
			return nil, err
		}
		return res, nil

	case Bytes:
		// ord(bytes) returns int value of sole byte.
		if len(x) != 1 {
			return nil, fmt.Errorf("ord: bytes has length %d, want 1", len(x))
		}
		res := Value(MakeInt(int(x[0])))
		if err := thread.AddAllocs(EstimateSize(res)); err != nil {
			return nil, err
		}
		return res, nil
	default:
		return nil, fmt.Errorf("ord: got %s, want string or bytes", x.Type())
	}
}

// https://github.com/google/starlark-go/blob/master/doc/spec.md#print
func print(thread *Thread, b *Builtin, args Tuple, kwargs []Tuple) (Value, error) {
	sep := " "
	if err := UnpackArgs("print", nil, kwargs, "sep?", &sep); err != nil {
		return nil, err
	}

	buf := NewSafeStringBuilder(thread)
	for i, v := range args {
		if i > 0 {
			if _, err := buf.WriteString(sep); err != nil {
				return nil, err
			}
		}
		if s, ok := AsString(v); ok {
			if _, err := buf.WriteString(s); err != nil {
				return nil, err
			}
		} else if b, ok := v.(Bytes); ok {
			if _, err := buf.WriteString(string(b)); err != nil {
				return nil, err
			}
		} else {
			if err := writeValue(buf, v, nil); err != nil {
				return nil, err
			}
		}
	}

	s := buf.String()
	if thread.Print != nil {
		thread.Print(thread, s)
	} else {
		thread.AddAllocs(-int64(buf.Allocs()))
		fmt.Fprintln(os.Stderr, s)
	}
	return None, nil
}

// https://github.com/google/starlark-go/blob/master/doc/spec.md#range
func range_(thread *Thread, b *Builtin, args Tuple, kwargs []Tuple) (Value, error) {
	var start, stop, step int
	step = 1
	if err := UnpackPositionalArgs("range", args, kwargs, 1, &start, &stop, &step); err != nil {
		return nil, err
	}

	if len(args) == 1 {
		// range(stop)
		start, stop = 0, start
	}
	if step == 0 {
		// we were given range(start, stop, 0)
		return nil, nameErr(b, "step argument must not be zero")
	}

	result := Value(rangeValue{start: start, stop: stop, step: step, len: rangeLen(start, stop, step)})
	if err := thread.AddAllocs(EstimateSize(result)); err != nil {
		return nil, err
	}
	return result, nil
}

// A rangeValue is a comparable, immutable, indexable sequence of integers
// defined by the three parameters to a range(...) call.
// Invariant: step != 0.
type rangeValue struct{ start, stop, step, len int }

var (
	_ Indexable  = rangeValue{}
	_ Sequence   = rangeValue{}
	_ Comparable = rangeValue{}
	_ Sliceable  = rangeValue{}
)

func (r rangeValue) Len() int          { return r.len }
func (r rangeValue) Index(i int) Value { return MakeInt(r.start + i*r.step) }
func (r rangeValue) Iterate() Iterator { return &rangeIterator{r: r} }

// rangeLen calculates the length of a range with the provided start, stop, and step.
// caller must ensure that step is non-zero.
func rangeLen(start, stop, step int) int {
	switch {
	case step > 0:
		if stop > start {
			return (stop-1-start)/step + 1
		}
	case step < 0:
		if start > stop {
			return (start-1-stop)/-step + 1
		}
	default:
		panic("rangeLen: zero step")
	}
	return 0
}

func (r rangeValue) Slice(start, end, step int) Value {
	newStart := r.start + r.step*start
	newStop := r.start + r.step*end
	newStep := r.step * step
	return rangeValue{
		start: newStart,
		stop:  newStop,
		step:  newStep,
		len:   rangeLen(newStart, newStop, newStep),
	}
}

func (r rangeValue) Freeze() {} // immutable
func (r rangeValue) String() string {
	if r.step != 1 {
		return fmt.Sprintf("range(%d, %d, %d)", r.start, r.stop, r.step)
	} else if r.start != 0 {
		return fmt.Sprintf("range(%d, %d)", r.start, r.stop)
	} else {
		return fmt.Sprintf("range(%d)", r.stop)
	}
}
func (r rangeValue) Type() string          { return "range" }
func (r rangeValue) Truth() Bool           { return r.len > 0 }
func (r rangeValue) Hash() (uint32, error) { return 0, fmt.Errorf("unhashable: range") }

func (x rangeValue) CompareSameType(op syntax.Token, y_ Value, depth int) (bool, error) {
	y := y_.(rangeValue)
	switch op {
	case syntax.EQL:
		return rangeEqual(x, y), nil
	case syntax.NEQ:
		return !rangeEqual(x, y), nil
	default:
		return false, fmt.Errorf("%s %s %s not implemented", x.Type(), op, y.Type())
	}
}

func rangeEqual(x, y rangeValue) bool {
	// Two ranges compare equal if they denote the same sequence.
	if x.len != y.len {
		return false // sequences differ in length
	}
	if x.len == 0 {
		return true // both sequences are empty
	}
	if x.start != y.start {
		return false // first element differs
	}
	return x.len == 1 || x.step == y.step
}

func (r rangeValue) contains(x Int) bool {
	x32, err := AsInt32(x)
	if err != nil {
		return false // out of range
	}
	delta := x32 - r.start
	quo, rem := delta/r.step, delta%r.step
	return rem == 0 && 0 <= quo && quo < r.len
}

type rangeIterator struct {
	r      rangeValue
	i      int
	thread *Thread
	err    error
}

var _ SafeIterator = &rangeIterator{}

func (it *rangeIterator) BindThread(thread *Thread) {
	it.thread = thread
}

func (it *rangeIterator) Next(p *Value) bool {
	if it.err != nil {
		return false
	}

	if it.i < it.r.len {
		// value will always be an Int
		value := it.r.Index(it.i)

		if it.thread != nil {
			if err := it.thread.AddAllocs(EstimateSize(value)); err != nil {
				it.err = err
				return false
			}
		}

		*p = value
		it.i++
		return true
	}
	return false
}
func (*rangeIterator) Done() {}

func (it *rangeIterator) Err() error { return it.err }
func (it *rangeIterator) Safety() SafetyFlags {
	if it.thread == nil {
		return NotSafe
	}
	return MemSafe | CPUSafe
}

// https://github.com/google/starlark-go/blob/master/doc/spec.md#repr
func repr(thread *Thread, _ *Builtin, args Tuple, kwargs []Tuple) (Value, error) {
	var x Value
	if err := UnpackPositionalArgs("repr", args, kwargs, 1, &x); err != nil {
		return nil, err
	}

	if s, err := safeToString(thread, x); err != nil {
		return nil, err
	} else {
		if err := thread.AddAllocs(StringTypeOverhead); err != nil {
			return nil, err
		}
		return String(s), nil
	}
}

// https://github.com/google/starlark-go/blob/master/doc/spec.md#reversed
func reversed(thread *Thread, _ *Builtin, args Tuple, kwargs []Tuple) (Value, error) {
	var iterable Iterable
	if err := UnpackPositionalArgs("reversed", args, kwargs, 1, &iterable); err != nil {
		return nil, err
	}

	iter, err := SafeIterate(thread, iterable)
	if err != nil {
		return nil, err
	}
	defer iter.Done()
	var elems []Value
	if n := Len(args[0]); n >= 0 {
		if err := thread.AddAllocs(EstimateMakeSize([]Value{}, n)); err != nil {
			return nil, err
		}
		elems = make([]Value, 0, n) // preallocate if length known
	}
	elemsAppender := NewSafeAppender(thread, &elems)
	var x Value
	for iter.Next(&x) {
		if err := elemsAppender.Append(x); err != nil {
			return nil, err
		}
	}
	if err := iter.Err(); err != nil {
		return nil, err
	}
	n := len(elems)
	for i := 0; i < n>>1; i++ {
		elems[i], elems[n-1-i] = elems[n-1-i], elems[i]
	}
	if err := thread.AddAllocs(EstimateSize(List{})); err != nil {
		return nil, err
	}
	return NewList(elems), nil
}

// https://github.com/google/starlark-go/blob/master/doc/spec.md#set
func set(thread *Thread, b *Builtin, args Tuple, kwargs []Tuple) (Value, error) {
	var iterable Iterable
	if err := UnpackPositionalArgs("set", args, kwargs, 0, &iterable); err != nil {
		return nil, err
	}
	if err := thread.AddAllocs(EstimateSize(&Set{})); err != nil {
		return nil, err
	}
	set := new(Set)
	if iterable != nil {
		iter, err := SafeIterate(thread, iterable)
		if err != nil {
			return nil, err
		}
		defer iter.Done()
		var x Value
		for iter.Next(&x) {
			if err := set.ht.insert(thread, x, None); err != nil {
				return nil, nameErr(b, err)
			}
		}
		if err := iter.Err(); err != nil {
			return nil, err
		}
	}
	return set, nil
}

// https://github.com/google/starlark-go/blob/master/doc/spec.md#sorted
func sorted(thread *Thread, _ *Builtin, args Tuple, kwargs []Tuple) (Value, error) {
	// Oddly, Python's sorted permits all arguments to be positional, thus so do we.
	var iterable Iterable
	var key Callable
	var reverse bool
	if err := UnpackArgs("sorted", args, kwargs,
		"iterable", &iterable,
		"key?", &key,
		"reverse?", &reverse,
	); err != nil {
		return nil, err
	}

	iter, err := SafeIterate(thread, iterable)
	if err != nil {
		return nil, err
	}
	defer iter.Done()
	var values []Value
	if n := Len(iterable); n > 0 {
		if err := thread.AddAllocs(EstimateMakeSize(Tuple{}, n)); err != nil {
			return nil, err
		}
		values = make(Tuple, 0, n) // preallocate if length is known
	}
	valuesAppender := NewSafeAppender(thread, &values)
	var x Value
	for iter.Next(&x) {
		if err := valuesAppender.Append(x); err != nil {
			return nil, err
		}
	}
	if err := iter.Err(); err != nil {
		return nil, err
	}

	// Derive keys from values by applying key function.
	var keys []Value
	if key != nil {
		keys = make([]Value, len(values))
		for i, v := range values {
			k, err := Call(thread, key, Tuple{v}, nil)
			if err != nil {
				return nil, err // to preserve backtrace, don't modify error
			}
			keys[i] = k
		}
	}

	slice := &sortSlice{keys: keys, values: values}
	if reverse {
		sort.Stable(sort.Reverse(slice))
	} else {
		sort.Stable(slice)
	}
	if err := thread.AddAllocs(EstimateSize(List{})); err != nil {
		return nil, err
	}
	return NewList(slice.values), slice.err
}

type sortSlice struct {
	keys   []Value // nil => values[i] is key
	values []Value
	err    error
}

func (s *sortSlice) Len() int { return len(s.values) }
func (s *sortSlice) Less(i, j int) bool {
	keys := s.keys
	if s.keys == nil {
		keys = s.values
	}
	ok, err := Compare(syntax.LT, keys[i], keys[j])
	if err != nil {
		s.err = err
	}
	return ok
}
func (s *sortSlice) Swap(i, j int) {
	if s.keys != nil {
		s.keys[i], s.keys[j] = s.keys[j], s.keys[i]
	}
	s.values[i], s.values[j] = s.values[j], s.values[i]
}

// https://github.com/google/starlark-go/blob/master/doc/spec.md#str
func str(thread *Thread, _ *Builtin, args Tuple, kwargs []Tuple) (Value, error) {
	if len(kwargs) > 0 {
		return nil, fmt.Errorf("str does not accept keyword arguments")
	}
	if len(args) != 1 {
		return nil, fmt.Errorf("str: got %d arguments, want exactly 1", len(args))
	}
	switch x := args[0].(type) {
	case String:
		// Converting args[0] to x and then returning x as Value
		// casues an additional allocation, so return args[0] directly.
		return args[0], nil
	case Bytes:
		// Invalid encodings are replaced by that of U+FFFD.
		if str, err := safeUtf8Transcode(thread, string(x)); err != nil {
			return nil, err
		} else {
			if err := thread.AddAllocs(StringTypeOverhead); err != nil {
				return nil, err
			}
			return String(str), nil
		}
	default:
		if str, err := safeToString(thread, x); err != nil {
			return nil, err
		} else {
			if err := thread.AddAllocs(StringTypeOverhead); err != nil {
				return nil, err
			}
			return String(str), nil
		}
	}
}

// utf8Transcode returns the UTF-8-to-UTF-8 transcoding of s.
// The effect is that each code unit that is part of an
// invalid sequence is replaced by U+FFFD.
func utf8Transcode(s string) string {
	if utf8.ValidString(s) {
		return s
	}
	var out strings.Builder
	for _, r := range s {
		out.WriteRune(r)
	}
	return out.String()
}

func safeUtf8Transcode(thread *Thread, s string) (string, error) {
	if utf8.ValidString(s) {
		return s, nil
	}
	out := NewSafeStringBuilder(thread)
	for _, r := range s {
		if _, err := out.WriteRune(r); err != nil {
			return "", err
		}
	}
	return out.String(), nil
}

// https://github.com/google/starlark-go/blob/master/doc/spec.md#tuple
func tuple(thread *Thread, _ *Builtin, args Tuple, kwargs []Tuple) (Value, error) {
	var iterable Iterable
	if err := UnpackPositionalArgs("tuple", args, kwargs, 0, &iterable); err != nil {
		return nil, err
	}
	if len(args) == 0 {
		return Tuple(nil), nil
	}
	iter, err := SafeIterate(thread, iterable)
	if err != nil {
		return nil, err
	}
	defer iter.Done()
	var elems Tuple
	if n := Len(iterable); n > 0 {
		if err := thread.AddAllocs(EstimateMakeSize(Tuple{}, n)); err != nil {
			return nil, err
		}
		elems = make(Tuple, 0, n) // preallocate if length is known
	}
	elemsAppender := NewSafeAppender(thread, &elems)
	var x Value
	for iter.Next(&x) {
		if err := elemsAppender.Append(x); err != nil {
			return nil, err
		}
	}
	if err := iter.Err(); err != nil {
		return nil, err
	}

	if err := thread.AddAllocs(EstimateSize(Tuple{})); err != nil {
		return nil, err
	}
	return elems, nil
}

// https://github.com/google/starlark-go/blob/master/doc/spec.md#type
func type_(thread *Thread, _ *Builtin, args Tuple, kwargs []Tuple) (Value, error) {
	if len(kwargs) > 0 {
		return nil, fmt.Errorf("type does not accept keyword arguments")
	}
	if len(args) != 1 {
		return nil, fmt.Errorf("type: got %d arguments, want exactly 1", len(args))
	}
	result := Value(String(args[0].Type()))
	if err := thread.AddAllocs(EstimateSize(result)); err != nil {
		return nil, err
	}
	return result, nil
}

// https://github.com/google/starlark-go/blob/master/doc/spec.md#zip
func zip(thread *Thread, _ *Builtin, args Tuple, kwargs []Tuple) (Value, error) {
	if len(kwargs) > 0 {
		return nil, fmt.Errorf("zip does not accept keyword arguments")
	}
	rows, cols := 0, len(args)
	iters := make([]Iterator, cols)
	defer func() {
		for _, iter := range iters {
			if iter != nil {
				iter.Done()
			}
		}
	}()
	for i, seq := range args {
		it, err := SafeIterate(thread, seq)
		if err != nil {
			if err == ErrUnsupported {
				return nil, fmt.Errorf("zip: argument #%d is not iterable: %s", i+1, seq.Type())
			}
			return nil, err
		}
		iters[i] = it
		n := Len(seq)
		if i == 0 || n < rows {
			rows = n // possibly -1
		}
	}
	var result []Value
	if rows >= 0 {
		// length known
		resultSize := EstimateMakeSize([]Value{Tuple{}}, rows)
		arraySize := EstimateMakeSize(Tuple{}, cols*rows)
		if err := thread.AddAllocs(resultSize + arraySize); err != nil {
			return nil, err
		}
		result = make([]Value, rows)
		array := make(Tuple, cols*rows) // allocate a single backing array
		for i := 0; i < rows; i++ {
			tuple := array[:cols:cols]
			array = array[cols:]
			for j, iter := range iters {
				if !iter.Next(&tuple[j]) {
					if err := iter.Err(); err != nil {
						return nil, err
					}
					return nil, fmt.Errorf("zip: iteration stopped earlier than reported length")
				}
			}
			result[i] = tuple
		}
	} else {
		// length not known
		tupleSize := EstimateMakeSize(Tuple{}, cols) + SliceTypeOverhead
		appender := NewSafeAppender(thread, &result)
	outer:
		for {
			if err := thread.AddAllocs(tupleSize); err != nil {
				return nil, err
			}
			tuple := make(Tuple, cols)
			for i, iter := range iters {
				if !iter.Next(&tuple[i]) {
					if err := iter.Err(); err != nil {
						return nil, err
					}
					break outer
				}
			}
			if err := appender.Append(tuple); err != nil {
				return nil, err
			}
		}
	}

	if err := thread.AddAllocs(EstimateSize(&List{})); err != nil {
		return nil, err
	}
	return NewList(result), nil
}

// ---- methods of built-in types ---

// https://github.com/google/starlark-go/blob/master/doc/spec.md#dict·get
func dict_get(thread *Thread, b *Builtin, args Tuple, kwargs []Tuple) (Value, error) {
	var key, dflt Value
	if err := UnpackPositionalArgs(b.Name(), args, kwargs, 1, &key, &dflt); err != nil {
		return nil, err
	}
	if v, ok, err := b.Receiver().(*Dict).ht.lookup(thread, key); err != nil {
		return nil, nameErr(b, err)
	} else if ok {
		return v, nil
	} else if dflt != nil {
		return dflt, nil
	}
	return None, nil
}

// https://github.com/google/starlark-go/blob/master/doc/spec.md#dict·clear
func dict_clear(thread *Thread, b *Builtin, args Tuple, kwargs []Tuple) (Value, error) {
	// From the memory safety POV, dict_clear releases all the references to
	// the values inside of it, but we cannot really assess if that memory
	// is actually released. Space for the buckets is not released, so no point
	// in counting that. (= this function doesn't allocate and doesn't release
	// anything reliably)
	if err := UnpackPositionalArgs(b.Name(), args, kwargs, 0); err != nil {
		return nil, err
	}
	recv := b.Receiver().(*Dict)
	if recv.Len() > 0 {
		if err := thread.AddExecutionSteps(int64(len(recv.ht.table))); err != nil {
			return nil, err
		}
	}
	if err := recv.Clear(); err != nil {
		return nil, err
	}
	return None, nil
}

// https://github.com/google/starlark-go/blob/master/doc/spec.md#dict·items
func dict_items(thread *Thread, b *Builtin, args Tuple, kwargs []Tuple) (Value, error) {
	if err := UnpackPositionalArgs(b.Name(), args, kwargs, 0); err != nil {
		return nil, err
	}
	receiver := b.Receiver().(*Dict)
	len := receiver.Len()
	if err := thread.AddExecutionSteps(int64(len)); err != nil {
		return nil, err
	}
	// dict.Items() allocates a single backing array for the tuples.
	arraySize := EstimateMakeSize([]Value{}, len*2)
	itemSize := EstimateMakeSize([]Value{Tuple{}}, len)
	resultSize := EstimateSize(&List{})
	if err := thread.AddAllocs(itemSize + arraySize + resultSize); err != nil {
		return nil, err
	}
	tupleItemsSize := EstimateMakeSize([]Tuple{}, len)
	if err := thread.CheckAllocs(tupleItemsSize); err != nil {
		return nil, err
	}
	items := receiver.Items()
	res := make([]Value, len)
	for i, item := range items {
		res[i] = item
	}
	return NewList(res), nil
}

// https://github.com/google/starlark-go/blob/master/doc/spec.md#dict·keys
func dict_keys(thread *Thread, b *Builtin, args Tuple, kwargs []Tuple) (Value, error) {
	if err := UnpackPositionalArgs(b.Name(), args, kwargs, 0); err != nil {
		return nil, err
	}
	recv := b.Receiver().(*Dict)
	len := recv.Len()
	if err := thread.AddExecutionSteps(int64(len)); err != nil {
		return nil, err
	}
	keysSize := EstimateMakeSize([]Value{}, len)
	resultSize := EstimateSize(&List{})
	if err := thread.AddAllocs(resultSize + keysSize); err != nil {
		return nil, err
	}
	return NewList(recv.Keys()), nil
}

// https://github.com/google/starlark-go/blob/master/doc/spec.md#dict·pop
func dict_pop(thread *Thread, b *Builtin, args Tuple, kwargs []Tuple) (Value, error) {
	var k, d Value
	if err := UnpackPositionalArgs(b.Name(), args, kwargs, 1, &k, &d); err != nil {
		return nil, err
	}
	if v, found, err := b.Receiver().(*Dict).ht.delete(thread, k); err != nil {
		return nil, nameErr(b, err) // dict is frozen or key is unhashable
	} else if found {
		return v, nil
	} else if d != nil {
		return d, nil
	}
	return nil, nameErr(b, "missing key")
}

// https://github.com/google/starlark-go/blob/master/doc/spec.md#dict·popitem
func dict_popitem(thread *Thread, b *Builtin, args Tuple, kwargs []Tuple) (Value, error) {
	// There is no rehashing, so no allocations to be counted here
	if err := UnpackPositionalArgs(b.Name(), args, kwargs, 0); err != nil {
		return nil, err
	}
	recv := b.Receiver().(*Dict)
	k, ok := recv.ht.first()
	if !ok {
		return nil, nameErr(b, "empty dict")
	}
	v, _, err := recv.ht.delete(thread, k)
	if err != nil {
		return nil, nameErr(b, err) // dict is frozen
	}
	resultSize := EstimateMakeSize(Tuple{}, 2) + SliceTypeOverhead
	if err := thread.AddAllocs(resultSize); err != nil {
		return nil, err
	}
	return Tuple{k, v}, nil
}

// https://github.com/google/starlark-go/blob/master/doc/spec.md#dict·setdefault
func dict_setdefault(thread *Thread, b *Builtin, args Tuple, kwargs []Tuple) (Value, error) {
	var key, dflt Value = nil, None
	if err := UnpackPositionalArgs(b.Name(), args, kwargs, 1, &key, &dflt); err != nil {
		return nil, err
	}
	dict := b.Receiver().(*Dict)
	if v, ok, err := dict.ht.lookup(thread, key); err != nil {
		return nil, nameErr(b, err)
	} else if ok {
		return v, nil
	} else {
		if err := dict.SafeSetKey(thread, key, dflt); err != nil {
			return nil, nameErr(b, err)
		} else {
			return dflt, nil
		}
	}
}

// https://github.com/google/starlark-go/blob/master/doc/spec.md#dict·update
func dict_update(thread *Thread, b *Builtin, args Tuple, kwargs []Tuple) (Value, error) {
	if len(args) > 1 {
		return nil, fmt.Errorf("update: got %d arguments, want at most 1", len(args))
	}
	if err := updateDict(thread, b.Receiver().(*Dict), args, kwargs); err != nil {
		return nil, fmt.Errorf("update: %w", err)
	}
	return None, nil
}

// https://github.com/google/starlark-go/blob/master/doc/spec.md#dict·values
func dict_values(thread *Thread, b *Builtin, args Tuple, kwargs []Tuple) (Value, error) {
	if err := UnpackPositionalArgs(b.Name(), args, kwargs, 0); err != nil {
		return nil, err
	}
	recv := b.Receiver().(*Dict)
	len := recv.Len()
	if err := thread.AddExecutionSteps(int64(len)); err != nil {
		return nil, err
	}
	valuesSize := EstimateMakeSize([]Value{}, len)
	resultSize := EstimateSize(&List{})
	if err := thread.AddAllocs(resultSize + valuesSize); err != nil {
		return nil, err
	}
	return NewList(recv.Values()), nil
}

// https://github.com/google/starlark-go/blob/master/doc/spec.md#list·append
func list_append(thread *Thread, b *Builtin, args Tuple, kwargs []Tuple) (Value, error) {
	var object Value
	if err := UnpackPositionalArgs(b.Name(), args, kwargs, 1, &object); err != nil {
		return nil, err
	}
	recv := b.Receiver().(*List)
	if err := recv.checkMutable("append to"); err != nil {
		return nil, nameErr(b, err)
	}
	elemsAppender := NewSafeAppender(thread, &recv.elems)
	if err := elemsAppender.Append(object); err != nil {
		return nil, err
	}
	return None, nil
}

// https://github.com/google/starlark-go/blob/master/doc/spec.md#list·clear
func list_clear(thread *Thread, b *Builtin, args Tuple, kwargs []Tuple) (Value, error) {
	if err := UnpackPositionalArgs(b.Name(), args, kwargs, 0); err != nil {
		return nil, err
	}
	recv := b.Receiver().(*List)
	if err := thread.AddExecutionSteps(int64(recv.Len())); err != nil {
		return nil, err
	}
	if err := recv.Clear(); err != nil {
		return nil, nameErr(b, err)
	}
	return None, nil
}

// https://github.com/google/starlark-go/blob/master/doc/spec.md#list·extend
func list_extend(thread *Thread, b *Builtin, args Tuple, kwargs []Tuple) (Value, error) {
	recv := b.Receiver().(*List)
	var iterable Iterable
	if err := UnpackPositionalArgs(b.Name(), args, kwargs, 1, &iterable); err != nil {
		return nil, err
	}
	if err := recv.checkMutable("extend"); err != nil {
		return nil, nameErr(b, err)
	}

	if err := safeListExtend(thread, recv, iterable); err != nil {
		return nil, err
	}
	return None, nil
}

// https://github.com/google/starlark-go/blob/master/doc/spec.md#list·index
func list_index(thread *Thread, b *Builtin, args Tuple, kwargs []Tuple) (Value, error) {
	var value, start_, end_ Value
	if err := UnpackPositionalArgs(b.Name(), args, kwargs, 1, &value, &start_, &end_); err != nil {
		return nil, err
	}

	recv := b.Receiver().(*List)
	start, end, err := indices(start_, end_, recv.Len())
	if err != nil {
		return nil, nameErr(b, err)
	}

	if err := thread.AddExecutionSteps(int64(end - start)); err != nil {
		return nil, err
	}

	for i := start; i < end; i++ {
		if eq, err := Equal(recv.elems[i], value); err != nil {
			return nil, nameErr(b, err)
		} else if eq {
			res := Value(MakeInt(i))
			if err := thread.AddExecutionSteps(-int64(end - i - 1)); err != nil {
				return nil, err
			}
			if err := thread.AddAllocs(EstimateSize(res)); err != nil {
				return nil, err
			}
			return res, nil
		}
	}
	return nil, nameErr(b, "value not in list")
}

// https://github.com/google/starlark-go/blob/master/doc/spec.md#list·insert
func list_insert(thread *Thread, b *Builtin, args Tuple, kwargs []Tuple) (Value, error) {
	recv := b.Receiver().(*List)
	var index int
	var object Value
	if err := UnpackPositionalArgs(b.Name(), args, kwargs, 2, &index, &object); err != nil {
		return nil, err
	}
	if err := recv.checkMutable("insert into"); err != nil {
		return nil, nameErr(b, err)
	}

	if index < 0 {
		index += recv.Len()
	}

	appender := NewSafeAppender(thread, &recv.elems)
	if index >= recv.Len() {
		// end
		if err := appender.Append(object); err != nil {
			return nil, err
		}
	} else {
		if index < 0 {
			index = 0 // start
		}
		if err := appender.Append(nil); err != nil {
			return nil, err
		}
		copy(recv.elems[index+1:], recv.elems[index:]) // slide up one
		recv.elems[index] = object
	}
	return None, nil
}

// https://github.com/google/starlark-go/blob/master/doc/spec.md#list·remove
func list_remove(thread *Thread, b *Builtin, args Tuple, kwargs []Tuple) (Value, error) {
	recv := b.Receiver().(*List)
	var value Value
	if err := UnpackPositionalArgs(b.Name(), args, kwargs, 1, &value); err != nil {
		return nil, err
	}
	if err := recv.checkMutable("remove from"); err != nil {
		return nil, nameErr(b, err)
	}
	if err := thread.AddExecutionSteps(int64(recv.Len())); err != nil {
		return nil, err
	}
	for i, elem := range recv.elems {
		if eq, err := Equal(elem, value); err != nil {
			return nil, fmt.Errorf("remove: %v", err)
		} else if eq {
			recv.elems = append(recv.elems[:i], recv.elems[i+1:]...)
			return None, nil
		}
	}
	return nil, fmt.Errorf("remove: element not found")
}

// https://github.com/google/starlark-go/blob/master/doc/spec.md#list·pop
func list_pop(thread *Thread, b *Builtin, args Tuple, kwargs []Tuple) (Value, error) {
	recv := b.Receiver()
	list := recv.(*List)
	n := list.Len()
	i := n - 1
	if err := UnpackPositionalArgs(b.Name(), args, kwargs, 0, &i); err != nil {
		return nil, err
	}
	origI := i
	if i < 0 {
		i += n
	}
	if i < 0 || i >= n {
		return nil, nameErr(b, outOfRange(origI, n, list))
	}
	if err := list.checkMutable("pop from"); err != nil {
		return nil, nameErr(b, err)
	}
	if err := thread.AddExecutionSteps(int64(n - i)); err != nil {
		return nil, err
	}
	res := list.elems[i]
	list.elems = append(list.elems[:i], list.elems[i+1:]...)
	return res, nil
}

// https://github.com/google/starlark-go/blob/master/doc/spec.md#string·capitalize
func string_capitalize(thread *Thread, b *Builtin, args Tuple, kwargs []Tuple) (Value, error) {
	if err := UnpackPositionalArgs(b.Name(), args, kwargs, 0); err != nil {
		return nil, err
	}
	s := string(b.Receiver().(String))
	res := NewSafeStringBuilder(thread)
	res.Grow(len(s))
	for i, r := range s {
		if i == 0 {
			r = unicode.ToTitle(r)
		} else {
			r = unicode.ToLower(r)
		}
		if _, err := res.WriteRune(r); err != nil {
			return nil, err
		}
	}
	if err := res.Err(); err != nil {
		return nil, err
	}

	if err := thread.AddAllocs(StringTypeOverhead); err != nil {
		return nil, err
	}
	return String(res.String()), nil
}

// string_iterable returns an unspecified iterable value whose iterator yields:
// - elems: successive 1-byte substrings
// - codepoints: successive substrings that encode a single Unicode code point.
// - elem_ords: numeric values of successive bytes
// - codepoint_ords: numeric values of successive Unicode code points
func string_iterable(thread *Thread, b *Builtin, args Tuple, kwargs []Tuple) (Value, error) {
	if err := UnpackPositionalArgs(b.Name(), args, kwargs, 0); err != nil {
		return nil, err
	}
	s := b.Receiver().(String)
	ords := b.Name()[len(b.Name())-2] == 'd'
	codepoints := b.Name()[0] == 'c'
	if codepoints {
		if err := thread.AddAllocs(EstimateSize(stringCodepoints{})); err != nil {
			return nil, err
		}
		return stringCodepoints{s, ords}, nil
	} else {
		if err := thread.AddAllocs(EstimateSize(stringElems{})); err != nil {
			return nil, err
		}
		return stringElems{s, ords}, nil
	}
}

// bytes_elems returns an unspecified iterable value whose
// iterator yields the int values of successive elements.
func bytes_elems(thread *Thread, b *Builtin, args Tuple, kwargs []Tuple) (Value, error) {
	if err := UnpackPositionalArgs(b.Name(), args, kwargs, 0); err != nil {
		return nil, err
	}
	if err := thread.AddAllocs(EstimateSize(bytesIterable{})); err != nil {
		return nil, err
	}
	return bytesIterable{b.Receiver().(Bytes)}, nil
}

// A bytesIterable is an iterable returned by bytes.elems(),
// whose iterator yields a sequence of numeric bytes values.
type bytesIterable struct{ bytes Bytes }

var _ Iterable = (*bytesIterable)(nil)

func (bi bytesIterable) String() string        { return bi.bytes.String() + ".elems()" }
func (bi bytesIterable) Type() string          { return "bytes.elems" }
func (bi bytesIterable) Freeze()               {} // immutable
func (bi bytesIterable) Truth() Bool           { return True }
func (bi bytesIterable) Hash() (uint32, error) { return 0, fmt.Errorf("unhashable: %s", bi.Type()) }
func (bi bytesIterable) Iterate() Iterator     { return &bytesIterator{bytes: bi.bytes} }

type bytesIterator struct {
	bytes  Bytes
	thread *Thread
	err    error
}

var _ SafeIterator = &bytesIterator{}

func (it *bytesIterator) BindThread(thread *Thread) {
	it.thread = thread
}

func (it *bytesIterator) Next(p *Value) bool {
	if it.err != nil {
		return false
	}

	if it.bytes == "" {
		return false
	}
	value := Value(MakeInt(int(it.bytes[0])))
	if it.thread != nil {
		if err := it.thread.AddAllocs(EstimateSize(value)); err != nil {
			it.err = err
			return false
		}
	}
	*p = value

	it.bytes = it.bytes[1:]
	return true
}

func (*bytesIterator) Done() {}

func (it *bytesIterator) Err() error          { return it.err }
func (it *bytesIterator) Safety() SafetyFlags { return MemSafe | CPUSafe }

// https://github.com/google/starlark-go/blob/master/doc/spec.md#string·count
func string_count(thread *Thread, b *Builtin, args Tuple, kwargs []Tuple) (Value, error) {
	var sub string
	var start_, end_ Value
	if err := UnpackPositionalArgs(b.Name(), args, kwargs, 1, &sub, &start_, &end_); err != nil {
		return nil, err
	}

	recv := string(b.Receiver().(String))
	start, end, err := indices(start_, end_, len(recv))
	if err != nil {
		return nil, nameErr(b, err)
	}

	var slice string
	if start < end {
		slice = recv[start:end]
	}

	result := Value(MakeInt(strings.Count(slice, sub)))
	if err := thread.AddAllocs(EstimateSize(result)); err != nil {
		return nil, err
	}
	return result, nil
}

// https://github.com/google/starlark-go/blob/master/doc/spec.md#string·isalnum
func string_isalnum(thread *Thread, b *Builtin, args Tuple, kwargs []Tuple) (Value, error) {
	if err := UnpackPositionalArgs(b.Name(), args, kwargs, 0); err != nil {
		return nil, err
	}
	recv := string(b.Receiver().(String))
	if err := thread.AddExecutionSteps(int64(len(recv))); err != nil {
		return nil, err
	}
	for i, r := range recv {
		if !unicode.IsLetter(r) && !unicode.IsDigit(r) {
			if err := thread.AddExecutionSteps(-int64(len(recv) - i - 1)); err != nil {
				return nil, err
			}
			return False, nil
		}
	}
	return Bool(recv != ""), nil
}

// https://github.com/google/starlark-go/blob/master/doc/spec.md#string·isalpha
func string_isalpha(thread *Thread, b *Builtin, args Tuple, kwargs []Tuple) (Value, error) {
	if err := UnpackPositionalArgs(b.Name(), args, kwargs, 0); err != nil {
		return nil, err
	}
	recv := string(b.Receiver().(String))
	if err := thread.AddExecutionSteps(int64(len(recv))); err != nil {
		return nil, err
	}
	for i, r := range recv {
		if !unicode.IsLetter(r) {
			if err := thread.AddExecutionSteps(-int64(len(recv) - i - 1)); err != nil {
				return nil, err
			}
			return False, nil
		}
	}
	return Bool(recv != ""), nil
}

// https://github.com/google/starlark-go/blob/master/doc/spec.md#string·isdigit
func string_isdigit(thread *Thread, b *Builtin, args Tuple, kwargs []Tuple) (Value, error) {
	if err := UnpackPositionalArgs(b.Name(), args, kwargs, 0); err != nil {
		return nil, err
	}
	recv := string(b.Receiver().(String))
	if err := thread.AddExecutionSteps(int64(len(recv))); err != nil {
		return nil, err
	}
	for i, r := range recv {
		if !unicode.IsDigit(r) {
			if err := thread.AddExecutionSteps(-int64(len(recv) - i - 1)); err != nil {
				return nil, err
			}
			return False, nil
		}
	}
	return Bool(recv != ""), nil
}

// https://github.com/google/starlark-go/blob/master/doc/spec.md#string·islower
func string_islower(thread *Thread, b *Builtin, args Tuple, kwargs []Tuple) (Value, error) {
	if err := UnpackPositionalArgs(b.Name(), args, kwargs, 0); err != nil {
		return nil, err
	}
	recv := string(b.Receiver().(String))
	if err := thread.AddExecutionSteps(int64(len(recv))); err != nil {
		return nil, err
	}
	if err := thread.CheckAllocs(EstimateSize(recv)); err != nil {
		return nil, err
	}
	return Bool(isCasedString(recv) && recv == strings.ToLower(recv)), nil
}

// isCasedString reports whether its argument contains any cased code points.
func isCasedString(s string) bool {
	for _, r := range s {
		if isCasedRune(r) {
			return true
		}
	}
	return false
}

func isCasedRune(r rune) bool {
	// It's unclear what the correct behavior is for a rune such as 'ﬃ',
	// a lowercase letter with no upper or title case and no SimpleFold.
	return 'a' <= r && r <= 'z' || 'A' <= r && r <= 'Z' || unicode.SimpleFold(r) != r
}

// https://github.com/google/starlark-go/blob/master/doc/spec.md#string·isspace
func string_isspace(thread *Thread, b *Builtin, args Tuple, kwargs []Tuple) (Value, error) {
	if err := UnpackPositionalArgs(b.Name(), args, kwargs, 0); err != nil {
		return nil, err
	}
	recv := string(b.Receiver().(String))
	if err := thread.AddExecutionSteps(int64(len(recv))); err != nil {
		return nil, err
	}
	for i, r := range recv {
		if !unicode.IsSpace(r) {
			if err := thread.AddExecutionSteps(-int64(len(recv) - i - 1)); err != nil {
				return nil, err
			}
			return False, nil
		}
	}
	return Bool(recv != ""), nil
}

// https://github.com/google/starlark-go/blob/master/doc/spec.md#string·istitle
func string_istitle(thread *Thread, b *Builtin, args Tuple, kwargs []Tuple) (Value, error) {
	if err := UnpackPositionalArgs(b.Name(), args, kwargs, 0); err != nil {
		return nil, err
	}
	recv := string(b.Receiver().(String))

	if err := thread.AddExecutionSteps(int64(len(recv))); err != nil {
		return nil, err
	}
	// Python semantics differ from x==strings.{To,}Title(x) in Go:
	// "uppercase characters may only follow uncased characters and
	// lowercase characters only cased ones."
	var cased, prevCased bool
	for i, r := range recv {
		if 'A' <= r && r <= 'Z' || unicode.IsTitle(r) { // e.g. "ǅ"
			if prevCased {
				if err := thread.AddExecutionSteps(-int64(len(recv) - i - 1)); err != nil {
					return nil, err
				}
				return False, nil
			}
			prevCased = true
			cased = true
		} else if unicode.IsLower(r) {
			if !prevCased {
				if err := thread.AddExecutionSteps(-int64(len(recv) - i - 1)); err != nil {
					return nil, err
				}
				return False, nil
			}
			prevCased = true
			cased = true
		} else if unicode.IsUpper(r) {
			if err := thread.AddExecutionSteps(-int64(len(recv) - i - 1)); err != nil {
				return nil, err
			}
			return False, nil
		} else {
			prevCased = false
		}
	}
	return Bool(cased), nil
}

// https://github.com/google/starlark-go/blob/master/doc/spec.md#string·isupper
func string_isupper(thread *Thread, b *Builtin, args Tuple, kwargs []Tuple) (Value, error) {
	if err := UnpackPositionalArgs(b.Name(), args, kwargs, 0); err != nil {
		return nil, err
	}
	recv := string(b.Receiver().(String))
	if err := thread.AddExecutionSteps(int64(len(recv))); err != nil {
		return nil, err
	}
	if err := thread.CheckAllocs(EstimateSize(recv)); err != nil {
		return nil, err
	}
	return Bool(isCasedString(recv) && recv == strings.ToUpper(recv)), nil
}

// https://github.com/google/starlark-go/blob/master/doc/spec.md#string·find
func string_find(thread *Thread, b *Builtin, args Tuple, kwargs []Tuple) (Value, error) {
	return string_find_impl(thread, b, args, kwargs, true, false)
}

// https://github.com/google/starlark-go/blob/master/doc/spec.md#string·format
func string_format(thread *Thread, b *Builtin, args Tuple, kwargs []Tuple) (Value, error) {
	format := string(b.Receiver().(String))
	var auto, manual bool // kinds of positional indexing used
	buf := NewSafeStringBuilder(thread)
	index := 0
	for {
		literal := format
		i := strings.IndexByte(format, '{')
		if i >= 0 {
			literal = format[:i]
		}

		// Replace "}}" with "}" in non-field portion, rejecting a lone '}'.
		for {
			j := strings.IndexByte(literal, '}')
			if j < 0 {
				if _, err := buf.WriteString(literal); err != nil {
					return nil, err
				}
				break
			}
			if len(literal) == j+1 || literal[j+1] != '}' {
				return nil, fmt.Errorf("format: single '}' in format")
			}
			if _, err := buf.WriteString(literal[:j+1]); err != nil {
				return nil, err
			}
			literal = literal[j+2:]
		}

		if i < 0 {
			break // end of format string
		}

		if i+1 < len(format) && format[i+1] == '{' {
			// "{{" means a literal '{'
			if err := buf.WriteByte('{'); err != nil {
				return nil, err
			}
			format = format[i+2:]
			continue
		}

		format = format[i+1:]
		i = strings.IndexByte(format, '}')
		if i < 0 {
			return nil, fmt.Errorf("format: unmatched '{' in format")
		}

		var arg Value
		conv := "s"
		var spec string

		field := format[:i]
		format = format[i+1:]

		var name string
		if i := strings.IndexByte(field, '!'); i < 0 {
			// "name" or "name:spec"
			if i := strings.IndexByte(field, ':'); i < 0 {
				name = field
			} else {
				name = field[:i]
				spec = field[i+1:]
			}
		} else {
			// "name!conv" or "name!conv:spec"
			name = field[:i]
			field = field[i+1:]
			// "conv" or "conv:spec"
			if i := strings.IndexByte(field, ':'); i < 0 {
				conv = field
			} else {
				conv = field[:i]
				spec = field[i+1:]
			}
		}

		if name == "" {
			// "{}": automatic indexing
			if manual {
				return nil, fmt.Errorf("format: cannot switch from manual field specification to automatic field numbering")
			}
			auto = true
			if index >= len(args) {
				return nil, fmt.Errorf("format: tuple index out of range")
			}
			arg = args[index]
			index++
		} else if num, ok := decimal(name); ok {
			// positional argument
			if auto {
				return nil, fmt.Errorf("format: cannot switch from automatic field numbering to manual field specification")
			}
			manual = true
			if num >= len(args) {
				return nil, fmt.Errorf("format: tuple index out of range")
			} else {
				arg = args[num]
			}
		} else {
			// keyword argument
			for _, kv := range kwargs {
				if string(kv[0].(String)) == name {
					arg = kv[1]
					break
				}
			}
			if arg == nil {
				// Starlark does not support Python's x.y or a[i] syntaxes,
				// or nested use of {...}.
				if strings.Contains(name, ".") {
					return nil, fmt.Errorf("format: attribute syntax x.y is not supported in replacement fields: %s", name)
				}
				if strings.Contains(name, "[") {
					return nil, fmt.Errorf("format: element syntax a[i] is not supported in replacement fields: %s", name)
				}
				if strings.Contains(name, "{") {
					return nil, fmt.Errorf("format: nested replacement fields not supported")
				}
				return nil, fmt.Errorf("format: keyword %s not found", name)
			}
		}

		if spec != "" {
			// Starlark does not support Python's format_spec features.
			return nil, fmt.Errorf("format spec features not supported in replacement fields: %s", spec)
		}

		switch conv {
		case "s":
			if str, ok := AsString(arg); ok {
				if _, err := buf.WriteString(str); err != nil {
					return nil, err
				}
			} else {
				if err := writeValue(buf, arg, nil); err != nil {
					return nil, err
				}
			}
		case "r":
			if err := writeValue(buf, arg, nil); err != nil {
				return nil, err
			}
		default:
			return nil, fmt.Errorf("format: unknown conversion %q", conv)
		}
	}

	if err := thread.AddAllocs(StringTypeOverhead); err != nil {
		return nil, err
	}
	return String(buf.String()), nil
}

// decimal interprets s as a sequence of decimal digits.
func decimal(s string) (x int, ok bool) {
	n := len(s)
	for i := 0; i < n; i++ {
		digit := s[i] - '0'
		if digit > 9 {
			return 0, false
		}
		x = x*10 + int(digit)
		if x < 0 {
			return 0, false // underflow
		}
	}
	return x, true
}

// https://github.com/google/starlark-go/blob/master/doc/spec.md#string·index
func string_index(thread *Thread, b *Builtin, args Tuple, kwargs []Tuple) (Value, error) {
	return string_find_impl(thread, b, args, kwargs, false, false)
}

// https://github.com/google/starlark-go/blob/master/doc/spec.md#string·join
func string_join(thread *Thread, b *Builtin, args Tuple, kwargs []Tuple) (Value, error) {
	recv := string(b.Receiver().(String))
	var iterable Iterable
	if err := UnpackPositionalArgs(b.Name(), args, kwargs, 1, &iterable); err != nil {
		return nil, err
	}

	iter, err := SafeIterate(thread, iterable)
	if err != nil {
		return nil, err
	}
	defer iter.Done()
	buf := NewSafeStringBuilder(thread)
	var x Value
	for i := 0; iter.Next(&x); i++ {
		if i > 0 {
			if _, err := buf.WriteString(recv); err != nil {
				return nil, err
			}
		}
		s, ok := AsString(x)
		if !ok {
			return nil, fmt.Errorf("join: in list, want string, got %s", x.Type())
		}
		if _, err := buf.WriteString(s); err != nil {
			return nil, err
		}
	}
	if err := iter.Err(); err != nil {
		return nil, err
	}
	if err := buf.Err(); err != nil {
		return nil, err
	}
	if err := thread.AddAllocs(StringTypeOverhead); err != nil {
		return nil, err
	}
	return String(buf.String()), nil
}

// https://github.com/google/starlark-go/blob/master/doc/spec.md#string·lower
func string_lower(thread *Thread, b *Builtin, args Tuple, kwargs []Tuple) (Value, error) {
	if err := UnpackPositionalArgs(b.Name(), args, kwargs, 0); err != nil {
		return nil, err
	}

	recv := string(b.Receiver().(String))
	if err := thread.AddExecutionSteps(int64(len(recv))); err != nil {
		return nil, err
	}
	// There could be actually a difference between the size of the encoded
	// upper and the size of the encoded lower. The maximum difference among
	// them (according to unicode.ToLower implementation) is only 1 byte,
	// which could be expected. This means that this logic must take that
	// into account.
	bufferSize := EstimateMakeSize([]byte{}, len(recv)*2+utf8.UTFMax)
	if err := thread.AddAllocs(bufferSize + StringTypeOverhead); err != nil {
		return nil, err
	}
	return String(strings.ToLower(recv)), nil
}

// https://github.com/google/starlark-go/blob/master/doc/spec.md#string·partition
func string_partition(thread *Thread, b *Builtin, args Tuple, kwargs []Tuple) (Value, error) {
	recv := string(b.Receiver().(String))
	var sep string
	if err := UnpackPositionalArgs(b.Name(), args, kwargs, 1, &sep); err != nil {
		return nil, err
	}
	if sep == "" {
		return nil, nameErr(b, "empty separator")
	}
	if err := thread.AddExecutionSteps(int64(len(recv))); err != nil {
		return nil, err
	}
	var i int
	if b.Name()[0] == 'p' {
		i = strings.Index(recv, sep) // partition
	} else {
		i = strings.LastIndex(recv, sep) // rpartition
	}

	var subStringTemplate String
	resultSize := EstimateMakeSize(Tuple{subStringTemplate}, 3) +
		EstimateSize(Tuple{})
	if err := thread.AddAllocs(resultSize); err != nil {
		return nil, err
	}
	tuple := make(Tuple, 0, 3)
	if i < 0 {
		if b.Name()[0] == 'p' {
			tuple = append(tuple, String(recv), String(""), String(""))
		} else {
			tuple = append(tuple, String(""), String(""), String(recv))
		}
	} else {
		if b.Name()[0] == 'p' {
			thread.AddExecutionSteps(-int64(len(recv) - len(sep) - i))
		} else {
			thread.AddExecutionSteps(-int64(i))
		}
		tuple = append(tuple, String(recv[:i]), String(recv[i:i+len(sep)]), String(recv[i+len(sep):]))
	}
	return tuple, nil
}

// https://github.com/google/starlark-go/blob/master/doc/spec.md#string·removeprefix
// https://github.com/google/starlark-go/blob/master/doc/spec.md#string·removesuffix
func string_removefix(thread *Thread, b *Builtin, args Tuple, kwargs []Tuple) (Value, error) {
	recv := string(b.Receiver().(String))
	var fix string
	if err := UnpackPositionalArgs(b.Name(), args, kwargs, 1, &fix); err != nil {
		return nil, err
	}
	if b.name[len("remove")] == 'p' {
		recv = strings.TrimPrefix(recv, fix)
	} else {
		recv = strings.TrimSuffix(recv, fix)
	}
	if err := thread.AddAllocs(StringTypeOverhead); err != nil {
		return nil, err
	}
	return String(recv), nil
}

// https://github.com/google/starlark-go/blob/master/doc/spec.md#string·replace
func string_replace(thread *Thread, b *Builtin, args Tuple, kwargs []Tuple) (Value, error) {
	recv := string(b.Receiver().(String))
	var old, new string
	count := -1
	if err := UnpackPositionalArgs(b.Name(), args, kwargs, 2, &old, &new, &count); err != nil {
		return nil, err
	}

	if err := thread.CheckAllocs(int64(len(recv) * len(new) / len(old))); err != nil {
		return nil, err
	}
	result := Value(String(strings.Replace(recv, old, new, count)))
	if err := thread.AddAllocs(EstimateSize(result)); err != nil {
		return nil, err
	}
	return result, nil
}

// https://github.com/google/starlark-go/blob/master/doc/spec.md#string·rfind
func string_rfind(thread *Thread, b *Builtin, args Tuple, kwargs []Tuple) (Value, error) {
	return string_find_impl(thread, b, args, kwargs, true, true)
}

// https://github.com/google/starlark-go/blob/master/doc/spec.md#string·rindex
func string_rindex(thread *Thread, b *Builtin, args Tuple, kwargs []Tuple) (Value, error) {
	return string_find_impl(thread, b, args, kwargs, false, true)
}

// https://github.com/google/starlark-go/starlark/blob/master/doc/spec.md#string·startswith
// https://github.com/google/starlark-go/starlark/blob/master/doc/spec.md#string·endswith
func string_startswith(thread *Thread, b *Builtin, args Tuple, kwargs []Tuple) (Value, error) {
	var x Value
	var start, end Value = None, None
	if err := UnpackPositionalArgs(b.Name(), args, kwargs, 1, &x, &start, &end); err != nil {
		return nil, err
	}

	// compute effective substring.
	s := string(b.Receiver().(String))
	if start, end, err := indices(start, end, len(s)); err != nil {
		return nil, nameErr(b, err)
	} else {
		if end < start {
			end = start // => empty result
		}
		s = s[start:end]
	}

	f := strings.HasPrefix
	if b.Name()[0] == 'e' { // endswith
		f = strings.HasSuffix
	}

	switch x := x.(type) {
	case Tuple:
		for i, x := range x {
			prefix, ok := AsString(x)
			if !ok {
				return nil, fmt.Errorf("%s: want string, got %s, for element %d",
					b.Name(), x.Type(), i)
			}
			if err := thread.AddExecutionSteps(int64(len(prefix))); err != nil {
				return False, err
			}
			if f(s, prefix) {
				return True, nil
			}
		}
		return False, nil
	case String:
		if err := thread.AddExecutionSteps(int64(len(x))); err != nil {
			return False, err
		}
		return Bool(f(s, string(x))), nil
	}
	return nil, fmt.Errorf("%s: got %s, want string or tuple of string", b.Name(), x.Type())
}

// https://github.com/google/starlark-go/blob/master/doc/spec.md#string·strip
// https://github.com/google/starlark-go/blob/master/doc/spec.md#string·lstrip
// https://github.com/google/starlark-go/blob/master/doc/spec.md#string·rstrip
func string_strip(thread *Thread, b *Builtin, args Tuple, kwargs []Tuple) (Value, error) {
	var chars string
	if err := UnpackPositionalArgs(b.Name(), args, kwargs, 0, &chars); err != nil {
		return nil, err
	}
	recv := string(b.Receiver().(String))
	if err := thread.CheckExecutionSteps(int64(len(recv))); err != nil {
		return nil, err
	}
	var s string
	switch b.Name()[0] {
	case 's': // strip
		if chars != "" {
			s = strings.Trim(recv, chars)
		} else {
			s = strings.TrimSpace(recv)
		}
	case 'l': // lstrip
		if chars != "" {
			s = strings.TrimLeft(recv, chars)
		} else {
			s = strings.TrimLeftFunc(recv, unicode.IsSpace)
		}
	case 'r': // rstrip
		if chars != "" {
			s = strings.TrimRight(recv, chars)
		} else {
			s = strings.TrimRightFunc(recv, unicode.IsSpace)
		}
	}
	if err := thread.AddAllocs(StringTypeOverhead); err != nil {
		return nil, err
	}
	if err := thread.AddExecutionSteps(int64(len(recv) - len(s))); err != nil {
		return nil, err
	}
	return String(s), nil
}

// https://github.com/google/starlark-go/blob/master/doc/spec.md#string·title
func string_title(thread *Thread, b *Builtin, args Tuple, kwargs []Tuple) (Value, error) {
	if err := UnpackPositionalArgs(b.Name(), args, kwargs, 0); err != nil {
		return nil, err
	}

	s := string(b.Receiver().(String))

	// Python semantics differ from x==strings.{To,}Title(x) in Go:
	// "uppercase characters may only follow uncased characters and
	// lowercase characters only cased ones."
	if err := thread.AddExecutionSteps(int64(len(s))); err != nil {
		return nil, err
	}
	buf := NewSafeStringBuilder(thread)
	buf.Grow(len(s))
	var prevCased bool
	for _, r := range s {
		if prevCased {
			r = unicode.ToLower(r)
		} else {
			r = unicode.ToTitle(r)
		}
		prevCased = isCasedRune(r)
		if _, err := buf.WriteRune(r); err != nil {
			return nil, err
		}
	}
	if err := buf.Err(); err != nil {
		return nil, err
	}
	if err := thread.AddAllocs(StringTypeOverhead); err != nil {
		return nil, err
	}
	return String(buf.String()), nil
}

// https://github.com/google/starlark-go/blob/master/doc/spec.md#string·upper
func string_upper(thread *Thread, b *Builtin, args Tuple, kwargs []Tuple) (Value, error) {
	if err := UnpackPositionalArgs(b.Name(), args, kwargs, 0); err != nil {
		return nil, err
	}

	recv := string(b.Receiver().(String))

	// see string_lower
	bufferSize := EstimateMakeSize([]byte{}, len(recv)*2+utf8.UTFMax)
	if err := thread.AddAllocs(bufferSize + StringTypeOverhead); err != nil {
		return nil, err
	}
	if err := thread.AddExecutionSteps(int64(len(recv))); err != nil {
		return nil, err
	}
	return String(strings.ToUpper(recv)), nil
}

// https://github.com/google/starlark-go/blob/master/doc/spec.md#string·split
// https://github.com/google/starlark-go/blob/master/doc/spec.md#string·rsplit
func string_split(thread *Thread, b *Builtin, args Tuple, kwargs []Tuple) (Value, error) {
	recv := string(b.Receiver().(String))
	var sep_ Value
	maxsplit := -1
	if err := UnpackPositionalArgs(b.Name(), args, kwargs, 0, &sep_, &maxsplit); err != nil {
		return nil, err
	}

	var res []string

	if sep_ == nil || sep_ == None {
		// A string with many consecutive separators may need to be traversed
		// completely, even when maxsplit >= 0.
		if err := thread.AddExecutionSteps(int64(len(recv))); err != nil {
			return nil, err
		}
		if err := thread.CheckAllocs(EstimateMakeSize([]Value{String("")}, len(recv)/2+1)); err != nil {
			return nil, err
		}

		// special case: split on whitespace
		if maxsplit < 0 {
			res = strings.Fields(recv)
		} else if b.Name() == "split" {
			res = splitspace(recv, maxsplit)
		} else { // rsplit
			res = rsplitspace(recv, maxsplit)
		}

	} else if sep, ok := AsString(sep_); ok {
		if sep == "" {
			return nil, fmt.Errorf("split: empty separator")
		}

		if err := thread.AddExecutionSteps(int64(len(recv))); err != nil {
			return nil, err
		}
		if err := thread.CheckAllocs(EstimateMakeSize([]Value{String("")}, len(recv)/len(sep)+1)); err != nil {
			return nil, err
		}

		// usual case: split on non-empty separator
		if maxsplit < 0 {
			res = strings.Split(recv, sep)
		} else if b.Name() == "split" {
			res = strings.SplitN(recv, sep, maxsplit+1)
		} else { // rsplit
			res = strings.Split(recv, sep)
			// If maxsplit is less than len(res), the first len(res) - maxsplit
			// should be joined back together. Instead of joining them back,
			// however, it is possible to take a slice of  the original string.
			// If the excess is only one, it is also possible to skip this process.
			if excess := len(res) - maxsplit; excess > 1 {
				size := len(res[0])
				for _, s := range res[1:excess] {
					size += len(s) + len(sep)
				}
				res[excess-1] = recv[0:size]
				res = res[excess-1:]
			}
		}

	} else {
		return nil, fmt.Errorf("split: got %s for separator, want string", sep_.Type())
	}

	listSize := EstimateMakeSize([]Value{String("")}, len(res))
	resultSize := EstimateSize(&List{})
	if err := thread.AddAllocs(listSize + resultSize); err != nil {
		return nil, err
	}
	list := make([]Value, len(res))
	for i, x := range res {
		list[i] = String(x)
	}
	return NewList(list), nil
}

// Precondition: max >= 0.
func rsplitspace(s string, max int) []string {
	res := make([]string, 0, max+1)
	end := -1 // index of field end, or -1 in a region of spaces.
	for i := len(s); i > 0; {
		r, sz := utf8.DecodeLastRuneInString(s[:i])
		if unicode.IsSpace(r) {
			if end >= 0 {
				if len(res) == max {
					break // let this field run to the start
				}
				res = append(res, s[i:end])
				end = -1
			}
		} else if end < 0 {
			end = i
		}
		i -= sz
	}
	if end >= 0 {
		res = append(res, s[:end])
	}

	resLen := len(res)
	for i := 0; i < resLen/2; i++ {
		res[i], res[resLen-1-i] = res[resLen-1-i], res[i]
	}

	return res
}

// Precondition: max >= 0.
func splitspace(s string, max int) []string {
	var res []string
	start := -1 // index of field start, or -1 in a region of spaces
	for i, r := range s {
		if unicode.IsSpace(r) {
			if start >= 0 {
				if len(res) == max {
					break // let this field run to the end
				}
				res = append(res, s[start:i])
				start = -1
			}
		} else if start == -1 {
			start = i
		}
	}
	if start >= 0 {
		res = append(res, s[start:])
	}
	return res
}

// https://github.com/google/starlark-go/blob/master/doc/spec.md#string·splitlines
func string_splitlines(thread *Thread, b *Builtin, args Tuple, kwargs []Tuple) (Value, error) {
	var keepends bool
	if err := UnpackPositionalArgs(b.Name(), args, kwargs, 0, &keepends); err != nil {
		return nil, err
	}
	var lines []string
	if s := string(b.Receiver().(String)); s != "" {
		if err := thread.AddExecutionSteps(int64(len(s))); err != nil {
			return nil, err
		}
		// TODO(adonovan): handle CRLF correctly.
		if keepends {
			lines = strings.SplitAfter(s, "\n")
		} else {
			lines = strings.Split(s, "\n")
		}
		if strings.HasSuffix(s, "\n") {
			lines = lines[:len(lines)-1]
		}
	}
	var itemTemplate String
	resultSize := EstimateMakeSize([]Value{itemTemplate}, len(lines)) +
		EstimateSize(&List{})
	if err := thread.AddAllocs(resultSize); err != nil {
		return nil, err
	}
	list := make([]Value, len(lines))
	for i, x := range lines {
		list[i] = String(x)
	}
	return NewList(list), nil
}

// https://github.com/google/starlark-go/blob/master/doc/spec.md#set·add.
func set_add(thread *Thread, b *Builtin, args Tuple, kwargs []Tuple) (Value, error) {
	var elem Value
	if err := UnpackPositionalArgs(b.Name(), args, kwargs, 1, &elem); err != nil {
		return nil, err
	}
	if _, found, err := b.Receiver().(*Set).ht.lookup(thread, elem); err != nil {
		return nil, nameErr(b, err)
	} else if found {
		return None, nil
	}
	err := b.Receiver().(*Set).ht.insert(thread, elem, None)
	if err != nil {
		return nil, nameErr(b, err)
	}
	return None, nil
}

// https://github.com/google/starlark-go/blob/master/doc/spec.md#set·clear.
func set_clear(thread *Thread, b *Builtin, args Tuple, kwargs []Tuple) (Value, error) {
	if err := UnpackPositionalArgs(b.Name(), args, kwargs, 0); err != nil {
		return nil, err
	}
	recv := b.Receiver().(*Set)
	if recv.Len() > 0 {
		if err := thread.AddExecutionSteps(int64(len(recv.ht.table))); err != nil {
			return nil, err
		}
	}
	if err := recv.Clear(); err != nil {
		return nil, nameErr(b, err)
	}
	return None, nil
}

// https://github.com/google/starlark-go/blob/master/doc/spec.md#set·difference.
func set_difference(thread *Thread, b *Builtin, args Tuple, kwargs []Tuple) (Value, error) {
	// TODO: support multiple others: s.difference(*others)
	var other Iterable
	if err := UnpackPositionalArgs(b.Name(), args, kwargs, 0, &other); err != nil {
		return nil, err
	}
	iter, err := SafeIterate(thread, other)
	if err != nil {
		return nil, err
	}
	defer iter.Done()
	diff, err := b.Receiver().(*Set).safeDifference(thread, iter)
	if err != nil {
		return nil, err
	}
	if err := iter.Err(); err != nil {
		return nil, err
	}
	return diff, nil
}

// https://github.com/google/starlark-go/blob/master/doc/spec.md#set_intersection.
func set_intersection(thread *Thread, b *Builtin, args Tuple, kwargs []Tuple) (Value, error) {
	// TODO: support multiple others: s.difference(*others)
	var other Iterable
	if err := UnpackPositionalArgs(b.Name(), args, kwargs, 0, &other); err != nil {
		return nil, err
	}
	iter, err := SafeIterate(thread, other)
	if err != nil {
		return nil, err
	}
	defer iter.Done()
	diff, err := b.Receiver().(*Set).safeIntersection(thread, iter)
	if err != nil {
		return nil, nameErr(b, err)
	}
	if err := iter.Err(); err != nil {
		return nil, err
	}
	return diff, nil
}

// https://github.com/google/starlark-go/blob/master/doc/spec.md#set_issubset.
func set_issubset(thread *Thread, b *Builtin, args Tuple, kwargs []Tuple) (Value, error) {
	var other Iterable
	if err := UnpackPositionalArgs(b.Name(), args, kwargs, 0, &other); err != nil {
		return nil, err
	}
	iter, err := SafeIterate(thread, other)
	if err != nil {
		return nil, err
	}
	defer iter.Done()
	diff, err := b.Receiver().(*Set).IsSubset(iter)
	if err != nil {
		return nil, nameErr(b, err)
	}
	if err := iter.Err(); err != nil {
		return nil, err
	}
	return Bool(diff), nil
}

// https://github.com/google/starlark-go/blob/master/doc/spec.md#set_issuperset.
func set_issuperset(thread *Thread, b *Builtin, args Tuple, kwargs []Tuple) (Value, error) {
	var other Iterable
	if err := UnpackPositionalArgs(b.Name(), args, kwargs, 0, &other); err != nil {
		return nil, err
	}
	iter, err := SafeIterate(thread, other)
	if err != nil {
		return nil, err
	}
	defer iter.Done()
	diff, err := b.Receiver().(*Set).IsSuperset(iter)
	if err != nil {
		return nil, nameErr(b, err)
	}
	if err := iter.Err(); err != nil {
		return nil, err
	}
	return Bool(diff), nil
}

// https://github.com/google/starlark-go/blob/master/doc/spec.md#set·discard.
func set_discard(_ *Thread, b *Builtin, args Tuple, kwargs []Tuple) (Value, error) {
	var k Value
	if err := UnpackPositionalArgs(b.Name(), args, kwargs, 1, &k); err != nil {
		return nil, err
	}
	if found, err := b.Receiver().(*Set).Has(k); err != nil {
		return nil, nameErr(b, err)
	} else if !found {
		return None, nil
	}
	if _, err := b.Receiver().(*Set).Delete(k); err != nil {
		return nil, nameErr(b, err) // set is frozen
	}
	return None, nil
}

// https://github.com/google/starlark-go/blob/master/doc/spec.md#set·pop.
func set_pop(thread *Thread, b *Builtin, args Tuple, kwargs []Tuple) (Value, error) {
	if err := UnpackPositionalArgs(b.Name(), args, kwargs, 0); err != nil {
		return nil, err
	}
	recv := b.Receiver().(*Set)
	k, ok := recv.ht.first()
	if !ok {
		return nil, nameErr(b, "empty set")
	}
	_, _, err := recv.ht.delete(thread, k)
	if err != nil {
		return nil, nameErr(b, err) // set is frozen
	}
	return k, nil
}

// https://github.com/google/starlark-go/blob/master/doc/spec.md#set·remove.
func set_remove(thread *Thread, b *Builtin, args Tuple, kwargs []Tuple) (Value, error) {
	var k Value
	if err := UnpackPositionalArgs(b.Name(), args, kwargs, 1, &k); err != nil {
		return nil, err
	}
	if _, found, err := b.Receiver().(*Set).ht.delete(thread, k); err != nil {
		return nil, nameErr(b, err) // dict is frozen or key is unhashable
	} else if found {
		return None, nil
	}
	return nil, nameErr(b, "missing key")
}

// https://github.com/google/starlark-go/blob/master/doc/spec.md#set·symmetric_difference.
func set_symmetric_difference(thread *Thread, b *Builtin, args Tuple, kwargs []Tuple) (Value, error) {
	var other Iterable
	if err := UnpackPositionalArgs(b.Name(), args, kwargs, 0, &other); err != nil {
		return nil, err
	}
	recv := b.Receiver().(*Set)
	diff, err := recv.clone(thread)
	if err != nil {
		return nil, err
	}
	iter, err := SafeIterate(thread, other)
	if err != nil {
		return nil, err
	}
	defer iter.Done()
	var x Value
	for iter.Next(&x) {
		found, err := diff.Delete(x)
		if err != nil {
			return nil, err
		}
		if !found {
			if err := diff.ht.insert(thread, x, None); err != nil {
				return nil, err
			}
		}
	}
	if err := iter.Err(); err != nil {
		return nil, nameErr(b, err)
	}
	return diff, nil
}

// https://github.com/google/starlark-go/blob/master/doc/spec.md#set·union.
func set_union(thread *Thread, b *Builtin, args Tuple, kwargs []Tuple) (Value, error) {
	var iterable Iterable
	if err := UnpackPositionalArgs(b.Name(), args, kwargs, 0, &iterable); err != nil {
		return nil, err
	}
	iter, err := SafeIterate(thread, iterable)
	if err != nil {
		return nil, err
	}
	defer iter.Done()
	if err := thread.AddAllocs(EstimateSize(&Set{})); err != nil {
		return nil, err
	}
	union := new(Set)
	for e := b.Receiver().(*Set).ht.head; e != nil; e = e.next {
		if err := union.ht.insert(thread, e.key, None); err != nil {
			return nil, err
		}
	}
	var x Value
	for iter.Next(&x) {
		if err := union.ht.insert(thread, x, None); err != nil {
			return nil, err
		}
	}
	if err := iter.Err(); err != nil {
		return nil, nameErr(b, err)
	}
	return union, nil
}

// Common implementation of string_{r}{find,index}.
func string_find_impl(thread *Thread, b *Builtin, args Tuple, kwargs []Tuple, allowError, last bool) (Value, error) {
	var sub string
	var start_, end_ Value
	if err := UnpackPositionalArgs(b.Name(), args, kwargs, 1, &sub, &start_, &end_); err != nil {
		return nil, err
	}

	s := string(b.Receiver().(String))
	start, end, err := indices(start_, end_, len(s))
	if err != nil {
		return nil, nameErr(b, err)
	}
	var slice string
	if start < end {
		slice = s[start:end]
	}

	if err := thread.CheckExecutionSteps(int64(len(slice))); err != nil {
		return nil, err
	}

	var i int
	if last {
		i = strings.LastIndex(slice, sub)
	} else {
		i = strings.Index(slice, sub)
	}
	var result Value
	if i < 0 {
		if !allowError {
			return nil, nameErr(b, "substring not found")
		}
		result = MakeInt(-1)
	} else {
		result = MakeInt(i + start)
		if last {
			if err := thread.AddExecutionSteps(int64(len(slice) - i)); err != nil {
				return nil, err
			}
		} else {
			if err := thread.AddExecutionSteps(int64(i + len(sub))); err != nil {
				return nil, err
			}
		}
	}
	if err := thread.AddAllocs(EstimateSize(result)); err != nil {
		return nil, err
	}
	return result, nil
}

// Common implementation of builtin dict function and dict.update method.
// Precondition: len(updates) == 0 or 1.
func updateDict(thread *Thread, dict *Dict, updates Tuple, kwargs []Tuple) error {
	if len(updates) == 1 {
		switch updates := updates[0].(type) {
		case IterableMapping:
			// Iterate over dict's key/value pairs, not just keys.
			items := updates.Items()
			if err := thread.AddExecutionSteps(int64(len(items))); err != nil {
				return err
			}
			for _, item := range items {
				if err := dict.SafeSetKey(thread, item[0], item[1]); err != nil {
					return err // dict is frozen
				}
			}
		default:
			// all other sequences
			iter, err := SafeIterate(thread, updates)
			if err != nil {
				if err == ErrUnsupported {
					return fmt.Errorf("dictionary update value is not iterable (%s)", updates.Type())
				}
				return err
			}
			defer iter.Done()
			var pair Value
			for i := 0; iter.Next(&pair); i++ {
				iter2, err := SafeIterate(thread, pair)
				if err != nil {
					if err == ErrUnsupported {
						return fmt.Errorf("dictionary update sequence element #%d is not iterable (%s)", i, pair.Type())
					}
					return err
				}
				defer iter2.Done()
				len := Len(pair)
				if len < 0 {
					return fmt.Errorf("dictionary update sequence element #%d has unknown length (%s)", i, pair.Type())
				} else if len != 2 {
					return fmt.Errorf("dictionary update sequence element #%d has length %d, want 2", i, len)
				}
				var k, v Value
				if !iter2.Next(&k) || !iter2.Next(&v) {
					if err := iter2.Err(); err != nil {
						return err
					}
				}
				if err := dict.SafeSetKey(thread, k, v); err != nil {
					return err
				}
			}
			if err := iter.Err(); err != nil {
				return err
			}
		}
	}

	// Then add the kwargs.
	before := dict.Len()
	for _, pair := range kwargs {
		if err := dict.SafeSetKey(thread, pair[0], pair[1]); err != nil {
			return err // dict is frozen
		}
	}
	// In the common case, each kwarg will add another dict entry.
	// If that's not so, check whether it is because there was a duplicate kwarg.
	if dict.Len() < before+len(kwargs) {
		keys := make(map[String]bool, len(kwargs))
		for _, kv := range kwargs {
			k := kv[0].(String)
			if keys[k] {
				return fmt.Errorf("duplicate keyword arg: %v", k)
			}
			keys[k] = true
		}
	}

	return nil
}

// nameErr returns an error message of the form "name: msg"
// where name is b.Name() and msg is a string or error.
func nameErr(b *Builtin, msg interface{}) error {
	if err, ok := msg.(error); ok {
		return fmt.Errorf("%s: %w", b.Name(), err)
	}
	return fmt.Errorf("%s: %v", b.Name(), msg)
}<|MERGE_RESOLUTION|>--- conflicted
+++ resolved
@@ -263,13 +263,8 @@
 		"intersection":         MemSafe | IOSafe,
 		"issubset":             MemSafe | IOSafe,
 		"issuperset":           MemSafe | IOSafe,
-<<<<<<< HEAD
 		"pop":                  MemSafe | IOSafe | CPUSafe,
-		"remove":               MemSafe | IOSafe,
-=======
-		"pop":                  MemSafe | IOSafe,
 		"remove":               MemSafe | IOSafe | CPUSafe,
->>>>>>> e98c3f1c
 		"symmetric_difference": MemSafe | IOSafe,
 		"union":                MemSafe | IOSafe,
 	}
