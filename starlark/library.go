// Copyright 2017 The Bazel Authors. All rights reserved.
// Use of this source code is governed by a BSD-style
// license that can be found in the LICENSE file.

package starlark

// This file defines the library of built-ins.
//
// Built-ins must explicitly check the "frozen" flag before updating
// mutable types such as lists and dicts.

import (
	"errors"
	"fmt"
	"math"
	"math/big"
	"os"
	"sort"
	"strconv"
	"strings"
	"unicode"
	"unicode/utf16"
	"unicode/utf8"

	"github.com/canonical/starlark/syntax"
)

// Universe defines the set of universal built-ins, such as None, True, and len.
//
// The Go application may add or remove items from the
// universe dictionary before Starlark evaluation begins.
// All values in the dictionary must be immutable.
// Starlark programs cannot modify the dictionary.
var Universe StringDict
var universeSafeties map[string]Safety

var ErrUnsupported = errors.New("unsupported operation")
var ErrNoSuchAttr = errors.New("no such attribute")

func init() {
	// https://github.com/google/starlark-go/blob/master/doc/spec.md#built-in-constants-and-functions
	Universe = StringDict{
		"None":      None,
		"True":      True,
		"False":     False,
		"abs":       NewBuiltin("abs", abs),
		"any":       NewBuiltin("any", any),
		"all":       NewBuiltin("all", all),
		"bool":      NewBuiltin("bool", bool_),
		"bytes":     NewBuiltin("bytes", bytes_),
		"chr":       NewBuiltin("chr", chr),
		"dict":      NewBuiltin("dict", dict),
		"dir":       NewBuiltin("dir", dir),
		"enumerate": NewBuiltin("enumerate", enumerate),
		"fail":      NewBuiltin("fail", fail),
		"float":     NewBuiltin("float", float),
		"getattr":   NewBuiltin("getattr", getattr),
		"hasattr":   NewBuiltin("hasattr", hasattr),
		"hash":      NewBuiltin("hash", hash),
		"int":       NewBuiltin("int", int_),
		"len":       NewBuiltin("len", len_),
		"list":      NewBuiltin("list", list),
		"max":       NewBuiltin("max", minmax),
		"min":       NewBuiltin("min", minmax),
		"ord":       NewBuiltin("ord", ord),
		"print":     NewBuiltin("print", print),
		"range":     NewBuiltin("range", range_),
		"repr":      NewBuiltin("repr", repr),
		"reversed":  NewBuiltin("reversed", reversed),
		"set":       NewBuiltin("set", set), // requires resolve.AllowSet
		"sorted":    NewBuiltin("sorted", sorted),
		"str":       NewBuiltin("str", str),
		"tuple":     NewBuiltin("tuple", tuple),
		"type":      NewBuiltin("type", type_),
		"zip":       NewBuiltin("zip", zip),
	}

	universeSafeties = map[string]Safety{
		"abs":       MemSafe | IOSafe | CPUSafe,
		"any":       MemSafe | IOSafe,
		"all":       MemSafe | IOSafe,
		"bool":      MemSafe | IOSafe | CPUSafe,
		"bytes":     MemSafe | IOSafe,
		"chr":       MemSafe | IOSafe | CPUSafe,
		"dict":      MemSafe | IOSafe,
		"dir":       MemSafe | IOSafe,
		"enumerate": MemSafe | IOSafe,
		"fail":      MemSafe | IOSafe,
		"float":     MemSafe | IOSafe | CPUSafe,
		"getattr":   MemSafe | IOSafe,
		"hasattr":   MemSafe | IOSafe,
		"hash":      MemSafe | IOSafe | CPUSafe,
		"int":       MemSafe | IOSafe | CPUSafe,
		"len":       MemSafe | IOSafe | CPUSafe,
		"list":      MemSafe | IOSafe,
		"max":       MemSafe | IOSafe,
		"min":       MemSafe | IOSafe,
		"ord":       MemSafe | IOSafe,
		"print":     MemSafe,
		"range":     MemSafe | IOSafe,
		"repr":      MemSafe | IOSafe,
		"reversed":  MemSafe | IOSafe,
		"set":       MemSafe | IOSafe,
		"sorted":    MemSafe | IOSafe,
		"str":       MemSafe | IOSafe,
		"tuple":     MemSafe | IOSafe,
		"type":      MemSafe | IOSafe | CPUSafe,
		"zip":       MemSafe | IOSafe,
	}

	for name, flags := range universeSafeties {
		if b, ok := Universe[name].(*Builtin); ok {
			b.DeclareSafety(flags)
		}
	}
}

// methods of built-in types
// https://github.com/google/starlark-go/blob/master/doc/spec.md#built-in-methods
var (
	bytesMethods = map[string]*Builtin{
		"elems": NewBuiltin("elems", bytes_elems),
	}
	bytesMethodSafeties = map[string]Safety{
		"elems": MemSafe | IOSafe,
	}

	dictMethods = map[string]*Builtin{
		"clear":      NewBuiltin("clear", dict_clear),
		"get":        NewBuiltin("get", dict_get),
		"items":      NewBuiltin("items", dict_items),
		"keys":       NewBuiltin("keys", dict_keys),
		"pop":        NewBuiltin("pop", dict_pop),
		"popitem":    NewBuiltin("popitem", dict_popitem),
		"setdefault": NewBuiltin("setdefault", dict_setdefault),
		"update":     NewBuiltin("update", dict_update),
		"values":     NewBuiltin("values", dict_values),
	}
	dictMethodSafeties = map[string]Safety{
		"clear":      MemSafe | IOSafe | CPUSafe,
		"get":        MemSafe | IOSafe | CPUSafe,
<<<<<<< HEAD
		"items":      MemSafe | IOSafe,
		"keys":       MemSafe | IOSafe,
		"pop":        MemSafe | IOSafe,
		"popitem":    MemSafe | IOSafe,
		"setdefault": MemSafe | IOSafe | CPUSafe,
=======
		"items":      MemSafe | IOSafe | CPUSafe,
		"keys":       MemSafe | IOSafe | CPUSafe,
		"pop":        MemSafe | IOSafe | CPUSafe,
		"popitem":    MemSafe | IOSafe | CPUSafe,
		"setdefault": MemSafe | IOSafe,
>>>>>>> d20049fc
		"update":     MemSafe | IOSafe,
		"values":     MemSafe | IOSafe | CPUSafe,
	}

	listMethods = map[string]*Builtin{
		"append": NewBuiltin("append", list_append),
		"clear":  NewBuiltin("clear", list_clear),
		"extend": NewBuiltin("extend", list_extend),
		"index":  NewBuiltin("index", list_index),
		"insert": NewBuiltin("insert", list_insert),
		"pop":    NewBuiltin("pop", list_pop),
		"remove": NewBuiltin("remove", list_remove),
	}
	listMethodSafeties = map[string]Safety{
		"append": MemSafe | IOSafe,
		"clear":  MemSafe | IOSafe | CPUSafe,
		"extend": MemSafe | IOSafe,
		"index":  MemSafe | IOSafe,
		"insert": MemSafe | IOSafe,
		"pop":    MemSafe | IOSafe,
		"remove": MemSafe | IOSafe,
	}

	stringMethods = map[string]*Builtin{
		"capitalize":     NewBuiltin("capitalize", string_capitalize),
		"codepoint_ords": NewBuiltin("codepoint_ords", string_iterable),
		"codepoints":     NewBuiltin("codepoints", string_iterable), // sic
		"count":          NewBuiltin("count", string_count),
		"elem_ords":      NewBuiltin("elem_ords", string_iterable),
		"elems":          NewBuiltin("elems", string_iterable),      // sic
		"endswith":       NewBuiltin("endswith", string_startswith), // sic
		"find":           NewBuiltin("find", string_find),
		"format":         NewBuiltin("format", string_format),
		"index":          NewBuiltin("index", string_index),
		"isalnum":        NewBuiltin("isalnum", string_isalnum),
		"isalpha":        NewBuiltin("isalpha", string_isalpha),
		"isdigit":        NewBuiltin("isdigit", string_isdigit),
		"islower":        NewBuiltin("islower", string_islower),
		"isspace":        NewBuiltin("isspace", string_isspace),
		"istitle":        NewBuiltin("istitle", string_istitle),
		"isupper":        NewBuiltin("isupper", string_isupper),
		"join":           NewBuiltin("join", string_join),
		"lower":          NewBuiltin("lower", string_lower),
		"lstrip":         NewBuiltin("lstrip", string_strip), // sic
		"partition":      NewBuiltin("partition", string_partition),
		"removeprefix":   NewBuiltin("removeprefix", string_removefix),
		"removesuffix":   NewBuiltin("removesuffix", string_removefix),
		"replace":        NewBuiltin("replace", string_replace),
		"rfind":          NewBuiltin("rfind", string_rfind),
		"rindex":         NewBuiltin("rindex", string_rindex),
		"rpartition":     NewBuiltin("rpartition", string_partition), // sic
		"rsplit":         NewBuiltin("rsplit", string_split),         // sic
		"rstrip":         NewBuiltin("rstrip", string_strip),         // sic
		"split":          NewBuiltin("split", string_split),
		"splitlines":     NewBuiltin("splitlines", string_splitlines),
		"startswith":     NewBuiltin("startswith", string_startswith),
		"strip":          NewBuiltin("strip", string_strip),
		"title":          NewBuiltin("title", string_title),
		"upper":          NewBuiltin("upper", string_upper),
	}
	stringMethodSafeties = map[string]Safety{
		"capitalize":     MemSafe | IOSafe,
		"codepoint_ords": MemSafe | IOSafe,
		"codepoints":     MemSafe | IOSafe,
		"count":          MemSafe | IOSafe,
		"elem_ords":      MemSafe | IOSafe,
		"elems":          MemSafe | IOSafe,
		"endswith":       MemSafe | IOSafe,
		"find":           MemSafe | IOSafe,
		"format":         MemSafe | IOSafe,
		"index":          MemSafe | IOSafe,
		"isalnum":        MemSafe | IOSafe | CPUSafe,
		"isalpha":        MemSafe | IOSafe | CPUSafe,
		"isdigit":        MemSafe | IOSafe | CPUSafe,
		"islower":        MemSafe | IOSafe | CPUSafe,
		"isspace":        MemSafe | IOSafe | CPUSafe,
		"istitle":        MemSafe | IOSafe | CPUSafe,
		"isupper":        MemSafe | IOSafe | CPUSafe,
		"join":           MemSafe | IOSafe,
		"lower":          MemSafe | IOSafe,
		"lstrip":         MemSafe | IOSafe,
		"partition":      MemSafe | IOSafe,
		"removeprefix":   MemSafe | IOSafe,
		"removesuffix":   MemSafe | IOSafe,
		"replace":        MemSafe | IOSafe,
		"rfind":          MemSafe | IOSafe,
		"rindex":         MemSafe | IOSafe,
		"rpartition":     MemSafe | IOSafe,
		"rsplit":         MemSafe | IOSafe,
		"rstrip":         MemSafe | IOSafe,
		"split":          MemSafe | IOSafe,
		"splitlines":     MemSafe | IOSafe | CPUSafe,
		"startswith":     MemSafe | IOSafe,
		"strip":          MemSafe | IOSafe,
		"title":          MemSafe | IOSafe,
		"upper":          MemSafe | IOSafe | CPUSafe,
	}

	setMethods = map[string]*Builtin{
		"add":                  NewBuiltin("add", set_add),
		"clear":                NewBuiltin("clear", set_clear),
		"difference":           NewBuiltin("difference", set_difference),
		"discard":              NewBuiltin("discard", set_discard),
		"intersection":         NewBuiltin("intersection", set_intersection),
		"issubset":             NewBuiltin("issubset", set_issubset),
		"issuperset":           NewBuiltin("issuperset", set_issuperset),
		"pop":                  NewBuiltin("pop", set_pop),
		"remove":               NewBuiltin("remove", set_remove),
		"symmetric_difference": NewBuiltin("symmetric_difference", set_symmetric_difference),
		"union":                NewBuiltin("union", set_union),
	}
	setMethodSafeties = map[string]Safety{
		"add":                  MemSafe | IOSafe,
		"clear":                MemSafe | IOSafe | CPUSafe,
		"difference":           MemSafe | IOSafe,
		"discard":              MemSafe | IOSafe,
		"intersection":         MemSafe | IOSafe,
		"issubset":             MemSafe | IOSafe,
		"issuperset":           MemSafe | IOSafe,
		"pop":                  MemSafe | IOSafe,
		"remove":               MemSafe | IOSafe,
		"symmetric_difference": MemSafe | IOSafe,
		"union":                MemSafe | IOSafe,
	}
)

func init() {
	for name, safety := range bytesMethodSafeties {
		if builtin, ok := bytesMethods[name]; ok {
			builtin.DeclareSafety(safety)
		}
	}

	for name, safety := range dictMethodSafeties {
		if builtin, ok := dictMethods[name]; ok {
			builtin.DeclareSafety(safety)
		}
	}

	for name, safety := range listMethodSafeties {
		if builtin, ok := listMethods[name]; ok {
			builtin.DeclareSafety(safety)
		}
	}

	for name, safety := range stringMethodSafeties {
		if builtin, ok := stringMethods[name]; ok {
			builtin.DeclareSafety(safety)
		}
	}

	for name, safety := range setMethodSafeties {
		if builtin, ok := setMethods[name]; ok {
			builtin.DeclareSafety(safety)
		}
	}
}

func builtinAttr(recv Value, name string, methods map[string]*Builtin) (Value, error) {
	b := methods[name]
	if b == nil {
		return nil, nil // no such method
	}
	return b.BindReceiver(recv), nil
}

func safeBuiltinAttr(thread *Thread, recv Value, name string, methods map[string]*Builtin) (Value, error) {
	b := methods[name]
	if b == nil {
		return nil, ErrNoSuchAttr
	}
	if thread != nil {
		if err := thread.AddAllocs(EstimateSize(&Builtin{})); err != nil {
			return nil, err
		}
	}
	return b.BindReceiver(recv), nil
}

func builtinAttrNames(methods map[string]*Builtin) []string {
	names := make([]string, 0, len(methods))
	for name := range methods {
		names = append(names, name)
	}
	sort.Strings(names)
	return names
}

// ---- built-in functions ----

// https://github.com/google/starlark-go/blob/master/doc/spec.md#abs
func abs(thread *Thread, _ *Builtin, args Tuple, kwargs []Tuple) (Value, error) {
	var x Value
	if err := UnpackPositionalArgs("abs", args, kwargs, 1, &x); err != nil {
		return nil, err
	}
	switch tx := x.(type) {
	case Float:
		if tx >= 0 {
			return x, nil
		}

		result := Value(Float(math.Abs(float64(tx))))
		if err := thread.AddAllocs(EstimateSize(result)); err != nil {
			return nil, err
		}
		return result, nil
	case Int:
		if tx.Sign() >= 0 {
			return x, nil
		}

		if _, xBig := tx.get(); xBig != nil {
			if err := thread.AddExecutionSteps(int64(len(xBig.Bits()))); err != nil {
				return nil, err
			}
		}
		result := Value(zero.Sub(tx))
		if err := thread.AddAllocs(EstimateSize(result)); err != nil {
			return nil, err
		}
		return result, nil
	default:
		return nil, fmt.Errorf("got %s, want int or float", x.Type())
	}
}

// https://github.com/google/starlark-go/blob/master/doc/spec.md#all
func all(thread *Thread, _ *Builtin, args Tuple, kwargs []Tuple) (Value, error) {
	var iterable Iterable
	if err := UnpackPositionalArgs("all", args, kwargs, 1, &iterable); err != nil {
		return nil, err
	}

	iter, err := SafeIterate(thread, iterable)
	if err != nil {
		return nil, err
	}
	defer iter.Done()
	var x Value
	for iter.Next(&x) {
		if !x.Truth() {
			return False, nil
		}
	}
	if err := iter.Err(); err != nil {
		return nil, err
	}
	return True, nil
}

// https://github.com/google/starlark-go/blob/master/doc/spec.md#any
func any(thread *Thread, _ *Builtin, args Tuple, kwargs []Tuple) (Value, error) {
	var iterable Iterable
	if err := UnpackPositionalArgs("any", args, kwargs, 1, &iterable); err != nil {
		return nil, err
	}

	iter, err := SafeIterate(thread, iterable)
	if err != nil {
		return nil, err
	}
	defer iter.Done()
	var x Value
	for iter.Next(&x) {
		if x.Truth() {
			return True, nil
		}
	}
	if err := iter.Err(); err != nil {
		return nil, err
	}
	return False, nil
}

// https://github.com/google/starlark-go/blob/master/doc/spec.md#bool
func bool_(thread *Thread, _ *Builtin, args Tuple, kwargs []Tuple) (Value, error) {
	var x Value = False
	if err := UnpackPositionalArgs("bool", args, kwargs, 0, &x); err != nil {
		return nil, err
	}
	return x.Truth(), nil
}

// https://github.com/google/starlark-go/blob/master/doc/spec.md#bytes
func bytes_(thread *Thread, _ *Builtin, args Tuple, kwargs []Tuple) (Value, error) {
	if len(kwargs) > 0 {
		return nil, fmt.Errorf("bytes does not accept keyword arguments")
	}
	if len(args) != 1 {
		return nil, fmt.Errorf("bytes: got %d arguments, want exactly 1", len(args))
	}
	switch x := args[0].(type) {
	case Bytes:
		return args[0], nil
	case String:
		// Invalid encodings are replaced by that of U+FFFD.
		res, err := safeUtf8Transcode(thread, string(x))
		if err != nil {
			return nil, err
		}
		if err := thread.AddAllocs(StringTypeOverhead); err != nil {
			return nil, err
		}
		return Bytes(res), nil
	case Iterable:
		// iterable of numeric byte values
		buf := NewSafeStringBuilder(thread)
		if n := Len(x); n >= 0 {
			// common case: known length
			buf.Grow(n)
		}
		iter, err := SafeIterate(thread, x)
		if err != nil {
			return nil, err
		}
		defer iter.Done()
		var elem Value
		var b byte
		for i := 0; iter.Next(&elem); i++ {
			if err := AsInt(elem, &b); err != nil {
				return nil, fmt.Errorf("bytes: at index %d, %s", i, err)
			}
			if err := buf.WriteByte(b); err != nil {
				return nil, err
			}
		}
		if err := iter.Err(); err != nil {
			return nil, err
		}
		if err := buf.Err(); err != nil {
			return nil, err
		}
		if err := thread.AddAllocs(StringTypeOverhead); err != nil {
			return nil, err
		}
		return Bytes(buf.String()), nil

	default:
		// Unlike string(foo), which stringifies it, bytes(foo) is an error.
		return nil, fmt.Errorf("bytes: got %s, want string, bytes, or iterable of ints", x.Type())
	}
}

// https://github.com/google/starlark-go/blob/master/doc/spec.md#chr
func chr(thread *Thread, _ *Builtin, args Tuple, kwargs []Tuple) (Value, error) {
	if len(kwargs) > 0 {
		return nil, fmt.Errorf("chr does not accept keyword arguments")
	}
	if len(args) != 1 {
		return nil, fmt.Errorf("chr: got %d arguments, want 1", len(args))
	}
	i, err := AsInt32(args[0])
	if err != nil {
		return nil, fmt.Errorf("chr: %s", err)
	}
	if i < 0 {
		return nil, fmt.Errorf("chr: Unicode code point %d out of range (<0)", i)
	}
	if i > unicode.MaxRune {
		return nil, fmt.Errorf("chr: Unicode code point U+%X out of range (>0x10FFFF)", i)
	}
	ret := Value(String(string(rune(i))))
	if err := thread.AddAllocs(EstimateSize(ret)); err != nil {
		return nil, err
	}
	return ret, nil
}

// https://github.com/google/starlark-go/blob/master/doc/spec.md#dict
func dict(thread *Thread, _ *Builtin, args Tuple, kwargs []Tuple) (Value, error) {
	if len(args) > 1 {
		return nil, fmt.Errorf("dict: got %d arguments, want at most 1", len(args))
	}
	dict := new(Dict)
	if err := thread.AddAllocs(EstimateSize(dict)); err != nil {
		return nil, err
	}
	if err := updateDict(thread, dict, args, kwargs); err != nil {
		return nil, fmt.Errorf("dict: %v", err)
	}
	return dict, nil
}

// https://github.com/google/starlark-go/blob/master/doc/spec.md#dir
func dir(thread *Thread, _ *Builtin, args Tuple, kwargs []Tuple) (Value, error) {
	if len(kwargs) > 0 {
		return nil, fmt.Errorf("dir does not accept keyword arguments")
	}
	if len(args) != 1 {
		return nil, fmt.Errorf("dir: got %d arguments, want 1", len(args))
	}

	var names []string
	if x, ok := args[0].(HasAttrs); ok {
		names = x.AttrNames()
	}
	sort.Strings(names)
	elems := make([]Value, len(names))
	for i, name := range names {
		elems[i] = String(name)
	}
	res := Value(NewList(elems))
	if err := thread.AddAllocs(EstimateSize(res)); err != nil {
		return nil, err
	}
	return res, nil
}

// https://github.com/google/starlark-go/blob/master/doc/spec.md#enumerate
func enumerate(thread *Thread, _ *Builtin, args Tuple, kwargs []Tuple) (Value, error) {
	var iterable Iterable
	var start int
	if err := UnpackPositionalArgs("enumerate", args, kwargs, 1, &iterable, &start); err != nil {
		return nil, err
	}

	iter, err := SafeIterate(thread, iterable)
	if err != nil {
		return nil, err
	}
	defer iter.Done()

	var pairs []Value
	var x Value

	if n := Len(iterable); n >= 0 {
		// common case: known length
		overhead := EstimateMakeSize([]Value{Tuple{}}, n) +
			EstimateMakeSize([][2]Value{{MakeInt(0), nil}}, n)
		if err := thread.AddAllocs(overhead); err != nil {
			return nil, err
		}

		pairs = make([]Value, 0, n)
		array := make(Tuple, 2*n) // allocate a single backing array
		for i := 0; iter.Next(&x); i++ {
			pair := array[:2:2]
			array = array[2:]
			pair[0] = MakeInt(start + i)
			pair[1] = x
			pairs = append(pairs, pair)
		}
	} else {
		// non-sequence (unknown length)
		pairCost := EstimateSize(Tuple{MakeInt(0), nil})
		pairsAppender := NewSafeAppender(thread, &pairs)
		for i := 0; iter.Next(&x); i++ {
			if err := thread.AddAllocs(pairCost); err != nil {
				return nil, err
			}
			pair := Tuple{MakeInt(start + i), x}
			if err := pairsAppender.Append(pair); err != nil {
				return nil, err
			}
		}
	}
	if err := iter.Err(); err != nil {
		return nil, err
	}

	if err := thread.AddAllocs(EstimateSize(List{})); err != nil {
		return nil, err
	}
	return NewList(pairs), nil
}

// https://github.com/google/starlark-go/blob/master/doc/spec.md#fail
func fail(thread *Thread, b *Builtin, args Tuple, kwargs []Tuple) (Value, error) {
	sep := " "
	if err := UnpackArgs("fail", nil, kwargs, "sep?", &sep); err != nil {
		return nil, err
	}
	buf := NewSafeStringBuilder(thread)
	if _, err := buf.WriteString("fail: "); err != nil {
		return nil, err
	}
	for i, v := range args {
		if i > 0 {
			if _, err := buf.WriteString(sep); err != nil {
				return nil, err
			}
		}
		if s, ok := AsString(v); ok {
			if _, err := buf.WriteString(s); err != nil {
				return nil, err
			}
		} else {
			if err := writeValue(buf, v, nil); err != nil {
				return nil, err
			}
		}
	}

	return nil, errors.New(buf.String())
}

func float(thread *Thread, b *Builtin, args Tuple, kwargs []Tuple) (Value, error) {
	if len(kwargs) > 0 {
		return nil, fmt.Errorf("float does not accept keyword arguments")
	}
	if len(args) == 0 {
		return Float(0.0), nil
	}
	if len(args) != 1 {
		return nil, fmt.Errorf("float got %d arguments, wants 1", len(args))
	}
	switch x := args[0].(type) {
	case Bool:
		// thread.AddAllocs is not called as memory is
		// never allocated for constants.
		if x {
			return Float(1.0), nil
		} else {
			return Float(0.0), nil
		}
	case Int:
		var err error
		var result Value
		result, err = x.finiteFloat()
		if err != nil {
			return nil, err
		}
		if err := thread.AddAllocs(EstimateSize(result)); err != nil {
			return nil, err
		}
		return result, nil
	case Float:
		// Converting args[0] to x and then returning x as Value
		// casues an additional allocation, so return args[0] directly.
		return args[0], nil
	case String:
		if x == "" {
			return nil, fmt.Errorf("float: empty string")
		}
		if err := thread.AddExecutionSteps(int64(len(x))); err != nil {
			return nil, err
		}
		// +/- NaN or Inf or Infinity (case insensitive)?
		s := string(x)
		switch x[len(x)-1] {
		case 'y', 'Y':
			if strings.EqualFold(s, "infinity") || strings.EqualFold(s, "+infinity") {
				return inf, nil
			} else if strings.EqualFold(s, "-infinity") {
				return neginf, nil
			}
		case 'f', 'F':
			if strings.EqualFold(s, "inf") || strings.EqualFold(s, "+inf") {
				return inf, nil
			} else if strings.EqualFold(s, "-inf") {
				return neginf, nil
			}
		case 'n', 'N':
			if strings.EqualFold(s, "nan") || strings.EqualFold(s, "+nan") || strings.EqualFold(s, "-nan") {
				return nan, nil
			}
		}
		f, err := strconv.ParseFloat(s, 64)
		if math.IsInf(f, 0) {
			return nil, fmt.Errorf("floating-point number too large")
		}
		if err != nil {
			return nil, fmt.Errorf("invalid float literal: %s", s)
		}
		var result Value = Float(f)
		if err := thread.AddAllocs(EstimateSize(result)); err != nil {
			return nil, err
		}
		return result, nil
	default:
		return nil, fmt.Errorf("float got %s, want number or string", x.Type())
	}
}

var (
	inf    = Float(math.Inf(+1))
	neginf = Float(math.Inf(-1))
	nan    = Float(math.NaN())
)

// https://github.com/google/starlark-go/blob/master/doc/spec.md#getattr
func getattr(thread *Thread, b *Builtin, args Tuple, kwargs []Tuple) (Value, error) {
	var object, dflt Value
	var name string
	if err := UnpackPositionalArgs("getattr", args, kwargs, 2, &object, &name, &dflt); err != nil {
		return nil, err
	}

	v, err := getAttr(thread, object, name, false)
	if err != nil {
		if dflt != nil {
			return dflt, nil
		}
		return nil, nameErr(b, err)
	}
	return v, nil
}

// https://github.com/google/starlark-go/blob/master/doc/spec.md#hasattr
func hasattr(thread *Thread, _ *Builtin, args Tuple, kwargs []Tuple) (Value, error) {
	var object Value
	var name string
	if err := UnpackPositionalArgs("hasattr", args, kwargs, 2, &object, &name); err != nil {
		return nil, err
	}
	if object, ok := object.(HasAttrs); ok {
		v, err := object.Attr(name)
		if err == nil {
			return Bool(v != nil), nil
		}

		// An error does not conclusively indicate presence or
		// absence of a field: it could occur while computing
		// the value of a present attribute, or it could be a
		// "no such attribute" error with details.
		for _, x := range object.AttrNames() {
			if x == name {
				return True, nil
			}
		}
	}
	return False, nil
}

// https://github.com/google/starlark-go/blob/master/doc/spec.md#hash
func hash(thread *Thread, _ *Builtin, args Tuple, kwargs []Tuple) (Value, error) {
	var x Value
	if err := UnpackPositionalArgs("hash", args, kwargs, 1, &x); err != nil {
		return nil, err
	}

	var h int64
	switch x := x.(type) {
	case String:
		// The Starlark spec requires that the hash function be
		// deterministic across all runs, motivated by the need
		// for reproducibility of builds. Thus we cannot call
		// String.Hash, which uses the fastest implementation
		// available, because as varies across process restarts,
		// and may evolve with the implementation.
		if err := thread.AddExecutionSteps(int64(len(x))); err != nil {
			return nil, err
		}
		h = int64(javaStringHash(string(x)))
	case Bytes:
		if err := thread.AddExecutionSteps(int64(len(x))); err != nil {
			return nil, err
		}
		h = int64(softHashString(string(x))) // FNV32
	default:
		return nil, fmt.Errorf("hash: got %s, want string or bytes", x.Type())
	}
	ret := Value(MakeInt64(h))
	if err := thread.AddAllocs(EstimateSize(ret)); err != nil {
		return nil, err
	}
	return ret, nil
}

// javaStringHash returns the same hash as would be produced by
// java.lang.String.hashCode. This requires transcoding the string to
// UTF-16; transcoding may introduce Unicode replacement characters
// U+FFFD if s does not contain valid UTF-8.
func javaStringHash(s string) (h int32) {
	for _, r := range s {
		if utf16.IsSurrogate(r) {
			c1, c2 := utf16.EncodeRune(r)
			h = 31*h + c1
			h = 31*h + c2
		} else {
			h = 31*h + r // r may be U+FFFD
		}
	}
	return h
}

// https://github.com/google/starlark-go/blob/master/doc/spec.md#int
func int_(thread *Thread, _ *Builtin, args Tuple, kwargs []Tuple) (res Value, err error) {
	var x Value = zero
	var base Value
	if err := UnpackArgs("int", args, kwargs, "x", &x, "base?", &base); err != nil {
		return nil, err
	}

	defer func() {
		if res != nil && res != x {
			if err2 := thread.AddAllocs(EstimateSize(res)); err2 != nil {
				res = nil
				err = err2
			}
		}
	}()

	if s, ok := AsString(x); ok {
		// Max result size is going to be base36, where each char is going to have 36 values
		// To make things easy we will just consider each character to be max 6 bits.
		// It's pessimistic, but easy.
		if err := thread.AddExecutionSteps(int64(len(s))); err != nil {
			return nil, err
		}
		if err := thread.CheckAllocs((int64(len(s)*6) + 7) / 8); err != nil {
			return nil, err
		}

		b := 10
		if base != nil {
			var err error
			b, err = AsInt32(base)
			if err != nil {
				return nil, fmt.Errorf("int: for base, got %s, want int", base.Type())
			}
			if b != 0 && (b < 2 || b > 36) {
				return nil, fmt.Errorf("int: base must be an integer >= 2 && <= 36")
			}
		}
		res := parseInt(s, b)
		if res == nil {
			return nil, fmt.Errorf("int: invalid literal with base %d: %s", b, s)
		}
		return res, nil
	}

	if base != nil {
		return nil, fmt.Errorf("int: can't convert non-string with explicit base")
	}

	if b, ok := x.(Bool); ok {
		if b {
			return one, nil
		} else {
			return zero, nil
		}
	}

	if _, ok := x.(Int); ok {
		return x, nil // Avoid allocation.
	}

	i, err := NumberToInt(x)
	if err != nil {
		return nil, fmt.Errorf("int: %s", err)
	}
	return i, nil
}

// parseInt defines the behavior of int(string, base=int). It returns nil on error.
func parseInt(s string, base int) Value {
	// remove sign
	var neg bool
	if s != "" {
		if s[0] == '+' {
			s = s[1:]
		} else if s[0] == '-' {
			neg = true
			s = s[1:]
		}
	}

	// remove optional base prefix
	baseprefix := 0
	if len(s) > 1 && s[0] == '0' {
		if len(s) > 2 {
			switch s[1] {
			case 'o', 'O':
				baseprefix = 8
			case 'x', 'X':
				baseprefix = 16
			case 'b', 'B':
				baseprefix = 2
			}
		}
		if baseprefix != 0 {
			// Remove the base prefix if it matches
			// the explicit base, or if base=0.
			if base == 0 || baseprefix == base {
				base = baseprefix
				s = s[2:]
			}
		} else {
			// For automatic base detection,
			// a string starting with zero
			// must be all zeros.
			// Thus we reject int("0755", 0).
			if base == 0 {
				for i := 1; i < len(s); i++ {
					if s[i] != '0' {
						return nil
					}
				}
				return zero
			}
		}
	}
	if base == 0 {
		base = 10
	}

	// we explicitly handled sign above.
	// if a sign remains, it is invalid.
	if s != "" && (s[0] == '-' || s[0] == '+') {
		return nil
	}

	// s has no sign or base prefix.
	if i, ok := new(big.Int).SetString(s, base); ok {
		res := MakeBigInt(i)
		if neg {
			res = zero.Sub(res)
		}
		return res
	}

	return nil
}

// https://github.com/google/starlark-go/blob/master/doc/spec.md#len
func len_(thread *Thread, _ *Builtin, args Tuple, kwargs []Tuple) (Value, error) {
	var x Value
	if err := UnpackPositionalArgs("len", args, kwargs, 1, &x); err != nil {
		return nil, err
	}
	len := Len(x)
	if len < 0 {
		return nil, fmt.Errorf("len: value of type %s has no len", x.Type())
	}
	result := Value(MakeInt(len))
	if err := thread.AddAllocs(EstimateSize(result)); err != nil {
		return nil, err
	}
	return result, nil
}

// https://github.com/google/starlark-go/blob/master/doc/spec.md#list
func list(thread *Thread, _ *Builtin, args Tuple, kwargs []Tuple) (Value, error) {
	var iterable Iterable
	if err := UnpackPositionalArgs("list", args, kwargs, 0, &iterable); err != nil {
		return nil, err
	}
	var elems []Value
	if iterable != nil {
		iter, err := SafeIterate(thread, iterable)
		if err != nil {
			return nil, err
		}
		defer iter.Done()
		if n := Len(iterable); n > 0 {
			if err := thread.AddAllocs(EstimateMakeSize([]Value{}, n)); err != nil {
				return nil, err
			}
			elems = make([]Value, 0, n) // preallocate if length known
		}
		elemsAppender := NewSafeAppender(thread, &elems)
		var x Value
		for iter.Next(&x) {
			if err := elemsAppender.Append(x); err != nil {
				return nil, err
			}
		}
		if err := iter.Err(); err != nil {
			return nil, err
		}
	}
	if err := thread.AddAllocs(EstimateSize(&List{})); err != nil {
		return nil, err
	}
	return NewList(elems), nil
}

// https://github.com/google/starlark-go/blob/master/doc/spec.md#min
func minmax(thread *Thread, b *Builtin, args Tuple, kwargs []Tuple) (Value, error) {
	if len(args) == 0 {
		return nil, fmt.Errorf("%s requires at least one positional argument", b.Name())
	}
	var keyFunc Callable
	if err := UnpackArgs(b.Name(), nil, kwargs, "key?", &keyFunc); err != nil {
		return nil, err
	}
	var op syntax.Token
	if b.Name() == "max" {
		op = syntax.GT
	} else {
		op = syntax.LT
	}
	var iterable Value
	if len(args) == 1 {
		iterable = args[0]
	} else {
		iterable = args
	}
	iter, err := SafeIterate(thread, iterable)
	if err != nil {
		if err == ErrUnsupported {
			return nil, fmt.Errorf("%s: %s value is not iterable", b.Name(), iterable.Type())
		}
		return nil, err
	}
	defer iter.Done()
	var extremum Value
	if !iter.Next(&extremum) {
		if err := iter.Err(); err != nil {
			return nil, err
		}
		return nil, nameErr(b, "argument is an empty sequence")
	}

	var extremeKey Value
	var keyargs Tuple
	if keyFunc == nil {
		extremeKey = extremum
	} else {
		keyargs = Tuple{extremum}
		res, err := Call(thread, keyFunc, keyargs, nil)
		if err != nil {
			return nil, err // to preserve backtrace, don't modify error
		}
		extremeKey = res
	}

	var x Value
	for iter.Next(&x) {
		var key Value
		if keyFunc == nil {
			key = x
		} else {
			keyargs[0] = x
			res, err := Call(thread, keyFunc, keyargs, nil)
			if err != nil {
				return nil, err // to preserve backtrace, don't modify error
			}
			key = res
		}

		if ok, err := Compare(op, key, extremeKey); err != nil {
			return nil, nameErr(b, err)
		} else if ok {
			extremum = x
			extremeKey = key
		}
	}
	if err := iter.Err(); err != nil {
		return nil, err
	}
	return extremum, nil
}

// https://github.com/google/starlark-go/blob/master/doc/spec.md#ord
func ord(thread *Thread, _ *Builtin, args Tuple, kwargs []Tuple) (Value, error) {
	if len(kwargs) > 0 {
		return nil, fmt.Errorf("ord does not accept keyword arguments")
	}
	if len(args) != 1 {
		return nil, fmt.Errorf("ord: got %d arguments, want 1", len(args))
	}
	switch x := args[0].(type) {
	case String:
		// ord(string) returns int value of sole rune.
		s := string(x)
		r, sz := utf8.DecodeRuneInString(s)
		if sz == 0 || sz != len(s) {
			n := utf8.RuneCountInString(s)
			return nil, fmt.Errorf("ord: string encodes %d Unicode code points, want 1", n)
		}
		res := Value(MakeInt(int(r)))
		if err := thread.AddAllocs(EstimateSize(res)); err != nil {
			return nil, err
		}
		return res, nil

	case Bytes:
		// ord(bytes) returns int value of sole byte.
		if len(x) != 1 {
			return nil, fmt.Errorf("ord: bytes has length %d, want 1", len(x))
		}
		res := Value(MakeInt(int(x[0])))
		if err := thread.AddAllocs(EstimateSize(res)); err != nil {
			return nil, err
		}
		return res, nil
	default:
		return nil, fmt.Errorf("ord: got %s, want string or bytes", x.Type())
	}
}

// https://github.com/google/starlark-go/blob/master/doc/spec.md#print
func print(thread *Thread, b *Builtin, args Tuple, kwargs []Tuple) (Value, error) {
	sep := " "
	if err := UnpackArgs("print", nil, kwargs, "sep?", &sep); err != nil {
		return nil, err
	}

	buf := NewSafeStringBuilder(thread)
	for i, v := range args {
		if i > 0 {
			if _, err := buf.WriteString(sep); err != nil {
				return nil, err
			}
		}
		if s, ok := AsString(v); ok {
			if _, err := buf.WriteString(s); err != nil {
				return nil, err
			}
		} else if b, ok := v.(Bytes); ok {
			if _, err := buf.WriteString(string(b)); err != nil {
				return nil, err
			}
		} else {
			if err := writeValue(buf, v, nil); err != nil {
				return nil, err
			}
		}
	}

	s := buf.String()
	if thread.Print != nil {
		thread.Print(thread, s)
	} else {
		thread.AddAllocs(-int64(buf.Allocs()))
		fmt.Fprintln(os.Stderr, s)
	}
	return None, nil
}

// https://github.com/google/starlark-go/blob/master/doc/spec.md#range
func range_(thread *Thread, b *Builtin, args Tuple, kwargs []Tuple) (Value, error) {
	var start, stop, step int
	step = 1
	if err := UnpackPositionalArgs("range", args, kwargs, 1, &start, &stop, &step); err != nil {
		return nil, err
	}

	if len(args) == 1 {
		// range(stop)
		start, stop = 0, start
	}
	if step == 0 {
		// we were given range(start, stop, 0)
		return nil, nameErr(b, "step argument must not be zero")
	}

	result := Value(rangeValue{start: start, stop: stop, step: step, len: rangeLen(start, stop, step)})
	if err := thread.AddAllocs(EstimateSize(result)); err != nil {
		return nil, err
	}
	return result, nil
}

// A rangeValue is a comparable, immutable, indexable sequence of integers
// defined by the three parameters to a range(...) call.
// Invariant: step != 0.
type rangeValue struct{ start, stop, step, len int }

var (
	_ Indexable  = rangeValue{}
	_ Sequence   = rangeValue{}
	_ Comparable = rangeValue{}
	_ Sliceable  = rangeValue{}
)

func (r rangeValue) Len() int          { return r.len }
func (r rangeValue) Index(i int) Value { return MakeInt(r.start + i*r.step) }
func (r rangeValue) Iterate() Iterator { return &rangeIterator{r: r} }

// rangeLen calculates the length of a range with the provided start, stop, and step.
// caller must ensure that step is non-zero.
func rangeLen(start, stop, step int) int {
	switch {
	case step > 0:
		if stop > start {
			return (stop-1-start)/step + 1
		}
	case step < 0:
		if start > stop {
			return (start-1-stop)/-step + 1
		}
	default:
		panic("rangeLen: zero step")
	}
	return 0
}

func (r rangeValue) Slice(start, end, step int) Value {
	newStart := r.start + r.step*start
	newStop := r.start + r.step*end
	newStep := r.step * step
	return rangeValue{
		start: newStart,
		stop:  newStop,
		step:  newStep,
		len:   rangeLen(newStart, newStop, newStep),
	}
}

func (r rangeValue) Freeze() {} // immutable
func (r rangeValue) String() string {
	if r.step != 1 {
		return fmt.Sprintf("range(%d, %d, %d)", r.start, r.stop, r.step)
	} else if r.start != 0 {
		return fmt.Sprintf("range(%d, %d)", r.start, r.stop)
	} else {
		return fmt.Sprintf("range(%d)", r.stop)
	}
}
func (r rangeValue) Type() string          { return "range" }
func (r rangeValue) Truth() Bool           { return r.len > 0 }
func (r rangeValue) Hash() (uint32, error) { return 0, fmt.Errorf("unhashable: range") }

func (x rangeValue) CompareSameType(op syntax.Token, y_ Value, depth int) (bool, error) {
	y := y_.(rangeValue)
	switch op {
	case syntax.EQL:
		return rangeEqual(x, y), nil
	case syntax.NEQ:
		return !rangeEqual(x, y), nil
	default:
		return false, fmt.Errorf("%s %s %s not implemented", x.Type(), op, y.Type())
	}
}

func rangeEqual(x, y rangeValue) bool {
	// Two ranges compare equal if they denote the same sequence.
	if x.len != y.len {
		return false // sequences differ in length
	}
	if x.len == 0 {
		return true // both sequences are empty
	}
	if x.start != y.start {
		return false // first element differs
	}
	return x.len == 1 || x.step == y.step
}

func (r rangeValue) contains(x Int) bool {
	x32, err := AsInt32(x)
	if err != nil {
		return false // out of range
	}
	delta := x32 - r.start
	quo, rem := delta/r.step, delta%r.step
	return rem == 0 && 0 <= quo && quo < r.len
}

type rangeIterator struct {
	r      rangeValue
	i      int
	thread *Thread
	err    error
}

var _ SafeIterator = &rangeIterator{}

func (it *rangeIterator) BindThread(thread *Thread) {
	it.thread = thread
}

func (it *rangeIterator) Next(p *Value) bool {
	if it.err != nil {
		return false
	}

	if it.i < it.r.len {
		// value will always be an Int
		value := it.r.Index(it.i)

		if it.thread != nil {
			if err := it.thread.AddAllocs(EstimateSize(value)); err != nil {
				it.err = err
				return false
			}
		}

		*p = value
		it.i++
		return true
	}
	return false
}
func (*rangeIterator) Done() {}

func (it *rangeIterator) Err() error { return it.err }
func (it *rangeIterator) Safety() Safety {
	if it.thread == nil {
		return NotSafe
	}
	return MemSafe
}

// https://github.com/google/starlark-go/blob/master/doc/spec.md#repr
func repr(thread *Thread, _ *Builtin, args Tuple, kwargs []Tuple) (Value, error) {
	var x Value
	if err := UnpackPositionalArgs("repr", args, kwargs, 1, &x); err != nil {
		return nil, err
	}

	if s, err := safeToString(thread, x); err != nil {
		return nil, err
	} else {
		if err := thread.AddAllocs(StringTypeOverhead); err != nil {
			return nil, err
		}
		return String(s), nil
	}
}

// https://github.com/google/starlark-go/blob/master/doc/spec.md#reversed
func reversed(thread *Thread, _ *Builtin, args Tuple, kwargs []Tuple) (Value, error) {
	var iterable Iterable
	if err := UnpackPositionalArgs("reversed", args, kwargs, 1, &iterable); err != nil {
		return nil, err
	}

	iter, err := SafeIterate(thread, iterable)
	if err != nil {
		return nil, err
	}
	defer iter.Done()
	var elems []Value
	if n := Len(args[0]); n >= 0 {
		if err := thread.AddAllocs(EstimateMakeSize([]Value{}, n)); err != nil {
			return nil, err
		}
		elems = make([]Value, 0, n) // preallocate if length known
	}
	elemsAppender := NewSafeAppender(thread, &elems)
	var x Value
	for iter.Next(&x) {
		if err := elemsAppender.Append(x); err != nil {
			return nil, err
		}
	}
	if err := iter.Err(); err != nil {
		return nil, err
	}
	n := len(elems)
	for i := 0; i < n>>1; i++ {
		elems[i], elems[n-1-i] = elems[n-1-i], elems[i]
	}
	if err := thread.AddAllocs(EstimateSize(List{})); err != nil {
		return nil, err
	}
	return NewList(elems), nil
}

// https://github.com/google/starlark-go/blob/master/doc/spec.md#set
func set(thread *Thread, b *Builtin, args Tuple, kwargs []Tuple) (Value, error) {
	var iterable Iterable
	if err := UnpackPositionalArgs("set", args, kwargs, 0, &iterable); err != nil {
		return nil, err
	}
	if err := thread.AddAllocs(EstimateSize(&Set{})); err != nil {
		return nil, err
	}
	set := new(Set)
	if iterable != nil {
		iter, err := SafeIterate(thread, iterable)
		if err != nil {
			return nil, err
		}
		defer iter.Done()
		var x Value
		for iter.Next(&x) {
			if err := set.ht.insert(thread, x, None); err != nil {
				return nil, nameErr(b, err)
			}
		}
		if err := iter.Err(); err != nil {
			return nil, err
		}
	}
	return set, nil
}

// https://github.com/google/starlark-go/blob/master/doc/spec.md#sorted
func sorted(thread *Thread, _ *Builtin, args Tuple, kwargs []Tuple) (Value, error) {
	// Oddly, Python's sorted permits all arguments to be positional, thus so do we.
	var iterable Iterable
	var key Callable
	var reverse bool
	if err := UnpackArgs("sorted", args, kwargs,
		"iterable", &iterable,
		"key?", &key,
		"reverse?", &reverse,
	); err != nil {
		return nil, err
	}

	iter, err := SafeIterate(thread, iterable)
	if err != nil {
		return nil, err
	}
	defer iter.Done()
	var values []Value
	if n := Len(iterable); n > 0 {
		if err := thread.AddAllocs(EstimateMakeSize(Tuple{}, n)); err != nil {
			return nil, err
		}
		values = make(Tuple, 0, n) // preallocate if length is known
	}
	valuesAppender := NewSafeAppender(thread, &values)
	var x Value
	for iter.Next(&x) {
		if err := valuesAppender.Append(x); err != nil {
			return nil, err
		}
	}
	if err := iter.Err(); err != nil {
		return nil, err
	}

	// Derive keys from values by applying key function.
	var keys []Value
	if key != nil {
		keys = make([]Value, len(values))
		for i, v := range values {
			k, err := Call(thread, key, Tuple{v}, nil)
			if err != nil {
				return nil, err // to preserve backtrace, don't modify error
			}
			keys[i] = k
		}
	}

	slice := &sortSlice{keys: keys, values: values}
	if reverse {
		sort.Stable(sort.Reverse(slice))
	} else {
		sort.Stable(slice)
	}
	if err := thread.AddAllocs(EstimateSize(List{})); err != nil {
		return nil, err
	}
	return NewList(slice.values), slice.err
}

type sortSlice struct {
	keys   []Value // nil => values[i] is key
	values []Value
	err    error
}

func (s *sortSlice) Len() int { return len(s.values) }
func (s *sortSlice) Less(i, j int) bool {
	keys := s.keys
	if s.keys == nil {
		keys = s.values
	}
	ok, err := Compare(syntax.LT, keys[i], keys[j])
	if err != nil {
		s.err = err
	}
	return ok
}
func (s *sortSlice) Swap(i, j int) {
	if s.keys != nil {
		s.keys[i], s.keys[j] = s.keys[j], s.keys[i]
	}
	s.values[i], s.values[j] = s.values[j], s.values[i]
}

// https://github.com/google/starlark-go/blob/master/doc/spec.md#str
func str(thread *Thread, _ *Builtin, args Tuple, kwargs []Tuple) (Value, error) {
	if len(kwargs) > 0 {
		return nil, fmt.Errorf("str does not accept keyword arguments")
	}
	if len(args) != 1 {
		return nil, fmt.Errorf("str: got %d arguments, want exactly 1", len(args))
	}
	switch x := args[0].(type) {
	case String:
		// Converting args[0] to x and then returning x as Value
		// casues an additional allocation, so return args[0] directly.
		return args[0], nil
	case Bytes:
		// Invalid encodings are replaced by that of U+FFFD.
		if str, err := safeUtf8Transcode(thread, string(x)); err != nil {
			return nil, err
		} else {
			if err := thread.AddAllocs(StringTypeOverhead); err != nil {
				return nil, err
			}
			return String(str), nil
		}
	default:
		if str, err := safeToString(thread, x); err != nil {
			return nil, err
		} else {
			if err := thread.AddAllocs(StringTypeOverhead); err != nil {
				return nil, err
			}
			return String(str), nil
		}
	}
}

// utf8Transcode returns the UTF-8-to-UTF-8 transcoding of s.
// The effect is that each code unit that is part of an
// invalid sequence is replaced by U+FFFD.
func utf8Transcode(s string) string {
	if utf8.ValidString(s) {
		return s
	}
	var out strings.Builder
	for _, r := range s {
		out.WriteRune(r)
	}
	return out.String()
}

func safeUtf8Transcode(thread *Thread, s string) (string, error) {
	if utf8.ValidString(s) {
		return s, nil
	}
	out := NewSafeStringBuilder(thread)
	for _, r := range s {
		if _, err := out.WriteRune(r); err != nil {
			return "", err
		}
	}
	return out.String(), nil
}

// https://github.com/google/starlark-go/blob/master/doc/spec.md#tuple
func tuple(thread *Thread, _ *Builtin, args Tuple, kwargs []Tuple) (Value, error) {
	var iterable Iterable
	if err := UnpackPositionalArgs("tuple", args, kwargs, 0, &iterable); err != nil {
		return nil, err
	}
	if len(args) == 0 {
		return Tuple(nil), nil
	}
	iter, err := SafeIterate(thread, iterable)
	if err != nil {
		return nil, err
	}
	defer iter.Done()
	var elems Tuple
	if n := Len(iterable); n > 0 {
		if err := thread.AddAllocs(EstimateMakeSize(Tuple{}, n)); err != nil {
			return nil, err
		}
		elems = make(Tuple, 0, n) // preallocate if length is known
	}
	elemsAppender := NewSafeAppender(thread, &elems)
	var x Value
	for iter.Next(&x) {
		if err := elemsAppender.Append(x); err != nil {
			return nil, err
		}
	}
	if err := iter.Err(); err != nil {
		return nil, err
	}

	if err := thread.AddAllocs(EstimateSize(Tuple{})); err != nil {
		return nil, err
	}
	return elems, nil
}

// https://github.com/google/starlark-go/blob/master/doc/spec.md#type
func type_(thread *Thread, _ *Builtin, args Tuple, kwargs []Tuple) (Value, error) {
	if len(kwargs) > 0 {
		return nil, fmt.Errorf("type does not accept keyword arguments")
	}
	if len(args) != 1 {
		return nil, fmt.Errorf("type: got %d arguments, want exactly 1", len(args))
	}
	result := Value(String(args[0].Type()))
	if err := thread.AddAllocs(EstimateSize(result)); err != nil {
		return nil, err
	}
	return result, nil
}

// https://github.com/google/starlark-go/blob/master/doc/spec.md#zip
func zip(thread *Thread, _ *Builtin, args Tuple, kwargs []Tuple) (Value, error) {
	if len(kwargs) > 0 {
		return nil, fmt.Errorf("zip does not accept keyword arguments")
	}
	rows, cols := 0, len(args)
	iters := make([]Iterator, cols)
	defer func() {
		for _, iter := range iters {
			if iter != nil {
				iter.Done()
			}
		}
	}()
	for i, seq := range args {
		it, err := SafeIterate(thread, seq)
		if err != nil {
			if err == ErrUnsupported {
				return nil, fmt.Errorf("zip: argument #%d is not iterable: %s", i+1, seq.Type())
			}
			return nil, err
		}
		iters[i] = it
		n := Len(seq)
		if i == 0 || n < rows {
			rows = n // possibly -1
		}
	}
	var result []Value
	if rows >= 0 {
		// length known
		resultSize := EstimateMakeSize([]Value{Tuple{}}, rows)
		arraySize := EstimateMakeSize(Tuple{}, cols*rows)
		if err := thread.AddAllocs(resultSize + arraySize); err != nil {
			return nil, err
		}
		result = make([]Value, rows)
		array := make(Tuple, cols*rows) // allocate a single backing array
		for i := 0; i < rows; i++ {
			tuple := array[:cols:cols]
			array = array[cols:]
			for j, iter := range iters {
				if !iter.Next(&tuple[j]) {
					if err := iter.Err(); err != nil {
						return nil, err
					}
					return nil, fmt.Errorf("zip: iteration stopped earlier than reported length")
				}
			}
			result[i] = tuple
		}
	} else {
		// length not known
		tupleSize := EstimateMakeSize(Tuple{}, cols) + SliceTypeOverhead
		appender := NewSafeAppender(thread, &result)
	outer:
		for {
			if err := thread.AddAllocs(tupleSize); err != nil {
				return nil, err
			}
			tuple := make(Tuple, cols)
			for i, iter := range iters {
				if !iter.Next(&tuple[i]) {
					if err := iter.Err(); err != nil {
						return nil, err
					}
					break outer
				}
			}
			if err := appender.Append(tuple); err != nil {
				return nil, err
			}
		}
	}

	if err := thread.AddAllocs(EstimateSize(&List{})); err != nil {
		return nil, err
	}
	return NewList(result), nil
}

// ---- methods of built-in types ---

// https://github.com/google/starlark-go/blob/master/doc/spec.md#dict·get
func dict_get(thread *Thread, b *Builtin, args Tuple, kwargs []Tuple) (Value, error) {
	var key, dflt Value
	if err := UnpackPositionalArgs(b.Name(), args, kwargs, 1, &key, &dflt); err != nil {
		return nil, err
	}
	if v, ok, err := b.Receiver().(*Dict).ht.lookup(thread, key); err != nil {
		return nil, nameErr(b, err)
	} else if ok {
		return v, nil
	} else if dflt != nil {
		return dflt, nil
	}
	return None, nil
}

// https://github.com/google/starlark-go/blob/master/doc/spec.md#dict·clear
func dict_clear(thread *Thread, b *Builtin, args Tuple, kwargs []Tuple) (Value, error) {
	// From the memory safety POV, dict_clear releases all the references to
	// the values inside of it, but we cannot really assess if that memory
	// is actually released. Space for the buckets is not released, so no point
	// in counting that. (= this function doesn't allocate and doesn't release
	// anything reliably)
	if err := UnpackPositionalArgs(b.Name(), args, kwargs, 0); err != nil {
		return nil, err
	}
	recv := b.Receiver().(*Dict)
	if recv.Len() > 0 {
		if err := thread.AddExecutionSteps(int64(len(recv.ht.table))); err != nil {
			return nil, err
		}
	}
	if err := recv.Clear(); err != nil {
		return nil, err
	}
	return None, nil
}

// https://github.com/google/starlark-go/blob/master/doc/spec.md#dict·items
func dict_items(thread *Thread, b *Builtin, args Tuple, kwargs []Tuple) (Value, error) {
	if err := UnpackPositionalArgs(b.Name(), args, kwargs, 0); err != nil {
		return nil, err
	}
	receiver := b.Receiver().(*Dict)
	len := receiver.Len()
	if err := thread.AddExecutionSteps(int64(len)); err != nil {
		return nil, err
	}
	// dict.Items() allocates a single backing array for the tuples.
	arraySize := EstimateMakeSize([]Value{}, len*2)
	itemSize := EstimateMakeSize([]Value{Tuple{}}, len)
	resultSize := EstimateSize(&List{})
	if err := thread.AddAllocs(itemSize + arraySize + resultSize); err != nil {
		return nil, err
	}
	tupleItemsSize := EstimateMakeSize([]Tuple{}, len)
	if err := thread.CheckAllocs(tupleItemsSize); err != nil {
		return nil, err
	}
	items := receiver.Items()
	res := make([]Value, len)
	for i, item := range items {
		res[i] = item
	}
	return NewList(res), nil
}

// https://github.com/google/starlark-go/blob/master/doc/spec.md#dict·keys
func dict_keys(thread *Thread, b *Builtin, args Tuple, kwargs []Tuple) (Value, error) {
	if err := UnpackPositionalArgs(b.Name(), args, kwargs, 0); err != nil {
		return nil, err
	}
	recv := b.Receiver().(*Dict)
	len := recv.Len()
	if err := thread.AddExecutionSteps(int64(len)); err != nil {
		return nil, err
	}
	keysSize := EstimateMakeSize([]Value{}, len)
	resultSize := EstimateSize(&List{})
	if err := thread.AddAllocs(resultSize + keysSize); err != nil {
		return nil, err
	}
	return NewList(recv.Keys()), nil
}

// https://github.com/google/starlark-go/blob/master/doc/spec.md#dict·pop
func dict_pop(thread *Thread, b *Builtin, args Tuple, kwargs []Tuple) (Value, error) {
	var k, d Value
	if err := UnpackPositionalArgs(b.Name(), args, kwargs, 1, &k, &d); err != nil {
		return nil, err
	}
	if v, found, err := b.Receiver().(*Dict).ht.delete(thread, k); err != nil {
		return nil, nameErr(b, err) // dict is frozen or key is unhashable
	} else if found {
		return v, nil
	} else if d != nil {
		return d, nil
	}
	return nil, nameErr(b, "missing key")
}

// https://github.com/google/starlark-go/blob/master/doc/spec.md#dict·popitem
func dict_popitem(thread *Thread, b *Builtin, args Tuple, kwargs []Tuple) (Value, error) {
	// There is no rehashing, so no allocations to be counted here
	if err := UnpackPositionalArgs(b.Name(), args, kwargs, 0); err != nil {
		return nil, err
	}
	recv := b.Receiver().(*Dict)
	k, ok := recv.ht.first()
	if !ok {
		return nil, nameErr(b, "empty dict")
	}
	v, _, err := recv.ht.delete(thread, k)
	if err != nil {
		return nil, nameErr(b, err) // dict is frozen
	}
	resultSize := EstimateMakeSize(Tuple{}, 2) + SliceTypeOverhead
	if err := thread.AddAllocs(resultSize); err != nil {
		return nil, err
	}
	return Tuple{k, v}, nil
}

// https://github.com/google/starlark-go/blob/master/doc/spec.md#dict·setdefault
func dict_setdefault(thread *Thread, b *Builtin, args Tuple, kwargs []Tuple) (Value, error) {
	var key, dflt Value = nil, None
	if err := UnpackPositionalArgs(b.Name(), args, kwargs, 1, &key, &dflt); err != nil {
		return nil, err
	}
	dict := b.Receiver().(*Dict)
	if v, ok, err := dict.ht.lookup(thread, key); err != nil {
		return nil, nameErr(b, err)
	} else if ok {
		return v, nil
	} else {
		if err := dict.SafeSetKey(thread, key, dflt); err != nil {
			return nil, nameErr(b, err)
		} else {
			return dflt, nil
		}
	}
}

// https://github.com/google/starlark-go/blob/master/doc/spec.md#dict·update
func dict_update(thread *Thread, b *Builtin, args Tuple, kwargs []Tuple) (Value, error) {
	if len(args) > 1 {
		return nil, fmt.Errorf("update: got %d arguments, want at most 1", len(args))
	}
	if err := updateDict(thread, b.Receiver().(*Dict), args, kwargs); err != nil {
		return nil, fmt.Errorf("update: %v", err)
	}
	return None, nil
}

// https://github.com/google/starlark-go/blob/master/doc/spec.md#dict·values
func dict_values(thread *Thread, b *Builtin, args Tuple, kwargs []Tuple) (Value, error) {
	if err := UnpackPositionalArgs(b.Name(), args, kwargs, 0); err != nil {
		return nil, err
	}
	recv := b.Receiver().(*Dict)
	len := recv.Len()
	if err := thread.AddExecutionSteps(int64(len)); err != nil {
		return nil, err
	}
	valuesSize := EstimateMakeSize([]Value{}, len)
	resultSize := EstimateSize(&List{})
	if err := thread.AddAllocs(resultSize + valuesSize); err != nil {
		return nil, err
	}
	return NewList(recv.Values()), nil
}

// https://github.com/google/starlark-go/blob/master/doc/spec.md#list·append
func list_append(thread *Thread, b *Builtin, args Tuple, kwargs []Tuple) (Value, error) {
	var object Value
	if err := UnpackPositionalArgs(b.Name(), args, kwargs, 1, &object); err != nil {
		return nil, err
	}
	recv := b.Receiver().(*List)
	if err := recv.checkMutable("append to"); err != nil {
		return nil, nameErr(b, err)
	}
	elemsAppender := NewSafeAppender(thread, &recv.elems)
	if err := elemsAppender.Append(object); err != nil {
		return nil, err
	}
	return None, nil
}

// https://github.com/google/starlark-go/blob/master/doc/spec.md#list·clear
func list_clear(thread *Thread, b *Builtin, args Tuple, kwargs []Tuple) (Value, error) {
	if err := UnpackPositionalArgs(b.Name(), args, kwargs, 0); err != nil {
		return nil, err
	}
	recv := b.Receiver().(*List)
	if err := thread.AddExecutionSteps(int64(recv.Len())); err != nil {
		return nil, err
	}
	if err := recv.Clear(); err != nil {
		return nil, nameErr(b, err)
	}
	return None, nil
}

// https://github.com/google/starlark-go/blob/master/doc/spec.md#list·extend
func list_extend(thread *Thread, b *Builtin, args Tuple, kwargs []Tuple) (Value, error) {
	recv := b.Receiver().(*List)
	var iterable Iterable
	if err := UnpackPositionalArgs(b.Name(), args, kwargs, 1, &iterable); err != nil {
		return nil, err
	}
	if err := recv.checkMutable("extend"); err != nil {
		return nil, nameErr(b, err)
	}

	if err := safeListExtend(thread, recv, iterable); err != nil {
		return nil, err
	}
	return None, nil
}

// https://github.com/google/starlark-go/blob/master/doc/spec.md#list·index
func list_index(thread *Thread, b *Builtin, args Tuple, kwargs []Tuple) (Value, error) {
	var value, start_, end_ Value
	if err := UnpackPositionalArgs(b.Name(), args, kwargs, 1, &value, &start_, &end_); err != nil {
		return nil, err
	}

	recv := b.Receiver().(*List)
	start, end, err := indices(start_, end_, recv.Len())
	if err != nil {
		return nil, nameErr(b, err)
	}

	for i := start; i < end; i++ {
		if eq, err := Equal(recv.elems[i], value); err != nil {
			return nil, nameErr(b, err)
		} else if eq {
			res := Value(MakeInt(i))
			if err := thread.AddAllocs(EstimateSize(res)); err != nil {
				return nil, err
			}
			return res, nil
		}
	}
	return nil, nameErr(b, "value not in list")
}

// https://github.com/google/starlark-go/blob/master/doc/spec.md#list·insert
func list_insert(thread *Thread, b *Builtin, args Tuple, kwargs []Tuple) (Value, error) {
	recv := b.Receiver().(*List)
	var index int
	var object Value
	if err := UnpackPositionalArgs(b.Name(), args, kwargs, 2, &index, &object); err != nil {
		return nil, err
	}
	if err := recv.checkMutable("insert into"); err != nil {
		return nil, nameErr(b, err)
	}

	if index < 0 {
		index += recv.Len()
	}

	appender := NewSafeAppender(thread, &recv.elems)
	if index >= recv.Len() {
		// end
		if err := appender.Append(object); err != nil {
			return nil, err
		}
	} else {
		if index < 0 {
			index = 0 // start
		}
		if err := appender.Append(nil); err != nil {
			return nil, err
		}
		copy(recv.elems[index+1:], recv.elems[index:]) // slide up one
		recv.elems[index] = object
	}
	return None, nil
}

// https://github.com/google/starlark-go/blob/master/doc/spec.md#list·remove
func list_remove(_ *Thread, b *Builtin, args Tuple, kwargs []Tuple) (Value, error) {
	recv := b.Receiver().(*List)
	var value Value
	if err := UnpackPositionalArgs(b.Name(), args, kwargs, 1, &value); err != nil {
		return nil, err
	}
	if err := recv.checkMutable("remove from"); err != nil {
		return nil, nameErr(b, err)
	}
	for i, elem := range recv.elems {
		if eq, err := Equal(elem, value); err != nil {
			return nil, fmt.Errorf("remove: %v", err)
		} else if eq {
			recv.elems = append(recv.elems[:i], recv.elems[i+1:]...)
			return None, nil
		}
	}
	return nil, fmt.Errorf("remove: element not found")
}

// https://github.com/google/starlark-go/blob/master/doc/spec.md#list·pop
func list_pop(_ *Thread, b *Builtin, args Tuple, kwargs []Tuple) (Value, error) {
	recv := b.Receiver()
	list := recv.(*List)
	n := list.Len()
	i := n - 1
	if err := UnpackPositionalArgs(b.Name(), args, kwargs, 0, &i); err != nil {
		return nil, err
	}
	origI := i
	if i < 0 {
		i += n
	}
	if i < 0 || i >= n {
		return nil, nameErr(b, outOfRange(origI, n, list))
	}
	if err := list.checkMutable("pop from"); err != nil {
		return nil, nameErr(b, err)
	}
	res := list.elems[i]
	list.elems = append(list.elems[:i], list.elems[i+1:]...)
	return res, nil
}

// https://github.com/google/starlark-go/blob/master/doc/spec.md#string·capitalize
func string_capitalize(thread *Thread, b *Builtin, args Tuple, kwargs []Tuple) (Value, error) {
	if err := UnpackPositionalArgs(b.Name(), args, kwargs, 0); err != nil {
		return nil, err
	}
	s := string(b.Receiver().(String))
	res := NewSafeStringBuilder(thread)
	res.Grow(len(s))
	for i, r := range s {
		if i == 0 {
			r = unicode.ToTitle(r)
		} else {
			r = unicode.ToLower(r)
		}
		if _, err := res.WriteRune(r); err != nil {
			return nil, err
		}
	}
	if err := res.Err(); err != nil {
		return nil, err
	}

	if err := thread.AddAllocs(StringTypeOverhead); err != nil {
		return nil, err
	}
	return String(res.String()), nil
}

// string_iterable returns an unspecified iterable value whose iterator yields:
// - elems: successive 1-byte substrings
// - codepoints: successive substrings that encode a single Unicode code point.
// - elem_ords: numeric values of successive bytes
// - codepoint_ords: numeric values of successive Unicode code points
func string_iterable(thread *Thread, b *Builtin, args Tuple, kwargs []Tuple) (Value, error) {
	if err := UnpackPositionalArgs(b.Name(), args, kwargs, 0); err != nil {
		return nil, err
	}
	s := b.Receiver().(String)
	ords := b.Name()[len(b.Name())-2] == 'd'
	codepoints := b.Name()[0] == 'c'
	if codepoints {
		if err := thread.AddAllocs(EstimateSize(stringCodepoints{})); err != nil {
			return nil, err
		}
		return stringCodepoints{s, ords}, nil
	} else {
		if err := thread.AddAllocs(EstimateSize(stringElems{})); err != nil {
			return nil, err
		}
		return stringElems{s, ords}, nil
	}
}

// bytes_elems returns an unspecified iterable value whose
// iterator yields the int values of successive elements.
func bytes_elems(thread *Thread, b *Builtin, args Tuple, kwargs []Tuple) (Value, error) {
	if err := UnpackPositionalArgs(b.Name(), args, kwargs, 0); err != nil {
		return nil, err
	}
	if err := thread.AddAllocs(EstimateSize(bytesIterable{})); err != nil {
		return nil, err
	}
	return bytesIterable{b.Receiver().(Bytes)}, nil
}

// A bytesIterable is an iterable returned by bytes.elems(),
// whose iterator yields a sequence of numeric bytes values.
type bytesIterable struct{ bytes Bytes }

var _ Iterable = (*bytesIterable)(nil)

func (bi bytesIterable) String() string        { return bi.bytes.String() + ".elems()" }
func (bi bytesIterable) Type() string          { return "bytes.elems" }
func (bi bytesIterable) Freeze()               {} // immutable
func (bi bytesIterable) Truth() Bool           { return True }
func (bi bytesIterable) Hash() (uint32, error) { return 0, fmt.Errorf("unhashable: %s", bi.Type()) }
func (bi bytesIterable) Iterate() Iterator     { return &bytesIterator{bytes: bi.bytes} }

type bytesIterator struct {
	bytes  Bytes
	thread *Thread
	err    error
}

var _ SafeIterator = &bytesIterator{}

func (it *bytesIterator) BindThread(thread *Thread) {
	it.thread = thread
}

func (it *bytesIterator) Next(p *Value) bool {
	if it.err != nil {
		return false
	}

	if it.bytes == "" {
		return false
	}
	value := Value(MakeInt(int(it.bytes[0])))
	if it.thread != nil {
		if err := it.thread.AddAllocs(EstimateSize(value)); err != nil {
			it.err = err
			return false
		}
	}
	*p = value

	it.bytes = it.bytes[1:]
	return true
}

func (*bytesIterator) Done() {}

func (it *bytesIterator) Err() error     { return it.err }
func (it *bytesIterator) Safety() Safety { return MemSafe }

// https://github.com/google/starlark-go/blob/master/doc/spec.md#string·count
func string_count(thread *Thread, b *Builtin, args Tuple, kwargs []Tuple) (Value, error) {
	var sub string
	var start_, end_ Value
	if err := UnpackPositionalArgs(b.Name(), args, kwargs, 1, &sub, &start_, &end_); err != nil {
		return nil, err
	}

	recv := string(b.Receiver().(String))
	start, end, err := indices(start_, end_, len(recv))
	if err != nil {
		return nil, nameErr(b, err)
	}

	var slice string
	if start < end {
		slice = recv[start:end]
	}

	result := Value(MakeInt(strings.Count(slice, sub)))
	if err := thread.AddAllocs(EstimateSize(result)); err != nil {
		return nil, err
	}
	return result, nil
}

// https://github.com/google/starlark-go/blob/master/doc/spec.md#string·isalnum
func string_isalnum(thread *Thread, b *Builtin, args Tuple, kwargs []Tuple) (Value, error) {
	if err := UnpackPositionalArgs(b.Name(), args, kwargs, 0); err != nil {
		return nil, err
	}
	recv := string(b.Receiver().(String))
	if err := thread.AddExecutionSteps(int64(len(recv))); err != nil {
		return nil, err
	}
	for i, r := range recv {
		if !unicode.IsLetter(r) && !unicode.IsDigit(r) {
			if err := thread.AddExecutionSteps(-int64(len(recv) - i - 1)); err != nil {
				return nil, err
			}
			return False, nil
		}
	}
	return Bool(recv != ""), nil
}

// https://github.com/google/starlark-go/blob/master/doc/spec.md#string·isalpha
func string_isalpha(thread *Thread, b *Builtin, args Tuple, kwargs []Tuple) (Value, error) {
	if err := UnpackPositionalArgs(b.Name(), args, kwargs, 0); err != nil {
		return nil, err
	}
	recv := string(b.Receiver().(String))
	if err := thread.AddExecutionSteps(int64(len(recv))); err != nil {
		return nil, err
	}
	for i, r := range recv {
		if !unicode.IsLetter(r) {
			if err := thread.AddExecutionSteps(-int64(len(recv) - i - 1)); err != nil {
				return nil, err
			}
			return False, nil
		}
	}
	return Bool(recv != ""), nil
}

// https://github.com/google/starlark-go/blob/master/doc/spec.md#string·isdigit
func string_isdigit(thread *Thread, b *Builtin, args Tuple, kwargs []Tuple) (Value, error) {
	if err := UnpackPositionalArgs(b.Name(), args, kwargs, 0); err != nil {
		return nil, err
	}
	recv := string(b.Receiver().(String))
	if err := thread.AddExecutionSteps(int64(len(recv))); err != nil {
		return nil, err
	}
	for i, r := range recv {
		if !unicode.IsDigit(r) {
			if err := thread.AddExecutionSteps(-int64(len(recv) - i - 1)); err != nil {
				return nil, err
			}
			return False, nil
		}
	}
	return Bool(recv != ""), nil
}

// https://github.com/google/starlark-go/blob/master/doc/spec.md#string·islower
func string_islower(thread *Thread, b *Builtin, args Tuple, kwargs []Tuple) (Value, error) {
	if err := UnpackPositionalArgs(b.Name(), args, kwargs, 0); err != nil {
		return nil, err
	}
	recv := string(b.Receiver().(String))
	if err := thread.AddExecutionSteps(int64(len(recv))); err != nil {
		return nil, err
	}
	if err := thread.CheckAllocs(EstimateSize(recv)); err != nil {
		return nil, err
	}
	return Bool(isCasedString(recv) && recv == strings.ToLower(recv)), nil
}

// isCasedString reports whether its argument contains any cased code points.
func isCasedString(s string) bool {
	for _, r := range s {
		if isCasedRune(r) {
			return true
		}
	}
	return false
}

func isCasedRune(r rune) bool {
	// It's unclear what the correct behavior is for a rune such as 'ﬃ',
	// a lowercase letter with no upper or title case and no SimpleFold.
	return 'a' <= r && r <= 'z' || 'A' <= r && r <= 'Z' || unicode.SimpleFold(r) != r
}

// https://github.com/google/starlark-go/blob/master/doc/spec.md#string·isspace
func string_isspace(thread *Thread, b *Builtin, args Tuple, kwargs []Tuple) (Value, error) {
	if err := UnpackPositionalArgs(b.Name(), args, kwargs, 0); err != nil {
		return nil, err
	}
	recv := string(b.Receiver().(String))
	if err := thread.AddExecutionSteps(int64(len(recv))); err != nil {
		return nil, err
	}
	for i, r := range recv {
		if !unicode.IsSpace(r) {
			if err := thread.AddExecutionSteps(-int64(len(recv) - i - 1)); err != nil {
				return nil, err
			}
			return False, nil
		}
	}
	return Bool(recv != ""), nil
}

// https://github.com/google/starlark-go/blob/master/doc/spec.md#string·istitle
func string_istitle(thread *Thread, b *Builtin, args Tuple, kwargs []Tuple) (Value, error) {
	if err := UnpackPositionalArgs(b.Name(), args, kwargs, 0); err != nil {
		return nil, err
	}
	recv := string(b.Receiver().(String))

	if err := thread.AddExecutionSteps(int64(len(recv))); err != nil {
		return nil, err
	}
	// Python semantics differ from x==strings.{To,}Title(x) in Go:
	// "uppercase characters may only follow uncased characters and
	// lowercase characters only cased ones."
	var cased, prevCased bool
	for i, r := range recv {
		if 'A' <= r && r <= 'Z' || unicode.IsTitle(r) { // e.g. "ǅ"
			if prevCased {
				if err := thread.AddExecutionSteps(-int64(len(recv) - i - 1)); err != nil {
					return nil, err
				}
				return False, nil
			}
			prevCased = true
			cased = true
		} else if unicode.IsLower(r) {
			if !prevCased {
				if err := thread.AddExecutionSteps(-int64(len(recv) - i - 1)); err != nil {
					return nil, err
				}
				return False, nil
			}
			prevCased = true
			cased = true
		} else if unicode.IsUpper(r) {
			if err := thread.AddExecutionSteps(-int64(len(recv) - i - 1)); err != nil {
				return nil, err
			}
			return False, nil
		} else {
			prevCased = false
		}
	}
	return Bool(cased), nil
}

// https://github.com/google/starlark-go/blob/master/doc/spec.md#string·isupper
func string_isupper(thread *Thread, b *Builtin, args Tuple, kwargs []Tuple) (Value, error) {
	if err := UnpackPositionalArgs(b.Name(), args, kwargs, 0); err != nil {
		return nil, err
	}
	recv := string(b.Receiver().(String))
	if err := thread.AddExecutionSteps(int64(len(recv))); err != nil {
		return nil, err
	}
	if err := thread.CheckAllocs(EstimateSize(recv)); err != nil {
		return nil, err
	}
	return Bool(isCasedString(recv) && recv == strings.ToUpper(recv)), nil
}

// https://github.com/google/starlark-go/blob/master/doc/spec.md#string·find
func string_find(thread *Thread, b *Builtin, args Tuple, kwargs []Tuple) (Value, error) {
	return string_find_impl(thread, b, args, kwargs, true, false)
}

// https://github.com/google/starlark-go/blob/master/doc/spec.md#string·format
func string_format(thread *Thread, b *Builtin, args Tuple, kwargs []Tuple) (Value, error) {
	format := string(b.Receiver().(String))
	var auto, manual bool // kinds of positional indexing used
	buf := NewSafeStringBuilder(thread)
	index := 0
	for {
		literal := format
		i := strings.IndexByte(format, '{')
		if i >= 0 {
			literal = format[:i]
		}

		// Replace "}}" with "}" in non-field portion, rejecting a lone '}'.
		for {
			j := strings.IndexByte(literal, '}')
			if j < 0 {
				if _, err := buf.WriteString(literal); err != nil {
					return nil, err
				}
				break
			}
			if len(literal) == j+1 || literal[j+1] != '}' {
				return nil, fmt.Errorf("format: single '}' in format")
			}
			if _, err := buf.WriteString(literal[:j+1]); err != nil {
				return nil, err
			}
			literal = literal[j+2:]
		}

		if i < 0 {
			break // end of format string
		}

		if i+1 < len(format) && format[i+1] == '{' {
			// "{{" means a literal '{'
			if err := buf.WriteByte('{'); err != nil {
				return nil, err
			}
			format = format[i+2:]
			continue
		}

		format = format[i+1:]
		i = strings.IndexByte(format, '}')
		if i < 0 {
			return nil, fmt.Errorf("format: unmatched '{' in format")
		}

		var arg Value
		conv := "s"
		var spec string

		field := format[:i]
		format = format[i+1:]

		var name string
		if i := strings.IndexByte(field, '!'); i < 0 {
			// "name" or "name:spec"
			if i := strings.IndexByte(field, ':'); i < 0 {
				name = field
			} else {
				name = field[:i]
				spec = field[i+1:]
			}
		} else {
			// "name!conv" or "name!conv:spec"
			name = field[:i]
			field = field[i+1:]
			// "conv" or "conv:spec"
			if i := strings.IndexByte(field, ':'); i < 0 {
				conv = field
			} else {
				conv = field[:i]
				spec = field[i+1:]
			}
		}

		if name == "" {
			// "{}": automatic indexing
			if manual {
				return nil, fmt.Errorf("format: cannot switch from manual field specification to automatic field numbering")
			}
			auto = true
			if index >= len(args) {
				return nil, fmt.Errorf("format: tuple index out of range")
			}
			arg = args[index]
			index++
		} else if num, ok := decimal(name); ok {
			// positional argument
			if auto {
				return nil, fmt.Errorf("format: cannot switch from automatic field numbering to manual field specification")
			}
			manual = true
			if num >= len(args) {
				return nil, fmt.Errorf("format: tuple index out of range")
			} else {
				arg = args[num]
			}
		} else {
			// keyword argument
			for _, kv := range kwargs {
				if string(kv[0].(String)) == name {
					arg = kv[1]
					break
				}
			}
			if arg == nil {
				// Starlark does not support Python's x.y or a[i] syntaxes,
				// or nested use of {...}.
				if strings.Contains(name, ".") {
					return nil, fmt.Errorf("format: attribute syntax x.y is not supported in replacement fields: %s", name)
				}
				if strings.Contains(name, "[") {
					return nil, fmt.Errorf("format: element syntax a[i] is not supported in replacement fields: %s", name)
				}
				if strings.Contains(name, "{") {
					return nil, fmt.Errorf("format: nested replacement fields not supported")
				}
				return nil, fmt.Errorf("format: keyword %s not found", name)
			}
		}

		if spec != "" {
			// Starlark does not support Python's format_spec features.
			return nil, fmt.Errorf("format spec features not supported in replacement fields: %s", spec)
		}

		switch conv {
		case "s":
			if str, ok := AsString(arg); ok {
				if _, err := buf.WriteString(str); err != nil {
					return nil, err
				}
			} else {
				if err := writeValue(buf, arg, nil); err != nil {
					return nil, err
				}
			}
		case "r":
			if err := writeValue(buf, arg, nil); err != nil {
				return nil, err
			}
		default:
			return nil, fmt.Errorf("format: unknown conversion %q", conv)
		}
	}

	if err := thread.AddAllocs(StringTypeOverhead); err != nil {
		return nil, err
	}
	return String(buf.String()), nil
}

// decimal interprets s as a sequence of decimal digits.
func decimal(s string) (x int, ok bool) {
	n := len(s)
	for i := 0; i < n; i++ {
		digit := s[i] - '0'
		if digit > 9 {
			return 0, false
		}
		x = x*10 + int(digit)
		if x < 0 {
			return 0, false // underflow
		}
	}
	return x, true
}

// https://github.com/google/starlark-go/blob/master/doc/spec.md#string·index
func string_index(thread *Thread, b *Builtin, args Tuple, kwargs []Tuple) (Value, error) {
	return string_find_impl(thread, b, args, kwargs, false, false)
}

// https://github.com/google/starlark-go/blob/master/doc/spec.md#string·join
func string_join(thread *Thread, b *Builtin, args Tuple, kwargs []Tuple) (Value, error) {
	recv := string(b.Receiver().(String))
	var iterable Iterable
	if err := UnpackPositionalArgs(b.Name(), args, kwargs, 1, &iterable); err != nil {
		return nil, err
	}

	iter, err := SafeIterate(thread, iterable)
	if err != nil {
		return nil, err
	}
	defer iter.Done()
	buf := NewSafeStringBuilder(thread)
	var x Value
	for i := 0; iter.Next(&x); i++ {
		if i > 0 {
			if _, err := buf.WriteString(recv); err != nil {
				return nil, err
			}
		}
		s, ok := AsString(x)
		if !ok {
			return nil, fmt.Errorf("join: in list, want string, got %s", x.Type())
		}
		if _, err := buf.WriteString(s); err != nil {
			return nil, err
		}
	}
	if err := iter.Err(); err != nil {
		return nil, err
	}
	if err := buf.Err(); err != nil {
		return nil, err
	}
	if err := thread.AddAllocs(StringTypeOverhead); err != nil {
		return nil, err
	}
	return String(buf.String()), nil
}

// https://github.com/google/starlark-go/blob/master/doc/spec.md#string·lower
func string_lower(thread *Thread, b *Builtin, args Tuple, kwargs []Tuple) (Value, error) {
	if err := UnpackPositionalArgs(b.Name(), args, kwargs, 0); err != nil {
		return nil, err
	}

	recv := string(b.Receiver().(String))

	// There could be actually a difference between the size of the encoded
	// upper and the size of the encoded lower. The maximum difference among
	// them (according to unicode.ToLower implementation) is only 1 byte,
	// which could be expected. This means that this logic must take that
	// into account.
	bufferSize := EstimateMakeSize([]byte{}, len(recv)*2+utf8.UTFMax)
	if err := thread.AddAllocs(bufferSize + StringTypeOverhead); err != nil {
		return nil, err
	}
	return String(strings.ToLower(recv)), nil
}

// https://github.com/google/starlark-go/blob/master/doc/spec.md#string·partition
func string_partition(thread *Thread, b *Builtin, args Tuple, kwargs []Tuple) (Value, error) {
	recv := string(b.Receiver().(String))
	var sep string
	if err := UnpackPositionalArgs(b.Name(), args, kwargs, 1, &sep); err != nil {
		return nil, err
	}
	if sep == "" {
		return nil, nameErr(b, "empty separator")
	}
	var i int
	if b.Name()[0] == 'p' {
		i = strings.Index(recv, sep) // partition
	} else {
		i = strings.LastIndex(recv, sep) // rpartition
	}

	var subStringTemplate String
	resultSize := EstimateMakeSize(Tuple{subStringTemplate}, 3) +
		EstimateSize(Tuple{})
	if err := thread.AddAllocs(resultSize); err != nil {
		return nil, err
	}
	tuple := make(Tuple, 0, 3)
	if i < 0 {
		if b.Name()[0] == 'p' {
			tuple = append(tuple, String(recv), String(""), String(""))
		} else {
			tuple = append(tuple, String(""), String(""), String(recv))
		}
	} else {
		tuple = append(tuple, String(recv[:i]), String(recv[i:i+len(sep)]), String(recv[i+len(sep):]))
	}
	return tuple, nil
}

// https://github.com/google/starlark-go/blob/master/doc/spec.md#string·removeprefix
// https://github.com/google/starlark-go/blob/master/doc/spec.md#string·removesuffix
func string_removefix(thread *Thread, b *Builtin, args Tuple, kwargs []Tuple) (Value, error) {
	recv := string(b.Receiver().(String))
	var fix string
	if err := UnpackPositionalArgs(b.Name(), args, kwargs, 1, &fix); err != nil {
		return nil, err
	}
	if b.name[len("remove")] == 'p' {
		recv = strings.TrimPrefix(recv, fix)
	} else {
		recv = strings.TrimSuffix(recv, fix)
	}
	if err := thread.AddAllocs(StringTypeOverhead); err != nil {
		return nil, err
	}
	return String(recv), nil
}

// https://github.com/google/starlark-go/blob/master/doc/spec.md#string·replace
func string_replace(thread *Thread, b *Builtin, args Tuple, kwargs []Tuple) (Value, error) {
	recv := string(b.Receiver().(String))
	var old, new string
	count := -1
	if err := UnpackPositionalArgs(b.Name(), args, kwargs, 2, &old, &new, &count); err != nil {
		return nil, err
	}

	if err := thread.CheckAllocs(int64(len(recv) * len(new) / len(old))); err != nil {
		return nil, err
	}
	result := Value(String(strings.Replace(recv, old, new, count)))
	if err := thread.AddAllocs(EstimateSize(result)); err != nil {
		return nil, err
	}
	return result, nil
}

// https://github.com/google/starlark-go/blob/master/doc/spec.md#string·rfind
func string_rfind(thread *Thread, b *Builtin, args Tuple, kwargs []Tuple) (Value, error) {
	return string_find_impl(thread, b, args, kwargs, true, true)
}

// https://github.com/google/starlark-go/blob/master/doc/spec.md#string·rindex
func string_rindex(thread *Thread, b *Builtin, args Tuple, kwargs []Tuple) (Value, error) {
	return string_find_impl(thread, b, args, kwargs, false, true)
}

// https://github.com/google/starlark-go/starlark/blob/master/doc/spec.md#string·startswith
// https://github.com/google/starlark-go/starlark/blob/master/doc/spec.md#string·endswith
func string_startswith(_ *Thread, b *Builtin, args Tuple, kwargs []Tuple) (Value, error) {
	var x Value
	var start, end Value = None, None
	if err := UnpackPositionalArgs(b.Name(), args, kwargs, 1, &x, &start, &end); err != nil {
		return nil, err
	}

	// compute effective substring.
	s := string(b.Receiver().(String))
	if start, end, err := indices(start, end, len(s)); err != nil {
		return nil, nameErr(b, err)
	} else {
		if end < start {
			end = start // => empty result
		}
		s = s[start:end]
	}

	f := strings.HasPrefix
	if b.Name()[0] == 'e' { // endswith
		f = strings.HasSuffix
	}

	switch x := x.(type) {
	case Tuple:
		for i, x := range x {
			prefix, ok := AsString(x)
			if !ok {
				return nil, fmt.Errorf("%s: want string, got %s, for element %d",
					b.Name(), x.Type(), i)
			}
			if f(s, prefix) {
				return True, nil
			}
		}
		return False, nil
	case String:
		return Bool(f(s, string(x))), nil
	}
	return nil, fmt.Errorf("%s: got %s, want string or tuple of string", b.Name(), x.Type())
}

// https://github.com/google/starlark-go/blob/master/doc/spec.md#string·strip
// https://github.com/google/starlark-go/blob/master/doc/spec.md#string·lstrip
// https://github.com/google/starlark-go/blob/master/doc/spec.md#string·rstrip
func string_strip(thread *Thread, b *Builtin, args Tuple, kwargs []Tuple) (Value, error) {
	var chars string
	if err := UnpackPositionalArgs(b.Name(), args, kwargs, 0, &chars); err != nil {
		return nil, err
	}
	recv := string(b.Receiver().(String))
	var s string
	switch b.Name()[0] {
	case 's': // strip
		if chars != "" {
			s = strings.Trim(recv, chars)
		} else {
			s = strings.TrimSpace(recv)
		}
	case 'l': // lstrip
		if chars != "" {
			s = strings.TrimLeft(recv, chars)
		} else {
			s = strings.TrimLeftFunc(recv, unicode.IsSpace)
		}
	case 'r': // rstrip
		if chars != "" {
			s = strings.TrimRight(recv, chars)
		} else {
			s = strings.TrimRightFunc(recv, unicode.IsSpace)
		}
	}
	if err := thread.AddAllocs(StringTypeOverhead); err != nil {
		return nil, err
	}
	return String(s), nil
}

// https://github.com/google/starlark-go/blob/master/doc/spec.md#string·title
func string_title(thread *Thread, b *Builtin, args Tuple, kwargs []Tuple) (Value, error) {
	if err := UnpackPositionalArgs(b.Name(), args, kwargs, 0); err != nil {
		return nil, err
	}

	s := string(b.Receiver().(String))

	// Python semantics differ from x==strings.{To,}Title(x) in Go:
	// "uppercase characters may only follow uncased characters and
	// lowercase characters only cased ones."
	buf := NewSafeStringBuilder(thread)
	buf.Grow(len(s))
	var prevCased bool
	for _, r := range s {
		if prevCased {
			r = unicode.ToLower(r)
		} else {
			r = unicode.ToTitle(r)
		}
		prevCased = isCasedRune(r)
		if _, err := buf.WriteRune(r); err != nil {
			return nil, err
		}
	}
	if err := buf.Err(); err != nil {
		return nil, err
	}
	if err := thread.AddAllocs(StringTypeOverhead); err != nil {
		return nil, err
	}
	return String(buf.String()), nil
}

// https://github.com/google/starlark-go/blob/master/doc/spec.md#string·upper
func string_upper(thread *Thread, b *Builtin, args Tuple, kwargs []Tuple) (Value, error) {
	if err := UnpackPositionalArgs(b.Name(), args, kwargs, 0); err != nil {
		return nil, err
	}

	recv := string(b.Receiver().(String))

	// see string_lower
	bufferSize := EstimateMakeSize([]byte{}, len(recv)*2+utf8.UTFMax)
	if err := thread.AddAllocs(bufferSize + StringTypeOverhead); err != nil {
		return nil, err
	}
	if err := thread.AddExecutionSteps(int64(len(recv))); err != nil {
		return nil, err
	}
	return String(strings.ToUpper(recv)), nil
}

// https://github.com/google/starlark-go/blob/master/doc/spec.md#string·split
// https://github.com/google/starlark-go/blob/master/doc/spec.md#string·rsplit
func string_split(thread *Thread, b *Builtin, args Tuple, kwargs []Tuple) (Value, error) {
	recv := string(b.Receiver().(String))
	var sep_ Value
	maxsplit := -1
	if err := UnpackPositionalArgs(b.Name(), args, kwargs, 0, &sep_, &maxsplit); err != nil {
		return nil, err
	}

	var res []string

	if sep_ == nil || sep_ == None {
		if err := thread.CheckAllocs(EstimateMakeSize([]Value{String("")}, len(recv)/2+1)); err != nil {
			return nil, err
		}

		// special case: split on whitespace
		if maxsplit < 0 {
			res = strings.Fields(recv)
		} else if b.Name() == "split" {
			res = splitspace(recv, maxsplit)
		} else { // rsplit
			res = rsplitspace(recv, maxsplit)
		}

	} else if sep, ok := AsString(sep_); ok {
		if sep == "" {
			return nil, fmt.Errorf("split: empty separator")
		}

		if err := thread.CheckAllocs(EstimateMakeSize([]Value{String("")}, len(recv)/len(sep)+1)); err != nil {
			return nil, err
		}

		// usual case: split on non-empty separator
		if maxsplit < 0 {
			res = strings.Split(recv, sep)
		} else if b.Name() == "split" {
			res = strings.SplitN(recv, sep, maxsplit+1)
		} else { // rsplit
			res = strings.Split(recv, sep)
			// If maxsplit is less than len(res), the first len(res) - maxsplit
			// should be joined back together. Instead of joining them back,
			// however, it is possible to take a slice of  the original string.
			// If the excess is only one, it is also possible to skip this process.
			if excess := len(res) - maxsplit; excess > 1 {
				size := len(res[0])
				for _, s := range res[1:excess] {
					size += len(s) + len(sep)
				}
				res[excess-1] = recv[0:size]
				res = res[excess-1:]
			}
		}

	} else {
		return nil, fmt.Errorf("split: got %s for separator, want string", sep_.Type())
	}

	listSize := EstimateMakeSize([]Value{String("")}, len(res))
	resultSize := EstimateSize(&List{})
	if err := thread.AddAllocs(listSize + resultSize); err != nil {
		return nil, err
	}
	list := make([]Value, len(res))
	for i, x := range res {
		list[i] = String(x)
	}
	return NewList(list), nil
}

// Precondition: max >= 0.
func rsplitspace(s string, max int) []string {
	res := make([]string, 0, max+1)
	end := -1 // index of field end, or -1 in a region of spaces.
	for i := len(s); i > 0; {
		r, sz := utf8.DecodeLastRuneInString(s[:i])
		if unicode.IsSpace(r) {
			if end >= 0 {
				if len(res) == max {
					break // let this field run to the start
				}
				res = append(res, s[i:end])
				end = -1
			}
		} else if end < 0 {
			end = i
		}
		i -= sz
	}
	if end >= 0 {
		res = append(res, s[:end])
	}

	resLen := len(res)
	for i := 0; i < resLen/2; i++ {
		res[i], res[resLen-1-i] = res[resLen-1-i], res[i]
	}

	return res
}

// Precondition: max >= 0.
func splitspace(s string, max int) []string {
	var res []string
	start := -1 // index of field start, or -1 in a region of spaces
	for i, r := range s {
		if unicode.IsSpace(r) {
			if start >= 0 {
				if len(res) == max {
					break // let this field run to the end
				}
				res = append(res, s[start:i])
				start = -1
			}
		} else if start == -1 {
			start = i
		}
	}
	if start >= 0 {
		res = append(res, s[start:])
	}
	return res
}

// https://github.com/google/starlark-go/blob/master/doc/spec.md#string·splitlines
func string_splitlines(thread *Thread, b *Builtin, args Tuple, kwargs []Tuple) (Value, error) {
	var keepends bool
	if err := UnpackPositionalArgs(b.Name(), args, kwargs, 0, &keepends); err != nil {
		return nil, err
	}
	var lines []string
	if s := string(b.Receiver().(String)); s != "" {
		if err := thread.AddExecutionSteps(int64(len(s))); err != nil {
			return nil, err
		}
		// TODO(adonovan): handle CRLF correctly.
		if keepends {
			lines = strings.SplitAfter(s, "\n")
		} else {
			lines = strings.Split(s, "\n")
		}
		if strings.HasSuffix(s, "\n") {
			lines = lines[:len(lines)-1]
		}
	}
	var itemTemplate String
	resultSize := EstimateMakeSize([]Value{itemTemplate}, len(lines)) +
		EstimateSize(&List{})
	if err := thread.AddAllocs(resultSize); err != nil {
		return nil, err
	}
	list := make([]Value, len(lines))
	for i, x := range lines {
		list[i] = String(x)
	}
	return NewList(list), nil
}

// https://github.com/google/starlark-go/blob/master/doc/spec.md#set·add.
func set_add(thread *Thread, b *Builtin, args Tuple, kwargs []Tuple) (Value, error) {
	var elem Value
	if err := UnpackPositionalArgs(b.Name(), args, kwargs, 1, &elem); err != nil {
		return nil, err
	}
	if found, err := b.Receiver().(*Set).Has(elem); err != nil {
		return nil, nameErr(b, err)
	} else if found {
		return None, nil
	}
	err := b.Receiver().(*Set).ht.insert(thread, elem, None)
	if err != nil {
		return nil, nameErr(b, err)
	}
	return None, nil
}

// https://github.com/google/starlark-go/blob/master/doc/spec.md#set·clear.
func set_clear(thread *Thread, b *Builtin, args Tuple, kwargs []Tuple) (Value, error) {
	if err := UnpackPositionalArgs(b.Name(), args, kwargs, 0); err != nil {
		return nil, err
	}
	recv := b.Receiver().(*Set)
	if recv.Len() > 0 {
		if err := thread.AddExecutionSteps(int64(len(recv.ht.table))); err != nil {
			return nil, err
		}
	}
	if err := recv.Clear(); err != nil {
		return nil, nameErr(b, err)
	}
	return None, nil
}

// https://github.com/google/starlark-go/blob/master/doc/spec.md#set·difference.
func set_difference(thread *Thread, b *Builtin, args Tuple, kwargs []Tuple) (Value, error) {
	// TODO: support multiple others: s.difference(*others)
	var other Iterable
	if err := UnpackPositionalArgs(b.Name(), args, kwargs, 0, &other); err != nil {
		return nil, err
	}
	iter, err := SafeIterate(thread, other)
	if err != nil {
		return nil, err
	}
	defer iter.Done()
	diff, err := b.Receiver().(*Set).safeDifference(thread, iter)
	if err != nil {
		return nil, err
	}
	if err := iter.Err(); err != nil {
		return nil, err
	}
	return diff, nil
}

// https://github.com/google/starlark-go/blob/master/doc/spec.md#set_intersection.
func set_intersection(thread *Thread, b *Builtin, args Tuple, kwargs []Tuple) (Value, error) {
	// TODO: support multiple others: s.difference(*others)
	var other Iterable
	if err := UnpackPositionalArgs(b.Name(), args, kwargs, 0, &other); err != nil {
		return nil, err
	}
	iter, err := SafeIterate(thread, other)
	if err != nil {
		return nil, err
	}
	defer iter.Done()
	diff, err := b.Receiver().(*Set).safeIntersection(thread, iter)
	if err != nil {
		return nil, nameErr(b, err)
	}
	if err := iter.Err(); err != nil {
		return nil, err
	}
	return diff, nil
}

// https://github.com/google/starlark-go/blob/master/doc/spec.md#set_issubset.
func set_issubset(thread *Thread, b *Builtin, args Tuple, kwargs []Tuple) (Value, error) {
	var other Iterable
	if err := UnpackPositionalArgs(b.Name(), args, kwargs, 0, &other); err != nil {
		return nil, err
	}
	iter, err := SafeIterate(thread, other)
	if err != nil {
		return nil, err
	}
	defer iter.Done()
	diff, err := b.Receiver().(*Set).IsSubset(iter)
	if err != nil {
		return nil, nameErr(b, err)
	}
	if err := iter.Err(); err != nil {
		return nil, err
	}
	return Bool(diff), nil
}

// https://github.com/google/starlark-go/blob/master/doc/spec.md#set_issuperset.
func set_issuperset(thread *Thread, b *Builtin, args Tuple, kwargs []Tuple) (Value, error) {
	var other Iterable
	if err := UnpackPositionalArgs(b.Name(), args, kwargs, 0, &other); err != nil {
		return nil, err
	}
	iter, err := SafeIterate(thread, other)
	if err != nil {
		return nil, err
	}
	defer iter.Done()
	diff, err := b.Receiver().(*Set).IsSuperset(iter)
	if err != nil {
		return nil, nameErr(b, err)
	}
	if err := iter.Err(); err != nil {
		return nil, err
	}
	return Bool(diff), nil
}

// https://github.com/google/starlark-go/blob/master/doc/spec.md#set·discard.
func set_discard(_ *Thread, b *Builtin, args Tuple, kwargs []Tuple) (Value, error) {
	var k Value
	if err := UnpackPositionalArgs(b.Name(), args, kwargs, 1, &k); err != nil {
		return nil, err
	}
	if found, err := b.Receiver().(*Set).Has(k); err != nil {
		return nil, nameErr(b, err)
	} else if !found {
		return None, nil
	}
	if _, err := b.Receiver().(*Set).Delete(k); err != nil {
		return nil, nameErr(b, err) // set is frozen
	}
	return None, nil
}

// https://github.com/google/starlark-go/blob/master/doc/spec.md#set·pop.
func set_pop(_ *Thread, b *Builtin, args Tuple, kwargs []Tuple) (Value, error) {
	if err := UnpackPositionalArgs(b.Name(), args, kwargs, 0); err != nil {
		return nil, err
	}
	recv := b.Receiver().(*Set)
	k, ok := recv.ht.first()
	if !ok {
		return nil, nameErr(b, "empty set")
	}
	_, err := recv.Delete(k)
	if err != nil {
		return nil, nameErr(b, err) // set is frozen
	}
	return k, nil
}

// https://github.com/google/starlark-go/blob/master/doc/spec.md#set·remove.
func set_remove(_ *Thread, b *Builtin, args Tuple, kwargs []Tuple) (Value, error) {
	var k Value
	if err := UnpackPositionalArgs(b.Name(), args, kwargs, 1, &k); err != nil {
		return nil, err
	}
	if found, err := b.Receiver().(*Set).Delete(k); err != nil {
		return nil, nameErr(b, err) // dict is frozen or key is unhashable
	} else if found {
		return None, nil
	}
	return nil, nameErr(b, "missing key")
}

// https://github.com/google/starlark-go/blob/master/doc/spec.md#set·symmetric_difference.
func set_symmetric_difference(thread *Thread, b *Builtin, args Tuple, kwargs []Tuple) (Value, error) {
	var other Iterable
	if err := UnpackPositionalArgs(b.Name(), args, kwargs, 0, &other); err != nil {
		return nil, err
	}
	recv := b.Receiver().(*Set)
	diff, err := recv.clone(thread)
	if err != nil {
		return nil, err
	}
	iter, err := SafeIterate(thread, other)
	if err != nil {
		return nil, err
	}
	defer iter.Done()
	var x Value
	for iter.Next(&x) {
		found, err := diff.Delete(x)
		if err != nil {
			return nil, err
		}
		if !found {
			if err := diff.ht.insert(thread, x, None); err != nil {
				return nil, err
			}
		}
	}
	if err := iter.Err(); err != nil {
		return nil, nameErr(b, err)
	}
	return diff, nil
}

// https://github.com/google/starlark-go/blob/master/doc/spec.md#set·union.
func set_union(thread *Thread, b *Builtin, args Tuple, kwargs []Tuple) (Value, error) {
	var iterable Iterable
	if err := UnpackPositionalArgs(b.Name(), args, kwargs, 0, &iterable); err != nil {
		return nil, err
	}
	iter, err := SafeIterate(thread, iterable)
	if err != nil {
		return nil, err
	}
	defer iter.Done()
	if err := thread.AddAllocs(EstimateSize(&Set{})); err != nil {
		return nil, err
	}
	union := new(Set)
	for e := b.Receiver().(*Set).ht.head; e != nil; e = e.next {
		if err := union.ht.insert(thread, e.key, None); err != nil {
			return nil, err
		}
	}
	var x Value
	for iter.Next(&x) {
		if err := union.ht.insert(thread, x, None); err != nil {
			return nil, err
		}
	}
	if err := iter.Err(); err != nil {
		return nil, nameErr(b, err)
	}
	return union, nil
}

// Common implementation of string_{r}{find,index}.
func string_find_impl(thread *Thread, b *Builtin, args Tuple, kwargs []Tuple, allowError, last bool) (Value, error) {
	var sub string
	var start_, end_ Value
	if err := UnpackPositionalArgs(b.Name(), args, kwargs, 1, &sub, &start_, &end_); err != nil {
		return nil, err
	}

	s := string(b.Receiver().(String))
	start, end, err := indices(start_, end_, len(s))
	if err != nil {
		return nil, nameErr(b, err)
	}
	var slice string
	if start < end {
		slice = s[start:end]
	}

	var i int
	if last {
		i = strings.LastIndex(slice, sub)
	} else {
		i = strings.Index(slice, sub)
	}
	var result Value
	if i < 0 {
		if !allowError {
			return nil, nameErr(b, "substring not found")
		}
		result = MakeInt(-1)
	} else {
		result = MakeInt(i + start)
	}
	if err := thread.AddAllocs(EstimateSize(result)); err != nil {
		return nil, err
	}
	return result, nil
}

// Common implementation of builtin dict function and dict.update method.
// Precondition: len(updates) == 0 or 1.
func updateDict(thread *Thread, dict *Dict, updates Tuple, kwargs []Tuple) error {
	if len(updates) == 1 {
		switch updates := updates[0].(type) {
		case IterableMapping:
			// Iterate over dict's key/value pairs, not just keys.
			for _, item := range updates.Items() {
				if err := dict.SafeSetKey(thread, item[0], item[1]); err != nil {
					return err // dict is frozen
				}
			}
		default:
			// all other sequences
			iter, err := SafeIterate(thread, updates)
			if err != nil {
				if err == ErrUnsupported {
					return fmt.Errorf("dictionary update value is not iterable (%s)", updates.Type())
				}
				return err
			}
			defer iter.Done()
			var pair Value
			for i := 0; iter.Next(&pair); i++ {
				iter2, err := SafeIterate(thread, pair)
				if err != nil {
					if err == ErrUnsupported {
						return fmt.Errorf("dictionary update sequence element #%d is not iterable (%s)", i, pair.Type())
					}
					return err
				}
				defer iter2.Done()
				len := Len(pair)
				if len < 0 {
					return fmt.Errorf("dictionary update sequence element #%d has unknown length (%s)", i, pair.Type())
				} else if len != 2 {
					return fmt.Errorf("dictionary update sequence element #%d has length %d, want 2", i, len)
				}
				var k, v Value
				if !iter2.Next(&k) || !iter2.Next(&v) {
					if err := iter2.Err(); err != nil {
						return err
					}
				}
				if err := dict.SafeSetKey(thread, k, v); err != nil {
					return err
				}
			}
			if err := iter.Err(); err != nil {
				return err
			}
		}
	}

	// Then add the kwargs.
	before := dict.Len()
	for _, pair := range kwargs {
		if err := dict.SafeSetKey(thread, pair[0], pair[1]); err != nil {
			return err // dict is frozen
		}
	}
	// In the common case, each kwarg will add another dict entry.
	// If that's not so, check whether it is because there was a duplicate kwarg.
	if dict.Len() < before+len(kwargs) {
		keys := make(map[String]bool, len(kwargs))
		for _, kv := range kwargs {
			k := kv[0].(String)
			if keys[k] {
				return fmt.Errorf("duplicate keyword arg: %v", k)
			}
			keys[k] = true
		}
	}

	return nil
}

// nameErr returns an error message of the form "name: msg"
// where name is b.Name() and msg is a string or error.
func nameErr(b *Builtin, msg interface{}) error {
	return fmt.Errorf("%s: %v", b.Name(), msg)
}<|MERGE_RESOLUTION|>--- conflicted
+++ resolved
@@ -139,19 +139,11 @@
 	dictMethodSafeties = map[string]Safety{
 		"clear":      MemSafe | IOSafe | CPUSafe,
 		"get":        MemSafe | IOSafe | CPUSafe,
-<<<<<<< HEAD
-		"items":      MemSafe | IOSafe,
-		"keys":       MemSafe | IOSafe,
-		"pop":        MemSafe | IOSafe,
-		"popitem":    MemSafe | IOSafe,
-		"setdefault": MemSafe | IOSafe | CPUSafe,
-=======
 		"items":      MemSafe | IOSafe | CPUSafe,
 		"keys":       MemSafe | IOSafe | CPUSafe,
 		"pop":        MemSafe | IOSafe | CPUSafe,
 		"popitem":    MemSafe | IOSafe | CPUSafe,
-		"setdefault": MemSafe | IOSafe,
->>>>>>> d20049fc
+		"setdefault": MemSafe | IOSafe | CPUSafe,
 		"update":     MemSafe | IOSafe,
 		"values":     MemSafe | IOSafe | CPUSafe,
 	}
