--- conflicted
+++ resolved
@@ -103,13 +103,8 @@
 		"sorted":    NotSafe,
 		"str":       MemSafe,
 		"tuple":     NotSafe,
-<<<<<<< HEAD
 		"type":      MemSafe,
-		"zip":       NotSafe,
-=======
-		"type":      NotSafe,
 		"zip":       MemSafe,
->>>>>>> 9742b8e4
 	}
 
 	for name, flags := range universeSafeties {
