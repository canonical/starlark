// Copyright 2017 The Bazel Authors. All rights reserved.
// Use of this source code is governed by a BSD-style
// license that can be found in the LICENSE file.

package starlark

// This file defines the library of built-ins.
//
// Built-ins must explicitly check the "frozen" flag before updating
// mutable types such as lists and dicts.

import (
	"errors"
	"fmt"
	"math"
	"math/big"
	"os"
	"sort"
	"strconv"
	"strings"
	"unicode"
	"unicode/utf16"
	"unicode/utf8"

	"github.com/canonical/starlark/syntax"
)

// Universe defines the set of universal built-ins, such as None, True, and len.
//
// The Go application may add or remove items from the
// universe dictionary before Starlark evaluation begins.
// All values in the dictionary must be immutable.
// Starlark programs cannot modify the dictionary.
var Universe StringDict
var universeSafeties map[string]SafetyFlags

var ErrUnsupported = errors.New("unsupported operation")
var ErrNoSuchAttr = errors.New("no such attribute")

func init() {
	// https://github.com/google/starlark-go/blob/master/doc/spec.md#built-in-constants-and-functions
	Universe = StringDict{
		"None":      None,
		"True":      True,
		"False":     False,
		"abs":       NewBuiltin("abs", abs),
		"any":       NewBuiltin("any", any),
		"all":       NewBuiltin("all", all),
		"bool":      NewBuiltin("bool", bool_),
		"bytes":     NewBuiltin("bytes", bytes_),
		"chr":       NewBuiltin("chr", chr),
		"dict":      NewBuiltin("dict", dict),
		"dir":       NewBuiltin("dir", dir),
		"enumerate": NewBuiltin("enumerate", enumerate),
		"fail":      NewBuiltin("fail", fail),
		"float":     NewBuiltin("float", float),
		"getattr":   NewBuiltin("getattr", getattr),
		"hasattr":   NewBuiltin("hasattr", hasattr),
		"hash":      NewBuiltin("hash", hash),
		"int":       NewBuiltin("int", int_),
		"len":       NewBuiltin("len", len_),
		"list":      NewBuiltin("list", list),
		"max":       NewBuiltin("max", minmax),
		"min":       NewBuiltin("min", minmax),
		"ord":       NewBuiltin("ord", ord),
		"print":     NewBuiltin("print", print),
		"range":     NewBuiltin("range", range_),
		"repr":      NewBuiltin("repr", repr),
		"reversed":  NewBuiltin("reversed", reversed),
		"set":       NewBuiltin("set", set), // requires resolve.AllowSet
		"sorted":    NewBuiltin("sorted", sorted),
		"str":       NewBuiltin("str", str),
		"tuple":     NewBuiltin("tuple", tuple),
		"type":      NewBuiltin("type", type_),
		"zip":       NewBuiltin("zip", zip),
	}

	universeSafeties = map[string]SafetyFlags{
		"abs":       MemSafe | IOSafe | CPUSafe,
		"any":       MemSafe | IOSafe,
		"all":       MemSafe | IOSafe,
		"bool":      MemSafe | IOSafe | CPUSafe,
		"bytes":     MemSafe | IOSafe,
		"chr":       MemSafe | IOSafe | CPUSafe,
		"dict":      MemSafe | IOSafe,
		"dir":       MemSafe | IOSafe,
		"enumerate": MemSafe | IOSafe,
		"fail":      MemSafe | IOSafe,
		"float":     MemSafe | IOSafe | CPUSafe,
		"getattr":   MemSafe | IOSafe,
		"hasattr":   MemSafe | IOSafe,
		"hash":      MemSafe | IOSafe | CPUSafe,
		"int":       MemSafe | IOSafe | CPUSafe,
		"len":       MemSafe | IOSafe | CPUSafe,
		"list":      MemSafe | IOSafe,
		"max":       MemSafe | IOSafe,
		"min":       MemSafe | IOSafe,
		"ord":       MemSafe | IOSafe,
		"print":     MemSafe,
		"range":     MemSafe | IOSafe,
		"repr":      MemSafe | IOSafe,
		"reversed":  MemSafe | IOSafe,
		"set":       MemSafe | IOSafe,
		"sorted":    MemSafe | IOSafe,
		"str":       MemSafe | IOSafe,
		"tuple":     MemSafe | IOSafe,
		"type":      MemSafe | IOSafe,
		"zip":       MemSafe | IOSafe,
	}

	for name, flags := range universeSafeties {
		if b, ok := Universe[name].(*Builtin); ok {
			b.DeclareSafety(flags)
		}
	}
}

// methods of built-in types
// https://github.com/google/starlark-go/blob/master/doc/spec.md#built-in-methods
var (
	bytesMethods = map[string]*Builtin{
		"elems": NewBuiltin("elems", bytes_elems),
	}
	bytesMethodSafeties = map[string]SafetyFlags{
		"elems": MemSafe | IOSafe,
	}

	dictMethods = map[string]*Builtin{
		"clear":      NewBuiltin("clear", dict_clear),
		"get":        NewBuiltin("get", dict_get),
		"items":      NewBuiltin("items", dict_items),
		"keys":       NewBuiltin("keys", dict_keys),
		"pop":        NewBuiltin("pop", dict_pop),
		"popitem":    NewBuiltin("popitem", dict_popitem),
		"setdefault": NewBuiltin("setdefault", dict_setdefault),
		"update":     NewBuiltin("update", dict_update),
		"values":     NewBuiltin("values", dict_values),
	}
<<<<<<< HEAD
	dictMethodSafeties = map[string]SafetyFlags{
		"clear":      MemSafe | IOSafe,
=======
	dictMethodSafeties = map[string]Safety{
		"clear":      MemSafe | IOSafe | CPUSafe,
>>>>>>> d78936f1
		"get":        MemSafe | IOSafe | CPUSafe,
		"items":      MemSafe | IOSafe | CPUSafe,
		"keys":       MemSafe | IOSafe | CPUSafe,
		"pop":        MemSafe | IOSafe | CPUSafe,
		"popitem":    MemSafe | IOSafe,
		"setdefault": MemSafe | IOSafe,
		"update":     MemSafe | IOSafe,
		"values":     MemSafe | IOSafe | CPUSafe,
	}

	listMethods = map[string]*Builtin{
		"append": NewBuiltin("append", list_append),
		"clear":  NewBuiltin("clear", list_clear),
		"extend": NewBuiltin("extend", list_extend),
		"index":  NewBuiltin("index", list_index),
		"insert": NewBuiltin("insert", list_insert),
		"pop":    NewBuiltin("pop", list_pop),
		"remove": NewBuiltin("remove", list_remove),
	}
	listMethodSafeties = map[string]SafetyFlags{
		"append": MemSafe | IOSafe,
		"clear":  MemSafe | IOSafe,
		"extend": MemSafe | IOSafe,
		"index":  MemSafe | IOSafe,
		"insert": MemSafe | IOSafe,
		"pop":    MemSafe | IOSafe,
		"remove": MemSafe | IOSafe,
	}

	stringMethods = map[string]*Builtin{
		"capitalize":     NewBuiltin("capitalize", string_capitalize),
		"codepoint_ords": NewBuiltin("codepoint_ords", string_iterable),
		"codepoints":     NewBuiltin("codepoints", string_iterable), // sic
		"count":          NewBuiltin("count", string_count),
		"elem_ords":      NewBuiltin("elem_ords", string_iterable),
		"elems":          NewBuiltin("elems", string_iterable),      // sic
		"endswith":       NewBuiltin("endswith", string_startswith), // sic
		"find":           NewBuiltin("find", string_find),
		"format":         NewBuiltin("format", string_format),
		"index":          NewBuiltin("index", string_index),
		"isalnum":        NewBuiltin("isalnum", string_isalnum),
		"isalpha":        NewBuiltin("isalpha", string_isalpha),
		"isdigit":        NewBuiltin("isdigit", string_isdigit),
		"islower":        NewBuiltin("islower", string_islower),
		"isspace":        NewBuiltin("isspace", string_isspace),
		"istitle":        NewBuiltin("istitle", string_istitle),
		"isupper":        NewBuiltin("isupper", string_isupper),
		"join":           NewBuiltin("join", string_join),
		"lower":          NewBuiltin("lower", string_lower),
		"lstrip":         NewBuiltin("lstrip", string_strip), // sic
		"partition":      NewBuiltin("partition", string_partition),
		"removeprefix":   NewBuiltin("removeprefix", string_removefix),
		"removesuffix":   NewBuiltin("removesuffix", string_removefix),
		"replace":        NewBuiltin("replace", string_replace),
		"rfind":          NewBuiltin("rfind", string_rfind),
		"rindex":         NewBuiltin("rindex", string_rindex),
		"rpartition":     NewBuiltin("rpartition", string_partition), // sic
		"rsplit":         NewBuiltin("rsplit", string_split),         // sic
		"rstrip":         NewBuiltin("rstrip", string_strip),         // sic
		"split":          NewBuiltin("split", string_split),
		"splitlines":     NewBuiltin("splitlines", string_splitlines),
		"startswith":     NewBuiltin("startswith", string_startswith),
		"strip":          NewBuiltin("strip", string_strip),
		"title":          NewBuiltin("title", string_title),
		"upper":          NewBuiltin("upper", string_upper),
	}
	stringMethodSafeties = map[string]SafetyFlags{
		"capitalize":     MemSafe | IOSafe,
		"codepoint_ords": MemSafe | IOSafe,
		"codepoints":     MemSafe | IOSafe,
		"count":          MemSafe | IOSafe,
		"elem_ords":      MemSafe | IOSafe,
		"elems":          MemSafe | IOSafe,
		"endswith":       MemSafe | IOSafe,
		"find":           MemSafe | IOSafe,
		"format":         MemSafe | IOSafe,
		"index":          MemSafe | IOSafe,
		"isalnum":        MemSafe | IOSafe,
		"isalpha":        MemSafe | IOSafe,
		"isdigit":        MemSafe | IOSafe,
		"islower":        MemSafe | IOSafe,
		"isspace":        MemSafe | IOSafe,
		"istitle":        MemSafe | IOSafe,
		"isupper":        MemSafe | IOSafe,
		"join":           MemSafe | IOSafe,
		"lower":          MemSafe | IOSafe,
		"lstrip":         MemSafe | IOSafe,
		"partition":      MemSafe | IOSafe,
		"removeprefix":   MemSafe | IOSafe,
		"removesuffix":   MemSafe | IOSafe,
		"replace":        MemSafe | IOSafe,
		"rfind":          MemSafe | IOSafe,
		"rindex":         MemSafe | IOSafe,
		"rpartition":     MemSafe | IOSafe,
		"rsplit":         MemSafe | IOSafe,
		"rstrip":         MemSafe | IOSafe,
		"split":          MemSafe | IOSafe,
		"splitlines":     MemSafe | IOSafe,
		"startswith":     MemSafe | IOSafe,
		"strip":          MemSafe | IOSafe,
		"title":          MemSafe | IOSafe,
		"upper":          MemSafe | IOSafe | CPUSafe,
	}

	setMethods = map[string]*Builtin{
		"add":                  NewBuiltin("add", set_add),
		"clear":                NewBuiltin("clear", set_clear),
		"difference":           NewBuiltin("difference", set_difference),
		"discard":              NewBuiltin("discard", set_discard),
		"intersection":         NewBuiltin("intersection", set_intersection),
		"issubset":             NewBuiltin("issubset", set_issubset),
		"issuperset":           NewBuiltin("issuperset", set_issuperset),
		"pop":                  NewBuiltin("pop", set_pop),
		"remove":               NewBuiltin("remove", set_remove),
		"symmetric_difference": NewBuiltin("symmetric_difference", set_symmetric_difference),
		"union":                NewBuiltin("union", set_union),
	}
	setMethodSafeties = map[string]SafetyFlags{
		"add":                  MemSafe | IOSafe,
		"clear":                MemSafe | IOSafe,
		"difference":           MemSafe | IOSafe,
		"discard":              MemSafe | IOSafe,
		"intersection":         MemSafe | IOSafe,
		"issubset":             MemSafe | IOSafe,
		"issuperset":           MemSafe | IOSafe,
		"pop":                  MemSafe | IOSafe,
		"remove":               MemSafe | IOSafe,
		"symmetric_difference": MemSafe | IOSafe,
		"union":                MemSafe | IOSafe,
	}
)

func init() {
	for name, safety := range bytesMethodSafeties {
		if builtin, ok := bytesMethods[name]; ok {
			builtin.DeclareSafety(safety)
		}
	}

	for name, safety := range dictMethodSafeties {
		if builtin, ok := dictMethods[name]; ok {
			builtin.DeclareSafety(safety)
		}
	}

	for name, safety := range listMethodSafeties {
		if builtin, ok := listMethods[name]; ok {
			builtin.DeclareSafety(safety)
		}
	}

	for name, safety := range stringMethodSafeties {
		if builtin, ok := stringMethods[name]; ok {
			builtin.DeclareSafety(safety)
		}
	}

	for name, safety := range setMethodSafeties {
		if builtin, ok := setMethods[name]; ok {
			builtin.DeclareSafety(safety)
		}
	}
}

func builtinAttr(recv Value, name string, methods map[string]*Builtin) (Value, error) {
	b := methods[name]
	if b == nil {
		return nil, nil // no such method
	}
	return b.BindReceiver(recv), nil
}

func safeBuiltinAttr(thread *Thread, recv Value, name string, methods map[string]*Builtin) (Value, error) {
	b := methods[name]
	if b == nil {
		return nil, ErrNoSuchAttr
	}
	if thread != nil {
		if err := thread.AddAllocs(EstimateSize(&Builtin{})); err != nil {
			return nil, err
		}
	}
	return b.BindReceiver(recv), nil
}

func builtinAttrNames(methods map[string]*Builtin) []string {
	names := make([]string, 0, len(methods))
	for name := range methods {
		names = append(names, name)
	}
	sort.Strings(names)
	return names
}

// ---- built-in functions ----

// https://github.com/google/starlark-go/blob/master/doc/spec.md#abs
func abs(thread *Thread, _ *Builtin, args Tuple, kwargs []Tuple) (Value, error) {
	var x Value
	if err := UnpackPositionalArgs("abs", args, kwargs, 1, &x); err != nil {
		return nil, err
	}
	switch tx := x.(type) {
	case Float:
		if tx >= 0 {
			return x, nil
		}

		result := Value(Float(math.Abs(float64(tx))))
		if err := thread.AddAllocs(EstimateSize(result)); err != nil {
			return nil, err
		}
		return result, nil
	case Int:
		if tx.Sign() >= 0 {
			return x, nil
		}

		if _, xBig := tx.get(); xBig != nil {
			if err := thread.AddExecutionSteps(int64(len(xBig.Bits()))); err != nil {
				return nil, err
			}
		}
		result := Value(zero.Sub(tx))
		if err := thread.AddAllocs(EstimateSize(result)); err != nil {
			return nil, err
		}
		return result, nil
	default:
		return nil, fmt.Errorf("got %s, want int or float", x.Type())
	}
}

// https://github.com/google/starlark-go/blob/master/doc/spec.md#all
func all(thread *Thread, _ *Builtin, args Tuple, kwargs []Tuple) (Value, error) {
	var iterable Iterable
	if err := UnpackPositionalArgs("all", args, kwargs, 1, &iterable); err != nil {
		return nil, err
	}

	iter, err := SafeIterate(thread, iterable)
	if err != nil {
		return nil, err
	}
	defer iter.Done()
	var x Value
	for iter.Next(&x) {
		if !x.Truth() {
			return False, nil
		}
	}
	if err := iter.Err(); err != nil {
		return nil, err
	}
	return True, nil
}

// https://github.com/google/starlark-go/blob/master/doc/spec.md#any
func any(thread *Thread, _ *Builtin, args Tuple, kwargs []Tuple) (Value, error) {
	var iterable Iterable
	if err := UnpackPositionalArgs("any", args, kwargs, 1, &iterable); err != nil {
		return nil, err
	}

	iter, err := SafeIterate(thread, iterable)
	if err != nil {
		return nil, err
	}
	defer iter.Done()
	var x Value
	for iter.Next(&x) {
		if x.Truth() {
			return True, nil
		}
	}
	if err := iter.Err(); err != nil {
		return nil, err
	}
	return False, nil
}

// https://github.com/google/starlark-go/blob/master/doc/spec.md#bool
func bool_(thread *Thread, _ *Builtin, args Tuple, kwargs []Tuple) (Value, error) {
	var x Value = False
	if err := UnpackPositionalArgs("bool", args, kwargs, 0, &x); err != nil {
		return nil, err
	}
	return x.Truth(), nil
}

// https://github.com/google/starlark-go/blob/master/doc/spec.md#bytes
func bytes_(thread *Thread, _ *Builtin, args Tuple, kwargs []Tuple) (Value, error) {
	if len(kwargs) > 0 {
		return nil, fmt.Errorf("bytes does not accept keyword arguments")
	}
	if len(args) != 1 {
		return nil, fmt.Errorf("bytes: got %d arguments, want exactly 1", len(args))
	}
	switch x := args[0].(type) {
	case Bytes:
		return args[0], nil
	case String:
		// Invalid encodings are replaced by that of U+FFFD.
		res, err := safeUtf8Transcode(thread, string(x))
		if err != nil {
			return nil, err
		}
		if err := thread.AddAllocs(StringTypeOverhead); err != nil {
			return nil, err
		}
		return Bytes(res), nil
	case Iterable:
		// iterable of numeric byte values
		buf := NewSafeStringBuilder(thread)
		if n := Len(x); n >= 0 {
			// common case: known length
			buf.Grow(n)
		}
		iter, err := SafeIterate(thread, x)
		if err != nil {
			return nil, err
		}
		defer iter.Done()
		var elem Value
		var b byte
		for i := 0; iter.Next(&elem); i++ {
			if err := AsInt(elem, &b); err != nil {
				return nil, fmt.Errorf("bytes: at index %d, %s", i, err)
			}
			if err := buf.WriteByte(b); err != nil {
				return nil, err
			}
		}
		if err := iter.Err(); err != nil {
			return nil, err
		}
		if err := buf.Err(); err != nil {
			return nil, err
		}
		if err := thread.AddAllocs(StringTypeOverhead); err != nil {
			return nil, err
		}
		return Bytes(buf.String()), nil

	default:
		// Unlike string(foo), which stringifies it, bytes(foo) is an error.
		return nil, fmt.Errorf("bytes: got %s, want string, bytes, or iterable of ints", x.Type())
	}
}

// https://github.com/google/starlark-go/blob/master/doc/spec.md#chr
func chr(thread *Thread, _ *Builtin, args Tuple, kwargs []Tuple) (Value, error) {
	if len(kwargs) > 0 {
		return nil, fmt.Errorf("chr does not accept keyword arguments")
	}
	if len(args) != 1 {
		return nil, fmt.Errorf("chr: got %d arguments, want 1", len(args))
	}
	i, err := AsInt32(args[0])
	if err != nil {
		return nil, fmt.Errorf("chr: %s", err)
	}
	if i < 0 {
		return nil, fmt.Errorf("chr: Unicode code point %d out of range (<0)", i)
	}
	if i > unicode.MaxRune {
		return nil, fmt.Errorf("chr: Unicode code point U+%X out of range (>0x10FFFF)", i)
	}
	ret := Value(String(string(rune(i))))
	if err := thread.AddAllocs(EstimateSize(ret)); err != nil {
		return nil, err
	}
	return ret, nil
}

// https://github.com/google/starlark-go/blob/master/doc/spec.md#dict
func dict(thread *Thread, _ *Builtin, args Tuple, kwargs []Tuple) (Value, error) {
	if len(args) > 1 {
		return nil, fmt.Errorf("dict: got %d arguments, want at most 1", len(args))
	}
	dict := new(Dict)
	if err := thread.AddAllocs(EstimateSize(dict)); err != nil {
		return nil, err
	}
	if err := updateDict(thread, dict, args, kwargs); err != nil {
		return nil, fmt.Errorf("dict: %v", err)
	}
	return dict, nil
}

// https://github.com/google/starlark-go/blob/master/doc/spec.md#dir
func dir(thread *Thread, _ *Builtin, args Tuple, kwargs []Tuple) (Value, error) {
	if len(kwargs) > 0 {
		return nil, fmt.Errorf("dir does not accept keyword arguments")
	}
	if len(args) != 1 {
		return nil, fmt.Errorf("dir: got %d arguments, want 1", len(args))
	}

	var names []string
	if x, ok := args[0].(HasAttrs); ok {
		names = x.AttrNames()
	}
	sort.Strings(names)
	elems := make([]Value, len(names))
	for i, name := range names {
		elems[i] = String(name)
	}
	res := Value(NewList(elems))
	if err := thread.AddAllocs(EstimateSize(res)); err != nil {
		return nil, err
	}
	return res, nil
}

// https://github.com/google/starlark-go/blob/master/doc/spec.md#enumerate
func enumerate(thread *Thread, _ *Builtin, args Tuple, kwargs []Tuple) (Value, error) {
	var iterable Iterable
	var start int
	if err := UnpackPositionalArgs("enumerate", args, kwargs, 1, &iterable, &start); err != nil {
		return nil, err
	}

	iter, err := SafeIterate(thread, iterable)
	if err != nil {
		return nil, err
	}
	defer iter.Done()

	var pairs []Value
	var x Value

	if n := Len(iterable); n >= 0 {
		// common case: known length
		overhead := EstimateMakeSize([]Value{Tuple{}}, n) +
			EstimateMakeSize([][2]Value{{MakeInt(0), nil}}, n)
		if err := thread.AddAllocs(overhead); err != nil {
			return nil, err
		}

		pairs = make([]Value, 0, n)
		array := make(Tuple, 2*n) // allocate a single backing array
		for i := 0; iter.Next(&x); i++ {
			pair := array[:2:2]
			array = array[2:]
			pair[0] = MakeInt(start + i)
			pair[1] = x
			pairs = append(pairs, pair)
		}
	} else {
		// non-sequence (unknown length)
		pairCost := EstimateSize(Tuple{MakeInt(0), nil})
		pairsAppender := NewSafeAppender(thread, &pairs)
		for i := 0; iter.Next(&x); i++ {
			if err := thread.AddAllocs(pairCost); err != nil {
				return nil, err
			}
			pair := Tuple{MakeInt(start + i), x}
			if err := pairsAppender.Append(pair); err != nil {
				return nil, err
			}
		}
	}
	if err := iter.Err(); err != nil {
		return nil, err
	}

	if err := thread.AddAllocs(EstimateSize(List{})); err != nil {
		return nil, err
	}
	return NewList(pairs), nil
}

// https://github.com/google/starlark-go/blob/master/doc/spec.md#fail
func fail(thread *Thread, b *Builtin, args Tuple, kwargs []Tuple) (Value, error) {
	sep := " "
	if err := UnpackArgs("fail", nil, kwargs, "sep?", &sep); err != nil {
		return nil, err
	}
	buf := NewSafeStringBuilder(thread)
	if _, err := buf.WriteString("fail: "); err != nil {
		return nil, err
	}
	for i, v := range args {
		if i > 0 {
			if _, err := buf.WriteString(sep); err != nil {
				return nil, err
			}
		}
		if s, ok := AsString(v); ok {
			if _, err := buf.WriteString(s); err != nil {
				return nil, err
			}
		} else {
			if err := writeValue(buf, v, nil); err != nil {
				return nil, err
			}
		}
	}

	return nil, errors.New(buf.String())
}

func float(thread *Thread, b *Builtin, args Tuple, kwargs []Tuple) (Value, error) {
	if len(kwargs) > 0 {
		return nil, fmt.Errorf("float does not accept keyword arguments")
	}
	if len(args) == 0 {
		return Float(0.0), nil
	}
	if len(args) != 1 {
		return nil, fmt.Errorf("float got %d arguments, wants 1", len(args))
	}
	switch x := args[0].(type) {
	case Bool:
		// thread.AddAllocs is not called as memory is
		// never allocated for constants.
		if x {
			return Float(1.0), nil
		} else {
			return Float(0.0), nil
		}
	case Int:
		var err error
		var result Value
		result, err = x.finiteFloat()
		if err != nil {
			return nil, err
		}
		if err := thread.AddAllocs(EstimateSize(result)); err != nil {
			return nil, err
		}
		return result, nil
	case Float:
		// Converting args[0] to x and then returning x as Value
		// casues an additional allocation, so return args[0] directly.
		return args[0], nil
	case String:
		if x == "" {
			return nil, fmt.Errorf("float: empty string")
		}
		if err := thread.AddExecutionSteps(int64(len(x))); err != nil {
			return nil, err
		}
		// +/- NaN or Inf or Infinity (case insensitive)?
		s := string(x)
		switch x[len(x)-1] {
		case 'y', 'Y':
			if strings.EqualFold(s, "infinity") || strings.EqualFold(s, "+infinity") {
				return inf, nil
			} else if strings.EqualFold(s, "-infinity") {
				return neginf, nil
			}
		case 'f', 'F':
			if strings.EqualFold(s, "inf") || strings.EqualFold(s, "+inf") {
				return inf, nil
			} else if strings.EqualFold(s, "-inf") {
				return neginf, nil
			}
		case 'n', 'N':
			if strings.EqualFold(s, "nan") || strings.EqualFold(s, "+nan") || strings.EqualFold(s, "-nan") {
				return nan, nil
			}
		}
		f, err := strconv.ParseFloat(s, 64)
		if math.IsInf(f, 0) {
			return nil, fmt.Errorf("floating-point number too large")
		}
		if err != nil {
			return nil, fmt.Errorf("invalid float literal: %s", s)
		}
		var result Value = Float(f)
		if err := thread.AddAllocs(EstimateSize(result)); err != nil {
			return nil, err
		}
		return result, nil
	default:
		return nil, fmt.Errorf("float got %s, want number or string", x.Type())
	}
}

var (
	inf    = Float(math.Inf(+1))
	neginf = Float(math.Inf(-1))
	nan    = Float(math.NaN())
)

// https://github.com/google/starlark-go/blob/master/doc/spec.md#getattr
func getattr(thread *Thread, b *Builtin, args Tuple, kwargs []Tuple) (Value, error) {
	var object, dflt Value
	var name string
	if err := UnpackPositionalArgs("getattr", args, kwargs, 2, &object, &name, &dflt); err != nil {
		return nil, err
	}

	v, err := getAttr(thread, object, name, false)
	if err != nil {
		if dflt != nil {
			return dflt, nil
		}
		return nil, nameErr(b, err)
	}
	return v, nil
}

// https://github.com/google/starlark-go/blob/master/doc/spec.md#hasattr
func hasattr(thread *Thread, _ *Builtin, args Tuple, kwargs []Tuple) (Value, error) {
	var object Value
	var name string
	if err := UnpackPositionalArgs("hasattr", args, kwargs, 2, &object, &name); err != nil {
		return nil, err
	}
	if object, ok := object.(HasAttrs); ok {
		v, err := object.Attr(name)
		if err == nil {
			return Bool(v != nil), nil
		}

		// An error does not conclusively indicate presence or
		// absence of a field: it could occur while computing
		// the value of a present attribute, or it could be a
		// "no such attribute" error with details.
		for _, x := range object.AttrNames() {
			if x == name {
				return True, nil
			}
		}
	}
	return False, nil
}

// https://github.com/google/starlark-go/blob/master/doc/spec.md#hash
func hash(thread *Thread, _ *Builtin, args Tuple, kwargs []Tuple) (Value, error) {
	var x Value
	if err := UnpackPositionalArgs("hash", args, kwargs, 1, &x); err != nil {
		return nil, err
	}

	var h int64
	switch x := x.(type) {
	case String:
		// The Starlark spec requires that the hash function be
		// deterministic across all runs, motivated by the need
		// for reproducibility of builds. Thus we cannot call
		// String.Hash, which uses the fastest implementation
		// available, because as varies across process restarts,
		// and may evolve with the implementation.
		if err := thread.AddExecutionSteps(int64(len(x))); err != nil {
			return nil, err
		}
		h = int64(javaStringHash(string(x)))
	case Bytes:
		if err := thread.AddExecutionSteps(int64(len(x))); err != nil {
			return nil, err
		}
		h = int64(softHashString(string(x))) // FNV32
	default:
		return nil, fmt.Errorf("hash: got %s, want string or bytes", x.Type())
	}
	ret := Value(MakeInt64(h))
	if err := thread.AddAllocs(EstimateSize(ret)); err != nil {
		return nil, err
	}
	return ret, nil
}

// javaStringHash returns the same hash as would be produced by
// java.lang.String.hashCode. This requires transcoding the string to
// UTF-16; transcoding may introduce Unicode replacement characters
// U+FFFD if s does not contain valid UTF-8.
func javaStringHash(s string) (h int32) {
	for _, r := range s {
		if utf16.IsSurrogate(r) {
			c1, c2 := utf16.EncodeRune(r)
			h = 31*h + c1
			h = 31*h + c2
		} else {
			h = 31*h + r // r may be U+FFFD
		}
	}
	return h
}

// https://github.com/google/starlark-go/blob/master/doc/spec.md#int
func int_(thread *Thread, _ *Builtin, args Tuple, kwargs []Tuple) (res Value, err error) {
	var x Value = zero
	var base Value
	if err := UnpackArgs("int", args, kwargs, "x", &x, "base?", &base); err != nil {
		return nil, err
	}

	defer func() {
		if res != nil && res != x {
			if err2 := thread.AddAllocs(EstimateSize(res)); err2 != nil {
				res = nil
				err = err2
			}
		}
	}()

	if s, ok := AsString(x); ok {
		// Max result size is going to be base36, where each char is going to have 36 values
		// To make things easy we will just consider each character to be max 6 bits.
		// It's pessimistic, but easy.
		if err := thread.AddExecutionSteps(int64(len(s))); err != nil {
			return nil, err
		}
		if err := thread.CheckAllocs((int64(len(s)*6) + 7) / 8); err != nil {
			return nil, err
		}

		b := 10
		if base != nil {
			var err error
			b, err = AsInt32(base)
			if err != nil {
				return nil, fmt.Errorf("int: for base, got %s, want int", base.Type())
			}
			if b != 0 && (b < 2 || b > 36) {
				return nil, fmt.Errorf("int: base must be an integer >= 2 && <= 36")
			}
		}
		res := parseInt(s, b)
		if res == nil {
			return nil, fmt.Errorf("int: invalid literal with base %d: %s", b, s)
		}
		return res, nil
	}

	if base != nil {
		return nil, fmt.Errorf("int: can't convert non-string with explicit base")
	}

	if b, ok := x.(Bool); ok {
		if b {
			return one, nil
		} else {
			return zero, nil
		}
	}

	if _, ok := x.(Int); ok {
		return x, nil // Avoid allocation.
	}

	i, err := NumberToInt(x)
	if err != nil {
		return nil, fmt.Errorf("int: %s", err)
	}
	return i, nil
}

// parseInt defines the behavior of int(string, base=int). It returns nil on error.
func parseInt(s string, base int) Value {
	// remove sign
	var neg bool
	if s != "" {
		if s[0] == '+' {
			s = s[1:]
		} else if s[0] == '-' {
			neg = true
			s = s[1:]
		}
	}

	// remove optional base prefix
	baseprefix := 0
	if len(s) > 1 && s[0] == '0' {
		if len(s) > 2 {
			switch s[1] {
			case 'o', 'O':
				baseprefix = 8
			case 'x', 'X':
				baseprefix = 16
			case 'b', 'B':
				baseprefix = 2
			}
		}
		if baseprefix != 0 {
			// Remove the base prefix if it matches
			// the explicit base, or if base=0.
			if base == 0 || baseprefix == base {
				base = baseprefix
				s = s[2:]
			}
		} else {
			// For automatic base detection,
			// a string starting with zero
			// must be all zeros.
			// Thus we reject int("0755", 0).
			if base == 0 {
				for i := 1; i < len(s); i++ {
					if s[i] != '0' {
						return nil
					}
				}
				return zero
			}
		}
	}
	if base == 0 {
		base = 10
	}

	// we explicitly handled sign above.
	// if a sign remains, it is invalid.
	if s != "" && (s[0] == '-' || s[0] == '+') {
		return nil
	}

	// s has no sign or base prefix.
	if i, ok := new(big.Int).SetString(s, base); ok {
		res := MakeBigInt(i)
		if neg {
			res = zero.Sub(res)
		}
		return res
	}

	return nil
}

// https://github.com/google/starlark-go/blob/master/doc/spec.md#len
func len_(thread *Thread, _ *Builtin, args Tuple, kwargs []Tuple) (Value, error) {
	var x Value
	if err := UnpackPositionalArgs("len", args, kwargs, 1, &x); err != nil {
		return nil, err
	}
	len := Len(x)
	if len < 0 {
		return nil, fmt.Errorf("len: value of type %s has no len", x.Type())
	}
	result := Value(MakeInt(len))
	if err := thread.AddAllocs(EstimateSize(result)); err != nil {
		return nil, err
	}
	return result, nil
}

// https://github.com/google/starlark-go/blob/master/doc/spec.md#list
func list(thread *Thread, _ *Builtin, args Tuple, kwargs []Tuple) (Value, error) {
	var iterable Iterable
	if err := UnpackPositionalArgs("list", args, kwargs, 0, &iterable); err != nil {
		return nil, err
	}
	var elems []Value
	if iterable != nil {
		iter, err := SafeIterate(thread, iterable)
		if err != nil {
			return nil, err
		}
		defer iter.Done()
		if n := Len(iterable); n > 0 {
			if err := thread.AddAllocs(EstimateMakeSize([]Value{}, n)); err != nil {
				return nil, err
			}
			elems = make([]Value, 0, n) // preallocate if length known
		}
		elemsAppender := NewSafeAppender(thread, &elems)
		var x Value
		for iter.Next(&x) {
			if err := elemsAppender.Append(x); err != nil {
				return nil, err
			}
		}
		if err := iter.Err(); err != nil {
			return nil, err
		}
	}
	if err := thread.AddAllocs(EstimateSize(&List{})); err != nil {
		return nil, err
	}
	return NewList(elems), nil
}

// https://github.com/google/starlark-go/blob/master/doc/spec.md#min
func minmax(thread *Thread, b *Builtin, args Tuple, kwargs []Tuple) (Value, error) {
	if len(args) == 0 {
		return nil, fmt.Errorf("%s requires at least one positional argument", b.Name())
	}
	var keyFunc Callable
	if err := UnpackArgs(b.Name(), nil, kwargs, "key?", &keyFunc); err != nil {
		return nil, err
	}
	var op syntax.Token
	if b.Name() == "max" {
		op = syntax.GT
	} else {
		op = syntax.LT
	}
	var iterable Value
	if len(args) == 1 {
		iterable = args[0]
	} else {
		iterable = args
	}
	iter, err := SafeIterate(thread, iterable)
	if err != nil {
		if err == ErrUnsupported {
			return nil, fmt.Errorf("%s: %s value is not iterable", b.Name(), iterable.Type())
		}
		return nil, err
	}
	defer iter.Done()
	var extremum Value
	if !iter.Next(&extremum) {
		if err := iter.Err(); err != nil {
			return nil, err
		}
		return nil, nameErr(b, "argument is an empty sequence")
	}

	var extremeKey Value
	var keyargs Tuple
	if keyFunc == nil {
		extremeKey = extremum
	} else {
		keyargs = Tuple{extremum}
		res, err := Call(thread, keyFunc, keyargs, nil)
		if err != nil {
			return nil, err // to preserve backtrace, don't modify error
		}
		extremeKey = res
	}

	var x Value
	for iter.Next(&x) {
		var key Value
		if keyFunc == nil {
			key = x
		} else {
			keyargs[0] = x
			res, err := Call(thread, keyFunc, keyargs, nil)
			if err != nil {
				return nil, err // to preserve backtrace, don't modify error
			}
			key = res
		}

		if ok, err := Compare(op, key, extremeKey); err != nil {
			return nil, nameErr(b, err)
		} else if ok {
			extremum = x
			extremeKey = key
		}
	}
	if err := iter.Err(); err != nil {
		return nil, err
	}
	return extremum, nil
}

// https://github.com/google/starlark-go/blob/master/doc/spec.md#ord
func ord(thread *Thread, _ *Builtin, args Tuple, kwargs []Tuple) (Value, error) {
	if len(kwargs) > 0 {
		return nil, fmt.Errorf("ord does not accept keyword arguments")
	}
	if len(args) != 1 {
		return nil, fmt.Errorf("ord: got %d arguments, want 1", len(args))
	}
	switch x := args[0].(type) {
	case String:
		// ord(string) returns int value of sole rune.
		s := string(x)
		r, sz := utf8.DecodeRuneInString(s)
		if sz == 0 || sz != len(s) {
			n := utf8.RuneCountInString(s)
			return nil, fmt.Errorf("ord: string encodes %d Unicode code points, want 1", n)
		}
		res := Value(MakeInt(int(r)))
		if err := thread.AddAllocs(EstimateSize(res)); err != nil {
			return nil, err
		}
		return res, nil

	case Bytes:
		// ord(bytes) returns int value of sole byte.
		if len(x) != 1 {
			return nil, fmt.Errorf("ord: bytes has length %d, want 1", len(x))
		}
		res := Value(MakeInt(int(x[0])))
		if err := thread.AddAllocs(EstimateSize(res)); err != nil {
			return nil, err
		}
		return res, nil
	default:
		return nil, fmt.Errorf("ord: got %s, want string or bytes", x.Type())
	}
}

// https://github.com/google/starlark-go/blob/master/doc/spec.md#print
func print(thread *Thread, b *Builtin, args Tuple, kwargs []Tuple) (Value, error) {
	sep := " "
	if err := UnpackArgs("print", nil, kwargs, "sep?", &sep); err != nil {
		return nil, err
	}

	buf := NewSafeStringBuilder(thread)
	for i, v := range args {
		if i > 0 {
			if _, err := buf.WriteString(sep); err != nil {
				return nil, err
			}
		}
		if s, ok := AsString(v); ok {
			if _, err := buf.WriteString(s); err != nil {
				return nil, err
			}
		} else if b, ok := v.(Bytes); ok {
			if _, err := buf.WriteString(string(b)); err != nil {
				return nil, err
			}
		} else {
			if err := writeValue(buf, v, nil); err != nil {
				return nil, err
			}
		}
	}

	s := buf.String()
	if thread.Print != nil {
		thread.Print(thread, s)
	} else {
		thread.AddAllocs(-int64(buf.Allocs()))
		fmt.Fprintln(os.Stderr, s)
	}
	return None, nil
}

// https://github.com/google/starlark-go/blob/master/doc/spec.md#range
func range_(thread *Thread, b *Builtin, args Tuple, kwargs []Tuple) (Value, error) {
	var start, stop, step int
	step = 1
	if err := UnpackPositionalArgs("range", args, kwargs, 1, &start, &stop, &step); err != nil {
		return nil, err
	}

	if len(args) == 1 {
		// range(stop)
		start, stop = 0, start
	}
	if step == 0 {
		// we were given range(start, stop, 0)
		return nil, nameErr(b, "step argument must not be zero")
	}

	result := Value(rangeValue{start: start, stop: stop, step: step, len: rangeLen(start, stop, step)})
	if err := thread.AddAllocs(EstimateSize(result)); err != nil {
		return nil, err
	}
	return result, nil
}

// A rangeValue is a comparable, immutable, indexable sequence of integers
// defined by the three parameters to a range(...) call.
// Invariant: step != 0.
type rangeValue struct{ start, stop, step, len int }

var (
	_ Indexable  = rangeValue{}
	_ Sequence   = rangeValue{}
	_ Comparable = rangeValue{}
	_ Sliceable  = rangeValue{}
)

func (r rangeValue) Len() int          { return r.len }
func (r rangeValue) Index(i int) Value { return MakeInt(r.start + i*r.step) }
func (r rangeValue) Iterate() Iterator { return &rangeIterator{r: r} }

// rangeLen calculates the length of a range with the provided start, stop, and step.
// caller must ensure that step is non-zero.
func rangeLen(start, stop, step int) int {
	switch {
	case step > 0:
		if stop > start {
			return (stop-1-start)/step + 1
		}
	case step < 0:
		if start > stop {
			return (start-1-stop)/-step + 1
		}
	default:
		panic("rangeLen: zero step")
	}
	return 0
}

func (r rangeValue) Slice(start, end, step int) Value {
	newStart := r.start + r.step*start
	newStop := r.start + r.step*end
	newStep := r.step * step
	return rangeValue{
		start: newStart,
		stop:  newStop,
		step:  newStep,
		len:   rangeLen(newStart, newStop, newStep),
	}
}

func (r rangeValue) Freeze() {} // immutable
func (r rangeValue) String() string {
	if r.step != 1 {
		return fmt.Sprintf("range(%d, %d, %d)", r.start, r.stop, r.step)
	} else if r.start != 0 {
		return fmt.Sprintf("range(%d, %d)", r.start, r.stop)
	} else {
		return fmt.Sprintf("range(%d)", r.stop)
	}
}
func (r rangeValue) Type() string          { return "range" }
func (r rangeValue) Truth() Bool           { return r.len > 0 }
func (r rangeValue) Hash() (uint32, error) { return 0, fmt.Errorf("unhashable: range") }

func (x rangeValue) CompareSameType(op syntax.Token, y_ Value, depth int) (bool, error) {
	y := y_.(rangeValue)
	switch op {
	case syntax.EQL:
		return rangeEqual(x, y), nil
	case syntax.NEQ:
		return !rangeEqual(x, y), nil
	default:
		return false, fmt.Errorf("%s %s %s not implemented", x.Type(), op, y.Type())
	}
}

func rangeEqual(x, y rangeValue) bool {
	// Two ranges compare equal if they denote the same sequence.
	if x.len != y.len {
		return false // sequences differ in length
	}
	if x.len == 0 {
		return true // both sequences are empty
	}
	if x.start != y.start {
		return false // first element differs
	}
	return x.len == 1 || x.step == y.step
}

func (r rangeValue) contains(x Int) bool {
	x32, err := AsInt32(x)
	if err != nil {
		return false // out of range
	}
	delta := x32 - r.start
	quo, rem := delta/r.step, delta%r.step
	return rem == 0 && 0 <= quo && quo < r.len
}

type rangeIterator struct {
	r      rangeValue
	i      int
	thread *Thread
	err    error
}

var _ SafeIterator = &rangeIterator{}

func (it *rangeIterator) BindThread(thread *Thread) {
	it.thread = thread
}

func (it *rangeIterator) Next(p *Value) bool {
	if it.err != nil {
		return false
	}

	if it.i < it.r.len {
		// value will always be an Int
		value := it.r.Index(it.i)

		if it.thread != nil {
			if err := it.thread.AddAllocs(EstimateSize(value)); err != nil {
				it.err = err
				return false
			}
		}

		*p = value
		it.i++
		return true
	}
	return false
}
func (*rangeIterator) Done() {}

func (it *rangeIterator) Err() error { return it.err }
func (it *rangeIterator) Safety() SafetyFlags {
	if it.thread == nil {
		return NotSafe
	}
	return MemSafe
}

// https://github.com/google/starlark-go/blob/master/doc/spec.md#repr
func repr(thread *Thread, _ *Builtin, args Tuple, kwargs []Tuple) (Value, error) {
	var x Value
	if err := UnpackPositionalArgs("repr", args, kwargs, 1, &x); err != nil {
		return nil, err
	}

	if s, err := safeToString(thread, x); err != nil {
		return nil, err
	} else {
		if err := thread.AddAllocs(StringTypeOverhead); err != nil {
			return nil, err
		}
		return String(s), nil
	}
}

// https://github.com/google/starlark-go/blob/master/doc/spec.md#reversed
func reversed(thread *Thread, _ *Builtin, args Tuple, kwargs []Tuple) (Value, error) {
	var iterable Iterable
	if err := UnpackPositionalArgs("reversed", args, kwargs, 1, &iterable); err != nil {
		return nil, err
	}

	iter, err := SafeIterate(thread, iterable)
	if err != nil {
		return nil, err
	}
	defer iter.Done()
	var elems []Value
	if n := Len(args[0]); n >= 0 {
		if err := thread.AddAllocs(EstimateMakeSize([]Value{}, n)); err != nil {
			return nil, err
		}
		elems = make([]Value, 0, n) // preallocate if length known
	}
	elemsAppender := NewSafeAppender(thread, &elems)
	var x Value
	for iter.Next(&x) {
		if err := elemsAppender.Append(x); err != nil {
			return nil, err
		}
	}
	if err := iter.Err(); err != nil {
		return nil, err
	}
	n := len(elems)
	for i := 0; i < n>>1; i++ {
		elems[i], elems[n-1-i] = elems[n-1-i], elems[i]
	}
	if err := thread.AddAllocs(EstimateSize(List{})); err != nil {
		return nil, err
	}
	return NewList(elems), nil
}

// https://github.com/google/starlark-go/blob/master/doc/spec.md#set
func set(thread *Thread, b *Builtin, args Tuple, kwargs []Tuple) (Value, error) {
	var iterable Iterable
	if err := UnpackPositionalArgs("set", args, kwargs, 0, &iterable); err != nil {
		return nil, err
	}
	if err := thread.AddAllocs(EstimateSize(&Set{})); err != nil {
		return nil, err
	}
	set := new(Set)
	if iterable != nil {
		iter, err := SafeIterate(thread, iterable)
		if err != nil {
			return nil, err
		}
		defer iter.Done()
		var x Value
		for iter.Next(&x) {
			if err := set.ht.insert(thread, x, None); err != nil {
				return nil, nameErr(b, err)
			}
		}
		if err := iter.Err(); err != nil {
			return nil, err
		}
	}
	return set, nil
}

// https://github.com/google/starlark-go/blob/master/doc/spec.md#sorted
func sorted(thread *Thread, _ *Builtin, args Tuple, kwargs []Tuple) (Value, error) {
	// Oddly, Python's sorted permits all arguments to be positional, thus so do we.
	var iterable Iterable
	var key Callable
	var reverse bool
	if err := UnpackArgs("sorted", args, kwargs,
		"iterable", &iterable,
		"key?", &key,
		"reverse?", &reverse,
	); err != nil {
		return nil, err
	}

	iter, err := SafeIterate(thread, iterable)
	if err != nil {
		return nil, err
	}
	defer iter.Done()
	var values []Value
	if n := Len(iterable); n > 0 {
		if err := thread.AddAllocs(EstimateMakeSize(Tuple{}, n)); err != nil {
			return nil, err
		}
		values = make(Tuple, 0, n) // preallocate if length is known
	}
	valuesAppender := NewSafeAppender(thread, &values)
	var x Value
	for iter.Next(&x) {
		if err := valuesAppender.Append(x); err != nil {
			return nil, err
		}
	}
	if err := iter.Err(); err != nil {
		return nil, err
	}

	// Derive keys from values by applying key function.
	var keys []Value
	if key != nil {
		keys = make([]Value, len(values))
		for i, v := range values {
			k, err := Call(thread, key, Tuple{v}, nil)
			if err != nil {
				return nil, err // to preserve backtrace, don't modify error
			}
			keys[i] = k
		}
	}

	slice := &sortSlice{keys: keys, values: values}
	if reverse {
		sort.Stable(sort.Reverse(slice))
	} else {
		sort.Stable(slice)
	}
	if err := thread.AddAllocs(EstimateSize(List{})); err != nil {
		return nil, err
	}
	return NewList(slice.values), slice.err
}

type sortSlice struct {
	keys   []Value // nil => values[i] is key
	values []Value
	err    error
}

func (s *sortSlice) Len() int { return len(s.values) }
func (s *sortSlice) Less(i, j int) bool {
	keys := s.keys
	if s.keys == nil {
		keys = s.values
	}
	ok, err := Compare(syntax.LT, keys[i], keys[j])
	if err != nil {
		s.err = err
	}
	return ok
}
func (s *sortSlice) Swap(i, j int) {
	if s.keys != nil {
		s.keys[i], s.keys[j] = s.keys[j], s.keys[i]
	}
	s.values[i], s.values[j] = s.values[j], s.values[i]
}

// https://github.com/google/starlark-go/blob/master/doc/spec.md#str
func str(thread *Thread, _ *Builtin, args Tuple, kwargs []Tuple) (Value, error) {
	if len(kwargs) > 0 {
		return nil, fmt.Errorf("str does not accept keyword arguments")
	}
	if len(args) != 1 {
		return nil, fmt.Errorf("str: got %d arguments, want exactly 1", len(args))
	}
	switch x := args[0].(type) {
	case String:
		// Converting args[0] to x and then returning x as Value
		// casues an additional allocation, so return args[0] directly.
		return args[0], nil
	case Bytes:
		// Invalid encodings are replaced by that of U+FFFD.
		if str, err := safeUtf8Transcode(thread, string(x)); err != nil {
			return nil, err
		} else {
			if err := thread.AddAllocs(StringTypeOverhead); err != nil {
				return nil, err
			}
			return String(str), nil
		}
	default:
		if str, err := safeToString(thread, x); err != nil {
			return nil, err
		} else {
			if err := thread.AddAllocs(StringTypeOverhead); err != nil {
				return nil, err
			}
			return String(str), nil
		}
	}
}

// utf8Transcode returns the UTF-8-to-UTF-8 transcoding of s.
// The effect is that each code unit that is part of an
// invalid sequence is replaced by U+FFFD.
func utf8Transcode(s string) string {
	if utf8.ValidString(s) {
		return s
	}
	var out strings.Builder
	for _, r := range s {
		out.WriteRune(r)
	}
	return out.String()
}

func safeUtf8Transcode(thread *Thread, s string) (string, error) {
	if utf8.ValidString(s) {
		return s, nil
	}
	out := NewSafeStringBuilder(thread)
	for _, r := range s {
		if _, err := out.WriteRune(r); err != nil {
			return "", err
		}
	}
	return out.String(), nil
}

// https://github.com/google/starlark-go/blob/master/doc/spec.md#tuple
func tuple(thread *Thread, _ *Builtin, args Tuple, kwargs []Tuple) (Value, error) {
	var iterable Iterable
	if err := UnpackPositionalArgs("tuple", args, kwargs, 0, &iterable); err != nil {
		return nil, err
	}
	if len(args) == 0 {
		return Tuple(nil), nil
	}
	iter, err := SafeIterate(thread, iterable)
	if err != nil {
		return nil, err
	}
	defer iter.Done()
	var elems Tuple
	if n := Len(iterable); n > 0 {
		if err := thread.AddAllocs(EstimateMakeSize(Tuple{}, n)); err != nil {
			return nil, err
		}
		elems = make(Tuple, 0, n) // preallocate if length is known
	}
	elemsAppender := NewSafeAppender(thread, &elems)
	var x Value
	for iter.Next(&x) {
		if err := elemsAppender.Append(x); err != nil {
			return nil, err
		}
	}
	if err := iter.Err(); err != nil {
		return nil, err
	}

	if err := thread.AddAllocs(EstimateSize(Tuple{})); err != nil {
		return nil, err
	}
	return elems, nil
}

// https://github.com/google/starlark-go/blob/master/doc/spec.md#type
func type_(thread *Thread, _ *Builtin, args Tuple, kwargs []Tuple) (Value, error) {
	if len(kwargs) > 0 {
		return nil, fmt.Errorf("type does not accept keyword arguments")
	}
	if len(args) != 1 {
		return nil, fmt.Errorf("type: got %d arguments, want exactly 1", len(args))
	}
	result := Value(String(args[0].Type()))
	if err := thread.AddAllocs(EstimateSize(result)); err != nil {
		return nil, err
	}
	return result, nil
}

// https://github.com/google/starlark-go/blob/master/doc/spec.md#zip
func zip(thread *Thread, _ *Builtin, args Tuple, kwargs []Tuple) (Value, error) {
	if len(kwargs) > 0 {
		return nil, fmt.Errorf("zip does not accept keyword arguments")
	}
	rows, cols := 0, len(args)
	iters := make([]Iterator, cols)
	defer func() {
		for _, iter := range iters {
			if iter != nil {
				iter.Done()
			}
		}
	}()
	for i, seq := range args {
		it, err := SafeIterate(thread, seq)
		if err != nil {
			if err == ErrUnsupported {
				return nil, fmt.Errorf("zip: argument #%d is not iterable: %s", i+1, seq.Type())
			}
			return nil, err
		}
		iters[i] = it
		n := Len(seq)
		if i == 0 || n < rows {
			rows = n // possibly -1
		}
	}
	var result []Value
	if rows >= 0 {
		// length known
		resultSize := EstimateMakeSize([]Value{Tuple{}}, rows)
		arraySize := EstimateMakeSize(Tuple{}, cols*rows)
		if err := thread.AddAllocs(resultSize + arraySize); err != nil {
			return nil, err
		}
		result = make([]Value, rows)
		array := make(Tuple, cols*rows) // allocate a single backing array
		for i := 0; i < rows; i++ {
			tuple := array[:cols:cols]
			array = array[cols:]
			for j, iter := range iters {
				if !iter.Next(&tuple[j]) {
					if err := iter.Err(); err != nil {
						return nil, err
					}
					return nil, fmt.Errorf("zip: iteration stopped earlier than reported length")
				}
			}
			result[i] = tuple
		}
	} else {
		// length not known
		tupleSize := EstimateMakeSize(Tuple{}, cols) + SliceTypeOverhead
		appender := NewSafeAppender(thread, &result)
	outer:
		for {
			if err := thread.AddAllocs(tupleSize); err != nil {
				return nil, err
			}
			tuple := make(Tuple, cols)
			for i, iter := range iters {
				if !iter.Next(&tuple[i]) {
					if err := iter.Err(); err != nil {
						return nil, err
					}
					break outer
				}
			}
			if err := appender.Append(tuple); err != nil {
				return nil, err
			}
		}
	}

	if err := thread.AddAllocs(EstimateSize(&List{})); err != nil {
		return nil, err
	}
	return NewList(result), nil
}

// ---- methods of built-in types ---

// https://github.com/google/starlark-go/blob/master/doc/spec.md#dict·get
func dict_get(thread *Thread, b *Builtin, args Tuple, kwargs []Tuple) (Value, error) {
	var key, dflt Value
	if err := UnpackPositionalArgs(b.Name(), args, kwargs, 1, &key, &dflt); err != nil {
		return nil, err
	}
	if v, ok, err := b.Receiver().(*Dict).ht.lookup(thread, key); err != nil {
		return nil, nameErr(b, err)
	} else if ok {
		return v, nil
	} else if dflt != nil {
		return dflt, nil
	}
	return None, nil
}

// https://github.com/google/starlark-go/blob/master/doc/spec.md#dict·clear
func dict_clear(thread *Thread, b *Builtin, args Tuple, kwargs []Tuple) (Value, error) {
	// From the memory safety POV, dict_clear releases all the references to
	// the values inside of it, but we cannot really assess if that memory
	// is actually released. Space for the buckets is not released, so no point
	// in counting that. (= this function doesn't allocate and doesn't release
	// anything reliably)
	if err := UnpackPositionalArgs(b.Name(), args, kwargs, 0); err != nil {
		return nil, err
	}
	recv := b.Receiver().(*Dict)
	if recv.Len() > 0 {
		if err := thread.AddExecutionSteps(int64(len(recv.ht.table))); err != nil {
			return nil, err
		}
	}
	if err := recv.Clear(); err != nil {
		return nil, err
	}
	return None, nil
}

// https://github.com/google/starlark-go/blob/master/doc/spec.md#dict·items
func dict_items(thread *Thread, b *Builtin, args Tuple, kwargs []Tuple) (Value, error) {
	if err := UnpackPositionalArgs(b.Name(), args, kwargs, 0); err != nil {
		return nil, err
	}
	receiver := b.Receiver().(*Dict)
	len := receiver.Len()
	if err := thread.AddExecutionSteps(int64(len)); err != nil {
		return nil, err
	}
	// dict.Items() allocates a single backing array for the tuples.
	arraySize := EstimateMakeSize([]Value{}, len*2)
	itemSize := EstimateMakeSize([]Value{Tuple{}}, len)
	resultSize := EstimateSize(&List{})
	if err := thread.AddAllocs(itemSize + arraySize + resultSize); err != nil {
		return nil, err
	}
	tupleItemsSize := EstimateMakeSize([]Tuple{}, len)
	if err := thread.CheckAllocs(tupleItemsSize); err != nil {
		return nil, err
	}
	items := receiver.Items()
	res := make([]Value, len)
	for i, item := range items {
		res[i] = item
	}
	return NewList(res), nil
}

// https://github.com/google/starlark-go/blob/master/doc/spec.md#dict·keys
func dict_keys(thread *Thread, b *Builtin, args Tuple, kwargs []Tuple) (Value, error) {
	if err := UnpackPositionalArgs(b.Name(), args, kwargs, 0); err != nil {
		return nil, err
	}
	recv := b.Receiver().(*Dict)
	len := recv.Len()
	if err := thread.AddExecutionSteps(int64(len)); err != nil {
		return nil, err
	}
	keysSize := EstimateMakeSize([]Value{}, len)
	resultSize := EstimateSize(&List{})
	if err := thread.AddAllocs(resultSize + keysSize); err != nil {
		return nil, err
	}
	return NewList(recv.Keys()), nil
}

// https://github.com/google/starlark-go/blob/master/doc/spec.md#dict·pop
func dict_pop(thread *Thread, b *Builtin, args Tuple, kwargs []Tuple) (Value, error) {
	var k, d Value
	if err := UnpackPositionalArgs(b.Name(), args, kwargs, 1, &k, &d); err != nil {
		return nil, err
	}
	if v, found, err := b.Receiver().(*Dict).ht.delete(thread, k); err != nil {
		return nil, nameErr(b, err) // dict is frozen or key is unhashable
	} else if found {
		return v, nil
	} else if d != nil {
		return d, nil
	}
	return nil, nameErr(b, "missing key")
}

// https://github.com/google/starlark-go/blob/master/doc/spec.md#dict·popitem
func dict_popitem(thread *Thread, b *Builtin, args Tuple, kwargs []Tuple) (Value, error) {
	// There is no rehashing, so no allocations to be counted here
	if err := UnpackPositionalArgs(b.Name(), args, kwargs, 0); err != nil {
		return nil, err
	}
	recv := b.Receiver().(*Dict)
	k, ok := recv.ht.first()
	if !ok {
		return nil, nameErr(b, "empty dict")
	}
	v, _, err := recv.Delete(k)
	if err != nil {
		return nil, nameErr(b, err) // dict is frozen
	}
	resultSize := EstimateMakeSize(Tuple{}, 2) + SliceTypeOverhead
	if err := thread.AddAllocs(resultSize); err != nil {
		return nil, err
	}
	return Tuple{k, v}, nil
}

// https://github.com/google/starlark-go/blob/master/doc/spec.md#dict·setdefault
func dict_setdefault(thread *Thread, b *Builtin, args Tuple, kwargs []Tuple) (Value, error) {
	var key, dflt Value = nil, None
	if err := UnpackPositionalArgs(b.Name(), args, kwargs, 1, &key, &dflt); err != nil {
		return nil, err
	}
	dict := b.Receiver().(*Dict)
	if v, ok, err := dict.Get(key); err != nil {
		return nil, nameErr(b, err)
	} else if ok {
		return v, nil
	} else {
		if err := dict.SafeSetKey(thread, key, dflt); err != nil {
			return nil, nameErr(b, err)
		} else {
			return dflt, nil
		}
	}
}

// https://github.com/google/starlark-go/blob/master/doc/spec.md#dict·update
func dict_update(thread *Thread, b *Builtin, args Tuple, kwargs []Tuple) (Value, error) {
	if len(args) > 1 {
		return nil, fmt.Errorf("update: got %d arguments, want at most 1", len(args))
	}
	if err := updateDict(thread, b.Receiver().(*Dict), args, kwargs); err != nil {
		return nil, fmt.Errorf("update: %v", err)
	}
	return None, nil
}

// https://github.com/google/starlark-go/blob/master/doc/spec.md#dict·values
func dict_values(thread *Thread, b *Builtin, args Tuple, kwargs []Tuple) (Value, error) {
	if err := UnpackPositionalArgs(b.Name(), args, kwargs, 0); err != nil {
		return nil, err
	}
	recv := b.Receiver().(*Dict)
	len := recv.Len()
	if err := thread.AddExecutionSteps(int64(len)); err != nil {
		return nil, err
	}
	valuesSize := EstimateMakeSize([]Value{}, len)
	resultSize := EstimateSize(&List{})
	if err := thread.AddAllocs(resultSize + valuesSize); err != nil {
		return nil, err
	}
	return NewList(recv.Values()), nil
}

// https://github.com/google/starlark-go/blob/master/doc/spec.md#list·append
func list_append(thread *Thread, b *Builtin, args Tuple, kwargs []Tuple) (Value, error) {
	var object Value
	if err := UnpackPositionalArgs(b.Name(), args, kwargs, 1, &object); err != nil {
		return nil, err
	}
	recv := b.Receiver().(*List)
	if err := recv.checkMutable("append to"); err != nil {
		return nil, nameErr(b, err)
	}
	elemsAppender := NewSafeAppender(thread, &recv.elems)
	if err := elemsAppender.Append(object); err != nil {
		return nil, err
	}
	return None, nil
}

// https://github.com/google/starlark-go/blob/master/doc/spec.md#list·clear
func list_clear(_ *Thread, b *Builtin, args Tuple, kwargs []Tuple) (Value, error) {
	if err := UnpackPositionalArgs(b.Name(), args, kwargs, 0); err != nil {
		return nil, err
	}
	if err := b.Receiver().(*List).Clear(); err != nil {
		return nil, nameErr(b, err)
	}
	return None, nil
}

// https://github.com/google/starlark-go/blob/master/doc/spec.md#list·extend
func list_extend(thread *Thread, b *Builtin, args Tuple, kwargs []Tuple) (Value, error) {
	recv := b.Receiver().(*List)
	var iterable Iterable
	if err := UnpackPositionalArgs(b.Name(), args, kwargs, 1, &iterable); err != nil {
		return nil, err
	}
	if err := recv.checkMutable("extend"); err != nil {
		return nil, nameErr(b, err)
	}

	if err := safeListExtend(thread, recv, iterable); err != nil {
		return nil, err
	}
	return None, nil
}

// https://github.com/google/starlark-go/blob/master/doc/spec.md#list·index
func list_index(thread *Thread, b *Builtin, args Tuple, kwargs []Tuple) (Value, error) {
	var value, start_, end_ Value
	if err := UnpackPositionalArgs(b.Name(), args, kwargs, 1, &value, &start_, &end_); err != nil {
		return nil, err
	}

	recv := b.Receiver().(*List)
	start, end, err := indices(start_, end_, recv.Len())
	if err != nil {
		return nil, nameErr(b, err)
	}

	for i := start; i < end; i++ {
		if eq, err := Equal(recv.elems[i], value); err != nil {
			return nil, nameErr(b, err)
		} else if eq {
			res := Value(MakeInt(i))
			if err := thread.AddAllocs(EstimateSize(res)); err != nil {
				return nil, err
			}
			return res, nil
		}
	}
	return nil, nameErr(b, "value not in list")
}

// https://github.com/google/starlark-go/blob/master/doc/spec.md#list·insert
func list_insert(thread *Thread, b *Builtin, args Tuple, kwargs []Tuple) (Value, error) {
	recv := b.Receiver().(*List)
	var index int
	var object Value
	if err := UnpackPositionalArgs(b.Name(), args, kwargs, 2, &index, &object); err != nil {
		return nil, err
	}
	if err := recv.checkMutable("insert into"); err != nil {
		return nil, nameErr(b, err)
	}

	if index < 0 {
		index += recv.Len()
	}

	appender := NewSafeAppender(thread, &recv.elems)
	if index >= recv.Len() {
		// end
		if err := appender.Append(object); err != nil {
			return nil, err
		}
	} else {
		if index < 0 {
			index = 0 // start
		}
		if err := appender.Append(nil); err != nil {
			return nil, err
		}
		copy(recv.elems[index+1:], recv.elems[index:]) // slide up one
		recv.elems[index] = object
	}
	return None, nil
}

// https://github.com/google/starlark-go/blob/master/doc/spec.md#list·remove
func list_remove(_ *Thread, b *Builtin, args Tuple, kwargs []Tuple) (Value, error) {
	recv := b.Receiver().(*List)
	var value Value
	if err := UnpackPositionalArgs(b.Name(), args, kwargs, 1, &value); err != nil {
		return nil, err
	}
	if err := recv.checkMutable("remove from"); err != nil {
		return nil, nameErr(b, err)
	}
	for i, elem := range recv.elems {
		if eq, err := Equal(elem, value); err != nil {
			return nil, fmt.Errorf("remove: %v", err)
		} else if eq {
			recv.elems = append(recv.elems[:i], recv.elems[i+1:]...)
			return None, nil
		}
	}
	return nil, fmt.Errorf("remove: element not found")
}

// https://github.com/google/starlark-go/blob/master/doc/spec.md#list·pop
func list_pop(_ *Thread, b *Builtin, args Tuple, kwargs []Tuple) (Value, error) {
	recv := b.Receiver()
	list := recv.(*List)
	n := list.Len()
	i := n - 1
	if err := UnpackPositionalArgs(b.Name(), args, kwargs, 0, &i); err != nil {
		return nil, err
	}
	origI := i
	if i < 0 {
		i += n
	}
	if i < 0 || i >= n {
		return nil, nameErr(b, outOfRange(origI, n, list))
	}
	if err := list.checkMutable("pop from"); err != nil {
		return nil, nameErr(b, err)
	}
	res := list.elems[i]
	list.elems = append(list.elems[:i], list.elems[i+1:]...)
	return res, nil
}

// https://github.com/google/starlark-go/blob/master/doc/spec.md#string·capitalize
func string_capitalize(thread *Thread, b *Builtin, args Tuple, kwargs []Tuple) (Value, error) {
	if err := UnpackPositionalArgs(b.Name(), args, kwargs, 0); err != nil {
		return nil, err
	}
	s := string(b.Receiver().(String))
	res := NewSafeStringBuilder(thread)
	res.Grow(len(s))
	for i, r := range s {
		if i == 0 {
			r = unicode.ToTitle(r)
		} else {
			r = unicode.ToLower(r)
		}
		if _, err := res.WriteRune(r); err != nil {
			return nil, err
		}
	}
	if err := res.Err(); err != nil {
		return nil, err
	}

	if err := thread.AddAllocs(StringTypeOverhead); err != nil {
		return nil, err
	}
	return String(res.String()), nil
}

// string_iterable returns an unspecified iterable value whose iterator yields:
// - elems: successive 1-byte substrings
// - codepoints: successive substrings that encode a single Unicode code point.
// - elem_ords: numeric values of successive bytes
// - codepoint_ords: numeric values of successive Unicode code points
func string_iterable(thread *Thread, b *Builtin, args Tuple, kwargs []Tuple) (Value, error) {
	if err := UnpackPositionalArgs(b.Name(), args, kwargs, 0); err != nil {
		return nil, err
	}
	s := b.Receiver().(String)
	ords := b.Name()[len(b.Name())-2] == 'd'
	codepoints := b.Name()[0] == 'c'
	if codepoints {
		if err := thread.AddAllocs(EstimateSize(stringCodepoints{})); err != nil {
			return nil, err
		}
		return stringCodepoints{s, ords}, nil
	} else {
		if err := thread.AddAllocs(EstimateSize(stringElems{})); err != nil {
			return nil, err
		}
		return stringElems{s, ords}, nil
	}
}

// bytes_elems returns an unspecified iterable value whose
// iterator yields the int values of successive elements.
func bytes_elems(thread *Thread, b *Builtin, args Tuple, kwargs []Tuple) (Value, error) {
	if err := UnpackPositionalArgs(b.Name(), args, kwargs, 0); err != nil {
		return nil, err
	}
	if err := thread.AddAllocs(EstimateSize(bytesIterable{})); err != nil {
		return nil, err
	}
	return bytesIterable{b.Receiver().(Bytes)}, nil
}

// A bytesIterable is an iterable returned by bytes.elems(),
// whose iterator yields a sequence of numeric bytes values.
type bytesIterable struct{ bytes Bytes }

var _ Iterable = (*bytesIterable)(nil)

func (bi bytesIterable) String() string        { return bi.bytes.String() + ".elems()" }
func (bi bytesIterable) Type() string          { return "bytes.elems" }
func (bi bytesIterable) Freeze()               {} // immutable
func (bi bytesIterable) Truth() Bool           { return True }
func (bi bytesIterable) Hash() (uint32, error) { return 0, fmt.Errorf("unhashable: %s", bi.Type()) }
func (bi bytesIterable) Iterate() Iterator     { return &bytesIterator{bytes: bi.bytes} }

type bytesIterator struct {
	bytes  Bytes
	thread *Thread
	err    error
}

var _ SafeIterator = &bytesIterator{}

func (it *bytesIterator) BindThread(thread *Thread) {
	it.thread = thread
}

func (it *bytesIterator) Next(p *Value) bool {
	if it.err != nil {
		return false
	}

	if it.bytes == "" {
		return false
	}
	value := Value(MakeInt(int(it.bytes[0])))
	if it.thread != nil {
		if err := it.thread.AddAllocs(EstimateSize(value)); err != nil {
			it.err = err
			return false
		}
	}
	*p = value

	it.bytes = it.bytes[1:]
	return true
}

func (*bytesIterator) Done() {}

func (it *bytesIterator) Err() error          { return it.err }
func (it *bytesIterator) Safety() SafetyFlags { return MemSafe }

// https://github.com/google/starlark-go/blob/master/doc/spec.md#string·count
func string_count(thread *Thread, b *Builtin, args Tuple, kwargs []Tuple) (Value, error) {
	var sub string
	var start_, end_ Value
	if err := UnpackPositionalArgs(b.Name(), args, kwargs, 1, &sub, &start_, &end_); err != nil {
		return nil, err
	}

	recv := string(b.Receiver().(String))
	start, end, err := indices(start_, end_, len(recv))
	if err != nil {
		return nil, nameErr(b, err)
	}

	var slice string
	if start < end {
		slice = recv[start:end]
	}

	result := Value(MakeInt(strings.Count(slice, sub)))
	if err := thread.AddAllocs(EstimateSize(result)); err != nil {
		return nil, err
	}
	return result, nil
}

// https://github.com/google/starlark-go/blob/master/doc/spec.md#string·isalnum
func string_isalnum(_ *Thread, b *Builtin, args Tuple, kwargs []Tuple) (Value, error) {
	if err := UnpackPositionalArgs(b.Name(), args, kwargs, 0); err != nil {
		return nil, err
	}
	recv := string(b.Receiver().(String))
	for _, r := range recv {
		if !unicode.IsLetter(r) && !unicode.IsDigit(r) {
			return False, nil
		}
	}
	return Bool(recv != ""), nil
}

// https://github.com/google/starlark-go/blob/master/doc/spec.md#string·isalpha
func string_isalpha(_ *Thread, b *Builtin, args Tuple, kwargs []Tuple) (Value, error) {
	if err := UnpackPositionalArgs(b.Name(), args, kwargs, 0); err != nil {
		return nil, err
	}
	recv := string(b.Receiver().(String))
	for _, r := range recv {
		if !unicode.IsLetter(r) {
			return False, nil
		}
	}
	return Bool(recv != ""), nil
}

// https://github.com/google/starlark-go/blob/master/doc/spec.md#string·isdigit
func string_isdigit(_ *Thread, b *Builtin, args Tuple, kwargs []Tuple) (Value, error) {
	if err := UnpackPositionalArgs(b.Name(), args, kwargs, 0); err != nil {
		return nil, err
	}
	recv := string(b.Receiver().(String))
	for _, r := range recv {
		if !unicode.IsDigit(r) {
			return False, nil
		}
	}
	return Bool(recv != ""), nil
}

// https://github.com/google/starlark-go/blob/master/doc/spec.md#string·islower
func string_islower(thread *Thread, b *Builtin, args Tuple, kwargs []Tuple) (Value, error) {
	if err := UnpackPositionalArgs(b.Name(), args, kwargs, 0); err != nil {
		return nil, err
	}
	recv := string(b.Receiver().(String))
	if err := thread.CheckAllocs(EstimateSize(recv)); err != nil {
		return nil, err
	}
	return Bool(isCasedString(recv) && recv == strings.ToLower(recv)), nil
}

// isCasedString reports whether its argument contains any cased code points.
func isCasedString(s string) bool {
	for _, r := range s {
		if isCasedRune(r) {
			return true
		}
	}
	return false
}

func isCasedRune(r rune) bool {
	// It's unclear what the correct behavior is for a rune such as 'ﬃ',
	// a lowercase letter with no upper or title case and no SimpleFold.
	return 'a' <= r && r <= 'z' || 'A' <= r && r <= 'Z' || unicode.SimpleFold(r) != r
}

// https://github.com/google/starlark-go/blob/master/doc/spec.md#string·isspace
func string_isspace(_ *Thread, b *Builtin, args Tuple, kwargs []Tuple) (Value, error) {
	if err := UnpackPositionalArgs(b.Name(), args, kwargs, 0); err != nil {
		return nil, err
	}
	recv := string(b.Receiver().(String))
	for _, r := range recv {
		if !unicode.IsSpace(r) {
			return False, nil
		}
	}
	return Bool(recv != ""), nil
}

// https://github.com/google/starlark-go/blob/master/doc/spec.md#string·istitle
func string_istitle(_ *Thread, b *Builtin, args Tuple, kwargs []Tuple) (Value, error) {
	if err := UnpackPositionalArgs(b.Name(), args, kwargs, 0); err != nil {
		return nil, err
	}
	recv := string(b.Receiver().(String))

	// Python semantics differ from x==strings.{To,}Title(x) in Go:
	// "uppercase characters may only follow uncased characters and
	// lowercase characters only cased ones."
	var cased, prevCased bool
	for _, r := range recv {
		if 'A' <= r && r <= 'Z' || unicode.IsTitle(r) { // e.g. "ǅ"
			if prevCased {
				return False, nil
			}
			prevCased = true
			cased = true
		} else if unicode.IsLower(r) {
			if !prevCased {
				return False, nil
			}
			prevCased = true
			cased = true
		} else if unicode.IsUpper(r) {
			return False, nil
		} else {
			prevCased = false
		}
	}
	return Bool(cased), nil
}

// https://github.com/google/starlark-go/blob/master/doc/spec.md#string·isupper
func string_isupper(thread *Thread, b *Builtin, args Tuple, kwargs []Tuple) (Value, error) {
	if err := UnpackPositionalArgs(b.Name(), args, kwargs, 0); err != nil {
		return nil, err
	}
	recv := string(b.Receiver().(String))
	if err := thread.CheckAllocs(EstimateSize(recv)); err != nil {
		return nil, err
	}
	return Bool(isCasedString(recv) && recv == strings.ToUpper(recv)), nil
}

// https://github.com/google/starlark-go/blob/master/doc/spec.md#string·find
func string_find(thread *Thread, b *Builtin, args Tuple, kwargs []Tuple) (Value, error) {
	return string_find_impl(thread, b, args, kwargs, true, false)
}

// https://github.com/google/starlark-go/blob/master/doc/spec.md#string·format
func string_format(thread *Thread, b *Builtin, args Tuple, kwargs []Tuple) (Value, error) {
	format := string(b.Receiver().(String))
	var auto, manual bool // kinds of positional indexing used
	buf := NewSafeStringBuilder(thread)
	index := 0
	for {
		literal := format
		i := strings.IndexByte(format, '{')
		if i >= 0 {
			literal = format[:i]
		}

		// Replace "}}" with "}" in non-field portion, rejecting a lone '}'.
		for {
			j := strings.IndexByte(literal, '}')
			if j < 0 {
				if _, err := buf.WriteString(literal); err != nil {
					return nil, err
				}
				break
			}
			if len(literal) == j+1 || literal[j+1] != '}' {
				return nil, fmt.Errorf("format: single '}' in format")
			}
			if _, err := buf.WriteString(literal[:j+1]); err != nil {
				return nil, err
			}
			literal = literal[j+2:]
		}

		if i < 0 {
			break // end of format string
		}

		if i+1 < len(format) && format[i+1] == '{' {
			// "{{" means a literal '{'
			if err := buf.WriteByte('{'); err != nil {
				return nil, err
			}
			format = format[i+2:]
			continue
		}

		format = format[i+1:]
		i = strings.IndexByte(format, '}')
		if i < 0 {
			return nil, fmt.Errorf("format: unmatched '{' in format")
		}

		var arg Value
		conv := "s"
		var spec string

		field := format[:i]
		format = format[i+1:]

		var name string
		if i := strings.IndexByte(field, '!'); i < 0 {
			// "name" or "name:spec"
			if i := strings.IndexByte(field, ':'); i < 0 {
				name = field
			} else {
				name = field[:i]
				spec = field[i+1:]
			}
		} else {
			// "name!conv" or "name!conv:spec"
			name = field[:i]
			field = field[i+1:]
			// "conv" or "conv:spec"
			if i := strings.IndexByte(field, ':'); i < 0 {
				conv = field
			} else {
				conv = field[:i]
				spec = field[i+1:]
			}
		}

		if name == "" {
			// "{}": automatic indexing
			if manual {
				return nil, fmt.Errorf("format: cannot switch from manual field specification to automatic field numbering")
			}
			auto = true
			if index >= len(args) {
				return nil, fmt.Errorf("format: tuple index out of range")
			}
			arg = args[index]
			index++
		} else if num, ok := decimal(name); ok {
			// positional argument
			if auto {
				return nil, fmt.Errorf("format: cannot switch from automatic field numbering to manual field specification")
			}
			manual = true
			if num >= len(args) {
				return nil, fmt.Errorf("format: tuple index out of range")
			} else {
				arg = args[num]
			}
		} else {
			// keyword argument
			for _, kv := range kwargs {
				if string(kv[0].(String)) == name {
					arg = kv[1]
					break
				}
			}
			if arg == nil {
				// Starlark does not support Python's x.y or a[i] syntaxes,
				// or nested use of {...}.
				if strings.Contains(name, ".") {
					return nil, fmt.Errorf("format: attribute syntax x.y is not supported in replacement fields: %s", name)
				}
				if strings.Contains(name, "[") {
					return nil, fmt.Errorf("format: element syntax a[i] is not supported in replacement fields: %s", name)
				}
				if strings.Contains(name, "{") {
					return nil, fmt.Errorf("format: nested replacement fields not supported")
				}
				return nil, fmt.Errorf("format: keyword %s not found", name)
			}
		}

		if spec != "" {
			// Starlark does not support Python's format_spec features.
			return nil, fmt.Errorf("format spec features not supported in replacement fields: %s", spec)
		}

		switch conv {
		case "s":
			if str, ok := AsString(arg); ok {
				if _, err := buf.WriteString(str); err != nil {
					return nil, err
				}
			} else {
				if err := writeValue(buf, arg, nil); err != nil {
					return nil, err
				}
			}
		case "r":
			if err := writeValue(buf, arg, nil); err != nil {
				return nil, err
			}
		default:
			return nil, fmt.Errorf("format: unknown conversion %q", conv)
		}
	}

	if err := thread.AddAllocs(StringTypeOverhead); err != nil {
		return nil, err
	}
	return String(buf.String()), nil
}

// decimal interprets s as a sequence of decimal digits.
func decimal(s string) (x int, ok bool) {
	n := len(s)
	for i := 0; i < n; i++ {
		digit := s[i] - '0'
		if digit > 9 {
			return 0, false
		}
		x = x*10 + int(digit)
		if x < 0 {
			return 0, false // underflow
		}
	}
	return x, true
}

// https://github.com/google/starlark-go/blob/master/doc/spec.md#string·index
func string_index(thread *Thread, b *Builtin, args Tuple, kwargs []Tuple) (Value, error) {
	return string_find_impl(thread, b, args, kwargs, false, false)
}

// https://github.com/google/starlark-go/blob/master/doc/spec.md#string·join
func string_join(thread *Thread, b *Builtin, args Tuple, kwargs []Tuple) (Value, error) {
	recv := string(b.Receiver().(String))
	var iterable Iterable
	if err := UnpackPositionalArgs(b.Name(), args, kwargs, 1, &iterable); err != nil {
		return nil, err
	}

	iter, err := SafeIterate(thread, iterable)
	if err != nil {
		return nil, err
	}
	defer iter.Done()
	buf := NewSafeStringBuilder(thread)
	var x Value
	for i := 0; iter.Next(&x); i++ {
		if i > 0 {
			if _, err := buf.WriteString(recv); err != nil {
				return nil, err
			}
		}
		s, ok := AsString(x)
		if !ok {
			return nil, fmt.Errorf("join: in list, want string, got %s", x.Type())
		}
		if _, err := buf.WriteString(s); err != nil {
			return nil, err
		}
	}
	if err := iter.Err(); err != nil {
		return nil, err
	}
	if err := buf.Err(); err != nil {
		return nil, err
	}
	if err := thread.AddAllocs(StringTypeOverhead); err != nil {
		return nil, err
	}
	return String(buf.String()), nil
}

// https://github.com/google/starlark-go/blob/master/doc/spec.md#string·lower
func string_lower(thread *Thread, b *Builtin, args Tuple, kwargs []Tuple) (Value, error) {
	if err := UnpackPositionalArgs(b.Name(), args, kwargs, 0); err != nil {
		return nil, err
	}

	recv := string(b.Receiver().(String))

	// There could be actually a difference between the size of the encoded
	// upper and the size of the encoded lower. The maximum difference among
	// them (according to unicode.ToLower implementation) is only 1 byte,
	// which could be expected. This means that this logic must take that
	// into account.
	bufferSize := EstimateMakeSize([]byte{}, len(recv)*2+utf8.UTFMax)
	if err := thread.AddAllocs(bufferSize + StringTypeOverhead); err != nil {
		return nil, err
	}
	return String(strings.ToLower(recv)), nil
}

// https://github.com/google/starlark-go/blob/master/doc/spec.md#string·partition
func string_partition(thread *Thread, b *Builtin, args Tuple, kwargs []Tuple) (Value, error) {
	recv := string(b.Receiver().(String))
	var sep string
	if err := UnpackPositionalArgs(b.Name(), args, kwargs, 1, &sep); err != nil {
		return nil, err
	}
	if sep == "" {
		return nil, nameErr(b, "empty separator")
	}
	var i int
	if b.Name()[0] == 'p' {
		i = strings.Index(recv, sep) // partition
	} else {
		i = strings.LastIndex(recv, sep) // rpartition
	}

	var subStringTemplate String
	resultSize := EstimateMakeSize(Tuple{subStringTemplate}, 3) +
		EstimateSize(Tuple{})
	if err := thread.AddAllocs(resultSize); err != nil {
		return nil, err
	}
	tuple := make(Tuple, 0, 3)
	if i < 0 {
		if b.Name()[0] == 'p' {
			tuple = append(tuple, String(recv), String(""), String(""))
		} else {
			tuple = append(tuple, String(""), String(""), String(recv))
		}
	} else {
		tuple = append(tuple, String(recv[:i]), String(recv[i:i+len(sep)]), String(recv[i+len(sep):]))
	}
	return tuple, nil
}

// https://github.com/google/starlark-go/blob/master/doc/spec.md#string·removeprefix
// https://github.com/google/starlark-go/blob/master/doc/spec.md#string·removesuffix
func string_removefix(thread *Thread, b *Builtin, args Tuple, kwargs []Tuple) (Value, error) {
	recv := string(b.Receiver().(String))
	var fix string
	if err := UnpackPositionalArgs(b.Name(), args, kwargs, 1, &fix); err != nil {
		return nil, err
	}
	if b.name[len("remove")] == 'p' {
		recv = strings.TrimPrefix(recv, fix)
	} else {
		recv = strings.TrimSuffix(recv, fix)
	}
	if err := thread.AddAllocs(StringTypeOverhead); err != nil {
		return nil, err
	}
	return String(recv), nil
}

// https://github.com/google/starlark-go/blob/master/doc/spec.md#string·replace
func string_replace(thread *Thread, b *Builtin, args Tuple, kwargs []Tuple) (Value, error) {
	recv := string(b.Receiver().(String))
	var old, new string
	count := -1
	if err := UnpackPositionalArgs(b.Name(), args, kwargs, 2, &old, &new, &count); err != nil {
		return nil, err
	}

	if err := thread.CheckAllocs(int64(len(recv) * len(new) / len(old))); err != nil {
		return nil, err
	}
	result := Value(String(strings.Replace(recv, old, new, count)))
	if err := thread.AddAllocs(EstimateSize(result)); err != nil {
		return nil, err
	}
	return result, nil
}

// https://github.com/google/starlark-go/blob/master/doc/spec.md#string·rfind
func string_rfind(thread *Thread, b *Builtin, args Tuple, kwargs []Tuple) (Value, error) {
	return string_find_impl(thread, b, args, kwargs, true, true)
}

// https://github.com/google/starlark-go/blob/master/doc/spec.md#string·rindex
func string_rindex(thread *Thread, b *Builtin, args Tuple, kwargs []Tuple) (Value, error) {
	return string_find_impl(thread, b, args, kwargs, false, true)
}

// https://github.com/google/starlark-go/starlark/blob/master/doc/spec.md#string·startswith
// https://github.com/google/starlark-go/starlark/blob/master/doc/spec.md#string·endswith
func string_startswith(_ *Thread, b *Builtin, args Tuple, kwargs []Tuple) (Value, error) {
	var x Value
	var start, end Value = None, None
	if err := UnpackPositionalArgs(b.Name(), args, kwargs, 1, &x, &start, &end); err != nil {
		return nil, err
	}

	// compute effective substring.
	s := string(b.Receiver().(String))
	if start, end, err := indices(start, end, len(s)); err != nil {
		return nil, nameErr(b, err)
	} else {
		if end < start {
			end = start // => empty result
		}
		s = s[start:end]
	}

	f := strings.HasPrefix
	if b.Name()[0] == 'e' { // endswith
		f = strings.HasSuffix
	}

	switch x := x.(type) {
	case Tuple:
		for i, x := range x {
			prefix, ok := AsString(x)
			if !ok {
				return nil, fmt.Errorf("%s: want string, got %s, for element %d",
					b.Name(), x.Type(), i)
			}
			if f(s, prefix) {
				return True, nil
			}
		}
		return False, nil
	case String:
		return Bool(f(s, string(x))), nil
	}
	return nil, fmt.Errorf("%s: got %s, want string or tuple of string", b.Name(), x.Type())
}

// https://github.com/google/starlark-go/blob/master/doc/spec.md#string·strip
// https://github.com/google/starlark-go/blob/master/doc/spec.md#string·lstrip
// https://github.com/google/starlark-go/blob/master/doc/spec.md#string·rstrip
func string_strip(thread *Thread, b *Builtin, args Tuple, kwargs []Tuple) (Value, error) {
	var chars string
	if err := UnpackPositionalArgs(b.Name(), args, kwargs, 0, &chars); err != nil {
		return nil, err
	}
	recv := string(b.Receiver().(String))
	var s string
	switch b.Name()[0] {
	case 's': // strip
		if chars != "" {
			s = strings.Trim(recv, chars)
		} else {
			s = strings.TrimSpace(recv)
		}
	case 'l': // lstrip
		if chars != "" {
			s = strings.TrimLeft(recv, chars)
		} else {
			s = strings.TrimLeftFunc(recv, unicode.IsSpace)
		}
	case 'r': // rstrip
		if chars != "" {
			s = strings.TrimRight(recv, chars)
		} else {
			s = strings.TrimRightFunc(recv, unicode.IsSpace)
		}
	}
	if err := thread.AddAllocs(StringTypeOverhead); err != nil {
		return nil, err
	}
	return String(s), nil
}

// https://github.com/google/starlark-go/blob/master/doc/spec.md#string·title
func string_title(thread *Thread, b *Builtin, args Tuple, kwargs []Tuple) (Value, error) {
	if err := UnpackPositionalArgs(b.Name(), args, kwargs, 0); err != nil {
		return nil, err
	}

	s := string(b.Receiver().(String))

	// Python semantics differ from x==strings.{To,}Title(x) in Go:
	// "uppercase characters may only follow uncased characters and
	// lowercase characters only cased ones."
	buf := NewSafeStringBuilder(thread)
	buf.Grow(len(s))
	var prevCased bool
	for _, r := range s {
		if prevCased {
			r = unicode.ToLower(r)
		} else {
			r = unicode.ToTitle(r)
		}
		prevCased = isCasedRune(r)
		if _, err := buf.WriteRune(r); err != nil {
			return nil, err
		}
	}
	if err := buf.Err(); err != nil {
		return nil, err
	}
	if err := thread.AddAllocs(StringTypeOverhead); err != nil {
		return nil, err
	}
	return String(buf.String()), nil
}

// https://github.com/google/starlark-go/blob/master/doc/spec.md#string·upper
func string_upper(thread *Thread, b *Builtin, args Tuple, kwargs []Tuple) (Value, error) {
	if err := UnpackPositionalArgs(b.Name(), args, kwargs, 0); err != nil {
		return nil, err
	}

	recv := string(b.Receiver().(String))

	// see string_lower
	bufferSize := EstimateMakeSize([]byte{}, len(recv)*2+utf8.UTFMax)
	if err := thread.AddAllocs(bufferSize + StringTypeOverhead); err != nil {
		return nil, err
	}
	if err := thread.AddExecutionSteps(int64(len(recv))); err != nil {
		return nil, err
	}
	return String(strings.ToUpper(recv)), nil
}

// https://github.com/google/starlark-go/blob/master/doc/spec.md#string·split
// https://github.com/google/starlark-go/blob/master/doc/spec.md#string·rsplit
func string_split(thread *Thread, b *Builtin, args Tuple, kwargs []Tuple) (Value, error) {
	recv := string(b.Receiver().(String))
	var sep_ Value
	maxsplit := -1
	if err := UnpackPositionalArgs(b.Name(), args, kwargs, 0, &sep_, &maxsplit); err != nil {
		return nil, err
	}

	var res []string

	if sep_ == nil || sep_ == None {
		if err := thread.CheckAllocs(EstimateMakeSize([]Value{String("")}, len(recv)/2+1)); err != nil {
			return nil, err
		}

		// special case: split on whitespace
		if maxsplit < 0 {
			res = strings.Fields(recv)
		} else if b.Name() == "split" {
			res = splitspace(recv, maxsplit)
		} else { // rsplit
			res = rsplitspace(recv, maxsplit)
		}

	} else if sep, ok := AsString(sep_); ok {
		if sep == "" {
			return nil, fmt.Errorf("split: empty separator")
		}

		if err := thread.CheckAllocs(EstimateMakeSize([]Value{String("")}, len(recv)/len(sep)+1)); err != nil {
			return nil, err
		}

		// usual case: split on non-empty separator
		if maxsplit < 0 {
			res = strings.Split(recv, sep)
		} else if b.Name() == "split" {
			res = strings.SplitN(recv, sep, maxsplit+1)
		} else { // rsplit
			res = strings.Split(recv, sep)
			// If maxsplit is less than len(res), the first len(res) - maxsplit
			// should be joined back together. Instead of joining them back,
			// however, it is possible to take a slice of  the original string.
			// If the excess is only one, it is also possible to skip this process.
			if excess := len(res) - maxsplit; excess > 1 {
				size := len(res[0])
				for _, s := range res[1:excess] {
					size += len(s) + len(sep)
				}
				res[excess-1] = recv[0:size]
				res = res[excess-1:]
			}
		}

	} else {
		return nil, fmt.Errorf("split: got %s for separator, want string", sep_.Type())
	}

	listSize := EstimateMakeSize([]Value{String("")}, len(res))
	resultSize := EstimateSize(&List{})
	if err := thread.AddAllocs(listSize + resultSize); err != nil {
		return nil, err
	}
	list := make([]Value, len(res))
	for i, x := range res {
		list[i] = String(x)
	}
	return NewList(list), nil
}

// Precondition: max >= 0.
func rsplitspace(s string, max int) []string {
	res := make([]string, 0, max+1)
	end := -1 // index of field end, or -1 in a region of spaces.
	for i := len(s); i > 0; {
		r, sz := utf8.DecodeLastRuneInString(s[:i])
		if unicode.IsSpace(r) {
			if end >= 0 {
				if len(res) == max {
					break // let this field run to the start
				}
				res = append(res, s[i:end])
				end = -1
			}
		} else if end < 0 {
			end = i
		}
		i -= sz
	}
	if end >= 0 {
		res = append(res, s[:end])
	}

	resLen := len(res)
	for i := 0; i < resLen/2; i++ {
		res[i], res[resLen-1-i] = res[resLen-1-i], res[i]
	}

	return res
}

// Precondition: max >= 0.
func splitspace(s string, max int) []string {
	var res []string
	start := -1 // index of field start, or -1 in a region of spaces
	for i, r := range s {
		if unicode.IsSpace(r) {
			if start >= 0 {
				if len(res) == max {
					break // let this field run to the end
				}
				res = append(res, s[start:i])
				start = -1
			}
		} else if start == -1 {
			start = i
		}
	}
	if start >= 0 {
		res = append(res, s[start:])
	}
	return res
}

// https://github.com/google/starlark-go/blob/master/doc/spec.md#string·splitlines
func string_splitlines(thread *Thread, b *Builtin, args Tuple, kwargs []Tuple) (Value, error) {
	var keepends bool
	if err := UnpackPositionalArgs(b.Name(), args, kwargs, 0, &keepends); err != nil {
		return nil, err
	}
	var lines []string
	if s := string(b.Receiver().(String)); s != "" {
		// TODO(adonovan): handle CRLF correctly.
		if keepends {
			lines = strings.SplitAfter(s, "\n")
		} else {
			lines = strings.Split(s, "\n")
		}
		if strings.HasSuffix(s, "\n") {
			lines = lines[:len(lines)-1]
		}
	}
	var itemTemplate String
	resultSize := EstimateMakeSize([]Value{itemTemplate}, len(lines)) +
		EstimateSize(&List{})
	if err := thread.AddAllocs(resultSize); err != nil {
		return nil, err
	}
	list := make([]Value, len(lines))
	for i, x := range lines {
		list[i] = String(x)
	}
	return NewList(list), nil
}

// https://github.com/google/starlark-go/blob/master/doc/spec.md#set·add.
func set_add(thread *Thread, b *Builtin, args Tuple, kwargs []Tuple) (Value, error) {
	var elem Value
	if err := UnpackPositionalArgs(b.Name(), args, kwargs, 1, &elem); err != nil {
		return nil, err
	}
	if found, err := b.Receiver().(*Set).Has(elem); err != nil {
		return nil, nameErr(b, err)
	} else if found {
		return None, nil
	}
	err := b.Receiver().(*Set).ht.insert(thread, elem, None)
	if err != nil {
		return nil, nameErr(b, err)
	}
	return None, nil
}

// https://github.com/google/starlark-go/blob/master/doc/spec.md#set·clear.
func set_clear(_ *Thread, b *Builtin, args Tuple, kwargs []Tuple) (Value, error) {
	if err := UnpackPositionalArgs(b.Name(), args, kwargs, 0); err != nil {
		return nil, err
	}
	if b.Receiver().(*Set).Len() > 0 {
		if err := b.Receiver().(*Set).Clear(); err != nil {
			return nil, nameErr(b, err)
		}
	}
	return None, nil
}

// https://github.com/google/starlark-go/blob/master/doc/spec.md#set·difference.
func set_difference(thread *Thread, b *Builtin, args Tuple, kwargs []Tuple) (Value, error) {
	// TODO: support multiple others: s.difference(*others)
	var other Iterable
	if err := UnpackPositionalArgs(b.Name(), args, kwargs, 0, &other); err != nil {
		return nil, err
	}
	iter, err := SafeIterate(thread, other)
	if err != nil {
		return nil, err
	}
	defer iter.Done()
	diff, err := b.Receiver().(*Set).safeDifference(thread, iter)
	if err != nil {
		return nil, err
	}
	if err := iter.Err(); err != nil {
		return nil, err
	}
	return diff, nil
}

// https://github.com/google/starlark-go/blob/master/doc/spec.md#set_intersection.
func set_intersection(thread *Thread, b *Builtin, args Tuple, kwargs []Tuple) (Value, error) {
	// TODO: support multiple others: s.difference(*others)
	var other Iterable
	if err := UnpackPositionalArgs(b.Name(), args, kwargs, 0, &other); err != nil {
		return nil, err
	}
	iter, err := SafeIterate(thread, other)
	if err != nil {
		return nil, err
	}
	defer iter.Done()
	diff, err := b.Receiver().(*Set).safeIntersection(thread, iter)
	if err != nil {
		return nil, nameErr(b, err)
	}
	if err := iter.Err(); err != nil {
		return nil, err
	}
	return diff, nil
}

// https://github.com/google/starlark-go/blob/master/doc/spec.md#set_issubset.
func set_issubset(thread *Thread, b *Builtin, args Tuple, kwargs []Tuple) (Value, error) {
	var other Iterable
	if err := UnpackPositionalArgs(b.Name(), args, kwargs, 0, &other); err != nil {
		return nil, err
	}
	iter, err := SafeIterate(thread, other)
	if err != nil {
		return nil, err
	}
	defer iter.Done()
	diff, err := b.Receiver().(*Set).IsSubset(iter)
	if err != nil {
		return nil, nameErr(b, err)
	}
	if err := iter.Err(); err != nil {
		return nil, err
	}
	return Bool(diff), nil
}

// https://github.com/google/starlark-go/blob/master/doc/spec.md#set_issuperset.
func set_issuperset(thread *Thread, b *Builtin, args Tuple, kwargs []Tuple) (Value, error) {
	var other Iterable
	if err := UnpackPositionalArgs(b.Name(), args, kwargs, 0, &other); err != nil {
		return nil, err
	}
	iter, err := SafeIterate(thread, other)
	if err != nil {
		return nil, err
	}
	defer iter.Done()
	diff, err := b.Receiver().(*Set).IsSuperset(iter)
	if err != nil {
		return nil, nameErr(b, err)
	}
	if err := iter.Err(); err != nil {
		return nil, err
	}
	return Bool(diff), nil
}

// https://github.com/google/starlark-go/blob/master/doc/spec.md#set·discard.
func set_discard(_ *Thread, b *Builtin, args Tuple, kwargs []Tuple) (Value, error) {
	var k Value
	if err := UnpackPositionalArgs(b.Name(), args, kwargs, 1, &k); err != nil {
		return nil, err
	}
	if found, err := b.Receiver().(*Set).Has(k); err != nil {
		return nil, nameErr(b, err)
	} else if !found {
		return None, nil
	}
	if _, err := b.Receiver().(*Set).Delete(k); err != nil {
		return nil, nameErr(b, err) // set is frozen
	}
	return None, nil
}

// https://github.com/google/starlark-go/blob/master/doc/spec.md#set·pop.
func set_pop(_ *Thread, b *Builtin, args Tuple, kwargs []Tuple) (Value, error) {
	if err := UnpackPositionalArgs(b.Name(), args, kwargs, 0); err != nil {
		return nil, err
	}
	recv := b.Receiver().(*Set)
	k, ok := recv.ht.first()
	if !ok {
		return nil, nameErr(b, "empty set")
	}
	_, err := recv.Delete(k)
	if err != nil {
		return nil, nameErr(b, err) // set is frozen
	}
	return k, nil
}

// https://github.com/google/starlark-go/blob/master/doc/spec.md#set·remove.
func set_remove(_ *Thread, b *Builtin, args Tuple, kwargs []Tuple) (Value, error) {
	var k Value
	if err := UnpackPositionalArgs(b.Name(), args, kwargs, 1, &k); err != nil {
		return nil, err
	}
	if found, err := b.Receiver().(*Set).Delete(k); err != nil {
		return nil, nameErr(b, err) // dict is frozen or key is unhashable
	} else if found {
		return None, nil
	}
	return nil, nameErr(b, "missing key")
}

// https://github.com/google/starlark-go/blob/master/doc/spec.md#set·symmetric_difference.
func set_symmetric_difference(thread *Thread, b *Builtin, args Tuple, kwargs []Tuple) (Value, error) {
	var other Iterable
	if err := UnpackPositionalArgs(b.Name(), args, kwargs, 0, &other); err != nil {
		return nil, err
	}
	recv := b.Receiver().(*Set)
	diff, err := recv.clone(thread)
	if err != nil {
		return nil, err
	}
	iter, err := SafeIterate(thread, other)
	if err != nil {
		return nil, err
	}
	defer iter.Done()
	var x Value
	for iter.Next(&x) {
		found, err := diff.Delete(x)
		if err != nil {
			return nil, err
		}
		if !found {
			if err := diff.ht.insert(thread, x, None); err != nil {
				return nil, err
			}
		}
	}
	if err := iter.Err(); err != nil {
		return nil, nameErr(b, err)
	}
	return diff, nil
}

// https://github.com/google/starlark-go/blob/master/doc/spec.md#set·union.
func set_union(thread *Thread, b *Builtin, args Tuple, kwargs []Tuple) (Value, error) {
	var iterable Iterable
	if err := UnpackPositionalArgs(b.Name(), args, kwargs, 0, &iterable); err != nil {
		return nil, err
	}
	iter, err := SafeIterate(thread, iterable)
	if err != nil {
		return nil, err
	}
	defer iter.Done()
	if err := thread.AddAllocs(EstimateSize(&Set{})); err != nil {
		return nil, err
	}
	union := new(Set)
	for e := b.Receiver().(*Set).ht.head; e != nil; e = e.next {
		if err := union.ht.insert(thread, e.key, None); err != nil {
			return nil, err
		}
	}
	var x Value
	for iter.Next(&x) {
		if err := union.ht.insert(thread, x, None); err != nil {
			return nil, err
		}
	}
	if err := iter.Err(); err != nil {
		return nil, nameErr(b, err)
	}
	return union, nil
}

// Common implementation of string_{r}{find,index}.
func string_find_impl(thread *Thread, b *Builtin, args Tuple, kwargs []Tuple, allowError, last bool) (Value, error) {
	var sub string
	var start_, end_ Value
	if err := UnpackPositionalArgs(b.Name(), args, kwargs, 1, &sub, &start_, &end_); err != nil {
		return nil, err
	}

	s := string(b.Receiver().(String))
	start, end, err := indices(start_, end_, len(s))
	if err != nil {
		return nil, nameErr(b, err)
	}
	var slice string
	if start < end {
		slice = s[start:end]
	}

	var i int
	if last {
		i = strings.LastIndex(slice, sub)
	} else {
		i = strings.Index(slice, sub)
	}
	var result Value
	if i < 0 {
		if !allowError {
			return nil, nameErr(b, "substring not found")
		}
		result = MakeInt(-1)
	} else {
		result = MakeInt(i + start)
	}
	if err := thread.AddAllocs(EstimateSize(result)); err != nil {
		return nil, err
	}
	return result, nil
}

// Common implementation of builtin dict function and dict.update method.
// Precondition: len(updates) == 0 or 1.
func updateDict(thread *Thread, dict *Dict, updates Tuple, kwargs []Tuple) error {
	if len(updates) == 1 {
		switch updates := updates[0].(type) {
		case IterableMapping:
			// Iterate over dict's key/value pairs, not just keys.
			for _, item := range updates.Items() {
				if err := dict.SafeSetKey(thread, item[0], item[1]); err != nil {
					return err // dict is frozen
				}
			}
		default:
			// all other sequences
			iter, err := SafeIterate(thread, updates)
			if err != nil {
				if err == ErrUnsupported {
					return fmt.Errorf("dictionary update value is not iterable (%s)", updates.Type())
				}
				return err
			}
			defer iter.Done()
			var pair Value
			for i := 0; iter.Next(&pair); i++ {
				iter2, err := SafeIterate(thread, pair)
				if err != nil {
					if err == ErrUnsupported {
						return fmt.Errorf("dictionary update sequence element #%d is not iterable (%s)", i, pair.Type())
					}
					return err
				}
				defer iter2.Done()
				len := Len(pair)
				if len < 0 {
					return fmt.Errorf("dictionary update sequence element #%d has unknown length (%s)", i, pair.Type())
				} else if len != 2 {
					return fmt.Errorf("dictionary update sequence element #%d has length %d, want 2", i, len)
				}
				var k, v Value
				if !iter2.Next(&k) || !iter2.Next(&v) {
					if err := iter2.Err(); err != nil {
						return err
					}
				}
				if err := dict.SafeSetKey(thread, k, v); err != nil {
					return err
				}
			}
			if err := iter.Err(); err != nil {
				return err
			}
		}
	}

	// Then add the kwargs.
	before := dict.Len()
	for _, pair := range kwargs {
		if err := dict.SafeSetKey(thread, pair[0], pair[1]); err != nil {
			return err // dict is frozen
		}
	}
	// In the common case, each kwarg will add another dict entry.
	// If that's not so, check whether it is because there was a duplicate kwarg.
	if dict.Len() < before+len(kwargs) {
		keys := make(map[String]bool, len(kwargs))
		for _, kv := range kwargs {
			k := kv[0].(String)
			if keys[k] {
				return fmt.Errorf("duplicate keyword arg: %v", k)
			}
			keys[k] = true
		}
	}

	return nil
}

// nameErr returns an error message of the form "name: msg"
// where name is b.Name() and msg is a string or error.
func nameErr(b *Builtin, msg interface{}) error {
	return fmt.Errorf("%s: %v", b.Name(), msg)
}<|MERGE_RESOLUTION|>--- conflicted
+++ resolved
@@ -136,13 +136,8 @@
 		"update":     NewBuiltin("update", dict_update),
 		"values":     NewBuiltin("values", dict_values),
 	}
-<<<<<<< HEAD
 	dictMethodSafeties = map[string]SafetyFlags{
-		"clear":      MemSafe | IOSafe,
-=======
-	dictMethodSafeties = map[string]Safety{
 		"clear":      MemSafe | IOSafe | CPUSafe,
->>>>>>> d78936f1
 		"get":        MemSafe | IOSafe | CPUSafe,
 		"items":      MemSafe | IOSafe | CPUSafe,
 		"keys":       MemSafe | IOSafe | CPUSafe,
