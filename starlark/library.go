// Copyright 2017 The Bazel Authors. All rights reserved.
// Use of this source code is governed by a BSD-style
// license that can be found in the LICENSE file.

package starlark

// This file defines the library of built-ins.
//
// Built-ins must explicitly check the "frozen" flag before updating
// mutable types such as lists and dicts.

import (
	"errors"
	"fmt"
	"math"
	"math/big"
	"os"
	"sort"
	"strconv"
	"strings"
	"unicode"
	"unicode/utf16"
	"unicode/utf8"

	"github.com/canonical/starlark/syntax"
)

// Universe defines the set of universal built-ins, such as None, True, and len.
//
// The Go application may add or remove items from the
// universe dictionary before Starlark evaluation begins.
// All values in the dictionary must be immutable.
// Starlark programs cannot modify the dictionary.
var Universe StringDict
var universeSafeties map[string]Safety

var ErrUnsupported = errors.New("unsupported operation")

func init() {
	// https://github.com/google/starlark-go/blob/master/doc/spec.md#built-in-constants-and-functions
	Universe = StringDict{
		"None":      None,
		"True":      True,
		"False":     False,
		"abs":       NewBuiltin("abs", abs),
		"any":       NewBuiltin("any", any),
		"all":       NewBuiltin("all", all),
		"bool":      NewBuiltin("bool", bool_),
		"bytes":     NewBuiltin("bytes", bytes_),
		"chr":       NewBuiltin("chr", chr),
		"dict":      NewBuiltin("dict", dict),
		"dir":       NewBuiltin("dir", dir),
		"enumerate": NewBuiltin("enumerate", enumerate),
		"fail":      NewBuiltin("fail", fail),
		"float":     NewBuiltin("float", float),
		"getattr":   NewBuiltin("getattr", getattr),
		"hasattr":   NewBuiltin("hasattr", hasattr),
		"hash":      NewBuiltin("hash", hash),
		"int":       NewBuiltin("int", int_),
		"len":       NewBuiltin("len", len_),
		"list":      NewBuiltin("list", list),
		"max":       NewBuiltin("max", minmax),
		"min":       NewBuiltin("min", minmax),
		"ord":       NewBuiltin("ord", ord),
		"print":     NewBuiltin("print", print),
		"range":     NewBuiltin("range", range_),
		"repr":      NewBuiltin("repr", repr),
		"reversed":  NewBuiltin("reversed", reversed),
		"set":       NewBuiltin("set", set), // requires resolve.AllowSet
		"sorted":    NewBuiltin("sorted", sorted),
		"str":       NewBuiltin("str", str),
		"tuple":     NewBuiltin("tuple", tuple),
		"type":      NewBuiltin("type", type_),
		"zip":       NewBuiltin("zip", zip),
	}

	universeSafeties = map[string]Safety{
		"abs":       MemSafe,
		"any":       NotSafe,
		"all":       MemSafe,
		"bool":      MemSafe,
		"bytes":     NotSafe,
		"chr":       MemSafe,
		"dict":      MemSafe,
		"dir":       NotSafe,
		"enumerate": MemSafe,
		"fail":      MemSafe,
		"float":     MemSafe,
		"getattr":   NotSafe,
		"hasattr":   NotSafe,
		"hash":      MemSafe,
		"int":       MemSafe,
		"len":       MemSafe,
		"list":      NotSafe,
		"max":       MemSafe,
		"min":       MemSafe,
		"ord":       NotSafe,
		"print":     MemSafe,
		"range":     MemSafe,
		"repr":      MemSafe,
		"reversed":  NotSafe,
		"set":       NotSafe,
		"sorted":    NotSafe,
		"str":       MemSafe,
		"tuple":     NotSafe,
		"type":      MemSafe,
		"zip":       MemSafe,
	}

	for name, flags := range universeSafeties {
		if b, ok := Universe[name].(*Builtin); ok {
			b.DeclareSafety(flags)
		}
	}
}

// methods of built-in types
// https://github.com/google/starlark-go/blob/master/doc/spec.md#built-in-methods
var (
	bytesMethods = map[string]*Builtin{
		"elems": NewBuiltin("elems", bytes_elems),
	}
	bytesMethodSafeties = map[string]Safety{
		"elems": NotSafe,
	}

	dictMethods = map[string]*Builtin{
		"clear":      NewBuiltin("clear", dict_clear),
		"get":        NewBuiltin("get", dict_get),
		"items":      NewBuiltin("items", dict_items),
		"keys":       NewBuiltin("keys", dict_keys),
		"pop":        NewBuiltin("pop", dict_pop),
		"popitem":    NewBuiltin("popitem", dict_popitem),
		"setdefault": NewBuiltin("setdefault", dict_setdefault),
		"update":     NewBuiltin("update", dict_update),
		"values":     NewBuiltin("values", dict_values),
	}
	dictMethodSafeties = map[string]Safety{
		"clear":      MemSafe,
		"get":        MemSafe,
		"items":      MemSafe,
		"keys":       MemSafe,
		"pop":        MemSafe,
		"popitem":    MemSafe,
		"setdefault": MemSafe,
		"update":     MemSafe,
		"values":     MemSafe,
	}

	listMethods = map[string]*Builtin{
		"append": NewBuiltin("append", list_append),
		"clear":  NewBuiltin("clear", list_clear),
		"extend": NewBuiltin("extend", list_extend),
		"index":  NewBuiltin("index", list_index),
		"insert": NewBuiltin("insert", list_insert),
		"pop":    NewBuiltin("pop", list_pop),
		"remove": NewBuiltin("remove", list_remove),
	}
	listMethodSafeties = map[string]Safety{
		"append": NotSafe,
		"clear":  NotSafe,
		"extend": NotSafe,
		"index":  NotSafe,
		"insert": NotSafe,
		"pop":    NotSafe,
		"remove": NotSafe,
	}

	stringMethods = map[string]*Builtin{
		"capitalize":     NewBuiltin("capitalize", string_capitalize),
		"codepoint_ords": NewBuiltin("codepoint_ords", string_iterable),
		"codepoints":     NewBuiltin("codepoints", string_iterable), // sic
		"count":          NewBuiltin("count", string_count),
		"elem_ords":      NewBuiltin("elem_ords", string_iterable),
		"elems":          NewBuiltin("elems", string_iterable),      // sic
		"endswith":       NewBuiltin("endswith", string_startswith), // sic
		"find":           NewBuiltin("find", string_find),
		"format":         NewBuiltin("format", string_format),
		"index":          NewBuiltin("index", string_index),
		"isalnum":        NewBuiltin("isalnum", string_isalnum),
		"isalpha":        NewBuiltin("isalpha", string_isalpha),
		"isdigit":        NewBuiltin("isdigit", string_isdigit),
		"islower":        NewBuiltin("islower", string_islower),
		"isspace":        NewBuiltin("isspace", string_isspace),
		"istitle":        NewBuiltin("istitle", string_istitle),
		"isupper":        NewBuiltin("isupper", string_isupper),
		"join":           NewBuiltin("join", string_join),
		"lower":          NewBuiltin("lower", string_lower),
		"lstrip":         NewBuiltin("lstrip", string_strip), // sic
		"partition":      NewBuiltin("partition", string_partition),
		"removeprefix":   NewBuiltin("removeprefix", string_removefix),
		"removesuffix":   NewBuiltin("removesuffix", string_removefix),
		"replace":        NewBuiltin("replace", string_replace),
		"rfind":          NewBuiltin("rfind", string_rfind),
		"rindex":         NewBuiltin("rindex", string_rindex),
		"rpartition":     NewBuiltin("rpartition", string_partition), // sic
		"rsplit":         NewBuiltin("rsplit", string_split),         // sic
		"rstrip":         NewBuiltin("rstrip", string_strip),         // sic
		"split":          NewBuiltin("split", string_split),
		"splitlines":     NewBuiltin("splitlines", string_splitlines),
		"startswith":     NewBuiltin("startswith", string_startswith),
		"strip":          NewBuiltin("strip", string_strip),
		"title":          NewBuiltin("title", string_title),
		"upper":          NewBuiltin("upper", string_upper),
	}
	stringMethodSafeties = map[string]Safety{
		"capitalize":     NotSafe,
		"codepoint_ords": MemSafe,
		"codepoints":     MemSafe,
		"count":          MemSafe,
		"elem_ords":      MemSafe,
		"elems":          MemSafe,
		"endswith":       MemSafe,
		"find":           MemSafe,
		"format":         MemSafe,
		"index":          MemSafe,
		"isalnum":        MemSafe,
		"isalpha":        MemSafe,
		"isdigit":        MemSafe,
		"islower":        MemSafe,
		"isspace":        MemSafe,
		"istitle":        MemSafe,
		"isupper":        NotSafe,
		"join":           NotSafe,
		"lower":          MemSafe,
		"lstrip":         MemSafe,
		"partition":      MemSafe,
		"removeprefix":   NotSafe,
		"removesuffix":   NotSafe,
		"replace":        MemSafe,
<<<<<<< HEAD
		"rfind":          MemSafe,
		"rindex":         MemSafe,
		"rpartition":     NotSafe,
=======
		"rfind":          NotSafe,
		"rindex":         NotSafe,
		"rpartition":     MemSafe,
>>>>>>> 407fb93a
		"rsplit":         MemSafe,
		"rstrip":         MemSafe,
		"split":          MemSafe,
		"splitlines":     NotSafe,
		"startswith":     MemSafe,
		"strip":          MemSafe,
		"title":          NotSafe,
		"upper":          MemSafe,
	}

	setMethods = map[string]*Builtin{
		"union": NewBuiltin("union", set_union),
	}
	setMethodSafeties = map[string]Safety{
		"union": NotSafe,
	}
)

func init() {
	for name, safety := range bytesMethodSafeties {
		if builtin, ok := bytesMethods[name]; ok {
			builtin.DeclareSafety(safety)
		}
	}

	for name, safety := range dictMethodSafeties {
		if builtin, ok := dictMethods[name]; ok {
			builtin.DeclareSafety(safety)
		}
	}

	for name, safety := range listMethodSafeties {
		if builtin, ok := listMethods[name]; ok {
			builtin.DeclareSafety(safety)
		}
	}

	for name, safety := range stringMethodSafeties {
		if builtin, ok := stringMethods[name]; ok {
			builtin.DeclareSafety(safety)
		}
	}

	for name, safety := range setMethodSafeties {
		if builtin, ok := setMethods[name]; ok {
			builtin.DeclareSafety(safety)
		}
	}
}

func builtinAttr(recv Value, name string, methods map[string]*Builtin) (Value, error) {
	b := methods[name]
	if b == nil {
		return nil, nil // no such method
	}
	return b.BindReceiver(recv), nil
}

func builtinAttrNames(methods map[string]*Builtin) []string {
	names := make([]string, 0, len(methods))
	for name := range methods {
		names = append(names, name)
	}
	sort.Strings(names)
	return names
}

// ---- built-in functions ----

// https://github.com/google/starlark-go/blob/master/doc/spec.md#abs
func abs(thread *Thread, _ *Builtin, args Tuple, kwargs []Tuple) (Value, error) {
	var x Value
	if err := UnpackPositionalArgs("abs", args, kwargs, 1, &x); err != nil {
		return nil, err
	}
	switch tx := x.(type) {
	case Float:
		if tx >= 0 {
			return x, nil
		}

		result := Value(Float(math.Abs(float64(tx))))
		if err := thread.AddAllocs(EstimateSize(result)); err != nil {
			return nil, err
		}
		return result, nil
	case Int:
		if tx.Sign() >= 0 {
			return x, nil
		}

		result := Value(zero.Sub(tx))
		if err := thread.AddAllocs(EstimateSize(result)); err != nil {
			return nil, err
		}
		return result, nil
	default:
		return nil, fmt.Errorf("got %s, want int or float", x.Type())
	}
}

// https://github.com/google/starlark-go/blob/master/doc/spec.md#all
func all(thread *Thread, _ *Builtin, args Tuple, kwargs []Tuple) (Value, error) {
	var iterable Iterable
	if err := UnpackPositionalArgs("all", args, kwargs, 1, &iterable); err != nil {
		return nil, err
	}

	iter, err := SafeIterate(thread, iterable)
	if err != nil {
		return nil, err
	}
	defer iter.Done()
	var x Value
	for iter.Next(&x) {
		if !x.Truth() {
			return False, nil
		}
	}
	if err := iter.Err(); err != nil {
		return nil, err
	}
	return True, nil
}

// https://github.com/google/starlark-go/blob/master/doc/spec.md#any
func any(thread *Thread, _ *Builtin, args Tuple, kwargs []Tuple) (Value, error) {
	var iterable Iterable
	if err := UnpackPositionalArgs("any", args, kwargs, 1, &iterable); err != nil {
		return nil, err
	}
	// TODO: use SafeIterate
	iter := iterable.Iterate()
	defer iter.Done()
	var x Value
	for iter.Next(&x) {
		if x.Truth() {
			return True, nil
		}
	}
	return False, nil
}

// https://github.com/google/starlark-go/blob/master/doc/spec.md#bool
func bool_(thread *Thread, _ *Builtin, args Tuple, kwargs []Tuple) (Value, error) {
	var x Value = False
	if err := UnpackPositionalArgs("bool", args, kwargs, 0, &x); err != nil {
		return nil, err
	}
	return x.Truth(), nil
}

// https://github.com/google/starlark-go/blob/master/doc/spec.md#bytes
func bytes_(thread *Thread, _ *Builtin, args Tuple, kwargs []Tuple) (Value, error) {
	if len(kwargs) > 0 {
		return nil, fmt.Errorf("bytes does not accept keyword arguments")
	}
	if len(args) != 1 {
		return nil, fmt.Errorf("bytes: got %d arguments, want exactly 1", len(args))
	}
	switch x := args[0].(type) {
	case Bytes:
		return x, nil
	case String:
		// Invalid encodings are replaced by that of U+FFFD.
		return Bytes(utf8Transcode(string(x))), nil
	case Iterable:
		// iterable of numeric byte values
		var buf strings.Builder
		if n := Len(x); n >= 0 {
			// common case: known length
			buf.Grow(n)
		}
		// No need for SafeIterate as allocation is only transitional
		iter := x.Iterate()
		defer iter.Done()
		var elem Value
		var b byte
		for i := 0; iter.Next(&elem); i++ {
			if err := AsInt(elem, &b); err != nil {
				return nil, fmt.Errorf("bytes: at index %d, %s", i, err)
			}
			buf.WriteByte(b)
		}
		return Bytes(buf.String()), nil

	default:
		// Unlike string(foo), which stringifies it, bytes(foo) is an error.
		return nil, fmt.Errorf("bytes: got %s, want string, bytes, or iterable of ints", x.Type())
	}
}

// https://github.com/google/starlark-go/blob/master/doc/spec.md#chr
func chr(thread *Thread, _ *Builtin, args Tuple, kwargs []Tuple) (Value, error) {
	if len(kwargs) > 0 {
		return nil, fmt.Errorf("chr does not accept keyword arguments")
	}
	if len(args) != 1 {
		return nil, fmt.Errorf("chr: got %d arguments, want 1", len(args))
	}
	i, err := AsInt32(args[0])
	if err != nil {
		return nil, fmt.Errorf("chr: %s", err)
	}
	if i < 0 {
		return nil, fmt.Errorf("chr: Unicode code point %d out of range (<0)", i)
	}
	if i > unicode.MaxRune {
		return nil, fmt.Errorf("chr: Unicode code point U+%X out of range (>0x10FFFF)", i)
	}
	ret := Value(String(string(rune(i))))
	if err := thread.AddAllocs(EstimateSize(ret)); err != nil {
		return nil, err
	}
	return ret, nil
}

// https://github.com/google/starlark-go/blob/master/doc/spec.md#dict
func dict(thread *Thread, _ *Builtin, args Tuple, kwargs []Tuple) (Value, error) {
	if len(args) > 1 {
		return nil, fmt.Errorf("dict: got %d arguments, want at most 1", len(args))
	}
	dict := new(Dict)
	if err := thread.AddAllocs(dict.ht.estimateTypeSize()); err != nil {
		return nil, err
	}
	if err := updateDict(thread, dict, args, kwargs); err != nil {
		return nil, fmt.Errorf("dict: %v", err)
	}
	return dict, nil
}

// https://github.com/google/starlark-go/blob/master/doc/spec.md#dir
func dir(thread *Thread, _ *Builtin, args Tuple, kwargs []Tuple) (Value, error) {
	if len(kwargs) > 0 {
		return nil, fmt.Errorf("dir does not accept keyword arguments")
	}
	if len(args) != 1 {
		return nil, fmt.Errorf("dir: got %d arguments, want 1", len(args))
	}

	var names []string
	if x, ok := args[0].(HasAttrs); ok {
		names = x.AttrNames()
	}
	sort.Strings(names)
	elems := make([]Value, len(names))
	for i, name := range names {
		elems[i] = String(name)
	}
	return NewList(elems), nil
}

// https://github.com/google/starlark-go/blob/master/doc/spec.md#enumerate
func enumerate(thread *Thread, _ *Builtin, args Tuple, kwargs []Tuple) (Value, error) {
	var iterable Iterable
	var start int
	if err := UnpackPositionalArgs("enumerate", args, kwargs, 1, &iterable, &start); err != nil {
		return nil, err
	}

	iter, err := SafeIterate(thread, iterable)
	if err != nil {
		return nil, err
	}
	defer iter.Done()

	var pairs []Value
	var x Value

	if n := Len(iterable); n >= 0 {
		// common case: known length
		overhead := EstimateMakeSize([]Value{Tuple{}}, n) +
			EstimateMakeSize([][2]Value{{MakeInt(0), nil}}, n)
		if err := thread.AddAllocs(overhead); err != nil {
			return nil, err
		}

		pairs = make([]Value, 0, n)
		array := make(Tuple, 2*n) // allocate a single backing array
		for i := 0; iter.Next(&x); i++ {
			pair := array[:2:2]
			array = array[2:]
			pair[0] = MakeInt(start + i)
			pair[1] = x
			pairs = append(pairs, pair)
		}
	} else {
		// non-sequence (unknown length)
		pairCost := EstimateSize(Tuple{MakeInt(0), nil})
		pairsAppender := NewSafeAppender(thread, &pairs)
		for i := 0; iter.Next(&x); i++ {
			if err := thread.AddAllocs(pairCost); err != nil {
				return nil, err
			}
			pair := Tuple{MakeInt(start + i), x}
			if err := pairsAppender.Append(pair); err != nil {
				return nil, err
			}
		}
	}
	if err := iter.Err(); err != nil {
		return nil, err
	}

	if err := thread.AddAllocs(EstimateSize(List{})); err != nil {
		return nil, err
	}
	return NewList(pairs), nil
}

// https://github.com/google/starlark-go/blob/master/doc/spec.md#fail
func fail(thread *Thread, b *Builtin, args Tuple, kwargs []Tuple) (Value, error) {
	sep := " "
	if err := UnpackArgs("fail", nil, kwargs, "sep?", &sep); err != nil {
		return nil, err
	}
	buf := NewSafeStringBuilder(thread)
	if _, err := buf.WriteString("fail: "); err != nil {
		return nil, err
	}
	for i, v := range args {
		if i > 0 {
			if _, err := buf.WriteString(sep); err != nil {
				return nil, err
			}
		}
		if s, ok := AsString(v); ok {
			if _, err := buf.WriteString(s); err != nil {
				return nil, err
			}
		} else {
			if err := writeValue(buf, v, nil); err != nil {
				return nil, err
			}
		}
	}

	return nil, errors.New(buf.String())
}

func float(thread *Thread, b *Builtin, args Tuple, kwargs []Tuple) (Value, error) {
	if len(kwargs) > 0 {
		return nil, fmt.Errorf("float does not accept keyword arguments")
	}
	if len(args) == 0 {
		return Float(0.0), nil
	}
	if len(args) != 1 {
		return nil, fmt.Errorf("float got %d arguments, wants 1", len(args))
	}
	switch x := args[0].(type) {
	case Bool:
		// thread.AddAllocs is not called as memory is
		// never allocated for constants.
		if x {
			return Float(1.0), nil
		} else {
			return Float(0.0), nil
		}
	case Int:
		var err error
		var result Value
		result, err = x.finiteFloat()
		if err != nil {
			return nil, err
		}
		if err := thread.AddAllocs(EstimateSize(result)); err != nil {
			return nil, err
		}
		return result, nil
	case Float:
		// Converting args[0] to x and then returning x as Value
		// casues an additional allocation, so return args[0] directly.
		return args[0], nil
	case String:
		if x == "" {
			return nil, fmt.Errorf("float: empty string")
		}
		// +/- NaN or Inf or Infinity (case insensitive)?
		s := string(x)
		switch x[len(x)-1] {
		case 'y', 'Y':
			if strings.EqualFold(s, "infinity") || strings.EqualFold(s, "+infinity") {
				return inf, nil
			} else if strings.EqualFold(s, "-infinity") {
				return neginf, nil
			}
		case 'f', 'F':
			if strings.EqualFold(s, "inf") || strings.EqualFold(s, "+inf") {
				return inf, nil
			} else if strings.EqualFold(s, "-inf") {
				return neginf, nil
			}
		case 'n', 'N':
			if strings.EqualFold(s, "nan") || strings.EqualFold(s, "+nan") || strings.EqualFold(s, "-nan") {
				return nan, nil
			}
		}
		f, err := strconv.ParseFloat(s, 64)
		if math.IsInf(f, 0) {
			return nil, fmt.Errorf("floating-point number too large")
		}
		if err != nil {
			return nil, fmt.Errorf("invalid float literal: %s", s)
		}
		var result Value = Float(f)
		if err := thread.AddAllocs(EstimateSize(result)); err != nil {
			return nil, err
		}
		return result, nil
	default:
		return nil, fmt.Errorf("float got %s, want number or string", x.Type())
	}
}

var (
	inf    = Float(math.Inf(+1))
	neginf = Float(math.Inf(-1))
	nan    = Float(math.NaN())
)

// https://github.com/google/starlark-go/blob/master/doc/spec.md#getattr
func getattr(thread *Thread, b *Builtin, args Tuple, kwargs []Tuple) (Value, error) {
	var object, dflt Value
	var name string
	if err := UnpackPositionalArgs("getattr", args, kwargs, 2, &object, &name, &dflt); err != nil {
		return nil, err
	}
	if object, ok := object.(HasAttrs); ok {
		v, err := object.Attr(name)
		if err != nil {
			// An error could mean the field doesn't exist,
			// or it exists but could not be computed.
			if dflt != nil {
				return dflt, nil
			}
			return nil, nameErr(b, err)
		}
		if v != nil {
			return v, nil
		}
		// (nil, nil) => no such field
	}
	if dflt != nil {
		return dflt, nil
	}
	return nil, fmt.Errorf("getattr: %s has no .%s field or method", object.Type(), name)
}

// https://github.com/google/starlark-go/blob/master/doc/spec.md#hasattr
func hasattr(thread *Thread, _ *Builtin, args Tuple, kwargs []Tuple) (Value, error) {
	var object Value
	var name string
	if err := UnpackPositionalArgs("hasattr", args, kwargs, 2, &object, &name); err != nil {
		return nil, err
	}
	if object, ok := object.(HasAttrs); ok {
		v, err := object.Attr(name)
		if err == nil {
			return Bool(v != nil), nil
		}

		// An error does not conclusively indicate presence or
		// absence of a field: it could occur while computing
		// the value of a present attribute, or it could be a
		// "no such attribute" error with details.
		for _, x := range object.AttrNames() {
			if x == name {
				return True, nil
			}
		}
	}
	return False, nil
}

// https://github.com/google/starlark-go/blob/master/doc/spec.md#hash
func hash(thread *Thread, _ *Builtin, args Tuple, kwargs []Tuple) (Value, error) {
	var x Value
	if err := UnpackPositionalArgs("hash", args, kwargs, 1, &x); err != nil {
		return nil, err
	}

	var h int64
	switch x := x.(type) {
	case String:
		// The Starlark spec requires that the hash function be
		// deterministic across all runs, motivated by the need
		// for reproducibility of builds. Thus we cannot call
		// String.Hash, which uses the fastest implementation
		// available, because as varies across process restarts,
		// and may evolve with the implementation.
		h = int64(javaStringHash(string(x)))
	case Bytes:
		h = int64(softHashString(string(x))) // FNV32
	default:
		return nil, fmt.Errorf("hash: got %s, want string or bytes", x.Type())
	}
	ret := Value(MakeInt64(h))
	if err := thread.AddAllocs(EstimateSize(ret)); err != nil {
		return nil, err
	}
	return ret, nil
}

// javaStringHash returns the same hash as would be produced by
// java.lang.String.hashCode. This requires transcoding the string to
// UTF-16; transcoding may introduce Unicode replacement characters
// U+FFFD if s does not contain valid UTF-8.
func javaStringHash(s string) (h int32) {
	for _, r := range s {
		if utf16.IsSurrogate(r) {
			c1, c2 := utf16.EncodeRune(r)
			h = 31*h + c1
			h = 31*h + c2
		} else {
			h = 31*h + r // r may be U+FFFD
		}
	}
	return h
}

// https://github.com/google/starlark-go/blob/master/doc/spec.md#int
func int_(thread *Thread, _ *Builtin, args Tuple, kwargs []Tuple) (res Value, err error) {
	defer func() {
		if res != nil {
			if e := thread.AddAllocs(EstimateSize(res)); e != nil {
				res = nil
				err = e
			}
		}
	}()

	var x Value = zero
	var base Value
	if err := UnpackArgs("int", args, kwargs, "x", &x, "base?", &base); err != nil {
		return nil, err
	}

	if s, ok := AsString(x); ok {
		// Max result size is going to be base36, where each char is going to have 36 values
		// To make things easy we will just consider each character to be max 6 bits.
		// It's pessimistic, but easy.
		if err := thread.CheckAllocs((int64(len(s)*6) + 7) / 8); err != nil {
			return nil, err
		}

		b := 10
		if base != nil {
			var err error
			b, err = AsInt32(base)
			if err != nil {
				return nil, fmt.Errorf("int: for base, got %s, want int", base.Type())
			}
			if b != 0 && (b < 2 || b > 36) {
				return nil, fmt.Errorf("int: base must be an integer >= 2 && <= 36")
			}
		}
		res := parseInt(s, b)
		if res == nil {
			return nil, fmt.Errorf("int: invalid literal with base %d: %s", b, s)
		}
		return res, nil
	}

	if base != nil {
		return nil, fmt.Errorf("int: can't convert non-string with explicit base")
	}

	if b, ok := x.(Bool); ok {
		if b {
			return one, nil
		} else {
			return zero, nil
		}
	}

	i, err := NumberToInt(x)
	if err != nil {
		return nil, fmt.Errorf("int: %s", err)
	}
	return i, nil
}

// parseInt defines the behavior of int(string, base=int). It returns nil on error.
func parseInt(s string, base int) Value {
	// remove sign
	var neg bool
	if s != "" {
		if s[0] == '+' {
			s = s[1:]
		} else if s[0] == '-' {
			neg = true
			s = s[1:]
		}
	}

	// remove optional base prefix
	baseprefix := 0
	if len(s) > 1 && s[0] == '0' {
		if len(s) > 2 {
			switch s[1] {
			case 'o', 'O':
				baseprefix = 8
			case 'x', 'X':
				baseprefix = 16
			case 'b', 'B':
				baseprefix = 2
			}
		}
		if baseprefix != 0 {
			// Remove the base prefix if it matches
			// the explicit base, or if base=0.
			if base == 0 || baseprefix == base {
				base = baseprefix
				s = s[2:]
			}
		} else {
			// For automatic base detection,
			// a string starting with zero
			// must be all zeros.
			// Thus we reject int("0755", 0).
			if base == 0 {
				for i := 1; i < len(s); i++ {
					if s[i] != '0' {
						return nil
					}
				}
				return zero
			}
		}
	}
	if base == 0 {
		base = 10
	}

	// we explicitly handled sign above.
	// if a sign remains, it is invalid.
	if s != "" && (s[0] == '-' || s[0] == '+') {
		return nil
	}

	// s has no sign or base prefix.
	if i, ok := new(big.Int).SetString(s, base); ok {
		res := MakeBigInt(i)
		if neg {
			res = zero.Sub(res)
		}
		return res
	}

	return nil
}

// https://github.com/google/starlark-go/blob/master/doc/spec.md#len
func len_(thread *Thread, _ *Builtin, args Tuple, kwargs []Tuple) (Value, error) {
	var x Value
	if err := UnpackPositionalArgs("len", args, kwargs, 1, &x); err != nil {
		return nil, err
	}
	len := Len(x)
	if len < 0 {
		return nil, fmt.Errorf("len: value of type %s has no len", x.Type())
	}
	result := Value(MakeInt(len))
	if err := thread.AddAllocs(EstimateSize(result)); err != nil {
		return nil, err
	}
	return result, nil
}

// https://github.com/google/starlark-go/blob/master/doc/spec.md#list
func list(thread *Thread, _ *Builtin, args Tuple, kwargs []Tuple) (Value, error) {
	var iterable Iterable
	if err := UnpackPositionalArgs("list", args, kwargs, 0, &iterable); err != nil {
		return nil, err
	}
	var elems []Value
	if iterable != nil {
		// TODO: use SafeIterate
		iter := iterable.Iterate()
		defer iter.Done()
		if n := Len(iterable); n > 0 {
			elems = make([]Value, 0, n) // preallocate if length known
		}
		var x Value
		for iter.Next(&x) {
			elems = append(elems, x)
		}
	}
	return NewList(elems), nil
}

// https://github.com/google/starlark-go/blob/master/doc/spec.md#min
func minmax(thread *Thread, b *Builtin, args Tuple, kwargs []Tuple) (Value, error) {
	if len(args) == 0 {
		return nil, fmt.Errorf("%s requires at least one positional argument", b.Name())
	}
	var keyFunc Callable
	if err := UnpackArgs(b.Name(), nil, kwargs, "key?", &keyFunc); err != nil {
		return nil, err
	}
	var op syntax.Token
	if b.Name() == "max" {
		op = syntax.GT
	} else {
		op = syntax.LT
	}
	var iterable Value
	if len(args) == 1 {
		iterable = args[0]
	} else {
		iterable = args
	}
	iter, err := SafeIterate(thread, iterable)
	if err != nil {
		if err == ErrUnsupported {
			return nil, fmt.Errorf("%s: %s value is not iterable", b.Name(), iterable.Type())
		}
		return nil, err
	}
	defer iter.Done()
	var extremum Value
	if !iter.Next(&extremum) {
		if err := iter.Err(); err != nil {
			return nil, err
		}
		return nil, nameErr(b, "argument is an empty sequence")
	}

	var extremeKey Value
	var keyargs Tuple
	if keyFunc == nil {
		extremeKey = extremum
	} else {
		keyargs = Tuple{extremum}
		res, err := Call(thread, keyFunc, keyargs, nil)
		if err != nil {
			return nil, err // to preserve backtrace, don't modify error
		}
		extremeKey = res
	}

	var x Value
	for iter.Next(&x) {
		var key Value
		if keyFunc == nil {
			key = x
		} else {
			keyargs[0] = x
			res, err := Call(thread, keyFunc, keyargs, nil)
			if err != nil {
				return nil, err // to preserve backtrace, don't modify error
			}
			key = res
		}

		if ok, err := Compare(op, key, extremeKey); err != nil {
			return nil, nameErr(b, err)
		} else if ok {
			extremum = x
			extremeKey = key
		}
	}
	if err := iter.Err(); err != nil {
		return nil, err
	}
	return extremum, nil
}

// https://github.com/google/starlark-go/blob/master/doc/spec.md#ord
func ord(thread *Thread, _ *Builtin, args Tuple, kwargs []Tuple) (Value, error) {
	if len(kwargs) > 0 {
		return nil, fmt.Errorf("ord does not accept keyword arguments")
	}
	if len(args) != 1 {
		return nil, fmt.Errorf("ord: got %d arguments, want 1", len(args))
	}
	switch x := args[0].(type) {
	case String:
		// ord(string) returns int value of sole rune.
		s := string(x)
		r, sz := utf8.DecodeRuneInString(s)
		if sz == 0 || sz != len(s) {
			n := utf8.RuneCountInString(s)
			return nil, fmt.Errorf("ord: string encodes %d Unicode code points, want 1", n)
		}
		return MakeInt(int(r)), nil

	case Bytes:
		// ord(bytes) returns int value of sole byte.
		if len(x) != 1 {
			return nil, fmt.Errorf("ord: bytes has length %d, want 1", len(x))
		}
		return MakeInt(int(x[0])), nil
	default:
		return nil, fmt.Errorf("ord: got %s, want string or bytes", x.Type())
	}
}

// https://github.com/google/starlark-go/blob/master/doc/spec.md#print
func print(thread *Thread, b *Builtin, args Tuple, kwargs []Tuple) (Value, error) {
	sep := " "
	if err := UnpackArgs("print", nil, kwargs, "sep?", &sep); err != nil {
		return nil, err
	}

	buf := NewSafeStringBuilder(thread)
	for i, v := range args {
		if i > 0 {
			if _, err := buf.WriteString(sep); err != nil {
				return nil, err
			}
		}
		if s, ok := AsString(v); ok {
			if _, err := buf.WriteString(s); err != nil {
				return nil, err
			}
		} else if b, ok := v.(Bytes); ok {
			if _, err := buf.WriteString(string(b)); err != nil {
				return nil, err
			}
		} else {
			if err := writeValue(buf, v, nil); err != nil {
				return nil, err
			}
		}
	}

	s := buf.String()
	if thread.Print != nil {
		thread.Print(thread, s)
	} else {
		thread.AddAllocs(-int64(buf.Allocs()))
		fmt.Fprintln(os.Stderr, s)
	}
	return None, nil
}

// https://github.com/google/starlark-go/blob/master/doc/spec.md#range
func range_(thread *Thread, b *Builtin, args Tuple, kwargs []Tuple) (Value, error) {
	var start, stop, step int
	step = 1
	if err := UnpackPositionalArgs("range", args, kwargs, 1, &start, &stop, &step); err != nil {
		return nil, err
	}

	if len(args) == 1 {
		// range(stop)
		start, stop = 0, start
	}
	if step == 0 {
		// we were given range(start, stop, 0)
		return nil, nameErr(b, "step argument must not be zero")
	}

	result := Value(rangeValue{start: start, stop: stop, step: step, len: rangeLen(start, stop, step)})
	if err := thread.AddAllocs(EstimateSize(result)); err != nil {
		return nil, err
	}
	return result, nil
}

// A rangeValue is a comparable, immutable, indexable sequence of integers
// defined by the three parameters to a range(...) call.
// Invariant: step != 0.
type rangeValue struct{ start, stop, step, len int }

var (
	_ Indexable  = rangeValue{}
	_ Sequence   = rangeValue{}
	_ Comparable = rangeValue{}
	_ Sliceable  = rangeValue{}
)

func (r rangeValue) Len() int          { return r.len }
func (r rangeValue) Index(i int) Value { return MakeInt(r.start + i*r.step) }
func (r rangeValue) Iterate() Iterator { return &rangeIterator{r: r} }

// rangeLen calculates the length of a range with the provided start, stop, and step.
// caller must ensure that step is non-zero.
func rangeLen(start, stop, step int) int {
	switch {
	case step > 0:
		if stop > start {
			return (stop-1-start)/step + 1
		}
	case step < 0:
		if start > stop {
			return (start-1-stop)/-step + 1
		}
	default:
		panic("rangeLen: zero step")
	}
	return 0
}

func (r rangeValue) Slice(start, end, step int) Value {
	newStart := r.start + r.step*start
	newStop := r.start + r.step*end
	newStep := r.step * step
	return rangeValue{
		start: newStart,
		stop:  newStop,
		step:  newStep,
		len:   rangeLen(newStart, newStop, newStep),
	}
}

func (r rangeValue) Freeze() {} // immutable
func (r rangeValue) String() string {
	if r.step != 1 {
		return fmt.Sprintf("range(%d, %d, %d)", r.start, r.stop, r.step)
	} else if r.start != 0 {
		return fmt.Sprintf("range(%d, %d)", r.start, r.stop)
	} else {
		return fmt.Sprintf("range(%d)", r.stop)
	}
}
func (r rangeValue) Type() string          { return "range" }
func (r rangeValue) Truth() Bool           { return r.len > 0 }
func (r rangeValue) Hash() (uint32, error) { return 0, fmt.Errorf("unhashable: range") }

func (x rangeValue) CompareSameType(op syntax.Token, y_ Value, depth int) (bool, error) {
	y := y_.(rangeValue)
	switch op {
	case syntax.EQL:
		return rangeEqual(x, y), nil
	case syntax.NEQ:
		return !rangeEqual(x, y), nil
	default:
		return false, fmt.Errorf("%s %s %s not implemented", x.Type(), op, y.Type())
	}
}

func rangeEqual(x, y rangeValue) bool {
	// Two ranges compare equal if they denote the same sequence.
	if x.len != y.len {
		return false // sequences differ in length
	}
	if x.len == 0 {
		return true // both sequences are empty
	}
	if x.start != y.start {
		return false // first element differs
	}
	return x.len == 1 || x.step == y.step
}

func (r rangeValue) contains(x Int) bool {
	x32, err := AsInt32(x)
	if err != nil {
		return false // out of range
	}
	delta := x32 - r.start
	quo, rem := delta/r.step, delta%r.step
	return rem == 0 && 0 <= quo && quo < r.len
}

type rangeIterator struct {
	r      rangeValue
	i      int
	thread *Thread
	err    error
}

var _ SafeIterator = &rangeIterator{}

func (it *rangeIterator) BindThread(thread *Thread) {
	it.thread = thread
}

func (it *rangeIterator) Next(p *Value) bool {
	if it.err != nil {
		return false
	}

	if it.i < it.r.len {
		// value will always be an Int
		value := it.r.Index(it.i)

		if it.thread != nil {
			if err := it.thread.AddAllocs(EstimateSize(value)); err != nil {
				it.err = err
				return false
			}
		}

		*p = value
		it.i++
		return true
	}
	return false
}
func (*rangeIterator) Done() {}

func (it *rangeIterator) Err() error { return it.err }
func (it *rangeIterator) Safety() Safety {
	if it.thread == nil {
		return NotSafe
	}
	return MemSafe
}

// https://github.com/google/starlark-go/blob/master/doc/spec.md#repr
func repr(thread *Thread, _ *Builtin, args Tuple, kwargs []Tuple) (Value, error) {
	var x Value
	if err := UnpackPositionalArgs("repr", args, kwargs, 1, &x); err != nil {
		return nil, err
	}

	if s, err := safeToString(thread, x); err != nil {
		return nil, err
	} else {
		if err := thread.AddAllocs(StringTypeOverhead); err != nil {
			return nil, err
		}
		return String(s), nil
	}
}

// https://github.com/google/starlark-go/blob/master/doc/spec.md#reversed
func reversed(thread *Thread, _ *Builtin, args Tuple, kwargs []Tuple) (Value, error) {
	var iterable Iterable
	if err := UnpackPositionalArgs("reversed", args, kwargs, 1, &iterable); err != nil {
		return nil, err
	}
	// TODO: use SafeIterate
	iter := iterable.Iterate()
	defer iter.Done()
	var elems []Value
	if n := Len(args[0]); n >= 0 {
		elems = make([]Value, 0, n) // preallocate if length known
	}
	var x Value
	for iter.Next(&x) {
		elems = append(elems, x)
	}
	n := len(elems)
	for i := 0; i < n>>1; i++ {
		elems[i], elems[n-1-i] = elems[n-1-i], elems[i]
	}
	return NewList(elems), nil
}

// https://github.com/google/starlark-go/blob/master/doc/spec.md#set
func set(thread *Thread, b *Builtin, args Tuple, kwargs []Tuple) (Value, error) {
	var iterable Iterable
	if err := UnpackPositionalArgs("set", args, kwargs, 0, &iterable); err != nil {
		return nil, err
	}
	set := new(Set)
	if iterable != nil {
		// TODO: use SafeIterate
		iter := iterable.Iterate()
		defer iter.Done()
		var x Value
		for iter.Next(&x) {
			if err := set.Insert(x); err != nil {
				return nil, nameErr(b, err)
			}
		}
	}
	return set, nil
}

// https://github.com/google/starlark-go/blob/master/doc/spec.md#sorted
func sorted(thread *Thread, _ *Builtin, args Tuple, kwargs []Tuple) (Value, error) {
	// Oddly, Python's sorted permits all arguments to be positional, thus so do we.
	var iterable Iterable
	var key Callable
	var reverse bool
	if err := UnpackArgs("sorted", args, kwargs,
		"iterable", &iterable,
		"key?", &key,
		"reverse?", &reverse,
	); err != nil {
		return nil, err
	}
	// TODO: use SafeIterate
	iter := iterable.Iterate()
	defer iter.Done()
	var values []Value
	if n := Len(iterable); n > 0 {
		values = make(Tuple, 0, n) // preallocate if length is known
	}
	var x Value
	for iter.Next(&x) {
		values = append(values, x)
	}

	// Derive keys from values by applying key function.
	var keys []Value
	if key != nil {
		keys = make([]Value, len(values))
		for i, v := range values {
			k, err := Call(thread, key, Tuple{v}, nil)
			if err != nil {
				return nil, err // to preserve backtrace, don't modify error
			}
			keys[i] = k
		}
	}

	slice := &sortSlice{keys: keys, values: values}
	if reverse {
		sort.Stable(sort.Reverse(slice))
	} else {
		sort.Stable(slice)
	}
	return NewList(slice.values), slice.err
}

type sortSlice struct {
	keys   []Value // nil => values[i] is key
	values []Value
	err    error
}

func (s *sortSlice) Len() int { return len(s.values) }
func (s *sortSlice) Less(i, j int) bool {
	keys := s.keys
	if s.keys == nil {
		keys = s.values
	}
	ok, err := Compare(syntax.LT, keys[i], keys[j])
	if err != nil {
		s.err = err
	}
	return ok
}
func (s *sortSlice) Swap(i, j int) {
	if s.keys != nil {
		s.keys[i], s.keys[j] = s.keys[j], s.keys[i]
	}
	s.values[i], s.values[j] = s.values[j], s.values[i]
}

// https://github.com/google/starlark-go/blob/master/doc/spec.md#str
func str(thread *Thread, _ *Builtin, args Tuple, kwargs []Tuple) (Value, error) {
	if len(kwargs) > 0 {
		return nil, fmt.Errorf("str does not accept keyword arguments")
	}
	if len(args) != 1 {
		return nil, fmt.Errorf("str: got %d arguments, want exactly 1", len(args))
	}
	switch x := args[0].(type) {
	case String:
		// Converting args[0] to x and then returning x as Value
		// casues an additional allocation, so return args[0] directly.
		return args[0], nil
	case Bytes:
		// Invalid encodings are replaced by that of U+FFFD.
		if str, err := safeUtf8Transcode(thread, string(x)); err != nil {
			return nil, err
		} else {
			if err := thread.AddAllocs(StringTypeOverhead); err != nil {
				return nil, err
			}
			return String(str), nil
		}
	default:
		if str, err := safeToString(thread, x); err != nil {
			return nil, err
		} else {
			if err := thread.AddAllocs(StringTypeOverhead); err != nil {
				return nil, err
			}
			return String(str), nil
		}
	}
}

// utf8Transcode returns the UTF-8-to-UTF-8 transcoding of s.
// The effect is that each code unit that is part of an
// invalid sequence is replaced by U+FFFD.
func utf8Transcode(s string) string {
	if utf8.ValidString(s) {
		return s
	}
	var out strings.Builder
	for _, r := range s {
		out.WriteRune(r)
	}
	return out.String()
}

func safeUtf8Transcode(thread *Thread, s string) (string, error) {
	if utf8.ValidString(s) {
		return s, nil
	}
	out := NewSafeStringBuilder(thread)
	for _, r := range s {
		if _, err := out.WriteRune(r); err != nil {
			return "", err
		}
	}
	return out.String(), nil
}

// https://github.com/google/starlark-go/blob/master/doc/spec.md#tuple
func tuple(thread *Thread, _ *Builtin, args Tuple, kwargs []Tuple) (Value, error) {
	var iterable Iterable
	if err := UnpackPositionalArgs("tuple", args, kwargs, 0, &iterable); err != nil {
		return nil, err
	}
	if len(args) == 0 {
		return Tuple(nil), nil
	}
	// TODO: use SafeIterate
	iter := iterable.Iterate()
	defer iter.Done()
	var elems Tuple
	if n := Len(iterable); n > 0 {
		elems = make(Tuple, 0, n) // preallocate if length is known
	}
	var x Value
	for iter.Next(&x) {
		elems = append(elems, x)
	}
	return elems, nil
}

// https://github.com/google/starlark-go/blob/master/doc/spec.md#type
func type_(thread *Thread, _ *Builtin, args Tuple, kwargs []Tuple) (Value, error) {
	if len(kwargs) > 0 {
		return nil, fmt.Errorf("type does not accept keyword arguments")
	}
	if len(args) != 1 {
		return nil, fmt.Errorf("type: got %d arguments, want exactly 1", len(args))
	}
	result := Value(String(args[0].Type()))
	if err := thread.AddAllocs(EstimateSize(result)); err != nil {
		return nil, err
	}
	return result, nil
}

// https://github.com/google/starlark-go/blob/master/doc/spec.md#zip
func zip(thread *Thread, _ *Builtin, args Tuple, kwargs []Tuple) (Value, error) {
	if len(kwargs) > 0 {
		return nil, fmt.Errorf("zip does not accept keyword arguments")
	}
	rows, cols := 0, len(args)
	iters := make([]Iterator, cols)
	defer func() {
		for _, iter := range iters {
			if iter != nil {
				iter.Done()
			}
		}
	}()
	for i, seq := range args {
		it, err := SafeIterate(thread, seq)
		if err != nil {
			if err == ErrUnsupported {
				return nil, fmt.Errorf("zip: argument #%d is not iterable: %s", i+1, seq.Type())
			}
			return nil, err
		}
		iters[i] = it
		n := Len(seq)
		if i == 0 || n < rows {
			rows = n // possibly -1
		}
	}
	var result []Value
	if rows >= 0 {
		// length known
		resultSize := EstimateMakeSize([]Value{Tuple{}}, rows)
		arraySize := EstimateMakeSize(Tuple{}, cols*rows)
		if err := thread.AddAllocs(resultSize + arraySize); err != nil {
			return nil, err
		}
		result = make([]Value, rows)
		array := make(Tuple, cols*rows) // allocate a single backing array
		for i := 0; i < rows; i++ {
			tuple := array[:cols:cols]
			array = array[cols:]
			for j, iter := range iters {
				if !iter.Next(&tuple[j]) {
					if err := iter.Err(); err != nil {
						return nil, err
					}
					return nil, fmt.Errorf("zip: iteration stopped earlier than reported length")
				}
			}
			result[i] = tuple
		}
	} else {
		// length not known
		tupleSize := EstimateMakeSize(Tuple{}, cols) + SliceTypeOverhead
		appender := NewSafeAppender(thread, &result)
	outer:
		for {
			if err := thread.AddAllocs(tupleSize); err != nil {
				return nil, err
			}
			tuple := make(Tuple, cols)
			for i, iter := range iters {
				if !iter.Next(&tuple[i]) {
					if err := iter.Err(); err != nil {
						return nil, err
					}
					break outer
				}
			}
			if err := appender.Append(tuple); err != nil {
				return nil, err
			}
		}
	}

	if err := thread.AddAllocs(EstimateSize(&List{})); err != nil {
		return nil, err
	}
	return NewList(result), nil
}

// ---- methods of built-in types ---

// https://github.com/google/starlark-go/blob/master/doc/spec.md#dict·get
func dict_get(_ *Thread, b *Builtin, args Tuple, kwargs []Tuple) (Value, error) {
	var key, dflt Value
	if err := UnpackPositionalArgs(b.Name(), args, kwargs, 1, &key, &dflt); err != nil {
		return nil, err
	}
	if v, ok, err := b.Receiver().(*Dict).Get(key); err != nil {
		return nil, nameErr(b, err)
	} else if ok {
		return v, nil
	} else if dflt != nil {
		return dflt, nil
	}
	return None, nil
}

// https://github.com/google/starlark-go/blob/master/doc/spec.md#dict·clear
func dict_clear(_ *Thread, b *Builtin, args Tuple, kwargs []Tuple) (Value, error) {
	// From the memory safety POV, dict_clear releases all the references to
	// the values inside of it, but we cannot really assess if that memory
	// is actually released. Space for the buckets is not released, so no point
	// in counting that. (= this function doesn't allocate and doesn't release
	// anything reliably)
	if err := UnpackPositionalArgs(b.Name(), args, kwargs, 0); err != nil {
		return nil, err
	}
	return None, b.Receiver().(*Dict).Clear()
}

// https://github.com/google/starlark-go/blob/master/doc/spec.md#dict·items
func dict_items(thread *Thread, b *Builtin, args Tuple, kwargs []Tuple) (Value, error) {
	if err := UnpackPositionalArgs(b.Name(), args, kwargs, 0); err != nil {
		return nil, err
	}
	receiver := b.Receiver().(*Dict)
	len := receiver.Len()
	// dict.Items() allocates a single backing array for the tuples.
	arraySize := EstimateMakeSize([]Value{}, len*2)
	itemSize := EstimateMakeSize([]Value{Tuple{}}, len)
	resultSize := EstimateSize(&List{})
	if err := thread.AddAllocs(itemSize + arraySize + resultSize); err != nil {
		return nil, err
	}
	tupleItemsSize := EstimateMakeSize([]Tuple{}, len)
	if err := thread.CheckAllocs(tupleItemsSize); err != nil {
		return nil, err
	}
	items := receiver.Items()
	res := make([]Value, len)
	for i, item := range items {
		res[i] = item
	}
	return NewList(res), nil
}

// https://github.com/google/starlark-go/blob/master/doc/spec.md#dict·keys
func dict_keys(thread *Thread, b *Builtin, args Tuple, kwargs []Tuple) (Value, error) {
	if err := UnpackPositionalArgs(b.Name(), args, kwargs, 0); err != nil {
		return nil, err
	}
	dict := b.Receiver().(*Dict)
	keysSize := EstimateMakeSize([]Value{}, dict.Len())
	resultSize := EstimateSize(&List{})
	if err := thread.AddAllocs(resultSize + keysSize); err != nil {
		return nil, err
	}
	return NewList(dict.Keys()), nil
}

// https://github.com/google/starlark-go/blob/master/doc/spec.md#dict·pop
func dict_pop(_ *Thread, b *Builtin, args Tuple, kwargs []Tuple) (Value, error) {
	var k, d Value
	if err := UnpackPositionalArgs(b.Name(), args, kwargs, 1, &k, &d); err != nil {
		return nil, err
	}
	if v, found, err := b.Receiver().(*Dict).Delete(k); err != nil {
		return nil, nameErr(b, err) // dict is frozen or key is unhashable
	} else if found {
		return v, nil
	} else if d != nil {
		return d, nil
	}
	return nil, nameErr(b, "missing key")
}

// https://github.com/google/starlark-go/blob/master/doc/spec.md#dict·popitem
func dict_popitem(thread *Thread, b *Builtin, args Tuple, kwargs []Tuple) (Value, error) {
	// There is no rehashing, so no allocations to be counted here
	if err := UnpackPositionalArgs(b.Name(), args, kwargs, 0); err != nil {
		return nil, err
	}
	recv := b.Receiver().(*Dict)
	k, ok := recv.ht.first()
	if !ok {
		return nil, nameErr(b, "empty dict")
	}
	v, _, err := recv.Delete(k)
	if err != nil {
		return nil, nameErr(b, err) // dict is frozen
	}
	resultSize := EstimateMakeSize(Tuple{}, 2) + SliceTypeOverhead
	if err := thread.AddAllocs(resultSize); err != nil {
		return nil, err
	}
	return Tuple{k, v}, nil
}

// https://github.com/google/starlark-go/blob/master/doc/spec.md#dict·setdefault
func dict_setdefault(thread *Thread, b *Builtin, args Tuple, kwargs []Tuple) (Value, error) {
	var key, dflt Value = nil, None
	if err := UnpackPositionalArgs(b.Name(), args, kwargs, 1, &key, &dflt); err != nil {
		return nil, err
	}
	dict := b.Receiver().(*Dict)
	if v, ok, err := dict.Get(key); err != nil {
		return nil, nameErr(b, err)
	} else if ok {
		return v, nil
	} else {
		before := dict.ht.estimateTypeSize()
		if err := dict.SetKey(key, dflt); err != nil {
			return nil, nameErr(b, err)
		} else if err := thread.AddAllocs(dict.ht.estimateTypeSize() - before); err != nil {
			return nil, err
		} else {
			return dflt, nil
		}
	}
}

// https://github.com/google/starlark-go/blob/master/doc/spec.md#dict·update
func dict_update(thread *Thread, b *Builtin, args Tuple, kwargs []Tuple) (Value, error) {
	if len(args) > 1 {
		return nil, fmt.Errorf("update: got %d arguments, want at most 1", len(args))
	}
	if err := updateDict(thread, b.Receiver().(*Dict), args, kwargs); err != nil {
		return nil, fmt.Errorf("update: %v", err)
	}
	return None, nil
}

// https://github.com/google/starlark-go/blob/master/doc/spec.md#dict·values
func dict_values(thread *Thread, b *Builtin, args Tuple, kwargs []Tuple) (Value, error) {
	if err := UnpackPositionalArgs(b.Name(), args, kwargs, 0); err != nil {
		return nil, err
	}
	dict := b.Receiver().(*Dict)
	valuesSize := EstimateMakeSize([]Value{}, dict.Len())
	resultSize := EstimateSize(&List{})
	if err := thread.AddAllocs(resultSize + valuesSize); err != nil {
		return nil, err
	}
	return NewList(dict.Values()), nil
}

// https://github.com/google/starlark-go/blob/master/doc/spec.md#list·append
func list_append(_ *Thread, b *Builtin, args Tuple, kwargs []Tuple) (Value, error) {
	var object Value
	if err := UnpackPositionalArgs(b.Name(), args, kwargs, 1, &object); err != nil {
		return nil, err
	}
	recv := b.Receiver().(*List)
	if err := recv.checkMutable("append to"); err != nil {
		return nil, nameErr(b, err)
	}
	recv.elems = append(recv.elems, object)
	return None, nil
}

// https://github.com/google/starlark-go/blob/master/doc/spec.md#list·clear
func list_clear(_ *Thread, b *Builtin, args Tuple, kwargs []Tuple) (Value, error) {
	if err := UnpackPositionalArgs(b.Name(), args, kwargs, 0); err != nil {
		return nil, err
	}
	if err := b.Receiver().(*List).Clear(); err != nil {
		return nil, nameErr(b, err)
	}
	return None, nil
}

// https://github.com/google/starlark-go/blob/master/doc/spec.md#list·extend
func list_extend(_ *Thread, b *Builtin, args Tuple, kwargs []Tuple) (Value, error) {
	recv := b.Receiver().(*List)
	var iterable Iterable
	if err := UnpackPositionalArgs(b.Name(), args, kwargs, 1, &iterable); err != nil {
		return nil, err
	}
	if err := recv.checkMutable("extend"); err != nil {
		return nil, nameErr(b, err)
	}
	// TODO: use SafeIterate
	listExtend(recv, iterable)
	return None, nil
}

// https://github.com/google/starlark-go/blob/master/doc/spec.md#list·index
func list_index(_ *Thread, b *Builtin, args Tuple, kwargs []Tuple) (Value, error) {
	var value, start_, end_ Value
	if err := UnpackPositionalArgs(b.Name(), args, kwargs, 1, &value, &start_, &end_); err != nil {
		return nil, err
	}

	recv := b.Receiver().(*List)
	start, end, err := indices(start_, end_, recv.Len())
	if err != nil {
		return nil, nameErr(b, err)
	}

	for i := start; i < end; i++ {
		if eq, err := Equal(recv.elems[i], value); err != nil {
			return nil, nameErr(b, err)
		} else if eq {
			return MakeInt(i), nil
		}
	}
	return nil, nameErr(b, "value not in list")
}

// https://github.com/google/starlark-go/blob/master/doc/spec.md#list·insert
func list_insert(_ *Thread, b *Builtin, args Tuple, kwargs []Tuple) (Value, error) {
	recv := b.Receiver().(*List)
	var index int
	var object Value
	if err := UnpackPositionalArgs(b.Name(), args, kwargs, 2, &index, &object); err != nil {
		return nil, err
	}
	if err := recv.checkMutable("insert into"); err != nil {
		return nil, nameErr(b, err)
	}

	if index < 0 {
		index += recv.Len()
	}

	if index >= recv.Len() {
		// end
		recv.elems = append(recv.elems, object)
	} else {
		if index < 0 {
			index = 0 // start
		}
		recv.elems = append(recv.elems, nil)
		copy(recv.elems[index+1:], recv.elems[index:]) // slide up one
		recv.elems[index] = object
	}
	return None, nil
}

// https://github.com/google/starlark-go/blob/master/doc/spec.md#list·remove
func list_remove(_ *Thread, b *Builtin, args Tuple, kwargs []Tuple) (Value, error) {
	recv := b.Receiver().(*List)
	var value Value
	if err := UnpackPositionalArgs(b.Name(), args, kwargs, 1, &value); err != nil {
		return nil, err
	}
	if err := recv.checkMutable("remove from"); err != nil {
		return nil, nameErr(b, err)
	}
	for i, elem := range recv.elems {
		if eq, err := Equal(elem, value); err != nil {
			return nil, fmt.Errorf("remove: %v", err)
		} else if eq {
			recv.elems = append(recv.elems[:i], recv.elems[i+1:]...)
			return None, nil
		}
	}
	return nil, fmt.Errorf("remove: element not found")
}

// https://github.com/google/starlark-go/blob/master/doc/spec.md#list·pop
func list_pop(_ *Thread, b *Builtin, args Tuple, kwargs []Tuple) (Value, error) {
	recv := b.Receiver()
	list := recv.(*List)
	n := list.Len()
	i := n - 1
	if err := UnpackPositionalArgs(b.Name(), args, kwargs, 0, &i); err != nil {
		return nil, err
	}
	origI := i
	if i < 0 {
		i += n
	}
	if i < 0 || i >= n {
		return nil, nameErr(b, outOfRange(origI, n, list))
	}
	if err := list.checkMutable("pop from"); err != nil {
		return nil, nameErr(b, err)
	}
	res := list.elems[i]
	list.elems = append(list.elems[:i], list.elems[i+1:]...)
	return res, nil
}

// https://github.com/google/starlark-go/blob/master/doc/spec.md#string·capitalize
func string_capitalize(_ *Thread, b *Builtin, args Tuple, kwargs []Tuple) (Value, error) {
	if err := UnpackPositionalArgs(b.Name(), args, kwargs, 0); err != nil {
		return nil, err
	}
	s := string(b.Receiver().(String))
	res := new(strings.Builder)
	res.Grow(len(s))
	for i, r := range s {
		if i == 0 {
			r = unicode.ToTitle(r)
		} else {
			r = unicode.ToLower(r)
		}
		res.WriteRune(r)
	}
	return String(res.String()), nil
}

// string_iterable returns an unspecified iterable value whose iterator yields:
// - elems: successive 1-byte substrings
// - codepoints: successive substrings that encode a single Unicode code point.
// - elem_ords: numeric values of successive bytes
// - codepoint_ords: numeric values of successive Unicode code points
func string_iterable(thread *Thread, b *Builtin, args Tuple, kwargs []Tuple) (Value, error) {
	if err := UnpackPositionalArgs(b.Name(), args, kwargs, 0); err != nil {
		return nil, err
	}
	s := b.Receiver().(String)
	ords := b.Name()[len(b.Name())-2] == 'd'
	codepoints := b.Name()[0] == 'c'
	if codepoints {
		if err := thread.AddAllocs(EstimateSize(stringCodepoints{})); err != nil {
			return nil, err
		}
		return stringCodepoints{s, ords}, nil
	} else {
		if err := thread.AddAllocs(EstimateSize(stringElems{})); err != nil {
			return nil, err
		}
		return stringElems{s, ords}, nil
	}
}

// bytes_elems returns an unspecified iterable value whose
// iterator yields the int values of successive elements.
func bytes_elems(_ *Thread, b *Builtin, args Tuple, kwargs []Tuple) (Value, error) {
	if err := UnpackPositionalArgs(b.Name(), args, kwargs, 0); err != nil {
		return nil, err
	}
	return bytesIterable{b.Receiver().(Bytes)}, nil
}

// A bytesIterable is an iterable returned by bytes.elems(),
// whose iterator yields a sequence of numeric bytes values.
type bytesIterable struct{ bytes Bytes }

var _ Iterable = (*bytesIterable)(nil)

func (bi bytesIterable) String() string        { return bi.bytes.String() + ".elems()" }
func (bi bytesIterable) Type() string          { return "bytes.elems" }
func (bi bytesIterable) Freeze()               {} // immutable
func (bi bytesIterable) Truth() Bool           { return True }
func (bi bytesIterable) Hash() (uint32, error) { return 0, fmt.Errorf("unhashable: %s", bi.Type()) }
func (bi bytesIterable) Iterate() Iterator     { return &bytesIterator{bi.bytes} }

type bytesIterator struct{ bytes Bytes }

func (it *bytesIterator) Next(p *Value) bool {
	if it.bytes == "" {
		return false
	}
	*p = MakeInt(int(it.bytes[0]))
	it.bytes = it.bytes[1:]
	return true
}

func (*bytesIterator) Done() {}

func (it *bytesIterator) Err() error     { return nil }
func (it *bytesIterator) Safety() Safety { return NotSafe }

// https://github.com/google/starlark-go/blob/master/doc/spec.md#string·count
func string_count(thread *Thread, b *Builtin, args Tuple, kwargs []Tuple) (Value, error) {
	var sub string
	var start_, end_ Value
	if err := UnpackPositionalArgs(b.Name(), args, kwargs, 1, &sub, &start_, &end_); err != nil {
		return nil, err
	}

	recv := string(b.Receiver().(String))
	start, end, err := indices(start_, end_, len(recv))
	if err != nil {
		return nil, nameErr(b, err)
	}

	var slice string
	if start < end {
		slice = recv[start:end]
	}

	result := Value(MakeInt(strings.Count(slice, sub)))
	if err := thread.AddAllocs(EstimateSize(result)); err != nil {
		return nil, err
	}
	return result, nil
}

// https://github.com/google/starlark-go/blob/master/doc/spec.md#string·isalnum
func string_isalnum(_ *Thread, b *Builtin, args Tuple, kwargs []Tuple) (Value, error) {
	if err := UnpackPositionalArgs(b.Name(), args, kwargs, 0); err != nil {
		return nil, err
	}
	recv := string(b.Receiver().(String))
	for _, r := range recv {
		if !unicode.IsLetter(r) && !unicode.IsDigit(r) {
			return False, nil
		}
	}
	return Bool(recv != ""), nil
}

// https://github.com/google/starlark-go/blob/master/doc/spec.md#string·isalpha
func string_isalpha(_ *Thread, b *Builtin, args Tuple, kwargs []Tuple) (Value, error) {
	if err := UnpackPositionalArgs(b.Name(), args, kwargs, 0); err != nil {
		return nil, err
	}
	recv := string(b.Receiver().(String))
	for _, r := range recv {
		if !unicode.IsLetter(r) {
			return False, nil
		}
	}
	return Bool(recv != ""), nil
}

// https://github.com/google/starlark-go/blob/master/doc/spec.md#string·isdigit
func string_isdigit(_ *Thread, b *Builtin, args Tuple, kwargs []Tuple) (Value, error) {
	if err := UnpackPositionalArgs(b.Name(), args, kwargs, 0); err != nil {
		return nil, err
	}
	recv := string(b.Receiver().(String))
	for _, r := range recv {
		if !unicode.IsDigit(r) {
			return False, nil
		}
	}
	return Bool(recv != ""), nil
}

// https://github.com/google/starlark-go/blob/master/doc/spec.md#string·islower
func string_islower(_ *Thread, b *Builtin, args Tuple, kwargs []Tuple) (Value, error) {
	if err := UnpackPositionalArgs(b.Name(), args, kwargs, 0); err != nil {
		return nil, err
	}
	recv := string(b.Receiver().(String))
	return Bool(isCasedString(recv) && recv == strings.ToLower(recv)), nil
}

// isCasedString reports whether its argument contains any cased code points.
func isCasedString(s string) bool {
	for _, r := range s {
		if isCasedRune(r) {
			return true
		}
	}
	return false
}

func isCasedRune(r rune) bool {
	// It's unclear what the correct behavior is for a rune such as 'ﬃ',
	// a lowercase letter with no upper or title case and no SimpleFold.
	return 'a' <= r && r <= 'z' || 'A' <= r && r <= 'Z' || unicode.SimpleFold(r) != r
}

// https://github.com/google/starlark-go/blob/master/doc/spec.md#string·isspace
func string_isspace(_ *Thread, b *Builtin, args Tuple, kwargs []Tuple) (Value, error) {
	if err := UnpackPositionalArgs(b.Name(), args, kwargs, 0); err != nil {
		return nil, err
	}
	recv := string(b.Receiver().(String))
	for _, r := range recv {
		if !unicode.IsSpace(r) {
			return False, nil
		}
	}
	return Bool(recv != ""), nil
}

// https://github.com/google/starlark-go/blob/master/doc/spec.md#string·istitle
func string_istitle(_ *Thread, b *Builtin, args Tuple, kwargs []Tuple) (Value, error) {
	if err := UnpackPositionalArgs(b.Name(), args, kwargs, 0); err != nil {
		return nil, err
	}
	recv := string(b.Receiver().(String))

	// Python semantics differ from x==strings.{To,}Title(x) in Go:
	// "uppercase characters may only follow uncased characters and
	// lowercase characters only cased ones."
	var cased, prevCased bool
	for _, r := range recv {
		if 'A' <= r && r <= 'Z' || unicode.IsTitle(r) { // e.g. "ǅ"
			if prevCased {
				return False, nil
			}
			prevCased = true
			cased = true
		} else if unicode.IsLower(r) {
			if !prevCased {
				return False, nil
			}
			prevCased = true
			cased = true
		} else if unicode.IsUpper(r) {
			return False, nil
		} else {
			prevCased = false
		}
	}
	return Bool(cased), nil
}

// https://github.com/google/starlark-go/blob/master/doc/spec.md#string·isupper
func string_isupper(_ *Thread, b *Builtin, args Tuple, kwargs []Tuple) (Value, error) {
	if err := UnpackPositionalArgs(b.Name(), args, kwargs, 0); err != nil {
		return nil, err
	}
	recv := string(b.Receiver().(String))
	return Bool(isCasedString(recv) && recv == strings.ToUpper(recv)), nil
}

// https://github.com/google/starlark-go/blob/master/doc/spec.md#string·find
func string_find(thread *Thread, b *Builtin, args Tuple, kwargs []Tuple) (Value, error) {
	return string_find_impl(thread, b, args, kwargs, true, false)
}

// https://github.com/google/starlark-go/blob/master/doc/spec.md#string·format
func string_format(thread *Thread, b *Builtin, args Tuple, kwargs []Tuple) (Value, error) {
	format := string(b.Receiver().(String))
	var auto, manual bool // kinds of positional indexing used
	buf := NewSafeStringBuilder(thread)
	index := 0
	for {
		literal := format
		i := strings.IndexByte(format, '{')
		if i >= 0 {
			literal = format[:i]
		}

		// Replace "}}" with "}" in non-field portion, rejecting a lone '}'.
		for {
			j := strings.IndexByte(literal, '}')
			if j < 0 {
				if _, err := buf.WriteString(literal); err != nil {
					return nil, err
				}
				break
			}
			if len(literal) == j+1 || literal[j+1] != '}' {
				return nil, fmt.Errorf("format: single '}' in format")
			}
			if _, err := buf.WriteString(literal[:j+1]); err != nil {
				return nil, err
			}
			literal = literal[j+2:]
		}

		if i < 0 {
			break // end of format string
		}

		if i+1 < len(format) && format[i+1] == '{' {
			// "{{" means a literal '{'
			if err := buf.WriteByte('{'); err != nil {
				return nil, err
			}
			format = format[i+2:]
			continue
		}

		format = format[i+1:]
		i = strings.IndexByte(format, '}')
		if i < 0 {
			return nil, fmt.Errorf("format: unmatched '{' in format")
		}

		var arg Value
		conv := "s"
		var spec string

		field := format[:i]
		format = format[i+1:]

		var name string
		if i := strings.IndexByte(field, '!'); i < 0 {
			// "name" or "name:spec"
			if i := strings.IndexByte(field, ':'); i < 0 {
				name = field
			} else {
				name = field[:i]
				spec = field[i+1:]
			}
		} else {
			// "name!conv" or "name!conv:spec"
			name = field[:i]
			field = field[i+1:]
			// "conv" or "conv:spec"
			if i := strings.IndexByte(field, ':'); i < 0 {
				conv = field
			} else {
				conv = field[:i]
				spec = field[i+1:]
			}
		}

		if name == "" {
			// "{}": automatic indexing
			if manual {
				return nil, fmt.Errorf("format: cannot switch from manual field specification to automatic field numbering")
			}
			auto = true
			if index >= len(args) {
				return nil, fmt.Errorf("format: tuple index out of range")
			}
			arg = args[index]
			index++
		} else if num, ok := decimal(name); ok {
			// positional argument
			if auto {
				return nil, fmt.Errorf("format: cannot switch from automatic field numbering to manual field specification")
			}
			manual = true
			if num >= len(args) {
				return nil, fmt.Errorf("format: tuple index out of range")
			} else {
				arg = args[num]
			}
		} else {
			// keyword argument
			for _, kv := range kwargs {
				if string(kv[0].(String)) == name {
					arg = kv[1]
					break
				}
			}
			if arg == nil {
				// Starlark does not support Python's x.y or a[i] syntaxes,
				// or nested use of {...}.
				if strings.Contains(name, ".") {
					return nil, fmt.Errorf("format: attribute syntax x.y is not supported in replacement fields: %s", name)
				}
				if strings.Contains(name, "[") {
					return nil, fmt.Errorf("format: element syntax a[i] is not supported in replacement fields: %s", name)
				}
				if strings.Contains(name, "{") {
					return nil, fmt.Errorf("format: nested replacement fields not supported")
				}
				return nil, fmt.Errorf("format: keyword %s not found", name)
			}
		}

		if spec != "" {
			// Starlark does not support Python's format_spec features.
			return nil, fmt.Errorf("format spec features not supported in replacement fields: %s", spec)
		}

		switch conv {
		case "s":
			if str, ok := AsString(arg); ok {
				if _, err := buf.WriteString(str); err != nil {
					return nil, err
				}
			} else {
				if err := writeValue(buf, arg, nil); err != nil {
					return nil, err
				}
			}
		case "r":
			if err := writeValue(buf, arg, nil); err != nil {
				return nil, err
			}
		default:
			return nil, fmt.Errorf("format: unknown conversion %q", conv)
		}
	}

	if err := thread.AddAllocs(StringTypeOverhead); err != nil {
		return nil, err
	}
	return String(buf.String()), nil
}

// decimal interprets s as a sequence of decimal digits.
func decimal(s string) (x int, ok bool) {
	n := len(s)
	for i := 0; i < n; i++ {
		digit := s[i] - '0'
		if digit > 9 {
			return 0, false
		}
		x = x*10 + int(digit)
		if x < 0 {
			return 0, false // underflow
		}
	}
	return x, true
}

// https://github.com/google/starlark-go/blob/master/doc/spec.md#string·index
func string_index(thread *Thread, b *Builtin, args Tuple, kwargs []Tuple) (Value, error) {
	return string_find_impl(thread, b, args, kwargs, false, false)
}

// https://github.com/google/starlark-go/blob/master/doc/spec.md#string·join
func string_join(_ *Thread, b *Builtin, args Tuple, kwargs []Tuple) (Value, error) {
	recv := string(b.Receiver().(String))
	var iterable Iterable
	if err := UnpackPositionalArgs(b.Name(), args, kwargs, 1, &iterable); err != nil {
		return nil, err
	}
	// No need for SafeIterate as they are transient.
	iter := iterable.Iterate()
	defer iter.Done()
	buf := new(strings.Builder)
	var x Value
	for i := 0; iter.Next(&x); i++ {
		if i > 0 {
			buf.WriteString(recv)
		}
		s, ok := AsString(x)
		if !ok {
			return nil, fmt.Errorf("join: in list, want string, got %s", x.Type())
		}
		buf.WriteString(s)
	}
	return String(buf.String()), nil
}

// https://github.com/google/starlark-go/blob/master/doc/spec.md#string·lower
func string_lower(thread *Thread, b *Builtin, args Tuple, kwargs []Tuple) (Value, error) {
	if err := UnpackPositionalArgs(b.Name(), args, kwargs, 0); err != nil {
		return nil, err
	}

	recv := string(b.Receiver().(String))

	// There could be actually a difference between the size of the encoded
	// upper and the size of the encoded lower. The maximum difference among
	// them (according to unicode.ToLower implementation) is only 1 byte,
	// which could be expected. This means that this logic must take that
	// into account.
	bufferSize := EstimateMakeSize([]byte{}, len(recv)*2+utf8.UTFMax)
	if err := thread.AddAllocs(bufferSize + StringTypeOverhead); err != nil {
		return nil, err
	}
	return String(strings.ToLower(recv)), nil
}

// https://github.com/google/starlark-go/blob/master/doc/spec.md#string·partition
func string_partition(thread *Thread, b *Builtin, args Tuple, kwargs []Tuple) (Value, error) {
	recv := string(b.Receiver().(String))
	var sep string
	if err := UnpackPositionalArgs(b.Name(), args, kwargs, 1, &sep); err != nil {
		return nil, err
	}
	if sep == "" {
		return nil, nameErr(b, "empty separator")
	}
	var i int
	if b.Name()[0] == 'p' {
		i = strings.Index(recv, sep) // partition
	} else {
		i = strings.LastIndex(recv, sep) // rpartition
	}

	var subStringTemplate String
	resultSize := EstimateMakeSize(Tuple{subStringTemplate}, 3) +
		EstimateSize(Tuple{})
	if err := thread.AddAllocs(resultSize); err != nil {
		return nil, err
	}
	tuple := make(Tuple, 0, 3)
	if i < 0 {
		if b.Name()[0] == 'p' {
			tuple = append(tuple, String(recv), String(""), String(""))
		} else {
			tuple = append(tuple, String(""), String(""), String(recv))
		}
	} else {
		tuple = append(tuple, String(recv[:i]), String(recv[i:i+len(sep)]), String(recv[i+len(sep):]))
	}
	return tuple, nil
}

// https://github.com/google/starlark-go/blob/master/doc/spec.md#string·removeprefix
// https://github.com/google/starlark-go/blob/master/doc/spec.md#string·removesuffix
func string_removefix(_ *Thread, b *Builtin, args Tuple, kwargs []Tuple) (Value, error) {
	recv := string(b.Receiver().(String))
	var fix string
	if err := UnpackPositionalArgs(b.Name(), args, kwargs, 1, &fix); err != nil {
		return nil, err
	}
	if b.name[len("remove")] == 'p' {
		recv = strings.TrimPrefix(recv, fix)
	} else {
		recv = strings.TrimSuffix(recv, fix)
	}
	return String(recv), nil
}

// https://github.com/google/starlark-go/blob/master/doc/spec.md#string·replace
func string_replace(thread *Thread, b *Builtin, args Tuple, kwargs []Tuple) (Value, error) {
	recv := string(b.Receiver().(String))
	var old, new string
	count := -1
	if err := UnpackPositionalArgs(b.Name(), args, kwargs, 2, &old, &new, &count); err != nil {
		return nil, err
	}

	if err := thread.CheckAllocs(int64(len(recv) * len(new) / len(old))); err != nil {
		return nil, err
	}
	result := Value(String(strings.Replace(recv, old, new, count)))
	if err := thread.AddAllocs(EstimateSize(result)); err != nil {
		return nil, err
	}
	return result, nil
}

// https://github.com/google/starlark-go/blob/master/doc/spec.md#string·rfind
func string_rfind(thread *Thread, b *Builtin, args Tuple, kwargs []Tuple) (Value, error) {
	return string_find_impl(thread, b, args, kwargs, true, true)
}

// https://github.com/google/starlark-go/blob/master/doc/spec.md#string·rindex
func string_rindex(thread *Thread, b *Builtin, args Tuple, kwargs []Tuple) (Value, error) {
	return string_find_impl(thread, b, args, kwargs, false, true)
}

// https://github.com/google/starlark-go/starlark/blob/master/doc/spec.md#string·startswith
// https://github.com/google/starlark-go/starlark/blob/master/doc/spec.md#string·endswith
func string_startswith(_ *Thread, b *Builtin, args Tuple, kwargs []Tuple) (Value, error) {
	var x Value
	var start, end Value = None, None
	if err := UnpackPositionalArgs(b.Name(), args, kwargs, 1, &x, &start, &end); err != nil {
		return nil, err
	}

	// compute effective substring.
	s := string(b.Receiver().(String))
	if start, end, err := indices(start, end, len(s)); err != nil {
		return nil, nameErr(b, err)
	} else {
		if end < start {
			end = start // => empty result
		}
		s = s[start:end]
	}

	f := strings.HasPrefix
	if b.Name()[0] == 'e' { // endswith
		f = strings.HasSuffix
	}

	switch x := x.(type) {
	case Tuple:
		for i, x := range x {
			prefix, ok := AsString(x)
			if !ok {
				return nil, fmt.Errorf("%s: want string, got %s, for element %d",
					b.Name(), x.Type(), i)
			}
			if f(s, prefix) {
				return True, nil
			}
		}
		return False, nil
	case String:
		return Bool(f(s, string(x))), nil
	}
	return nil, fmt.Errorf("%s: got %s, want string or tuple of string", b.Name(), x.Type())
}

// https://github.com/google/starlark-go/blob/master/doc/spec.md#string·strip
// https://github.com/google/starlark-go/blob/master/doc/spec.md#string·lstrip
// https://github.com/google/starlark-go/blob/master/doc/spec.md#string·rstrip
func string_strip(thread *Thread, b *Builtin, args Tuple, kwargs []Tuple) (Value, error) {
	var chars string
	if err := UnpackPositionalArgs(b.Name(), args, kwargs, 0, &chars); err != nil {
		return nil, err
	}
	recv := string(b.Receiver().(String))
	var s string
	switch b.Name()[0] {
	case 's': // strip
		if chars != "" {
			s = strings.Trim(recv, chars)
		} else {
			s = strings.TrimSpace(recv)
		}
	case 'l': // lstrip
		if chars != "" {
			s = strings.TrimLeft(recv, chars)
		} else {
			s = strings.TrimLeftFunc(recv, unicode.IsSpace)
		}
	case 'r': // rstrip
		if chars != "" {
			s = strings.TrimRight(recv, chars)
		} else {
			s = strings.TrimRightFunc(recv, unicode.IsSpace)
		}
	}
	if err := thread.AddAllocs(StringTypeOverhead); err != nil {
		return nil, err
	}
	return String(s), nil
}

// https://github.com/google/starlark-go/blob/master/doc/spec.md#string·title
func string_title(_ *Thread, b *Builtin, args Tuple, kwargs []Tuple) (Value, error) {
	if err := UnpackPositionalArgs(b.Name(), args, kwargs, 0); err != nil {
		return nil, err
	}

	s := string(b.Receiver().(String))

	// Python semantics differ from x==strings.{To,}Title(x) in Go:
	// "uppercase characters may only follow uncased characters and
	// lowercase characters only cased ones."
	buf := new(strings.Builder)
	buf.Grow(len(s))
	var prevCased bool
	for _, r := range s {
		if prevCased {
			r = unicode.ToLower(r)
		} else {
			r = unicode.ToTitle(r)
		}
		prevCased = isCasedRune(r)
		buf.WriteRune(r)
	}
	return String(buf.String()), nil
}

// https://github.com/google/starlark-go/blob/master/doc/spec.md#string·upper
func string_upper(thread *Thread, b *Builtin, args Tuple, kwargs []Tuple) (Value, error) {
	if err := UnpackPositionalArgs(b.Name(), args, kwargs, 0); err != nil {
		return nil, err
	}

	recv := string(b.Receiver().(String))

	// see string_lower
	bufferSize := EstimateMakeSize([]byte{}, len(recv)*2+utf8.UTFMax)
	if err := thread.AddAllocs(bufferSize + StringTypeOverhead); err != nil {
		return nil, err
	}
	return String(strings.ToUpper(recv)), nil
}

// https://github.com/google/starlark-go/blob/master/doc/spec.md#string·split
// https://github.com/google/starlark-go/blob/master/doc/spec.md#string·rsplit
func string_split(thread *Thread, b *Builtin, args Tuple, kwargs []Tuple) (Value, error) {
	recv := string(b.Receiver().(String))
	var sep_ Value
	maxsplit := -1
	if err := UnpackPositionalArgs(b.Name(), args, kwargs, 0, &sep_, &maxsplit); err != nil {
		return nil, err
	}

	var res []string

	if sep_ == nil || sep_ == None {
		if err := thread.CheckAllocs(EstimateMakeSize([]Value{String("")}, len(recv)/2+1)); err != nil {
			return nil, err
		}

		// special case: split on whitespace
		if maxsplit < 0 {
			res = strings.Fields(recv)
		} else if b.Name() == "split" {
			res = splitspace(recv, maxsplit)
		} else { // rsplit
			res = rsplitspace(recv, maxsplit)
		}

	} else if sep, ok := AsString(sep_); ok {
		if sep == "" {
			return nil, fmt.Errorf("split: empty separator")
		}

		if err := thread.CheckAllocs(EstimateMakeSize([]Value{String("")}, len(recv)/len(sep)+1)); err != nil {
			return nil, err
		}

		// usual case: split on non-empty separator
		if maxsplit < 0 {
			res = strings.Split(recv, sep)
		} else if b.Name() == "split" {
			res = strings.SplitN(recv, sep, maxsplit+1)
		} else { // rsplit
			res = strings.Split(recv, sep)
			// If maxsplit is less than len(res), the first len(res) - maxsplit
			// should be joined back together. Instead of joining them back,
			// however, it is possible to take a slice of  the original string.
			// If the excess is only one, it is also possible to skip this process.
			if excess := len(res) - maxsplit; excess > 1 {
				size := len(res[0])
				for _, s := range res[1:excess] {
					size += len(s) + len(sep)
				}
				res[excess-1] = recv[0:size]
				res = res[excess-1:]
			}
		}

	} else {
		return nil, fmt.Errorf("split: got %s for separator, want string", sep_.Type())
	}

	listSize := EstimateMakeSize([]Value{String("")}, len(res))
	resultSize := EstimateSize(&List{})
	if err := thread.AddAllocs(listSize + resultSize); err != nil {
		return nil, err
	}
	list := make([]Value, len(res))
	for i, x := range res {
		list[i] = String(x)
	}
	return NewList(list), nil
}

// Precondition: max >= 0.
func rsplitspace(s string, max int) []string {
	res := make([]string, 0, max+1)
	end := -1 // index of field end, or -1 in a region of spaces.
	for i := len(s); i > 0; {
		r, sz := utf8.DecodeLastRuneInString(s[:i])
		if unicode.IsSpace(r) {
			if end >= 0 {
				if len(res) == max {
					break // let this field run to the start
				}
				res = append(res, s[i:end])
				end = -1
			}
		} else if end < 0 {
			end = i
		}
		i -= sz
	}
	if end >= 0 {
		res = append(res, s[:end])
	}

	resLen := len(res)
	for i := 0; i < resLen/2; i++ {
		res[i], res[resLen-1-i] = res[resLen-1-i], res[i]
	}

	return res
}

// Precondition: max >= 0.
func splitspace(s string, max int) []string {
	var res []string
	start := -1 // index of field start, or -1 in a region of spaces
	for i, r := range s {
		if unicode.IsSpace(r) {
			if start >= 0 {
				if len(res) == max {
					break // let this field run to the end
				}
				res = append(res, s[start:i])
				start = -1
			}
		} else if start == -1 {
			start = i
		}
	}
	if start >= 0 {
		res = append(res, s[start:])
	}
	return res
}

// https://github.com/google/starlark-go/blob/master/doc/spec.md#string·splitlines
func string_splitlines(_ *Thread, b *Builtin, args Tuple, kwargs []Tuple) (Value, error) {
	var keepends bool
	if err := UnpackPositionalArgs(b.Name(), args, kwargs, 0, &keepends); err != nil {
		return nil, err
	}
	var lines []string
	if s := string(b.Receiver().(String)); s != "" {
		// TODO(adonovan): handle CRLF correctly.
		if keepends {
			lines = strings.SplitAfter(s, "\n")
		} else {
			lines = strings.Split(s, "\n")
		}
		if strings.HasSuffix(s, "\n") {
			lines = lines[:len(lines)-1]
		}
	}
	list := make([]Value, len(lines))
	for i, x := range lines {
		list[i] = String(x)
	}
	return NewList(list), nil
}

// https://github.com/google/starlark-go/blob/master/doc/spec.md#set·union.
func set_union(_ *Thread, b *Builtin, args Tuple, kwargs []Tuple) (Value, error) {
	var iterable Iterable
	if err := UnpackPositionalArgs(b.Name(), args, kwargs, 0, &iterable); err != nil {
		return nil, err
	}
	// TODO: use SafeIterate
	iter := iterable.Iterate()
	defer iter.Done()
	union, err := b.Receiver().(*Set).Union(iter)
	if err != nil {
		return nil, nameErr(b, err)
	}
	return union, nil
}

// Common implementation of string_{r}{find,index}.
func string_find_impl(thread *Thread, b *Builtin, args Tuple, kwargs []Tuple, allowError, last bool) (Value, error) {
	var sub string
	var start_, end_ Value
	if err := UnpackPositionalArgs(b.Name(), args, kwargs, 1, &sub, &start_, &end_); err != nil {
		return nil, err
	}

	s := string(b.Receiver().(String))
	start, end, err := indices(start_, end_, len(s))
	if err != nil {
		return nil, nameErr(b, err)
	}
	var slice string
	if start < end {
		slice = s[start:end]
	}

	var i int
	if last {
		i = strings.LastIndex(slice, sub)
	} else {
		i = strings.Index(slice, sub)
	}
	var result Value
	if i < 0 {
		if !allowError {
			return nil, nameErr(b, "substring not found")
		}
		result = MakeInt(-1)
	} else {
		result = MakeInt(i + start)
	}
	if err := thread.AddAllocs(EstimateSize(result)); err != nil {
		return nil, err
	}
	return result, nil
}

// Common implementation of builtin dict function and dict.update method.
// Precondition: len(updates) == 0 or 1.
func updateDict(thread *Thread, dict *Dict, updates Tuple, kwargs []Tuple) error {
	sizeBefore := dict.ht.estimateTypeSize()

	if len(updates) == 1 {
		switch updates := updates[0].(type) {
		case IterableMapping:
			// Iterate over dict's key/value pairs, not just keys.
			for _, item := range updates.Items() {
				if err := dict.SetKey(item[0], item[1]); err != nil {
					return err // dict is frozen
				}
			}
		default:
			// all other sequences
			iter, err := SafeIterate(thread, updates)
			if err != nil {
				if err == ErrUnsupported {
					return fmt.Errorf("dictionary update value is not iterable (%s)", updates.Type())
				}
				return err
			}
			defer iter.Done()
			var pair Value
			for i := 0; iter.Next(&pair); i++ {
				iter2, err := SafeIterate(thread, pair)
				if err != nil {
					if err == ErrUnsupported {
						return fmt.Errorf("dictionary update sequence element #%d is not iterable (%s)", i, pair.Type())
					}
					return err
				}
				defer iter2.Done()
				len := Len(pair)
				if len < 0 {
					return fmt.Errorf("dictionary update sequence element #%d has unknown length (%s)", i, pair.Type())
				} else if len != 2 {
					return fmt.Errorf("dictionary update sequence element #%d has length %d, want 2", i, len)
				}
				var k, v Value
				if !iter2.Next(&k) || !iter2.Next(&v) {
					if err := iter2.Err(); err != nil {
						return err
					}
				}
				if err := dict.SetKey(k, v); err != nil {
					return err
				}
			}
			if err := iter.Err(); err != nil {
				return err
			}
		}
	}

	// Then add the kwargs.
	before := dict.Len()
	for _, pair := range kwargs {
		if err := dict.SetKey(pair[0], pair[1]); err != nil {
			return err // dict is frozen
		}
	}
	// In the common case, each kwarg will add another dict entry.
	// If that's not so, check whether it is because there was a duplicate kwarg.
	if dict.Len() < before+len(kwargs) {
		keys := make(map[String]bool, len(kwargs))
		for _, kv := range kwargs {
			k := kv[0].(String)
			if keys[k] {
				return fmt.Errorf("duplicate keyword arg: %v", k)
			}
			keys[k] = true
		}
	}

	sizeAfter := dict.ht.estimateTypeSize()
	if sizeAfter > sizeBefore {
		if err := thread.AddAllocs(sizeAfter - sizeBefore); err != nil {
			return err
		}
	}

	return nil
}

// nameErr returns an error message of the form "name: msg"
// where name is b.Name() and msg is a string or error.
func nameErr(b *Builtin, msg interface{}) error {
	return fmt.Errorf("%s: %v", b.Name(), msg)
}<|MERGE_RESOLUTION|>--- conflicted
+++ resolved
@@ -228,15 +228,9 @@
 		"removeprefix":   NotSafe,
 		"removesuffix":   NotSafe,
 		"replace":        MemSafe,
-<<<<<<< HEAD
 		"rfind":          MemSafe,
 		"rindex":         MemSafe,
-		"rpartition":     NotSafe,
-=======
-		"rfind":          NotSafe,
-		"rindex":         NotSafe,
 		"rpartition":     MemSafe,
->>>>>>> 407fb93a
 		"rsplit":         MemSafe,
 		"rstrip":         MemSafe,
 		"split":          MemSafe,
