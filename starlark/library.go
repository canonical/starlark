--- conflicted
+++ resolved
@@ -95,15 +95,9 @@
 		"max":       NotSafe,
 		"min":       NotSafe,
 		"ord":       NotSafe,
-<<<<<<< HEAD
-		"print":     NotSafe,
+		"print":     MemSafe,
 		"range":     MemSafe,
-		"repr":      NotSafe,
-=======
-		"print":     MemSafe,
-		"range":     NotSafe,
 		"repr":      MemSafe,
->>>>>>> 5fbccc2c
 		"reversed":  NotSafe,
 		"set":       NotSafe,
 		"sorted":    NotSafe,
