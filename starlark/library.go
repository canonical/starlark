// Copyright 2017 The Bazel Authors. All rights reserved.
// Use of this source code is governed by a BSD-style
// license that can be found in the LICENSE file.

package starlark

// This file defines the library of built-ins.
//
// Built-ins must explicitly check the "frozen" flag before updating
// mutable types such as lists and dicts.

import (
	"errors"
	"fmt"
	"math"
	"math/big"
	"os"
	"sort"
	"strconv"
	"strings"
	"unicode"
	"unicode/utf16"
	"unicode/utf8"

	"github.com/canonical/starlark/syntax"
)

// Universe defines the set of universal built-ins, such as None, True, and len.
//
// The Go application may add or remove items from the
// universe dictionary before Starlark evaluation begins.
// All values in the dictionary must be immutable.
// Starlark programs cannot modify the dictionary.
var Universe StringDict
var universeSafeties map[string]Safety

var ErrUnsupported = errors.New("unsupported operation")
var ErrNoSuchAttr = errors.New("no such attribute")

func init() {
	// https://github.com/google/starlark-go/blob/master/doc/spec.md#built-in-constants-and-functions
	Universe = StringDict{
		"None":      None,
		"True":      True,
		"False":     False,
		"abs":       NewBuiltin("abs", abs),
		"any":       NewBuiltin("any", any),
		"all":       NewBuiltin("all", all),
		"bool":      NewBuiltin("bool", bool_),
		"bytes":     NewBuiltin("bytes", bytes_),
		"chr":       NewBuiltin("chr", chr),
		"dict":      NewBuiltin("dict", dict),
		"dir":       NewBuiltin("dir", dir),
		"enumerate": NewBuiltin("enumerate", enumerate),
		"fail":      NewBuiltin("fail", fail),
		"float":     NewBuiltin("float", float),
		"getattr":   NewBuiltin("getattr", getattr),
		"hasattr":   NewBuiltin("hasattr", hasattr),
		"hash":      NewBuiltin("hash", hash),
		"int":       NewBuiltin("int", int_),
		"len":       NewBuiltin("len", len_),
		"list":      NewBuiltin("list", list),
		"max":       NewBuiltin("max", minmax),
		"min":       NewBuiltin("min", minmax),
		"ord":       NewBuiltin("ord", ord),
		"print":     NewBuiltin("print", print),
		"range":     NewBuiltin("range", range_),
		"repr":      NewBuiltin("repr", repr),
		"reversed":  NewBuiltin("reversed", reversed),
		"set":       NewBuiltin("set", set), // requires resolve.AllowSet
		"sorted":    NewBuiltin("sorted", sorted),
		"str":       NewBuiltin("str", str),
		"tuple":     NewBuiltin("tuple", tuple),
		"type":      NewBuiltin("type", type_),
		"zip":       NewBuiltin("zip", zip),
	}

	universeSafeties = map[string]Safety{
		"abs":       MemSafe | IOSafe | CPUSafe,
		"any":       MemSafe | IOSafe,
		"all":       MemSafe | IOSafe,
		"bool":      MemSafe | IOSafe | CPUSafe,
		"bytes":     MemSafe | IOSafe,
		"chr":       MemSafe | IOSafe | CPUSafe,
		"dict":      MemSafe | IOSafe,
		"dir":       MemSafe | IOSafe,
		"enumerate": MemSafe | IOSafe,
		"fail":      MemSafe | IOSafe,
		"float":     MemSafe | IOSafe | CPUSafe,
		"getattr":   MemSafe | IOSafe,
		"hasattr":   MemSafe | IOSafe,
		"hash":      MemSafe | IOSafe | CPUSafe,
		"int":       MemSafe | IOSafe | CPUSafe,
		"len":       MemSafe | IOSafe | CPUSafe,
		"list":      MemSafe | IOSafe,
		"max":       MemSafe | IOSafe,
		"min":       MemSafe | IOSafe,
		"ord":       MemSafe | IOSafe,
		"print":     MemSafe,
		"range":     MemSafe | IOSafe,
		"repr":      MemSafe | IOSafe,
		"reversed":  MemSafe | IOSafe,
		"set":       MemSafe | IOSafe,
		"sorted":    MemSafe | IOSafe,
		"str":       MemSafe | IOSafe,
		"tuple":     MemSafe | IOSafe,
		"type":      MemSafe | IOSafe | CPUSafe,
		"zip":       MemSafe | IOSafe,
	}

	for name, flags := range universeSafeties {
		if b, ok := Universe[name].(*Builtin); ok {
			b.DeclareSafety(flags)
		}
	}
}

// methods of built-in types
// https://github.com/google/starlark-go/blob/master/doc/spec.md#built-in-methods
var (
	bytesMethods = map[string]*Builtin{
		"elems": NewBuiltin("elems", bytes_elems),
	}
	bytesMethodSafeties = map[string]Safety{
		"elems": MemSafe | IOSafe,
	}

	dictMethods = map[string]*Builtin{
		"clear":      NewBuiltin("clear", dict_clear),
		"get":        NewBuiltin("get", dict_get),
		"items":      NewBuiltin("items", dict_items),
		"keys":       NewBuiltin("keys", dict_keys),
		"pop":        NewBuiltin("pop", dict_pop),
		"popitem":    NewBuiltin("popitem", dict_popitem),
		"setdefault": NewBuiltin("setdefault", dict_setdefault),
		"update":     NewBuiltin("update", dict_update),
		"values":     NewBuiltin("values", dict_values),
	}
	dictMethodSafeties = map[string]Safety{
		"clear":      MemSafe | IOSafe | CPUSafe,
		"get":        MemSafe | IOSafe | CPUSafe,
		"items":      MemSafe | IOSafe | CPUSafe,
		"keys":       MemSafe | IOSafe | CPUSafe,
		"pop":        MemSafe | IOSafe | CPUSafe,
		"popitem":    MemSafe | IOSafe | CPUSafe,
		"setdefault": MemSafe | IOSafe,
		"update":     MemSafe | IOSafe,
		"values":     MemSafe | IOSafe | CPUSafe,
	}

	listMethods = map[string]*Builtin{
		"append": NewBuiltin("append", list_append),
		"clear":  NewBuiltin("clear", list_clear),
		"extend": NewBuiltin("extend", list_extend),
		"index":  NewBuiltin("index", list_index),
		"insert": NewBuiltin("insert", list_insert),
		"pop":    NewBuiltin("pop", list_pop),
		"remove": NewBuiltin("remove", list_remove),
	}
	listMethodSafeties = map[string]Safety{
		"append": MemSafe | IOSafe,
		"clear":  MemSafe | IOSafe | CPUSafe,
		"extend": MemSafe | IOSafe,
		"index":  MemSafe | IOSafe | CPUSafe,
		"insert": MemSafe | IOSafe,
		"pop":    MemSafe | IOSafe,
		"remove": MemSafe | IOSafe,
	}

	stringMethods = map[string]*Builtin{
		"capitalize":     NewBuiltin("capitalize", string_capitalize),
		"codepoint_ords": NewBuiltin("codepoint_ords", string_iterable),
		"codepoints":     NewBuiltin("codepoints", string_iterable), // sic
		"count":          NewBuiltin("count", string_count),
		"elem_ords":      NewBuiltin("elem_ords", string_iterable),
		"elems":          NewBuiltin("elems", string_iterable),      // sic
		"endswith":       NewBuiltin("endswith", string_startswith), // sic
		"find":           NewBuiltin("find", string_find),
		"format":         NewBuiltin("format", string_format),
		"index":          NewBuiltin("index", string_index),
		"isalnum":        NewBuiltin("isalnum", string_isalnum),
		"isalpha":        NewBuiltin("isalpha", string_isalpha),
		"isdigit":        NewBuiltin("isdigit", string_isdigit),
		"islower":        NewBuiltin("islower", string_islower),
		"isspace":        NewBuiltin("isspace", string_isspace),
		"istitle":        NewBuiltin("istitle", string_istitle),
		"isupper":        NewBuiltin("isupper", string_isupper),
		"join":           NewBuiltin("join", string_join),
		"lower":          NewBuiltin("lower", string_lower),
		"lstrip":         NewBuiltin("lstrip", string_strip), // sic
		"partition":      NewBuiltin("partition", string_partition),
		"removeprefix":   NewBuiltin("removeprefix", string_removefix),
		"removesuffix":   NewBuiltin("removesuffix", string_removefix),
		"replace":        NewBuiltin("replace", string_replace),
		"rfind":          NewBuiltin("rfind", string_rfind),
		"rindex":         NewBuiltin("rindex", string_rindex),
		"rpartition":     NewBuiltin("rpartition", string_partition), // sic
		"rsplit":         NewBuiltin("rsplit", string_split),         // sic
		"rstrip":         NewBuiltin("rstrip", string_strip),         // sic
		"split":          NewBuiltin("split", string_split),
		"splitlines":     NewBuiltin("splitlines", string_splitlines),
		"startswith":     NewBuiltin("startswith", string_startswith),
		"strip":          NewBuiltin("strip", string_strip),
		"title":          NewBuiltin("title", string_title),
		"upper":          NewBuiltin("upper", string_upper),
	}
	stringMethodSafeties = map[string]Safety{
		"capitalize":     MemSafe | IOSafe,
		"codepoint_ords": MemSafe | IOSafe,
		"codepoints":     MemSafe | IOSafe,
		"count":          MemSafe | IOSafe,
		"elem_ords":      MemSafe | IOSafe,
		"elems":          MemSafe | IOSafe,
		"endswith":       MemSafe | IOSafe,
		"find":           MemSafe | IOSafe,
		"format":         MemSafe | IOSafe,
		"index":          MemSafe | IOSafe,
		"isalnum":        MemSafe | IOSafe | CPUSafe,
		"isalpha":        MemSafe | IOSafe | CPUSafe,
		"isdigit":        MemSafe | IOSafe | CPUSafe,
		"islower":        MemSafe | IOSafe | CPUSafe,
		"isspace":        MemSafe | IOSafe | CPUSafe,
		"istitle":        MemSafe | IOSafe | CPUSafe,
		"isupper":        MemSafe | IOSafe | CPUSafe,
		"join":           MemSafe | IOSafe,
		"lower":          MemSafe | IOSafe,
		"lstrip":         MemSafe | IOSafe,
		"partition":      MemSafe | IOSafe,
		"removeprefix":   MemSafe | IOSafe,
		"removesuffix":   MemSafe | IOSafe,
		"replace":        MemSafe | IOSafe,
		"rfind":          MemSafe | IOSafe,
		"rindex":         MemSafe | IOSafe,
		"rpartition":     MemSafe | IOSafe,
		"rsplit":         MemSafe | IOSafe | CPUSafe,
		"rstrip":         MemSafe | IOSafe,
<<<<<<< HEAD
		"split":          MemSafe | IOSafe | CPUSafe,
		"splitlines":     MemSafe | IOSafe,
=======
		"split":          MemSafe | IOSafe,
		"splitlines":     MemSafe | IOSafe | CPUSafe,
>>>>>>> f010092f
		"startswith":     MemSafe | IOSafe,
		"strip":          MemSafe | IOSafe,
		"title":          MemSafe | IOSafe,
		"upper":          MemSafe | IOSafe | CPUSafe,
	}

	setMethods = map[string]*Builtin{
		"add":                  NewBuiltin("add", set_add),
		"clear":                NewBuiltin("clear", set_clear),
		"difference":           NewBuiltin("difference", set_difference),
		"discard":              NewBuiltin("discard", set_discard),
		"intersection":         NewBuiltin("intersection", set_intersection),
		"issubset":             NewBuiltin("issubset", set_issubset),
		"issuperset":           NewBuiltin("issuperset", set_issuperset),
		"pop":                  NewBuiltin("pop", set_pop),
		"remove":               NewBuiltin("remove", set_remove),
		"symmetric_difference": NewBuiltin("symmetric_difference", set_symmetric_difference),
		"union":                NewBuiltin("union", set_union),
	}
	setMethodSafeties = map[string]Safety{
		"add":                  MemSafe | IOSafe,
		"clear":                MemSafe | IOSafe | CPUSafe,
		"difference":           MemSafe | IOSafe,
		"discard":              MemSafe | IOSafe,
		"intersection":         MemSafe | IOSafe,
		"issubset":             MemSafe | IOSafe,
		"issuperset":           MemSafe | IOSafe,
		"pop":                  MemSafe | IOSafe,
		"remove":               MemSafe | IOSafe,
		"symmetric_difference": MemSafe | IOSafe,
		"union":                MemSafe | IOSafe,
	}
)

func init() {
	for name, safety := range bytesMethodSafeties {
		if builtin, ok := bytesMethods[name]; ok {
			builtin.DeclareSafety(safety)
		}
	}

	for name, safety := range dictMethodSafeties {
		if builtin, ok := dictMethods[name]; ok {
			builtin.DeclareSafety(safety)
		}
	}

	for name, safety := range listMethodSafeties {
		if builtin, ok := listMethods[name]; ok {
			builtin.DeclareSafety(safety)
		}
	}

	for name, safety := range stringMethodSafeties {
		if builtin, ok := stringMethods[name]; ok {
			builtin.DeclareSafety(safety)
		}
	}

	for name, safety := range setMethodSafeties {
		if builtin, ok := setMethods[name]; ok {
			builtin.DeclareSafety(safety)
		}
	}
}

func builtinAttr(recv Value, name string, methods map[string]*Builtin) (Value, error) {
	b := methods[name]
	if b == nil {
		return nil, nil // no such method
	}
	return b.BindReceiver(recv), nil
}

func safeBuiltinAttr(thread *Thread, recv Value, name string, methods map[string]*Builtin) (Value, error) {
	b := methods[name]
	if b == nil {
		return nil, ErrNoSuchAttr
	}
	if thread != nil {
		if err := thread.AddAllocs(EstimateSize(&Builtin{})); err != nil {
			return nil, err
		}
	}
	return b.BindReceiver(recv), nil
}

func builtinAttrNames(methods map[string]*Builtin) []string {
	names := make([]string, 0, len(methods))
	for name := range methods {
		names = append(names, name)
	}
	sort.Strings(names)
	return names
}

// ---- built-in functions ----

// https://github.com/google/starlark-go/blob/master/doc/spec.md#abs
func abs(thread *Thread, _ *Builtin, args Tuple, kwargs []Tuple) (Value, error) {
	var x Value
	if err := UnpackPositionalArgs("abs", args, kwargs, 1, &x); err != nil {
		return nil, err
	}
	switch tx := x.(type) {
	case Float:
		if tx >= 0 {
			return x, nil
		}

		result := Value(Float(math.Abs(float64(tx))))
		if err := thread.AddAllocs(EstimateSize(result)); err != nil {
			return nil, err
		}
		return result, nil
	case Int:
		if tx.Sign() >= 0 {
			return x, nil
		}

		if _, xBig := tx.get(); xBig != nil {
			if err := thread.AddExecutionSteps(int64(len(xBig.Bits()))); err != nil {
				return nil, err
			}
		}
		result := Value(zero.Sub(tx))
		if err := thread.AddAllocs(EstimateSize(result)); err != nil {
			return nil, err
		}
		return result, nil
	default:
		return nil, fmt.Errorf("got %s, want int or float", x.Type())
	}
}

// https://github.com/google/starlark-go/blob/master/doc/spec.md#all
func all(thread *Thread, _ *Builtin, args Tuple, kwargs []Tuple) (Value, error) {
	var iterable Iterable
	if err := UnpackPositionalArgs("all", args, kwargs, 1, &iterable); err != nil {
		return nil, err
	}

	iter, err := SafeIterate(thread, iterable)
	if err != nil {
		return nil, err
	}
	defer iter.Done()
	var x Value
	for iter.Next(&x) {
		if !x.Truth() {
			return False, nil
		}
	}
	if err := iter.Err(); err != nil {
		return nil, err
	}
	return True, nil
}

// https://github.com/google/starlark-go/blob/master/doc/spec.md#any
func any(thread *Thread, _ *Builtin, args Tuple, kwargs []Tuple) (Value, error) {
	var iterable Iterable
	if err := UnpackPositionalArgs("any", args, kwargs, 1, &iterable); err != nil {
		return nil, err
	}

	iter, err := SafeIterate(thread, iterable)
	if err != nil {
		return nil, err
	}
	defer iter.Done()
	var x Value
	for iter.Next(&x) {
		if x.Truth() {
			return True, nil
		}
	}
	if err := iter.Err(); err != nil {
		return nil, err
	}
	return False, nil
}

// https://github.com/google/starlark-go/blob/master/doc/spec.md#bool
func bool_(thread *Thread, _ *Builtin, args Tuple, kwargs []Tuple) (Value, error) {
	var x Value = False
	if err := UnpackPositionalArgs("bool", args, kwargs, 0, &x); err != nil {
		return nil, err
	}
	return x.Truth(), nil
}

// https://github.com/google/starlark-go/blob/master/doc/spec.md#bytes
func bytes_(thread *Thread, _ *Builtin, args Tuple, kwargs []Tuple) (Value, error) {
	if len(kwargs) > 0 {
		return nil, fmt.Errorf("bytes does not accept keyword arguments")
	}
	if len(args) != 1 {
		return nil, fmt.Errorf("bytes: got %d arguments, want exactly 1", len(args))
	}
	switch x := args[0].(type) {
	case Bytes:
		return args[0], nil
	case String:
		// Invalid encodings are replaced by that of U+FFFD.
		res, err := safeUtf8Transcode(thread, string(x))
		if err != nil {
			return nil, err
		}
		if err := thread.AddAllocs(StringTypeOverhead); err != nil {
			return nil, err
		}
		return Bytes(res), nil
	case Iterable:
		// iterable of numeric byte values
		buf := NewSafeStringBuilder(thread)
		if n := Len(x); n >= 0 {
			// common case: known length
			buf.Grow(n)
		}
		iter, err := SafeIterate(thread, x)
		if err != nil {
			return nil, err
		}
		defer iter.Done()
		var elem Value
		var b byte
		for i := 0; iter.Next(&elem); i++ {
			if err := AsInt(elem, &b); err != nil {
				return nil, fmt.Errorf("bytes: at index %d, %s", i, err)
			}
			if err := buf.WriteByte(b); err != nil {
				return nil, err
			}
		}
		if err := iter.Err(); err != nil {
			return nil, err
		}
		if err := buf.Err(); err != nil {
			return nil, err
		}
		if err := thread.AddAllocs(StringTypeOverhead); err != nil {
			return nil, err
		}
		return Bytes(buf.String()), nil

	default:
		// Unlike string(foo), which stringifies it, bytes(foo) is an error.
		return nil, fmt.Errorf("bytes: got %s, want string, bytes, or iterable of ints", x.Type())
	}
}

// https://github.com/google/starlark-go/blob/master/doc/spec.md#chr
func chr(thread *Thread, _ *Builtin, args Tuple, kwargs []Tuple) (Value, error) {
	if len(kwargs) > 0 {
		return nil, fmt.Errorf("chr does not accept keyword arguments")
	}
	if len(args) != 1 {
		return nil, fmt.Errorf("chr: got %d arguments, want 1", len(args))
	}
	i, err := AsInt32(args[0])
	if err != nil {
		return nil, fmt.Errorf("chr: %s", err)
	}
	if i < 0 {
		return nil, fmt.Errorf("chr: Unicode code point %d out of range (<0)", i)
	}
	if i > unicode.MaxRune {
		return nil, fmt.Errorf("chr: Unicode code point U+%X out of range (>0x10FFFF)", i)
	}
	ret := Value(String(string(rune(i))))
	if err := thread.AddAllocs(EstimateSize(ret)); err != nil {
		return nil, err
	}
	return ret, nil
}

// https://github.com/google/starlark-go/blob/master/doc/spec.md#dict
func dict(thread *Thread, _ *Builtin, args Tuple, kwargs []Tuple) (Value, error) {
	if len(args) > 1 {
		return nil, fmt.Errorf("dict: got %d arguments, want at most 1", len(args))
	}
	dict := new(Dict)
	if err := thread.AddAllocs(EstimateSize(dict)); err != nil {
		return nil, err
	}
	if err := updateDict(thread, dict, args, kwargs); err != nil {
		return nil, fmt.Errorf("dict: %v", err)
	}
	return dict, nil
}

// https://github.com/google/starlark-go/blob/master/doc/spec.md#dir
func dir(thread *Thread, _ *Builtin, args Tuple, kwargs []Tuple) (Value, error) {
	if len(kwargs) > 0 {
		return nil, fmt.Errorf("dir does not accept keyword arguments")
	}
	if len(args) != 1 {
		return nil, fmt.Errorf("dir: got %d arguments, want 1", len(args))
	}

	var names []string
	if x, ok := args[0].(HasAttrs); ok {
		names = x.AttrNames()
	}
	sort.Strings(names)
	elems := make([]Value, len(names))
	for i, name := range names {
		elems[i] = String(name)
	}
	res := Value(NewList(elems))
	if err := thread.AddAllocs(EstimateSize(res)); err != nil {
		return nil, err
	}
	return res, nil
}

// https://github.com/google/starlark-go/blob/master/doc/spec.md#enumerate
func enumerate(thread *Thread, _ *Builtin, args Tuple, kwargs []Tuple) (Value, error) {
	var iterable Iterable
	var start int
	if err := UnpackPositionalArgs("enumerate", args, kwargs, 1, &iterable, &start); err != nil {
		return nil, err
	}

	iter, err := SafeIterate(thread, iterable)
	if err != nil {
		return nil, err
	}
	defer iter.Done()

	var pairs []Value
	var x Value

	if n := Len(iterable); n >= 0 {
		// common case: known length
		overhead := EstimateMakeSize([]Value{Tuple{}}, n) +
			EstimateMakeSize([][2]Value{{MakeInt(0), nil}}, n)
		if err := thread.AddAllocs(overhead); err != nil {
			return nil, err
		}

		pairs = make([]Value, 0, n)
		array := make(Tuple, 2*n) // allocate a single backing array
		for i := 0; iter.Next(&x); i++ {
			pair := array[:2:2]
			array = array[2:]
			pair[0] = MakeInt(start + i)
			pair[1] = x
			pairs = append(pairs, pair)
		}
	} else {
		// non-sequence (unknown length)
		pairCost := EstimateSize(Tuple{MakeInt(0), nil})
		pairsAppender := NewSafeAppender(thread, &pairs)
		for i := 0; iter.Next(&x); i++ {
			if err := thread.AddAllocs(pairCost); err != nil {
				return nil, err
			}
			pair := Tuple{MakeInt(start + i), x}
			if err := pairsAppender.Append(pair); err != nil {
				return nil, err
			}
		}
	}
	if err := iter.Err(); err != nil {
		return nil, err
	}

	if err := thread.AddAllocs(EstimateSize(List{})); err != nil {
		return nil, err
	}
	return NewList(pairs), nil
}

// https://github.com/google/starlark-go/blob/master/doc/spec.md#fail
func fail(thread *Thread, b *Builtin, args Tuple, kwargs []Tuple) (Value, error) {
	sep := " "
	if err := UnpackArgs("fail", nil, kwargs, "sep?", &sep); err != nil {
		return nil, err
	}
	buf := NewSafeStringBuilder(thread)
	if _, err := buf.WriteString("fail: "); err != nil {
		return nil, err
	}
	for i, v := range args {
		if i > 0 {
			if _, err := buf.WriteString(sep); err != nil {
				return nil, err
			}
		}
		if s, ok := AsString(v); ok {
			if _, err := buf.WriteString(s); err != nil {
				return nil, err
			}
		} else {
			if err := writeValue(buf, v, nil); err != nil {
				return nil, err
			}
		}
	}

	return nil, errors.New(buf.String())
}

func float(thread *Thread, b *Builtin, args Tuple, kwargs []Tuple) (Value, error) {
	if len(kwargs) > 0 {
		return nil, fmt.Errorf("float does not accept keyword arguments")
	}
	if len(args) == 0 {
		return Float(0.0), nil
	}
	if len(args) != 1 {
		return nil, fmt.Errorf("float got %d arguments, wants 1", len(args))
	}
	switch x := args[0].(type) {
	case Bool:
		// thread.AddAllocs is not called as memory is
		// never allocated for constants.
		if x {
			return Float(1.0), nil
		} else {
			return Float(0.0), nil
		}
	case Int:
		var err error
		var result Value
		result, err = x.finiteFloat()
		if err != nil {
			return nil, err
		}
		if err := thread.AddAllocs(EstimateSize(result)); err != nil {
			return nil, err
		}
		return result, nil
	case Float:
		// Converting args[0] to x and then returning x as Value
		// casues an additional allocation, so return args[0] directly.
		return args[0], nil
	case String:
		if x == "" {
			return nil, fmt.Errorf("float: empty string")
		}
		if err := thread.AddExecutionSteps(int64(len(x))); err != nil {
			return nil, err
		}
		// +/- NaN or Inf or Infinity (case insensitive)?
		s := string(x)
		switch x[len(x)-1] {
		case 'y', 'Y':
			if strings.EqualFold(s, "infinity") || strings.EqualFold(s, "+infinity") {
				return inf, nil
			} else if strings.EqualFold(s, "-infinity") {
				return neginf, nil
			}
		case 'f', 'F':
			if strings.EqualFold(s, "inf") || strings.EqualFold(s, "+inf") {
				return inf, nil
			} else if strings.EqualFold(s, "-inf") {
				return neginf, nil
			}
		case 'n', 'N':
			if strings.EqualFold(s, "nan") || strings.EqualFold(s, "+nan") || strings.EqualFold(s, "-nan") {
				return nan, nil
			}
		}
		f, err := strconv.ParseFloat(s, 64)
		if math.IsInf(f, 0) {
			return nil, fmt.Errorf("floating-point number too large")
		}
		if err != nil {
			return nil, fmt.Errorf("invalid float literal: %s", s)
		}
		var result Value = Float(f)
		if err := thread.AddAllocs(EstimateSize(result)); err != nil {
			return nil, err
		}
		return result, nil
	default:
		return nil, fmt.Errorf("float got %s, want number or string", x.Type())
	}
}

var (
	inf    = Float(math.Inf(+1))
	neginf = Float(math.Inf(-1))
	nan    = Float(math.NaN())
)

// https://github.com/google/starlark-go/blob/master/doc/spec.md#getattr
func getattr(thread *Thread, b *Builtin, args Tuple, kwargs []Tuple) (Value, error) {
	var object, dflt Value
	var name string
	if err := UnpackPositionalArgs("getattr", args, kwargs, 2, &object, &name, &dflt); err != nil {
		return nil, err
	}

	v, err := getAttr(thread, object, name, false)
	if err != nil {
		if dflt != nil {
			return dflt, nil
		}
		return nil, nameErr(b, err)
	}
	return v, nil
}

// https://github.com/google/starlark-go/blob/master/doc/spec.md#hasattr
func hasattr(thread *Thread, _ *Builtin, args Tuple, kwargs []Tuple) (Value, error) {
	var object Value
	var name string
	if err := UnpackPositionalArgs("hasattr", args, kwargs, 2, &object, &name); err != nil {
		return nil, err
	}
	if object, ok := object.(HasAttrs); ok {
		v, err := object.Attr(name)
		if err == nil {
			return Bool(v != nil), nil
		}

		// An error does not conclusively indicate presence or
		// absence of a field: it could occur while computing
		// the value of a present attribute, or it could be a
		// "no such attribute" error with details.
		for _, x := range object.AttrNames() {
			if x == name {
				return True, nil
			}
		}
	}
	return False, nil
}

// https://github.com/google/starlark-go/blob/master/doc/spec.md#hash
func hash(thread *Thread, _ *Builtin, args Tuple, kwargs []Tuple) (Value, error) {
	var x Value
	if err := UnpackPositionalArgs("hash", args, kwargs, 1, &x); err != nil {
		return nil, err
	}

	var h int64
	switch x := x.(type) {
	case String:
		// The Starlark spec requires that the hash function be
		// deterministic across all runs, motivated by the need
		// for reproducibility of builds. Thus we cannot call
		// String.Hash, which uses the fastest implementation
		// available, because as varies across process restarts,
		// and may evolve with the implementation.
		if err := thread.AddExecutionSteps(int64(len(x))); err != nil {
			return nil, err
		}
		h = int64(javaStringHash(string(x)))
	case Bytes:
		if err := thread.AddExecutionSteps(int64(len(x))); err != nil {
			return nil, err
		}
		h = int64(softHashString(string(x))) // FNV32
	default:
		return nil, fmt.Errorf("hash: got %s, want string or bytes", x.Type())
	}
	ret := Value(MakeInt64(h))
	if err := thread.AddAllocs(EstimateSize(ret)); err != nil {
		return nil, err
	}
	return ret, nil
}

// javaStringHash returns the same hash as would be produced by
// java.lang.String.hashCode. This requires transcoding the string to
// UTF-16; transcoding may introduce Unicode replacement characters
// U+FFFD if s does not contain valid UTF-8.
func javaStringHash(s string) (h int32) {
	for _, r := range s {
		if utf16.IsSurrogate(r) {
			c1, c2 := utf16.EncodeRune(r)
			h = 31*h + c1
			h = 31*h + c2
		} else {
			h = 31*h + r // r may be U+FFFD
		}
	}
	return h
}

// https://github.com/google/starlark-go/blob/master/doc/spec.md#int
func int_(thread *Thread, _ *Builtin, args Tuple, kwargs []Tuple) (res Value, err error) {
	var x Value = zero
	var base Value
	if err := UnpackArgs("int", args, kwargs, "x", &x, "base?", &base); err != nil {
		return nil, err
	}

	defer func() {
		if res != nil && res != x {
			if err2 := thread.AddAllocs(EstimateSize(res)); err2 != nil {
				res = nil
				err = err2
			}
		}
	}()

	if s, ok := AsString(x); ok {
		// Max result size is going to be base36, where each char is going to have 36 values
		// To make things easy we will just consider each character to be max 6 bits.
		// It's pessimistic, but easy.
		if err := thread.AddExecutionSteps(int64(len(s))); err != nil {
			return nil, err
		}
		if err := thread.CheckAllocs((int64(len(s)*6) + 7) / 8); err != nil {
			return nil, err
		}

		b := 10
		if base != nil {
			var err error
			b, err = AsInt32(base)
			if err != nil {
				return nil, fmt.Errorf("int: for base, got %s, want int", base.Type())
			}
			if b != 0 && (b < 2 || b > 36) {
				return nil, fmt.Errorf("int: base must be an integer >= 2 && <= 36")
			}
		}
		res := parseInt(s, b)
		if res == nil {
			return nil, fmt.Errorf("int: invalid literal with base %d: %s", b, s)
		}
		return res, nil
	}

	if base != nil {
		return nil, fmt.Errorf("int: can't convert non-string with explicit base")
	}

	if b, ok := x.(Bool); ok {
		if b {
			return one, nil
		} else {
			return zero, nil
		}
	}

	if _, ok := x.(Int); ok {
		return x, nil // Avoid allocation.
	}

	i, err := NumberToInt(x)
	if err != nil {
		return nil, fmt.Errorf("int: %s", err)
	}
	return i, nil
}

// parseInt defines the behavior of int(string, base=int). It returns nil on error.
func parseInt(s string, base int) Value {
	// remove sign
	var neg bool
	if s != "" {
		if s[0] == '+' {
			s = s[1:]
		} else if s[0] == '-' {
			neg = true
			s = s[1:]
		}
	}

	// remove optional base prefix
	baseprefix := 0
	if len(s) > 1 && s[0] == '0' {
		if len(s) > 2 {
			switch s[1] {
			case 'o', 'O':
				baseprefix = 8
			case 'x', 'X':
				baseprefix = 16
			case 'b', 'B':
				baseprefix = 2
			}
		}
		if baseprefix != 0 {
			// Remove the base prefix if it matches
			// the explicit base, or if base=0.
			if base == 0 || baseprefix == base {
				base = baseprefix
				s = s[2:]
			}
		} else {
			// For automatic base detection,
			// a string starting with zero
			// must be all zeros.
			// Thus we reject int("0755", 0).
			if base == 0 {
				for i := 1; i < len(s); i++ {
					if s[i] != '0' {
						return nil
					}
				}
				return zero
			}
		}
	}
	if base == 0 {
		base = 10
	}

	// we explicitly handled sign above.
	// if a sign remains, it is invalid.
	if s != "" && (s[0] == '-' || s[0] == '+') {
		return nil
	}

	// s has no sign or base prefix.
	if i, ok := new(big.Int).SetString(s, base); ok {
		res := MakeBigInt(i)
		if neg {
			res = zero.Sub(res)
		}
		return res
	}

	return nil
}

// https://github.com/google/starlark-go/blob/master/doc/spec.md#len
func len_(thread *Thread, _ *Builtin, args Tuple, kwargs []Tuple) (Value, error) {
	var x Value
	if err := UnpackPositionalArgs("len", args, kwargs, 1, &x); err != nil {
		return nil, err
	}
	len := Len(x)
	if len < 0 {
		return nil, fmt.Errorf("len: value of type %s has no len", x.Type())
	}
	result := Value(MakeInt(len))
	if err := thread.AddAllocs(EstimateSize(result)); err != nil {
		return nil, err
	}
	return result, nil
}

// https://github.com/google/starlark-go/blob/master/doc/spec.md#list
func list(thread *Thread, _ *Builtin, args Tuple, kwargs []Tuple) (Value, error) {
	var iterable Iterable
	if err := UnpackPositionalArgs("list", args, kwargs, 0, &iterable); err != nil {
		return nil, err
	}
	var elems []Value
	if iterable != nil {
		iter, err := SafeIterate(thread, iterable)
		if err != nil {
			return nil, err
		}
		defer iter.Done()
		if n := Len(iterable); n > 0 {
			if err := thread.AddAllocs(EstimateMakeSize([]Value{}, n)); err != nil {
				return nil, err
			}
			elems = make([]Value, 0, n) // preallocate if length known
		}
		elemsAppender := NewSafeAppender(thread, &elems)
		var x Value
		for iter.Next(&x) {
			if err := elemsAppender.Append(x); err != nil {
				return nil, err
			}
		}
		if err := iter.Err(); err != nil {
			return nil, err
		}
	}
	if err := thread.AddAllocs(EstimateSize(&List{})); err != nil {
		return nil, err
	}
	return NewList(elems), nil
}

// https://github.com/google/starlark-go/blob/master/doc/spec.md#min
func minmax(thread *Thread, b *Builtin, args Tuple, kwargs []Tuple) (Value, error) {
	if len(args) == 0 {
		return nil, fmt.Errorf("%s requires at least one positional argument", b.Name())
	}
	var keyFunc Callable
	if err := UnpackArgs(b.Name(), nil, kwargs, "key?", &keyFunc); err != nil {
		return nil, err
	}
	var op syntax.Token
	if b.Name() == "max" {
		op = syntax.GT
	} else {
		op = syntax.LT
	}
	var iterable Value
	if len(args) == 1 {
		iterable = args[0]
	} else {
		iterable = args
	}
	iter, err := SafeIterate(thread, iterable)
	if err != nil {
		if err == ErrUnsupported {
			return nil, fmt.Errorf("%s: %s value is not iterable", b.Name(), iterable.Type())
		}
		return nil, err
	}
	defer iter.Done()
	var extremum Value
	if !iter.Next(&extremum) {
		if err := iter.Err(); err != nil {
			return nil, err
		}
		return nil, nameErr(b, "argument is an empty sequence")
	}

	var extremeKey Value
	var keyargs Tuple
	if keyFunc == nil {
		extremeKey = extremum
	} else {
		keyargs = Tuple{extremum}
		res, err := Call(thread, keyFunc, keyargs, nil)
		if err != nil {
			return nil, err // to preserve backtrace, don't modify error
		}
		extremeKey = res
	}

	var x Value
	for iter.Next(&x) {
		var key Value
		if keyFunc == nil {
			key = x
		} else {
			keyargs[0] = x
			res, err := Call(thread, keyFunc, keyargs, nil)
			if err != nil {
				return nil, err // to preserve backtrace, don't modify error
			}
			key = res
		}

		if ok, err := Compare(op, key, extremeKey); err != nil {
			return nil, nameErr(b, err)
		} else if ok {
			extremum = x
			extremeKey = key
		}
	}
	if err := iter.Err(); err != nil {
		return nil, err
	}
	return extremum, nil
}

// https://github.com/google/starlark-go/blob/master/doc/spec.md#ord
func ord(thread *Thread, _ *Builtin, args Tuple, kwargs []Tuple) (Value, error) {
	if len(kwargs) > 0 {
		return nil, fmt.Errorf("ord does not accept keyword arguments")
	}
	if len(args) != 1 {
		return nil, fmt.Errorf("ord: got %d arguments, want 1", len(args))
	}
	switch x := args[0].(type) {
	case String:
		// ord(string) returns int value of sole rune.
		s := string(x)
		r, sz := utf8.DecodeRuneInString(s)
		if sz == 0 || sz != len(s) {
			n := utf8.RuneCountInString(s)
			return nil, fmt.Errorf("ord: string encodes %d Unicode code points, want 1", n)
		}
		res := Value(MakeInt(int(r)))
		if err := thread.AddAllocs(EstimateSize(res)); err != nil {
			return nil, err
		}
		return res, nil

	case Bytes:
		// ord(bytes) returns int value of sole byte.
		if len(x) != 1 {
			return nil, fmt.Errorf("ord: bytes has length %d, want 1", len(x))
		}
		res := Value(MakeInt(int(x[0])))
		if err := thread.AddAllocs(EstimateSize(res)); err != nil {
			return nil, err
		}
		return res, nil
	default:
		return nil, fmt.Errorf("ord: got %s, want string or bytes", x.Type())
	}
}

// https://github.com/google/starlark-go/blob/master/doc/spec.md#print
func print(thread *Thread, b *Builtin, args Tuple, kwargs []Tuple) (Value, error) {
	sep := " "
	if err := UnpackArgs("print", nil, kwargs, "sep?", &sep); err != nil {
		return nil, err
	}

	buf := NewSafeStringBuilder(thread)
	for i, v := range args {
		if i > 0 {
			if _, err := buf.WriteString(sep); err != nil {
				return nil, err
			}
		}
		if s, ok := AsString(v); ok {
			if _, err := buf.WriteString(s); err != nil {
				return nil, err
			}
		} else if b, ok := v.(Bytes); ok {
			if _, err := buf.WriteString(string(b)); err != nil {
				return nil, err
			}
		} else {
			if err := writeValue(buf, v, nil); err != nil {
				return nil, err
			}
		}
	}

	s := buf.String()
	if thread.Print != nil {
		thread.Print(thread, s)
	} else {
		thread.AddAllocs(-int64(buf.Allocs()))
		fmt.Fprintln(os.Stderr, s)
	}
	return None, nil
}

// https://github.com/google/starlark-go/blob/master/doc/spec.md#range
func range_(thread *Thread, b *Builtin, args Tuple, kwargs []Tuple) (Value, error) {
	var start, stop, step int
	step = 1
	if err := UnpackPositionalArgs("range", args, kwargs, 1, &start, &stop, &step); err != nil {
		return nil, err
	}

	if len(args) == 1 {
		// range(stop)
		start, stop = 0, start
	}
	if step == 0 {
		// we were given range(start, stop, 0)
		return nil, nameErr(b, "step argument must not be zero")
	}

	result := Value(rangeValue{start: start, stop: stop, step: step, len: rangeLen(start, stop, step)})
	if err := thread.AddAllocs(EstimateSize(result)); err != nil {
		return nil, err
	}
	return result, nil
}

// A rangeValue is a comparable, immutable, indexable sequence of integers
// defined by the three parameters to a range(...) call.
// Invariant: step != 0.
type rangeValue struct{ start, stop, step, len int }

var (
	_ Indexable  = rangeValue{}
	_ Sequence   = rangeValue{}
	_ Comparable = rangeValue{}
	_ Sliceable  = rangeValue{}
)

func (r rangeValue) Len() int          { return r.len }
func (r rangeValue) Index(i int) Value { return MakeInt(r.start + i*r.step) }
func (r rangeValue) Iterate() Iterator { return &rangeIterator{r: r} }

// rangeLen calculates the length of a range with the provided start, stop, and step.
// caller must ensure that step is non-zero.
func rangeLen(start, stop, step int) int {
	switch {
	case step > 0:
		if stop > start {
			return (stop-1-start)/step + 1
		}
	case step < 0:
		if start > stop {
			return (start-1-stop)/-step + 1
		}
	default:
		panic("rangeLen: zero step")
	}
	return 0
}

func (r rangeValue) Slice(start, end, step int) Value {
	newStart := r.start + r.step*start
	newStop := r.start + r.step*end
	newStep := r.step * step
	return rangeValue{
		start: newStart,
		stop:  newStop,
		step:  newStep,
		len:   rangeLen(newStart, newStop, newStep),
	}
}

func (r rangeValue) Freeze() {} // immutable
func (r rangeValue) String() string {
	if r.step != 1 {
		return fmt.Sprintf("range(%d, %d, %d)", r.start, r.stop, r.step)
	} else if r.start != 0 {
		return fmt.Sprintf("range(%d, %d)", r.start, r.stop)
	} else {
		return fmt.Sprintf("range(%d)", r.stop)
	}
}
func (r rangeValue) Type() string          { return "range" }
func (r rangeValue) Truth() Bool           { return r.len > 0 }
func (r rangeValue) Hash() (uint32, error) { return 0, fmt.Errorf("unhashable: range") }

func (x rangeValue) CompareSameType(op syntax.Token, y_ Value, depth int) (bool, error) {
	y := y_.(rangeValue)
	switch op {
	case syntax.EQL:
		return rangeEqual(x, y), nil
	case syntax.NEQ:
		return !rangeEqual(x, y), nil
	default:
		return false, fmt.Errorf("%s %s %s not implemented", x.Type(), op, y.Type())
	}
}

func rangeEqual(x, y rangeValue) bool {
	// Two ranges compare equal if they denote the same sequence.
	if x.len != y.len {
		return false // sequences differ in length
	}
	if x.len == 0 {
		return true // both sequences are empty
	}
	if x.start != y.start {
		return false // first element differs
	}
	return x.len == 1 || x.step == y.step
}

func (r rangeValue) contains(x Int) bool {
	x32, err := AsInt32(x)
	if err != nil {
		return false // out of range
	}
	delta := x32 - r.start
	quo, rem := delta/r.step, delta%r.step
	return rem == 0 && 0 <= quo && quo < r.len
}

type rangeIterator struct {
	r      rangeValue
	i      int
	thread *Thread
	err    error
}

var _ SafeIterator = &rangeIterator{}

func (it *rangeIterator) BindThread(thread *Thread) {
	it.thread = thread
}

func (it *rangeIterator) Next(p *Value) bool {
	if it.err != nil {
		return false
	}

	if it.i < it.r.len {
		// value will always be an Int
		value := it.r.Index(it.i)

		if it.thread != nil {
			if err := it.thread.AddAllocs(EstimateSize(value)); err != nil {
				it.err = err
				return false
			}
		}

		*p = value
		it.i++
		return true
	}
	return false
}
func (*rangeIterator) Done() {}

func (it *rangeIterator) Err() error { return it.err }
func (it *rangeIterator) Safety() Safety {
	if it.thread == nil {
		return NotSafe
	}
	return MemSafe
}

// https://github.com/google/starlark-go/blob/master/doc/spec.md#repr
func repr(thread *Thread, _ *Builtin, args Tuple, kwargs []Tuple) (Value, error) {
	var x Value
	if err := UnpackPositionalArgs("repr", args, kwargs, 1, &x); err != nil {
		return nil, err
	}

	if s, err := safeToString(thread, x); err != nil {
		return nil, err
	} else {
		if err := thread.AddAllocs(StringTypeOverhead); err != nil {
			return nil, err
		}
		return String(s), nil
	}
}

// https://github.com/google/starlark-go/blob/master/doc/spec.md#reversed
func reversed(thread *Thread, _ *Builtin, args Tuple, kwargs []Tuple) (Value, error) {
	var iterable Iterable
	if err := UnpackPositionalArgs("reversed", args, kwargs, 1, &iterable); err != nil {
		return nil, err
	}

	iter, err := SafeIterate(thread, iterable)
	if err != nil {
		return nil, err
	}
	defer iter.Done()
	var elems []Value
	if n := Len(args[0]); n >= 0 {
		if err := thread.AddAllocs(EstimateMakeSize([]Value{}, n)); err != nil {
			return nil, err
		}
		elems = make([]Value, 0, n) // preallocate if length known
	}
	elemsAppender := NewSafeAppender(thread, &elems)
	var x Value
	for iter.Next(&x) {
		if err := elemsAppender.Append(x); err != nil {
			return nil, err
		}
	}
	if err := iter.Err(); err != nil {
		return nil, err
	}
	n := len(elems)
	for i := 0; i < n>>1; i++ {
		elems[i], elems[n-1-i] = elems[n-1-i], elems[i]
	}
	if err := thread.AddAllocs(EstimateSize(List{})); err != nil {
		return nil, err
	}
	return NewList(elems), nil
}

// https://github.com/google/starlark-go/blob/master/doc/spec.md#set
func set(thread *Thread, b *Builtin, args Tuple, kwargs []Tuple) (Value, error) {
	var iterable Iterable
	if err := UnpackPositionalArgs("set", args, kwargs, 0, &iterable); err != nil {
		return nil, err
	}
	if err := thread.AddAllocs(EstimateSize(&Set{})); err != nil {
		return nil, err
	}
	set := new(Set)
	if iterable != nil {
		iter, err := SafeIterate(thread, iterable)
		if err != nil {
			return nil, err
		}
		defer iter.Done()
		var x Value
		for iter.Next(&x) {
			if err := set.ht.insert(thread, x, None); err != nil {
				return nil, nameErr(b, err)
			}
		}
		if err := iter.Err(); err != nil {
			return nil, err
		}
	}
	return set, nil
}

// https://github.com/google/starlark-go/blob/master/doc/spec.md#sorted
func sorted(thread *Thread, _ *Builtin, args Tuple, kwargs []Tuple) (Value, error) {
	// Oddly, Python's sorted permits all arguments to be positional, thus so do we.
	var iterable Iterable
	var key Callable
	var reverse bool
	if err := UnpackArgs("sorted", args, kwargs,
		"iterable", &iterable,
		"key?", &key,
		"reverse?", &reverse,
	); err != nil {
		return nil, err
	}

	iter, err := SafeIterate(thread, iterable)
	if err != nil {
		return nil, err
	}
	defer iter.Done()
	var values []Value
	if n := Len(iterable); n > 0 {
		if err := thread.AddAllocs(EstimateMakeSize(Tuple{}, n)); err != nil {
			return nil, err
		}
		values = make(Tuple, 0, n) // preallocate if length is known
	}
	valuesAppender := NewSafeAppender(thread, &values)
	var x Value
	for iter.Next(&x) {
		if err := valuesAppender.Append(x); err != nil {
			return nil, err
		}
	}
	if err := iter.Err(); err != nil {
		return nil, err
	}

	// Derive keys from values by applying key function.
	var keys []Value
	if key != nil {
		keys = make([]Value, len(values))
		for i, v := range values {
			k, err := Call(thread, key, Tuple{v}, nil)
			if err != nil {
				return nil, err // to preserve backtrace, don't modify error
			}
			keys[i] = k
		}
	}

	slice := &sortSlice{keys: keys, values: values}
	if reverse {
		sort.Stable(sort.Reverse(slice))
	} else {
		sort.Stable(slice)
	}
	if err := thread.AddAllocs(EstimateSize(List{})); err != nil {
		return nil, err
	}
	return NewList(slice.values), slice.err
}

type sortSlice struct {
	keys   []Value // nil => values[i] is key
	values []Value
	err    error
}

func (s *sortSlice) Len() int { return len(s.values) }
func (s *sortSlice) Less(i, j int) bool {
	keys := s.keys
	if s.keys == nil {
		keys = s.values
	}
	ok, err := Compare(syntax.LT, keys[i], keys[j])
	if err != nil {
		s.err = err
	}
	return ok
}
func (s *sortSlice) Swap(i, j int) {
	if s.keys != nil {
		s.keys[i], s.keys[j] = s.keys[j], s.keys[i]
	}
	s.values[i], s.values[j] = s.values[j], s.values[i]
}

// https://github.com/google/starlark-go/blob/master/doc/spec.md#str
func str(thread *Thread, _ *Builtin, args Tuple, kwargs []Tuple) (Value, error) {
	if len(kwargs) > 0 {
		return nil, fmt.Errorf("str does not accept keyword arguments")
	}
	if len(args) != 1 {
		return nil, fmt.Errorf("str: got %d arguments, want exactly 1", len(args))
	}
	switch x := args[0].(type) {
	case String:
		// Converting args[0] to x and then returning x as Value
		// casues an additional allocation, so return args[0] directly.
		return args[0], nil
	case Bytes:
		// Invalid encodings are replaced by that of U+FFFD.
		if str, err := safeUtf8Transcode(thread, string(x)); err != nil {
			return nil, err
		} else {
			if err := thread.AddAllocs(StringTypeOverhead); err != nil {
				return nil, err
			}
			return String(str), nil
		}
	default:
		if str, err := safeToString(thread, x); err != nil {
			return nil, err
		} else {
			if err := thread.AddAllocs(StringTypeOverhead); err != nil {
				return nil, err
			}
			return String(str), nil
		}
	}
}

// utf8Transcode returns the UTF-8-to-UTF-8 transcoding of s.
// The effect is that each code unit that is part of an
// invalid sequence is replaced by U+FFFD.
func utf8Transcode(s string) string {
	if utf8.ValidString(s) {
		return s
	}
	var out strings.Builder
	for _, r := range s {
		out.WriteRune(r)
	}
	return out.String()
}

func safeUtf8Transcode(thread *Thread, s string) (string, error) {
	if utf8.ValidString(s) {
		return s, nil
	}
	out := NewSafeStringBuilder(thread)
	for _, r := range s {
		if _, err := out.WriteRune(r); err != nil {
			return "", err
		}
	}
	return out.String(), nil
}

// https://github.com/google/starlark-go/blob/master/doc/spec.md#tuple
func tuple(thread *Thread, _ *Builtin, args Tuple, kwargs []Tuple) (Value, error) {
	var iterable Iterable
	if err := UnpackPositionalArgs("tuple", args, kwargs, 0, &iterable); err != nil {
		return nil, err
	}
	if len(args) == 0 {
		return Tuple(nil), nil
	}
	iter, err := SafeIterate(thread, iterable)
	if err != nil {
		return nil, err
	}
	defer iter.Done()
	var elems Tuple
	if n := Len(iterable); n > 0 {
		if err := thread.AddAllocs(EstimateMakeSize(Tuple{}, n)); err != nil {
			return nil, err
		}
		elems = make(Tuple, 0, n) // preallocate if length is known
	}
	elemsAppender := NewSafeAppender(thread, &elems)
	var x Value
	for iter.Next(&x) {
		if err := elemsAppender.Append(x); err != nil {
			return nil, err
		}
	}
	if err := iter.Err(); err != nil {
		return nil, err
	}

	if err := thread.AddAllocs(EstimateSize(Tuple{})); err != nil {
		return nil, err
	}
	return elems, nil
}

// https://github.com/google/starlark-go/blob/master/doc/spec.md#type
func type_(thread *Thread, _ *Builtin, args Tuple, kwargs []Tuple) (Value, error) {
	if len(kwargs) > 0 {
		return nil, fmt.Errorf("type does not accept keyword arguments")
	}
	if len(args) != 1 {
		return nil, fmt.Errorf("type: got %d arguments, want exactly 1", len(args))
	}
	result := Value(String(args[0].Type()))
	if err := thread.AddAllocs(EstimateSize(result)); err != nil {
		return nil, err
	}
	return result, nil
}

// https://github.com/google/starlark-go/blob/master/doc/spec.md#zip
func zip(thread *Thread, _ *Builtin, args Tuple, kwargs []Tuple) (Value, error) {
	if len(kwargs) > 0 {
		return nil, fmt.Errorf("zip does not accept keyword arguments")
	}
	rows, cols := 0, len(args)
	iters := make([]Iterator, cols)
	defer func() {
		for _, iter := range iters {
			if iter != nil {
				iter.Done()
			}
		}
	}()
	for i, seq := range args {
		it, err := SafeIterate(thread, seq)
		if err != nil {
			if err == ErrUnsupported {
				return nil, fmt.Errorf("zip: argument #%d is not iterable: %s", i+1, seq.Type())
			}
			return nil, err
		}
		iters[i] = it
		n := Len(seq)
		if i == 0 || n < rows {
			rows = n // possibly -1
		}
	}
	var result []Value
	if rows >= 0 {
		// length known
		resultSize := EstimateMakeSize([]Value{Tuple{}}, rows)
		arraySize := EstimateMakeSize(Tuple{}, cols*rows)
		if err := thread.AddAllocs(resultSize + arraySize); err != nil {
			return nil, err
		}
		result = make([]Value, rows)
		array := make(Tuple, cols*rows) // allocate a single backing array
		for i := 0; i < rows; i++ {
			tuple := array[:cols:cols]
			array = array[cols:]
			for j, iter := range iters {
				if !iter.Next(&tuple[j]) {
					if err := iter.Err(); err != nil {
						return nil, err
					}
					return nil, fmt.Errorf("zip: iteration stopped earlier than reported length")
				}
			}
			result[i] = tuple
		}
	} else {
		// length not known
		tupleSize := EstimateMakeSize(Tuple{}, cols) + SliceTypeOverhead
		appender := NewSafeAppender(thread, &result)
	outer:
		for {
			if err := thread.AddAllocs(tupleSize); err != nil {
				return nil, err
			}
			tuple := make(Tuple, cols)
			for i, iter := range iters {
				if !iter.Next(&tuple[i]) {
					if err := iter.Err(); err != nil {
						return nil, err
					}
					break outer
				}
			}
			if err := appender.Append(tuple); err != nil {
				return nil, err
			}
		}
	}

	if err := thread.AddAllocs(EstimateSize(&List{})); err != nil {
		return nil, err
	}
	return NewList(result), nil
}

// ---- methods of built-in types ---

// https://github.com/google/starlark-go/blob/master/doc/spec.md#dict·get
func dict_get(thread *Thread, b *Builtin, args Tuple, kwargs []Tuple) (Value, error) {
	var key, dflt Value
	if err := UnpackPositionalArgs(b.Name(), args, kwargs, 1, &key, &dflt); err != nil {
		return nil, err
	}
	if v, ok, err := b.Receiver().(*Dict).ht.lookup(thread, key); err != nil {
		return nil, nameErr(b, err)
	} else if ok {
		return v, nil
	} else if dflt != nil {
		return dflt, nil
	}
	return None, nil
}

// https://github.com/google/starlark-go/blob/master/doc/spec.md#dict·clear
func dict_clear(thread *Thread, b *Builtin, args Tuple, kwargs []Tuple) (Value, error) {
	// From the memory safety POV, dict_clear releases all the references to
	// the values inside of it, but we cannot really assess if that memory
	// is actually released. Space for the buckets is not released, so no point
	// in counting that. (= this function doesn't allocate and doesn't release
	// anything reliably)
	if err := UnpackPositionalArgs(b.Name(), args, kwargs, 0); err != nil {
		return nil, err
	}
	recv := b.Receiver().(*Dict)
	if recv.Len() > 0 {
		if err := thread.AddExecutionSteps(int64(len(recv.ht.table))); err != nil {
			return nil, err
		}
	}
	if err := recv.Clear(); err != nil {
		return nil, err
	}
	return None, nil
}

// https://github.com/google/starlark-go/blob/master/doc/spec.md#dict·items
func dict_items(thread *Thread, b *Builtin, args Tuple, kwargs []Tuple) (Value, error) {
	if err := UnpackPositionalArgs(b.Name(), args, kwargs, 0); err != nil {
		return nil, err
	}
	receiver := b.Receiver().(*Dict)
	len := receiver.Len()
	if err := thread.AddExecutionSteps(int64(len)); err != nil {
		return nil, err
	}
	// dict.Items() allocates a single backing array for the tuples.
	arraySize := EstimateMakeSize([]Value{}, len*2)
	itemSize := EstimateMakeSize([]Value{Tuple{}}, len)
	resultSize := EstimateSize(&List{})
	if err := thread.AddAllocs(itemSize + arraySize + resultSize); err != nil {
		return nil, err
	}
	tupleItemsSize := EstimateMakeSize([]Tuple{}, len)
	if err := thread.CheckAllocs(tupleItemsSize); err != nil {
		return nil, err
	}
	items := receiver.Items()
	res := make([]Value, len)
	for i, item := range items {
		res[i] = item
	}
	return NewList(res), nil
}

// https://github.com/google/starlark-go/blob/master/doc/spec.md#dict·keys
func dict_keys(thread *Thread, b *Builtin, args Tuple, kwargs []Tuple) (Value, error) {
	if err := UnpackPositionalArgs(b.Name(), args, kwargs, 0); err != nil {
		return nil, err
	}
	recv := b.Receiver().(*Dict)
	len := recv.Len()
	if err := thread.AddExecutionSteps(int64(len)); err != nil {
		return nil, err
	}
	keysSize := EstimateMakeSize([]Value{}, len)
	resultSize := EstimateSize(&List{})
	if err := thread.AddAllocs(resultSize + keysSize); err != nil {
		return nil, err
	}
	return NewList(recv.Keys()), nil
}

// https://github.com/google/starlark-go/blob/master/doc/spec.md#dict·pop
func dict_pop(thread *Thread, b *Builtin, args Tuple, kwargs []Tuple) (Value, error) {
	var k, d Value
	if err := UnpackPositionalArgs(b.Name(), args, kwargs, 1, &k, &d); err != nil {
		return nil, err
	}
	if v, found, err := b.Receiver().(*Dict).ht.delete(thread, k); err != nil {
		return nil, nameErr(b, err) // dict is frozen or key is unhashable
	} else if found {
		return v, nil
	} else if d != nil {
		return d, nil
	}
	return nil, nameErr(b, "missing key")
}

// https://github.com/google/starlark-go/blob/master/doc/spec.md#dict·popitem
func dict_popitem(thread *Thread, b *Builtin, args Tuple, kwargs []Tuple) (Value, error) {
	// There is no rehashing, so no allocations to be counted here
	if err := UnpackPositionalArgs(b.Name(), args, kwargs, 0); err != nil {
		return nil, err
	}
	recv := b.Receiver().(*Dict)
	k, ok := recv.ht.first()
	if !ok {
		return nil, nameErr(b, "empty dict")
	}
	v, _, err := recv.ht.delete(thread, k)
	if err != nil {
		return nil, nameErr(b, err) // dict is frozen
	}
	resultSize := EstimateMakeSize(Tuple{}, 2) + SliceTypeOverhead
	if err := thread.AddAllocs(resultSize); err != nil {
		return nil, err
	}
	return Tuple{k, v}, nil
}

// https://github.com/google/starlark-go/blob/master/doc/spec.md#dict·setdefault
func dict_setdefault(thread *Thread, b *Builtin, args Tuple, kwargs []Tuple) (Value, error) {
	var key, dflt Value = nil, None
	if err := UnpackPositionalArgs(b.Name(), args, kwargs, 1, &key, &dflt); err != nil {
		return nil, err
	}
	dict := b.Receiver().(*Dict)
	if v, ok, err := dict.Get(key); err != nil {
		return nil, nameErr(b, err)
	} else if ok {
		return v, nil
	} else {
		if err := dict.SafeSetKey(thread, key, dflt); err != nil {
			return nil, nameErr(b, err)
		} else {
			return dflt, nil
		}
	}
}

// https://github.com/google/starlark-go/blob/master/doc/spec.md#dict·update
func dict_update(thread *Thread, b *Builtin, args Tuple, kwargs []Tuple) (Value, error) {
	if len(args) > 1 {
		return nil, fmt.Errorf("update: got %d arguments, want at most 1", len(args))
	}
	if err := updateDict(thread, b.Receiver().(*Dict), args, kwargs); err != nil {
		return nil, fmt.Errorf("update: %v", err)
	}
	return None, nil
}

// https://github.com/google/starlark-go/blob/master/doc/spec.md#dict·values
func dict_values(thread *Thread, b *Builtin, args Tuple, kwargs []Tuple) (Value, error) {
	if err := UnpackPositionalArgs(b.Name(), args, kwargs, 0); err != nil {
		return nil, err
	}
	recv := b.Receiver().(*Dict)
	len := recv.Len()
	if err := thread.AddExecutionSteps(int64(len)); err != nil {
		return nil, err
	}
	valuesSize := EstimateMakeSize([]Value{}, len)
	resultSize := EstimateSize(&List{})
	if err := thread.AddAllocs(resultSize + valuesSize); err != nil {
		return nil, err
	}
	return NewList(recv.Values()), nil
}

// https://github.com/google/starlark-go/blob/master/doc/spec.md#list·append
func list_append(thread *Thread, b *Builtin, args Tuple, kwargs []Tuple) (Value, error) {
	var object Value
	if err := UnpackPositionalArgs(b.Name(), args, kwargs, 1, &object); err != nil {
		return nil, err
	}
	recv := b.Receiver().(*List)
	if err := recv.checkMutable("append to"); err != nil {
		return nil, nameErr(b, err)
	}
	elemsAppender := NewSafeAppender(thread, &recv.elems)
	if err := elemsAppender.Append(object); err != nil {
		return nil, err
	}
	return None, nil
}

// https://github.com/google/starlark-go/blob/master/doc/spec.md#list·clear
func list_clear(thread *Thread, b *Builtin, args Tuple, kwargs []Tuple) (Value, error) {
	if err := UnpackPositionalArgs(b.Name(), args, kwargs, 0); err != nil {
		return nil, err
	}
	recv := b.Receiver().(*List)
	if err := thread.AddExecutionSteps(int64(recv.Len())); err != nil {
		return nil, err
	}
	if err := recv.Clear(); err != nil {
		return nil, nameErr(b, err)
	}
	return None, nil
}

// https://github.com/google/starlark-go/blob/master/doc/spec.md#list·extend
func list_extend(thread *Thread, b *Builtin, args Tuple, kwargs []Tuple) (Value, error) {
	recv := b.Receiver().(*List)
	var iterable Iterable
	if err := UnpackPositionalArgs(b.Name(), args, kwargs, 1, &iterable); err != nil {
		return nil, err
	}
	if err := recv.checkMutable("extend"); err != nil {
		return nil, nameErr(b, err)
	}

	if err := safeListExtend(thread, recv, iterable); err != nil {
		return nil, err
	}
	return None, nil
}

// https://github.com/google/starlark-go/blob/master/doc/spec.md#list·index
func list_index(thread *Thread, b *Builtin, args Tuple, kwargs []Tuple) (Value, error) {
	var value, start_, end_ Value
	if err := UnpackPositionalArgs(b.Name(), args, kwargs, 1, &value, &start_, &end_); err != nil {
		return nil, err
	}

	recv := b.Receiver().(*List)
	start, end, err := indices(start_, end_, recv.Len())
	if err != nil {
		return nil, nameErr(b, err)
	}

	if err := thread.AddExecutionSteps(int64(end - start)); err != nil {
		return nil, err
	}

	for i := start; i < end; i++ {
		if eq, err := Equal(recv.elems[i], value); err != nil {
			return nil, nameErr(b, err)
		} else if eq {
			res := Value(MakeInt(i))
			if err := thread.AddExecutionSteps(-int64(end - i - 1)); err != nil {
				return nil, err
			}
			if err := thread.AddAllocs(EstimateSize(res)); err != nil {
				return nil, err
			}
			return res, nil
		}
	}
	return nil, nameErr(b, "value not in list")
}

// https://github.com/google/starlark-go/blob/master/doc/spec.md#list·insert
func list_insert(thread *Thread, b *Builtin, args Tuple, kwargs []Tuple) (Value, error) {
	recv := b.Receiver().(*List)
	var index int
	var object Value
	if err := UnpackPositionalArgs(b.Name(), args, kwargs, 2, &index, &object); err != nil {
		return nil, err
	}
	if err := recv.checkMutable("insert into"); err != nil {
		return nil, nameErr(b, err)
	}

	if index < 0 {
		index += recv.Len()
	}

	appender := NewSafeAppender(thread, &recv.elems)
	if index >= recv.Len() {
		// end
		if err := appender.Append(object); err != nil {
			return nil, err
		}
	} else {
		if index < 0 {
			index = 0 // start
		}
		if err := appender.Append(nil); err != nil {
			return nil, err
		}
		copy(recv.elems[index+1:], recv.elems[index:]) // slide up one
		recv.elems[index] = object
	}
	return None, nil
}

// https://github.com/google/starlark-go/blob/master/doc/spec.md#list·remove
func list_remove(_ *Thread, b *Builtin, args Tuple, kwargs []Tuple) (Value, error) {
	recv := b.Receiver().(*List)
	var value Value
	if err := UnpackPositionalArgs(b.Name(), args, kwargs, 1, &value); err != nil {
		return nil, err
	}
	if err := recv.checkMutable("remove from"); err != nil {
		return nil, nameErr(b, err)
	}
	for i, elem := range recv.elems {
		if eq, err := Equal(elem, value); err != nil {
			return nil, fmt.Errorf("remove: %v", err)
		} else if eq {
			recv.elems = append(recv.elems[:i], recv.elems[i+1:]...)
			return None, nil
		}
	}
	return nil, fmt.Errorf("remove: element not found")
}

// https://github.com/google/starlark-go/blob/master/doc/spec.md#list·pop
func list_pop(_ *Thread, b *Builtin, args Tuple, kwargs []Tuple) (Value, error) {
	recv := b.Receiver()
	list := recv.(*List)
	n := list.Len()
	i := n - 1
	if err := UnpackPositionalArgs(b.Name(), args, kwargs, 0, &i); err != nil {
		return nil, err
	}
	origI := i
	if i < 0 {
		i += n
	}
	if i < 0 || i >= n {
		return nil, nameErr(b, outOfRange(origI, n, list))
	}
	if err := list.checkMutable("pop from"); err != nil {
		return nil, nameErr(b, err)
	}
	res := list.elems[i]
	list.elems = append(list.elems[:i], list.elems[i+1:]...)
	return res, nil
}

// https://github.com/google/starlark-go/blob/master/doc/spec.md#string·capitalize
func string_capitalize(thread *Thread, b *Builtin, args Tuple, kwargs []Tuple) (Value, error) {
	if err := UnpackPositionalArgs(b.Name(), args, kwargs, 0); err != nil {
		return nil, err
	}
	s := string(b.Receiver().(String))
	res := NewSafeStringBuilder(thread)
	res.Grow(len(s))
	for i, r := range s {
		if i == 0 {
			r = unicode.ToTitle(r)
		} else {
			r = unicode.ToLower(r)
		}
		if _, err := res.WriteRune(r); err != nil {
			return nil, err
		}
	}
	if err := res.Err(); err != nil {
		return nil, err
	}

	if err := thread.AddAllocs(StringTypeOverhead); err != nil {
		return nil, err
	}
	return String(res.String()), nil
}

// string_iterable returns an unspecified iterable value whose iterator yields:
// - elems: successive 1-byte substrings
// - codepoints: successive substrings that encode a single Unicode code point.
// - elem_ords: numeric values of successive bytes
// - codepoint_ords: numeric values of successive Unicode code points
func string_iterable(thread *Thread, b *Builtin, args Tuple, kwargs []Tuple) (Value, error) {
	if err := UnpackPositionalArgs(b.Name(), args, kwargs, 0); err != nil {
		return nil, err
	}
	s := b.Receiver().(String)
	ords := b.Name()[len(b.Name())-2] == 'd'
	codepoints := b.Name()[0] == 'c'
	if codepoints {
		if err := thread.AddAllocs(EstimateSize(stringCodepoints{})); err != nil {
			return nil, err
		}
		return stringCodepoints{s, ords}, nil
	} else {
		if err := thread.AddAllocs(EstimateSize(stringElems{})); err != nil {
			return nil, err
		}
		return stringElems{s, ords}, nil
	}
}

// bytes_elems returns an unspecified iterable value whose
// iterator yields the int values of successive elements.
func bytes_elems(thread *Thread, b *Builtin, args Tuple, kwargs []Tuple) (Value, error) {
	if err := UnpackPositionalArgs(b.Name(), args, kwargs, 0); err != nil {
		return nil, err
	}
	if err := thread.AddAllocs(EstimateSize(bytesIterable{})); err != nil {
		return nil, err
	}
	return bytesIterable{b.Receiver().(Bytes)}, nil
}

// A bytesIterable is an iterable returned by bytes.elems(),
// whose iterator yields a sequence of numeric bytes values.
type bytesIterable struct{ bytes Bytes }

var _ Iterable = (*bytesIterable)(nil)

func (bi bytesIterable) String() string        { return bi.bytes.String() + ".elems()" }
func (bi bytesIterable) Type() string          { return "bytes.elems" }
func (bi bytesIterable) Freeze()               {} // immutable
func (bi bytesIterable) Truth() Bool           { return True }
func (bi bytesIterable) Hash() (uint32, error) { return 0, fmt.Errorf("unhashable: %s", bi.Type()) }
func (bi bytesIterable) Iterate() Iterator     { return &bytesIterator{bytes: bi.bytes} }

type bytesIterator struct {
	bytes  Bytes
	thread *Thread
	err    error
}

var _ SafeIterator = &bytesIterator{}

func (it *bytesIterator) BindThread(thread *Thread) {
	it.thread = thread
}

func (it *bytesIterator) Next(p *Value) bool {
	if it.err != nil {
		return false
	}

	if it.bytes == "" {
		return false
	}
	value := Value(MakeInt(int(it.bytes[0])))
	if it.thread != nil {
		if err := it.thread.AddAllocs(EstimateSize(value)); err != nil {
			it.err = err
			return false
		}
	}
	*p = value

	it.bytes = it.bytes[1:]
	return true
}

func (*bytesIterator) Done() {}

func (it *bytesIterator) Err() error     { return it.err }
func (it *bytesIterator) Safety() Safety { return MemSafe }

// https://github.com/google/starlark-go/blob/master/doc/spec.md#string·count
func string_count(thread *Thread, b *Builtin, args Tuple, kwargs []Tuple) (Value, error) {
	var sub string
	var start_, end_ Value
	if err := UnpackPositionalArgs(b.Name(), args, kwargs, 1, &sub, &start_, &end_); err != nil {
		return nil, err
	}

	recv := string(b.Receiver().(String))
	start, end, err := indices(start_, end_, len(recv))
	if err != nil {
		return nil, nameErr(b, err)
	}

	var slice string
	if start < end {
		slice = recv[start:end]
	}

	result := Value(MakeInt(strings.Count(slice, sub)))
	if err := thread.AddAllocs(EstimateSize(result)); err != nil {
		return nil, err
	}
	return result, nil
}

// https://github.com/google/starlark-go/blob/master/doc/spec.md#string·isalnum
func string_isalnum(thread *Thread, b *Builtin, args Tuple, kwargs []Tuple) (Value, error) {
	if err := UnpackPositionalArgs(b.Name(), args, kwargs, 0); err != nil {
		return nil, err
	}
	recv := string(b.Receiver().(String))
	if err := thread.AddExecutionSteps(int64(len(recv))); err != nil {
		return nil, err
	}
	for i, r := range recv {
		if !unicode.IsLetter(r) && !unicode.IsDigit(r) {
			if err := thread.AddExecutionSteps(-int64(len(recv) - i - 1)); err != nil {
				return nil, err
			}
			return False, nil
		}
	}
	return Bool(recv != ""), nil
}

// https://github.com/google/starlark-go/blob/master/doc/spec.md#string·isalpha
func string_isalpha(thread *Thread, b *Builtin, args Tuple, kwargs []Tuple) (Value, error) {
	if err := UnpackPositionalArgs(b.Name(), args, kwargs, 0); err != nil {
		return nil, err
	}
	recv := string(b.Receiver().(String))
	if err := thread.AddExecutionSteps(int64(len(recv))); err != nil {
		return nil, err
	}
	for i, r := range recv {
		if !unicode.IsLetter(r) {
			if err := thread.AddExecutionSteps(-int64(len(recv) - i - 1)); err != nil {
				return nil, err
			}
			return False, nil
		}
	}
	return Bool(recv != ""), nil
}

// https://github.com/google/starlark-go/blob/master/doc/spec.md#string·isdigit
func string_isdigit(thread *Thread, b *Builtin, args Tuple, kwargs []Tuple) (Value, error) {
	if err := UnpackPositionalArgs(b.Name(), args, kwargs, 0); err != nil {
		return nil, err
	}
	recv := string(b.Receiver().(String))
	if err := thread.AddExecutionSteps(int64(len(recv))); err != nil {
		return nil, err
	}
	for i, r := range recv {
		if !unicode.IsDigit(r) {
			if err := thread.AddExecutionSteps(-int64(len(recv) - i - 1)); err != nil {
				return nil, err
			}
			return False, nil
		}
	}
	return Bool(recv != ""), nil
}

// https://github.com/google/starlark-go/blob/master/doc/spec.md#string·islower
func string_islower(thread *Thread, b *Builtin, args Tuple, kwargs []Tuple) (Value, error) {
	if err := UnpackPositionalArgs(b.Name(), args, kwargs, 0); err != nil {
		return nil, err
	}
	recv := string(b.Receiver().(String))
	if err := thread.AddExecutionSteps(int64(len(recv))); err != nil {
		return nil, err
	}
	if err := thread.CheckAllocs(EstimateSize(recv)); err != nil {
		return nil, err
	}
	return Bool(isCasedString(recv) && recv == strings.ToLower(recv)), nil
}

// isCasedString reports whether its argument contains any cased code points.
func isCasedString(s string) bool {
	for _, r := range s {
		if isCasedRune(r) {
			return true
		}
	}
	return false
}

func isCasedRune(r rune) bool {
	// It's unclear what the correct behavior is for a rune such as 'ﬃ',
	// a lowercase letter with no upper or title case and no SimpleFold.
	return 'a' <= r && r <= 'z' || 'A' <= r && r <= 'Z' || unicode.SimpleFold(r) != r
}

// https://github.com/google/starlark-go/blob/master/doc/spec.md#string·isspace
func string_isspace(thread *Thread, b *Builtin, args Tuple, kwargs []Tuple) (Value, error) {
	if err := UnpackPositionalArgs(b.Name(), args, kwargs, 0); err != nil {
		return nil, err
	}
	recv := string(b.Receiver().(String))
	if err := thread.AddExecutionSteps(int64(len(recv))); err != nil {
		return nil, err
	}
	for i, r := range recv {
		if !unicode.IsSpace(r) {
			if err := thread.AddExecutionSteps(-int64(len(recv) - i - 1)); err != nil {
				return nil, err
			}
			return False, nil
		}
	}
	return Bool(recv != ""), nil
}

// https://github.com/google/starlark-go/blob/master/doc/spec.md#string·istitle
func string_istitle(thread *Thread, b *Builtin, args Tuple, kwargs []Tuple) (Value, error) {
	if err := UnpackPositionalArgs(b.Name(), args, kwargs, 0); err != nil {
		return nil, err
	}
	recv := string(b.Receiver().(String))

	if err := thread.AddExecutionSteps(int64(len(recv))); err != nil {
		return nil, err
	}
	// Python semantics differ from x==strings.{To,}Title(x) in Go:
	// "uppercase characters may only follow uncased characters and
	// lowercase characters only cased ones."
	var cased, prevCased bool
	for i, r := range recv {
		if 'A' <= r && r <= 'Z' || unicode.IsTitle(r) { // e.g. "ǅ"
			if prevCased {
				if err := thread.AddExecutionSteps(-int64(len(recv) - i - 1)); err != nil {
					return nil, err
				}
				return False, nil
			}
			prevCased = true
			cased = true
		} else if unicode.IsLower(r) {
			if !prevCased {
				if err := thread.AddExecutionSteps(-int64(len(recv) - i - 1)); err != nil {
					return nil, err
				}
				return False, nil
			}
			prevCased = true
			cased = true
		} else if unicode.IsUpper(r) {
			if err := thread.AddExecutionSteps(-int64(len(recv) - i - 1)); err != nil {
				return nil, err
			}
			return False, nil
		} else {
			prevCased = false
		}
	}
	return Bool(cased), nil
}

// https://github.com/google/starlark-go/blob/master/doc/spec.md#string·isupper
func string_isupper(thread *Thread, b *Builtin, args Tuple, kwargs []Tuple) (Value, error) {
	if err := UnpackPositionalArgs(b.Name(), args, kwargs, 0); err != nil {
		return nil, err
	}
	recv := string(b.Receiver().(String))
	if err := thread.AddExecutionSteps(int64(len(recv))); err != nil {
		return nil, err
	}
	if err := thread.CheckAllocs(EstimateSize(recv)); err != nil {
		return nil, err
	}
	return Bool(isCasedString(recv) && recv == strings.ToUpper(recv)), nil
}

// https://github.com/google/starlark-go/blob/master/doc/spec.md#string·find
func string_find(thread *Thread, b *Builtin, args Tuple, kwargs []Tuple) (Value, error) {
	return string_find_impl(thread, b, args, kwargs, true, false)
}

// https://github.com/google/starlark-go/blob/master/doc/spec.md#string·format
func string_format(thread *Thread, b *Builtin, args Tuple, kwargs []Tuple) (Value, error) {
	format := string(b.Receiver().(String))
	var auto, manual bool // kinds of positional indexing used
	buf := NewSafeStringBuilder(thread)
	index := 0
	for {
		literal := format
		i := strings.IndexByte(format, '{')
		if i >= 0 {
			literal = format[:i]
		}

		// Replace "}}" with "}" in non-field portion, rejecting a lone '}'.
		for {
			j := strings.IndexByte(literal, '}')
			if j < 0 {
				if _, err := buf.WriteString(literal); err != nil {
					return nil, err
				}
				break
			}
			if len(literal) == j+1 || literal[j+1] != '}' {
				return nil, fmt.Errorf("format: single '}' in format")
			}
			if _, err := buf.WriteString(literal[:j+1]); err != nil {
				return nil, err
			}
			literal = literal[j+2:]
		}

		if i < 0 {
			break // end of format string
		}

		if i+1 < len(format) && format[i+1] == '{' {
			// "{{" means a literal '{'
			if err := buf.WriteByte('{'); err != nil {
				return nil, err
			}
			format = format[i+2:]
			continue
		}

		format = format[i+1:]
		i = strings.IndexByte(format, '}')
		if i < 0 {
			return nil, fmt.Errorf("format: unmatched '{' in format")
		}

		var arg Value
		conv := "s"
		var spec string

		field := format[:i]
		format = format[i+1:]

		var name string
		if i := strings.IndexByte(field, '!'); i < 0 {
			// "name" or "name:spec"
			if i := strings.IndexByte(field, ':'); i < 0 {
				name = field
			} else {
				name = field[:i]
				spec = field[i+1:]
			}
		} else {
			// "name!conv" or "name!conv:spec"
			name = field[:i]
			field = field[i+1:]
			// "conv" or "conv:spec"
			if i := strings.IndexByte(field, ':'); i < 0 {
				conv = field
			} else {
				conv = field[:i]
				spec = field[i+1:]
			}
		}

		if name == "" {
			// "{}": automatic indexing
			if manual {
				return nil, fmt.Errorf("format: cannot switch from manual field specification to automatic field numbering")
			}
			auto = true
			if index >= len(args) {
				return nil, fmt.Errorf("format: tuple index out of range")
			}
			arg = args[index]
			index++
		} else if num, ok := decimal(name); ok {
			// positional argument
			if auto {
				return nil, fmt.Errorf("format: cannot switch from automatic field numbering to manual field specification")
			}
			manual = true
			if num >= len(args) {
				return nil, fmt.Errorf("format: tuple index out of range")
			} else {
				arg = args[num]
			}
		} else {
			// keyword argument
			for _, kv := range kwargs {
				if string(kv[0].(String)) == name {
					arg = kv[1]
					break
				}
			}
			if arg == nil {
				// Starlark does not support Python's x.y or a[i] syntaxes,
				// or nested use of {...}.
				if strings.Contains(name, ".") {
					return nil, fmt.Errorf("format: attribute syntax x.y is not supported in replacement fields: %s", name)
				}
				if strings.Contains(name, "[") {
					return nil, fmt.Errorf("format: element syntax a[i] is not supported in replacement fields: %s", name)
				}
				if strings.Contains(name, "{") {
					return nil, fmt.Errorf("format: nested replacement fields not supported")
				}
				return nil, fmt.Errorf("format: keyword %s not found", name)
			}
		}

		if spec != "" {
			// Starlark does not support Python's format_spec features.
			return nil, fmt.Errorf("format spec features not supported in replacement fields: %s", spec)
		}

		switch conv {
		case "s":
			if str, ok := AsString(arg); ok {
				if _, err := buf.WriteString(str); err != nil {
					return nil, err
				}
			} else {
				if err := writeValue(buf, arg, nil); err != nil {
					return nil, err
				}
			}
		case "r":
			if err := writeValue(buf, arg, nil); err != nil {
				return nil, err
			}
		default:
			return nil, fmt.Errorf("format: unknown conversion %q", conv)
		}
	}

	if err := thread.AddAllocs(StringTypeOverhead); err != nil {
		return nil, err
	}
	return String(buf.String()), nil
}

// decimal interprets s as a sequence of decimal digits.
func decimal(s string) (x int, ok bool) {
	n := len(s)
	for i := 0; i < n; i++ {
		digit := s[i] - '0'
		if digit > 9 {
			return 0, false
		}
		x = x*10 + int(digit)
		if x < 0 {
			return 0, false // underflow
		}
	}
	return x, true
}

// https://github.com/google/starlark-go/blob/master/doc/spec.md#string·index
func string_index(thread *Thread, b *Builtin, args Tuple, kwargs []Tuple) (Value, error) {
	return string_find_impl(thread, b, args, kwargs, false, false)
}

// https://github.com/google/starlark-go/blob/master/doc/spec.md#string·join
func string_join(thread *Thread, b *Builtin, args Tuple, kwargs []Tuple) (Value, error) {
	recv := string(b.Receiver().(String))
	var iterable Iterable
	if err := UnpackPositionalArgs(b.Name(), args, kwargs, 1, &iterable); err != nil {
		return nil, err
	}

	iter, err := SafeIterate(thread, iterable)
	if err != nil {
		return nil, err
	}
	defer iter.Done()
	buf := NewSafeStringBuilder(thread)
	var x Value
	for i := 0; iter.Next(&x); i++ {
		if i > 0 {
			if _, err := buf.WriteString(recv); err != nil {
				return nil, err
			}
		}
		s, ok := AsString(x)
		if !ok {
			return nil, fmt.Errorf("join: in list, want string, got %s", x.Type())
		}
		if _, err := buf.WriteString(s); err != nil {
			return nil, err
		}
	}
	if err := iter.Err(); err != nil {
		return nil, err
	}
	if err := buf.Err(); err != nil {
		return nil, err
	}
	if err := thread.AddAllocs(StringTypeOverhead); err != nil {
		return nil, err
	}
	return String(buf.String()), nil
}

// https://github.com/google/starlark-go/blob/master/doc/spec.md#string·lower
func string_lower(thread *Thread, b *Builtin, args Tuple, kwargs []Tuple) (Value, error) {
	if err := UnpackPositionalArgs(b.Name(), args, kwargs, 0); err != nil {
		return nil, err
	}

	recv := string(b.Receiver().(String))

	// There could be actually a difference between the size of the encoded
	// upper and the size of the encoded lower. The maximum difference among
	// them (according to unicode.ToLower implementation) is only 1 byte,
	// which could be expected. This means that this logic must take that
	// into account.
	bufferSize := EstimateMakeSize([]byte{}, len(recv)*2+utf8.UTFMax)
	if err := thread.AddAllocs(bufferSize + StringTypeOverhead); err != nil {
		return nil, err
	}
	return String(strings.ToLower(recv)), nil
}

// https://github.com/google/starlark-go/blob/master/doc/spec.md#string·partition
func string_partition(thread *Thread, b *Builtin, args Tuple, kwargs []Tuple) (Value, error) {
	recv := string(b.Receiver().(String))
	var sep string
	if err := UnpackPositionalArgs(b.Name(), args, kwargs, 1, &sep); err != nil {
		return nil, err
	}
	if sep == "" {
		return nil, nameErr(b, "empty separator")
	}
	var i int
	if b.Name()[0] == 'p' {
		i = strings.Index(recv, sep) // partition
	} else {
		i = strings.LastIndex(recv, sep) // rpartition
	}

	var subStringTemplate String
	resultSize := EstimateMakeSize(Tuple{subStringTemplate}, 3) +
		EstimateSize(Tuple{})
	if err := thread.AddAllocs(resultSize); err != nil {
		return nil, err
	}
	tuple := make(Tuple, 0, 3)
	if i < 0 {
		if b.Name()[0] == 'p' {
			tuple = append(tuple, String(recv), String(""), String(""))
		} else {
			tuple = append(tuple, String(""), String(""), String(recv))
		}
	} else {
		tuple = append(tuple, String(recv[:i]), String(recv[i:i+len(sep)]), String(recv[i+len(sep):]))
	}
	return tuple, nil
}

// https://github.com/google/starlark-go/blob/master/doc/spec.md#string·removeprefix
// https://github.com/google/starlark-go/blob/master/doc/spec.md#string·removesuffix
func string_removefix(thread *Thread, b *Builtin, args Tuple, kwargs []Tuple) (Value, error) {
	recv := string(b.Receiver().(String))
	var fix string
	if err := UnpackPositionalArgs(b.Name(), args, kwargs, 1, &fix); err != nil {
		return nil, err
	}
	if b.name[len("remove")] == 'p' {
		recv = strings.TrimPrefix(recv, fix)
	} else {
		recv = strings.TrimSuffix(recv, fix)
	}
	if err := thread.AddAllocs(StringTypeOverhead); err != nil {
		return nil, err
	}
	return String(recv), nil
}

// https://github.com/google/starlark-go/blob/master/doc/spec.md#string·replace
func string_replace(thread *Thread, b *Builtin, args Tuple, kwargs []Tuple) (Value, error) {
	recv := string(b.Receiver().(String))
	var old, new string
	count := -1
	if err := UnpackPositionalArgs(b.Name(), args, kwargs, 2, &old, &new, &count); err != nil {
		return nil, err
	}

	if err := thread.CheckAllocs(int64(len(recv) * len(new) / len(old))); err != nil {
		return nil, err
	}
	result := Value(String(strings.Replace(recv, old, new, count)))
	if err := thread.AddAllocs(EstimateSize(result)); err != nil {
		return nil, err
	}
	return result, nil
}

// https://github.com/google/starlark-go/blob/master/doc/spec.md#string·rfind
func string_rfind(thread *Thread, b *Builtin, args Tuple, kwargs []Tuple) (Value, error) {
	return string_find_impl(thread, b, args, kwargs, true, true)
}

// https://github.com/google/starlark-go/blob/master/doc/spec.md#string·rindex
func string_rindex(thread *Thread, b *Builtin, args Tuple, kwargs []Tuple) (Value, error) {
	return string_find_impl(thread, b, args, kwargs, false, true)
}

// https://github.com/google/starlark-go/starlark/blob/master/doc/spec.md#string·startswith
// https://github.com/google/starlark-go/starlark/blob/master/doc/spec.md#string·endswith
func string_startswith(_ *Thread, b *Builtin, args Tuple, kwargs []Tuple) (Value, error) {
	var x Value
	var start, end Value = None, None
	if err := UnpackPositionalArgs(b.Name(), args, kwargs, 1, &x, &start, &end); err != nil {
		return nil, err
	}

	// compute effective substring.
	s := string(b.Receiver().(String))
	if start, end, err := indices(start, end, len(s)); err != nil {
		return nil, nameErr(b, err)
	} else {
		if end < start {
			end = start // => empty result
		}
		s = s[start:end]
	}

	f := strings.HasPrefix
	if b.Name()[0] == 'e' { // endswith
		f = strings.HasSuffix
	}

	switch x := x.(type) {
	case Tuple:
		for i, x := range x {
			prefix, ok := AsString(x)
			if !ok {
				return nil, fmt.Errorf("%s: want string, got %s, for element %d",
					b.Name(), x.Type(), i)
			}
			if f(s, prefix) {
				return True, nil
			}
		}
		return False, nil
	case String:
		return Bool(f(s, string(x))), nil
	}
	return nil, fmt.Errorf("%s: got %s, want string or tuple of string", b.Name(), x.Type())
}

// https://github.com/google/starlark-go/blob/master/doc/spec.md#string·strip
// https://github.com/google/starlark-go/blob/master/doc/spec.md#string·lstrip
// https://github.com/google/starlark-go/blob/master/doc/spec.md#string·rstrip
func string_strip(thread *Thread, b *Builtin, args Tuple, kwargs []Tuple) (Value, error) {
	var chars string
	if err := UnpackPositionalArgs(b.Name(), args, kwargs, 0, &chars); err != nil {
		return nil, err
	}
	recv := string(b.Receiver().(String))
	var s string
	switch b.Name()[0] {
	case 's': // strip
		if chars != "" {
			s = strings.Trim(recv, chars)
		} else {
			s = strings.TrimSpace(recv)
		}
	case 'l': // lstrip
		if chars != "" {
			s = strings.TrimLeft(recv, chars)
		} else {
			s = strings.TrimLeftFunc(recv, unicode.IsSpace)
		}
	case 'r': // rstrip
		if chars != "" {
			s = strings.TrimRight(recv, chars)
		} else {
			s = strings.TrimRightFunc(recv, unicode.IsSpace)
		}
	}
	if err := thread.AddAllocs(StringTypeOverhead); err != nil {
		return nil, err
	}
	return String(s), nil
}

// https://github.com/google/starlark-go/blob/master/doc/spec.md#string·title
func string_title(thread *Thread, b *Builtin, args Tuple, kwargs []Tuple) (Value, error) {
	if err := UnpackPositionalArgs(b.Name(), args, kwargs, 0); err != nil {
		return nil, err
	}

	s := string(b.Receiver().(String))

	// Python semantics differ from x==strings.{To,}Title(x) in Go:
	// "uppercase characters may only follow uncased characters and
	// lowercase characters only cased ones."
	buf := NewSafeStringBuilder(thread)
	buf.Grow(len(s))
	var prevCased bool
	for _, r := range s {
		if prevCased {
			r = unicode.ToLower(r)
		} else {
			r = unicode.ToTitle(r)
		}
		prevCased = isCasedRune(r)
		if _, err := buf.WriteRune(r); err != nil {
			return nil, err
		}
	}
	if err := buf.Err(); err != nil {
		return nil, err
	}
	if err := thread.AddAllocs(StringTypeOverhead); err != nil {
		return nil, err
	}
	return String(buf.String()), nil
}

// https://github.com/google/starlark-go/blob/master/doc/spec.md#string·upper
func string_upper(thread *Thread, b *Builtin, args Tuple, kwargs []Tuple) (Value, error) {
	if err := UnpackPositionalArgs(b.Name(), args, kwargs, 0); err != nil {
		return nil, err
	}

	recv := string(b.Receiver().(String))

	// see string_lower
	bufferSize := EstimateMakeSize([]byte{}, len(recv)*2+utf8.UTFMax)
	if err := thread.AddAllocs(bufferSize + StringTypeOverhead); err != nil {
		return nil, err
	}
	if err := thread.AddExecutionSteps(int64(len(recv))); err != nil {
		return nil, err
	}
	return String(strings.ToUpper(recv)), nil
}

// https://github.com/google/starlark-go/blob/master/doc/spec.md#string·split
// https://github.com/google/starlark-go/blob/master/doc/spec.md#string·rsplit
func string_split(thread *Thread, b *Builtin, args Tuple, kwargs []Tuple) (Value, error) {
	recv := string(b.Receiver().(String))
	var sep_ Value
	maxsplit := -1
	if err := UnpackPositionalArgs(b.Name(), args, kwargs, 0, &sep_, &maxsplit); err != nil {
		return nil, err
	}

	var res []string

	if sep_ == nil || sep_ == None {
		// A string with many consecutive separators may need to be traversed
		// completely, even when maxsplit >= 0.
		if err := thread.AddExecutionSteps(int64(len(recv))); err != nil {
			return nil, err
		}
		if err := thread.CheckAllocs(EstimateMakeSize([]Value{String("")}, len(recv)/2+1)); err != nil {
			return nil, err
		}

		// special case: split on whitespace
		if maxsplit < 0 {
			res = strings.Fields(recv)
		} else if b.Name() == "split" {
			res = splitspace(recv, maxsplit)
		} else { // rsplit
			res = rsplitspace(recv, maxsplit)
		}

	} else if sep, ok := AsString(sep_); ok {
		if sep == "" {
			return nil, fmt.Errorf("split: empty separator")
		}

		if err := thread.AddExecutionSteps(int64(len(recv))); err != nil {
			return nil, err
		}
		if err := thread.CheckAllocs(EstimateMakeSize([]Value{String("")}, len(recv)/len(sep)+1)); err != nil {
			return nil, err
		}

		// usual case: split on non-empty separator
		if maxsplit < 0 {
			res = strings.Split(recv, sep)
		} else if b.Name() == "split" {
			res = strings.SplitN(recv, sep, maxsplit+1)
		} else { // rsplit
			res = strings.Split(recv, sep)
			// If maxsplit is less than len(res), the first len(res) - maxsplit
			// should be joined back together. Instead of joining them back,
			// however, it is possible to take a slice of  the original string.
			// If the excess is only one, it is also possible to skip this process.
			if excess := len(res) - maxsplit; excess > 1 {
				size := len(res[0])
				for _, s := range res[1:excess] {
					size += len(s) + len(sep)
				}
				res[excess-1] = recv[0:size]
				res = res[excess-1:]
			}
		}

	} else {
		return nil, fmt.Errorf("split: got %s for separator, want string", sep_.Type())
	}

	listSize := EstimateMakeSize([]Value{String("")}, len(res))
	resultSize := EstimateSize(&List{})
	if err := thread.AddAllocs(listSize + resultSize); err != nil {
		return nil, err
	}
	list := make([]Value, len(res))
	for i, x := range res {
		list[i] = String(x)
	}
	return NewList(list), nil
}

// Precondition: max >= 0.
func rsplitspace(s string, max int) []string {
	res := make([]string, 0, max+1)
	end := -1 // index of field end, or -1 in a region of spaces.
	for i := len(s); i > 0; {
		r, sz := utf8.DecodeLastRuneInString(s[:i])
		if unicode.IsSpace(r) {
			if end >= 0 {
				if len(res) == max {
					break // let this field run to the start
				}
				res = append(res, s[i:end])
				end = -1
			}
		} else if end < 0 {
			end = i
		}
		i -= sz
	}
	if end >= 0 {
		res = append(res, s[:end])
	}

	resLen := len(res)
	for i := 0; i < resLen/2; i++ {
		res[i], res[resLen-1-i] = res[resLen-1-i], res[i]
	}

	return res
}

// Precondition: max >= 0.
func splitspace(s string, max int) []string {
	var res []string
	start := -1 // index of field start, or -1 in a region of spaces
	for i, r := range s {
		if unicode.IsSpace(r) {
			if start >= 0 {
				if len(res) == max {
					break // let this field run to the end
				}
				res = append(res, s[start:i])
				start = -1
			}
		} else if start == -1 {
			start = i
		}
	}
	if start >= 0 {
		res = append(res, s[start:])
	}
	return res
}

// https://github.com/google/starlark-go/blob/master/doc/spec.md#string·splitlines
func string_splitlines(thread *Thread, b *Builtin, args Tuple, kwargs []Tuple) (Value, error) {
	var keepends bool
	if err := UnpackPositionalArgs(b.Name(), args, kwargs, 0, &keepends); err != nil {
		return nil, err
	}
	var lines []string
	if s := string(b.Receiver().(String)); s != "" {
		if err := thread.AddExecutionSteps(int64(len(s))); err != nil {
			return nil, err
		}
		// TODO(adonovan): handle CRLF correctly.
		if keepends {
			lines = strings.SplitAfter(s, "\n")
		} else {
			lines = strings.Split(s, "\n")
		}
		if strings.HasSuffix(s, "\n") {
			lines = lines[:len(lines)-1]
		}
	}
	var itemTemplate String
	resultSize := EstimateMakeSize([]Value{itemTemplate}, len(lines)) +
		EstimateSize(&List{})
	if err := thread.AddAllocs(resultSize); err != nil {
		return nil, err
	}
	list := make([]Value, len(lines))
	for i, x := range lines {
		list[i] = String(x)
	}
	return NewList(list), nil
}

// https://github.com/google/starlark-go/blob/master/doc/spec.md#set·add.
func set_add(thread *Thread, b *Builtin, args Tuple, kwargs []Tuple) (Value, error) {
	var elem Value
	if err := UnpackPositionalArgs(b.Name(), args, kwargs, 1, &elem); err != nil {
		return nil, err
	}
	if found, err := b.Receiver().(*Set).Has(elem); err != nil {
		return nil, nameErr(b, err)
	} else if found {
		return None, nil
	}
	err := b.Receiver().(*Set).ht.insert(thread, elem, None)
	if err != nil {
		return nil, nameErr(b, err)
	}
	return None, nil
}

// https://github.com/google/starlark-go/blob/master/doc/spec.md#set·clear.
func set_clear(thread *Thread, b *Builtin, args Tuple, kwargs []Tuple) (Value, error) {
	if err := UnpackPositionalArgs(b.Name(), args, kwargs, 0); err != nil {
		return nil, err
	}
	recv := b.Receiver().(*Set)
	if recv.Len() > 0 {
		if err := thread.AddExecutionSteps(int64(len(recv.ht.table))); err != nil {
			return nil, err
		}
	}
	if err := recv.Clear(); err != nil {
		return nil, nameErr(b, err)
	}
	return None, nil
}

// https://github.com/google/starlark-go/blob/master/doc/spec.md#set·difference.
func set_difference(thread *Thread, b *Builtin, args Tuple, kwargs []Tuple) (Value, error) {
	// TODO: support multiple others: s.difference(*others)
	var other Iterable
	if err := UnpackPositionalArgs(b.Name(), args, kwargs, 0, &other); err != nil {
		return nil, err
	}
	iter, err := SafeIterate(thread, other)
	if err != nil {
		return nil, err
	}
	defer iter.Done()
	diff, err := b.Receiver().(*Set).safeDifference(thread, iter)
	if err != nil {
		return nil, err
	}
	if err := iter.Err(); err != nil {
		return nil, err
	}
	return diff, nil
}

// https://github.com/google/starlark-go/blob/master/doc/spec.md#set_intersection.
func set_intersection(thread *Thread, b *Builtin, args Tuple, kwargs []Tuple) (Value, error) {
	// TODO: support multiple others: s.difference(*others)
	var other Iterable
	if err := UnpackPositionalArgs(b.Name(), args, kwargs, 0, &other); err != nil {
		return nil, err
	}
	iter, err := SafeIterate(thread, other)
	if err != nil {
		return nil, err
	}
	defer iter.Done()
	diff, err := b.Receiver().(*Set).safeIntersection(thread, iter)
	if err != nil {
		return nil, nameErr(b, err)
	}
	if err := iter.Err(); err != nil {
		return nil, err
	}
	return diff, nil
}

// https://github.com/google/starlark-go/blob/master/doc/spec.md#set_issubset.
func set_issubset(thread *Thread, b *Builtin, args Tuple, kwargs []Tuple) (Value, error) {
	var other Iterable
	if err := UnpackPositionalArgs(b.Name(), args, kwargs, 0, &other); err != nil {
		return nil, err
	}
	iter, err := SafeIterate(thread, other)
	if err != nil {
		return nil, err
	}
	defer iter.Done()
	diff, err := b.Receiver().(*Set).IsSubset(iter)
	if err != nil {
		return nil, nameErr(b, err)
	}
	if err := iter.Err(); err != nil {
		return nil, err
	}
	return Bool(diff), nil
}

// https://github.com/google/starlark-go/blob/master/doc/spec.md#set_issuperset.
func set_issuperset(thread *Thread, b *Builtin, args Tuple, kwargs []Tuple) (Value, error) {
	var other Iterable
	if err := UnpackPositionalArgs(b.Name(), args, kwargs, 0, &other); err != nil {
		return nil, err
	}
	iter, err := SafeIterate(thread, other)
	if err != nil {
		return nil, err
	}
	defer iter.Done()
	diff, err := b.Receiver().(*Set).IsSuperset(iter)
	if err != nil {
		return nil, nameErr(b, err)
	}
	if err := iter.Err(); err != nil {
		return nil, err
	}
	return Bool(diff), nil
}

// https://github.com/google/starlark-go/blob/master/doc/spec.md#set·discard.
func set_discard(_ *Thread, b *Builtin, args Tuple, kwargs []Tuple) (Value, error) {
	var k Value
	if err := UnpackPositionalArgs(b.Name(), args, kwargs, 1, &k); err != nil {
		return nil, err
	}
	if found, err := b.Receiver().(*Set).Has(k); err != nil {
		return nil, nameErr(b, err)
	} else if !found {
		return None, nil
	}
	if _, err := b.Receiver().(*Set).Delete(k); err != nil {
		return nil, nameErr(b, err) // set is frozen
	}
	return None, nil
}

// https://github.com/google/starlark-go/blob/master/doc/spec.md#set·pop.
func set_pop(_ *Thread, b *Builtin, args Tuple, kwargs []Tuple) (Value, error) {
	if err := UnpackPositionalArgs(b.Name(), args, kwargs, 0); err != nil {
		return nil, err
	}
	recv := b.Receiver().(*Set)
	k, ok := recv.ht.first()
	if !ok {
		return nil, nameErr(b, "empty set")
	}
	_, err := recv.Delete(k)
	if err != nil {
		return nil, nameErr(b, err) // set is frozen
	}
	return k, nil
}

// https://github.com/google/starlark-go/blob/master/doc/spec.md#set·remove.
func set_remove(_ *Thread, b *Builtin, args Tuple, kwargs []Tuple) (Value, error) {
	var k Value
	if err := UnpackPositionalArgs(b.Name(), args, kwargs, 1, &k); err != nil {
		return nil, err
	}
	if found, err := b.Receiver().(*Set).Delete(k); err != nil {
		return nil, nameErr(b, err) // dict is frozen or key is unhashable
	} else if found {
		return None, nil
	}
	return nil, nameErr(b, "missing key")
}

// https://github.com/google/starlark-go/blob/master/doc/spec.md#set·symmetric_difference.
func set_symmetric_difference(thread *Thread, b *Builtin, args Tuple, kwargs []Tuple) (Value, error) {
	var other Iterable
	if err := UnpackPositionalArgs(b.Name(), args, kwargs, 0, &other); err != nil {
		return nil, err
	}
	recv := b.Receiver().(*Set)
	diff, err := recv.clone(thread)
	if err != nil {
		return nil, err
	}
	iter, err := SafeIterate(thread, other)
	if err != nil {
		return nil, err
	}
	defer iter.Done()
	var x Value
	for iter.Next(&x) {
		found, err := diff.Delete(x)
		if err != nil {
			return nil, err
		}
		if !found {
			if err := diff.ht.insert(thread, x, None); err != nil {
				return nil, err
			}
		}
	}
	if err := iter.Err(); err != nil {
		return nil, nameErr(b, err)
	}
	return diff, nil
}

// https://github.com/google/starlark-go/blob/master/doc/spec.md#set·union.
func set_union(thread *Thread, b *Builtin, args Tuple, kwargs []Tuple) (Value, error) {
	var iterable Iterable
	if err := UnpackPositionalArgs(b.Name(), args, kwargs, 0, &iterable); err != nil {
		return nil, err
	}
	iter, err := SafeIterate(thread, iterable)
	if err != nil {
		return nil, err
	}
	defer iter.Done()
	if err := thread.AddAllocs(EstimateSize(&Set{})); err != nil {
		return nil, err
	}
	union := new(Set)
	for e := b.Receiver().(*Set).ht.head; e != nil; e = e.next {
		if err := union.ht.insert(thread, e.key, None); err != nil {
			return nil, err
		}
	}
	var x Value
	for iter.Next(&x) {
		if err := union.ht.insert(thread, x, None); err != nil {
			return nil, err
		}
	}
	if err := iter.Err(); err != nil {
		return nil, nameErr(b, err)
	}
	return union, nil
}

// Common implementation of string_{r}{find,index}.
func string_find_impl(thread *Thread, b *Builtin, args Tuple, kwargs []Tuple, allowError, last bool) (Value, error) {
	var sub string
	var start_, end_ Value
	if err := UnpackPositionalArgs(b.Name(), args, kwargs, 1, &sub, &start_, &end_); err != nil {
		return nil, err
	}

	s := string(b.Receiver().(String))
	start, end, err := indices(start_, end_, len(s))
	if err != nil {
		return nil, nameErr(b, err)
	}
	var slice string
	if start < end {
		slice = s[start:end]
	}

	var i int
	if last {
		i = strings.LastIndex(slice, sub)
	} else {
		i = strings.Index(slice, sub)
	}
	var result Value
	if i < 0 {
		if !allowError {
			return nil, nameErr(b, "substring not found")
		}
		result = MakeInt(-1)
	} else {
		result = MakeInt(i + start)
	}
	if err := thread.AddAllocs(EstimateSize(result)); err != nil {
		return nil, err
	}
	return result, nil
}

// Common implementation of builtin dict function and dict.update method.
// Precondition: len(updates) == 0 or 1.
func updateDict(thread *Thread, dict *Dict, updates Tuple, kwargs []Tuple) error {
	if len(updates) == 1 {
		switch updates := updates[0].(type) {
		case IterableMapping:
			// Iterate over dict's key/value pairs, not just keys.
			for _, item := range updates.Items() {
				if err := dict.SafeSetKey(thread, item[0], item[1]); err != nil {
					return err // dict is frozen
				}
			}
		default:
			// all other sequences
			iter, err := SafeIterate(thread, updates)
			if err != nil {
				if err == ErrUnsupported {
					return fmt.Errorf("dictionary update value is not iterable (%s)", updates.Type())
				}
				return err
			}
			defer iter.Done()
			var pair Value
			for i := 0; iter.Next(&pair); i++ {
				iter2, err := SafeIterate(thread, pair)
				if err != nil {
					if err == ErrUnsupported {
						return fmt.Errorf("dictionary update sequence element #%d is not iterable (%s)", i, pair.Type())
					}
					return err
				}
				defer iter2.Done()
				len := Len(pair)
				if len < 0 {
					return fmt.Errorf("dictionary update sequence element #%d has unknown length (%s)", i, pair.Type())
				} else if len != 2 {
					return fmt.Errorf("dictionary update sequence element #%d has length %d, want 2", i, len)
				}
				var k, v Value
				if !iter2.Next(&k) || !iter2.Next(&v) {
					if err := iter2.Err(); err != nil {
						return err
					}
				}
				if err := dict.SafeSetKey(thread, k, v); err != nil {
					return err
				}
			}
			if err := iter.Err(); err != nil {
				return err
			}
		}
	}

	// Then add the kwargs.
	before := dict.Len()
	for _, pair := range kwargs {
		if err := dict.SafeSetKey(thread, pair[0], pair[1]); err != nil {
			return err // dict is frozen
		}
	}
	// In the common case, each kwarg will add another dict entry.
	// If that's not so, check whether it is because there was a duplicate kwarg.
	if dict.Len() < before+len(kwargs) {
		keys := make(map[String]bool, len(kwargs))
		for _, kv := range kwargs {
			k := kv[0].(String)
			if keys[k] {
				return fmt.Errorf("duplicate keyword arg: %v", k)
			}
			keys[k] = true
		}
	}

	return nil
}

// nameErr returns an error message of the form "name: msg"
// where name is b.Name() and msg is a string or error.
func nameErr(b *Builtin, msg interface{}) error {
	return fmt.Errorf("%s: %v", b.Name(), msg)
}<|MERGE_RESOLUTION|>--- conflicted
+++ resolved
@@ -234,13 +234,8 @@
 		"rpartition":     MemSafe | IOSafe,
 		"rsplit":         MemSafe | IOSafe | CPUSafe,
 		"rstrip":         MemSafe | IOSafe,
-<<<<<<< HEAD
 		"split":          MemSafe | IOSafe | CPUSafe,
-		"splitlines":     MemSafe | IOSafe,
-=======
-		"split":          MemSafe | IOSafe,
 		"splitlines":     MemSafe | IOSafe | CPUSafe,
->>>>>>> f010092f
 		"startswith":     MemSafe | IOSafe,
 		"strip":          MemSafe | IOSafe,
 		"title":          MemSafe | IOSafe,
