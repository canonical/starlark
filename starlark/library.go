// Copyright 2017 The Bazel Authors. All rights reserved.
// Use of this source code is governed by a BSD-style
// license that can be found in the LICENSE file.

package starlark

// This file defines the library of built-ins.
//
// Built-ins must explicitly check the "frozen" flag before updating
// mutable types such as lists and dicts.

import (
	"errors"
	"fmt"
	"math"
	"math/big"
	"os"
	"sort"
	"strconv"
	"strings"
	"unicode"
	"unicode/utf16"
	"unicode/utf8"

	"github.com/canonical/starlark/syntax"
)

// Universe defines the set of universal built-ins, such as None, True, and len.
//
// The Go application may add or remove items from the
// universe dictionary before Starlark evaluation begins.
// All values in the dictionary must be immutable.
// Starlark programs cannot modify the dictionary.
var Universe StringDict
var universeSafeties map[string]SafetyFlags

var ErrUnsupported = errors.New("unsupported operation")
var ErrNoSuchAttr = errors.New("no such attribute")

func init() {
	// https://github.com/google/starlark-go/blob/master/doc/spec.md#built-in-constants-and-functions
	Universe = StringDict{
		"None":      None,
		"True":      True,
		"False":     False,
		"abs":       NewBuiltin("abs", abs),
		"any":       NewBuiltin("any", any),
		"all":       NewBuiltin("all", all),
		"bool":      NewBuiltin("bool", bool_),
		"bytes":     NewBuiltin("bytes", bytes_),
		"chr":       NewBuiltin("chr", chr),
		"dict":      NewBuiltin("dict", dict),
		"dir":       NewBuiltin("dir", dir),
		"enumerate": NewBuiltin("enumerate", enumerate),
		"fail":      NewBuiltin("fail", fail),
		"float":     NewBuiltin("float", float),
		"getattr":   NewBuiltin("getattr", getattr),
		"hasattr":   NewBuiltin("hasattr", hasattr),
		"hash":      NewBuiltin("hash", hash),
		"int":       NewBuiltin("int", int_),
		"len":       NewBuiltin("len", len_),
		"list":      NewBuiltin("list", list),
		"max":       NewBuiltin("max", minmax),
		"min":       NewBuiltin("min", minmax),
		"ord":       NewBuiltin("ord", ord),
		"print":     NewBuiltin("print", print),
		"range":     NewBuiltin("range", range_),
		"repr":      NewBuiltin("repr", repr),
		"reversed":  NewBuiltin("reversed", reversed),
		"set":       NewBuiltin("set", set), // requires resolve.AllowSet
		"sorted":    NewBuiltin("sorted", sorted),
		"str":       NewBuiltin("str", str),
		"tuple":     NewBuiltin("tuple", tuple),
		"type":      NewBuiltin("type", type_),
		"zip":       NewBuiltin("zip", zip),
	}

	universeSafeties = map[string]SafetyFlags{
		"abs":       CPUSafe | MemSafe | TimeSafe | IOSafe,
<<<<<<< HEAD
		"any":       CPUSafe | MemSafe | IOSafe,
		"all":       CPUSafe | MemSafe | TimeSafe | IOSafe,
=======
		"any":       CPUSafe | MemSafe | TimeSafe | IOSafe,
		"all":       CPUSafe | MemSafe | IOSafe,
>>>>>>> 738b7397
		"bool":      CPUSafe | MemSafe | TimeSafe | IOSafe,
		"bytes":     CPUSafe | MemSafe | TimeSafe | IOSafe,
		"chr":       CPUSafe | MemSafe | TimeSafe | IOSafe,
		"dict":      CPUSafe | MemSafe | TimeSafe | IOSafe,
		"dir":       CPUSafe | MemSafe | TimeSafe | IOSafe,
		"enumerate": CPUSafe | MemSafe | IOSafe,
		"fail":      CPUSafe | MemSafe | TimeSafe | IOSafe,
		"float":     CPUSafe | MemSafe | TimeSafe | IOSafe,
		"getattr":   CPUSafe | MemSafe | TimeSafe | IOSafe,
		"hasattr":   CPUSafe | MemSafe | TimeSafe | IOSafe,
		"hash":      CPUSafe | MemSafe | TimeSafe | IOSafe,
		"int":       CPUSafe | MemSafe | TimeSafe | IOSafe,
		"len":       CPUSafe | MemSafe | TimeSafe | IOSafe,
		"list":      CPUSafe | MemSafe | TimeSafe | IOSafe,
		"max":       CPUSafe | MemSafe | IOSafe,
		"min":       CPUSafe | MemSafe | IOSafe,
		"ord":       CPUSafe | MemSafe | TimeSafe | IOSafe,
		"print":     CPUSafe | MemSafe,
		"range":     CPUSafe | MemSafe | TimeSafe | IOSafe,
		"repr":      CPUSafe | MemSafe | IOSafe,
		"reversed":  CPUSafe | MemSafe | TimeSafe | IOSafe,
		"set":       CPUSafe | MemSafe | IOSafe,
		"sorted":    CPUSafe | MemSafe | TimeSafe | IOSafe,
		"str":       CPUSafe | MemSafe | IOSafe,
		"tuple":     CPUSafe | MemSafe | TimeSafe | IOSafe,
		"type":      CPUSafe | MemSafe | TimeSafe | IOSafe,
		"zip":       CPUSafe | MemSafe | TimeSafe | IOSafe,
	}

	for name, flags := range universeSafeties {
		if b, ok := Universe[name].(*Builtin); ok {
			b.DeclareSafety(flags)
		}
	}
}

// methods of built-in types
// https://github.com/google/starlark-go/blob/master/doc/spec.md#built-in-methods
var (
	bytesMethods = map[string]*Builtin{
		"elems": NewBuiltin("elems", bytes_elems),
	}
	bytesMethodSafeties = map[string]SafetyFlags{
		"elems": CPUSafe | MemSafe | TimeSafe | IOSafe,
	}

	dictMethods = map[string]*Builtin{
		"clear":      NewBuiltin("clear", dict_clear),
		"get":        NewBuiltin("get", dict_get),
		"items":      NewBuiltin("items", dict_items),
		"keys":       NewBuiltin("keys", dict_keys),
		"pop":        NewBuiltin("pop", dict_pop),
		"popitem":    NewBuiltin("popitem", dict_popitem),
		"setdefault": NewBuiltin("setdefault", dict_setdefault),
		"update":     NewBuiltin("update", dict_update),
		"values":     NewBuiltin("values", dict_values),
	}
	dictMethodSafeties = map[string]SafetyFlags{
		"clear":      CPUSafe | MemSafe | IOSafe,
		"get":        CPUSafe | MemSafe | IOSafe,
		"items":      CPUSafe | MemSafe | IOSafe,
		"keys":       CPUSafe | MemSafe | IOSafe,
		"pop":        CPUSafe | MemSafe | IOSafe,
		"popitem":    CPUSafe | MemSafe | IOSafe,
		"setdefault": CPUSafe | MemSafe | IOSafe,
		"update":     CPUSafe | MemSafe | IOSafe,
		"values":     CPUSafe | MemSafe | IOSafe,
	}

	listMethods = map[string]*Builtin{
		"append": NewBuiltin("append", list_append),
		"clear":  NewBuiltin("clear", list_clear),
		"extend": NewBuiltin("extend", list_extend),
		"index":  NewBuiltin("index", list_index),
		"insert": NewBuiltin("insert", list_insert),
		"pop":    NewBuiltin("pop", list_pop),
		"remove": NewBuiltin("remove", list_remove),
	}
	listMethodSafeties = map[string]SafetyFlags{
		"append": CPUSafe | MemSafe | TimeSafe | IOSafe,
		"clear":  CPUSafe | MemSafe | TimeSafe | IOSafe,
		"extend": CPUSafe | MemSafe | IOSafe,
		"index":  CPUSafe | MemSafe | IOSafe,
		"insert": CPUSafe | MemSafe | TimeSafe | IOSafe,
		"pop":    CPUSafe | MemSafe | TimeSafe | IOSafe,
		"remove": CPUSafe | MemSafe | IOSafe,
	}

	stringMethods = map[string]*Builtin{
		"capitalize":     NewBuiltin("capitalize", string_capitalize),
		"codepoint_ords": NewBuiltin("codepoint_ords", string_iterable),
		"codepoints":     NewBuiltin("codepoints", string_iterable), // sic
		"count":          NewBuiltin("count", string_count),
		"elem_ords":      NewBuiltin("elem_ords", string_iterable),
		"elems":          NewBuiltin("elems", string_iterable),      // sic
		"endswith":       NewBuiltin("endswith", string_startswith), // sic
		"find":           NewBuiltin("find", string_find),
		"format":         NewBuiltin("format", string_format),
		"index":          NewBuiltin("index", string_index),
		"isalnum":        NewBuiltin("isalnum", string_isalnum),
		"isalpha":        NewBuiltin("isalpha", string_isalpha),
		"isdigit":        NewBuiltin("isdigit", string_isdigit),
		"islower":        NewBuiltin("islower", string_islower),
		"isspace":        NewBuiltin("isspace", string_isspace),
		"istitle":        NewBuiltin("istitle", string_istitle),
		"isupper":        NewBuiltin("isupper", string_isupper),
		"join":           NewBuiltin("join", string_join),
		"lower":          NewBuiltin("lower", string_lower),
		"lstrip":         NewBuiltin("lstrip", string_strip), // sic
		"partition":      NewBuiltin("partition", string_partition),
		"removeprefix":   NewBuiltin("removeprefix", string_removefix),
		"removesuffix":   NewBuiltin("removesuffix", string_removefix),
		"replace":        NewBuiltin("replace", string_replace),
		"rfind":          NewBuiltin("rfind", string_rfind),
		"rindex":         NewBuiltin("rindex", string_rindex),
		"rpartition":     NewBuiltin("rpartition", string_partition), // sic
		"rsplit":         NewBuiltin("rsplit", string_split),         // sic
		"rstrip":         NewBuiltin("rstrip", string_strip),         // sic
		"split":          NewBuiltin("split", string_split),
		"splitlines":     NewBuiltin("splitlines", string_splitlines),
		"startswith":     NewBuiltin("startswith", string_startswith),
		"strip":          NewBuiltin("strip", string_strip),
		"title":          NewBuiltin("title", string_title),
		"upper":          NewBuiltin("upper", string_upper),
	}
	stringMethodSafeties = map[string]SafetyFlags{
		"capitalize":     CPUSafe | MemSafe | IOSafe,
		"codepoint_ords": CPUSafe | MemSafe | TimeSafe | IOSafe,
		"codepoints":     CPUSafe | MemSafe | TimeSafe | IOSafe,
		"count":          CPUSafe | MemSafe | TimeSafe | IOSafe,
		"elem_ords":      CPUSafe | MemSafe | TimeSafe | IOSafe,
		"elems":          CPUSafe | MemSafe | TimeSafe | IOSafe,
		"endswith":       CPUSafe | MemSafe | IOSafe,
		"find":           CPUSafe | MemSafe | TimeSafe | IOSafe,
		"format":         CPUSafe | MemSafe | IOSafe,
		"index":          CPUSafe | MemSafe | TimeSafe | IOSafe,
		"isalnum":        CPUSafe | MemSafe | IOSafe,
		"isalpha":        CPUSafe | MemSafe | IOSafe,
		"isdigit":        CPUSafe | MemSafe | IOSafe,
		"islower":        CPUSafe | MemSafe | IOSafe,
		"isspace":        CPUSafe | MemSafe | IOSafe,
		"istitle":        CPUSafe | MemSafe | IOSafe,
		"isupper":        CPUSafe | MemSafe | IOSafe,
		"join":           CPUSafe | MemSafe | IOSafe,
		"lower":          CPUSafe | MemSafe | TimeSafe | IOSafe,
		"lstrip":         CPUSafe | MemSafe | TimeSafe | IOSafe,
		"partition":      CPUSafe | MemSafe | TimeSafe | IOSafe,
		"removeprefix":   CPUSafe | MemSafe | TimeSafe | IOSafe,
		"removesuffix":   CPUSafe | MemSafe | TimeSafe | IOSafe,
		"replace":        CPUSafe | MemSafe | TimeSafe | IOSafe,
		"rfind":          CPUSafe | MemSafe | TimeSafe | IOSafe,
		"rindex":         CPUSafe | MemSafe | TimeSafe | IOSafe,
		"rpartition":     CPUSafe | MemSafe | TimeSafe | IOSafe,
		"rsplit":         CPUSafe | MemSafe | IOSafe,
		"rstrip":         CPUSafe | MemSafe | TimeSafe | IOSafe,
		"split":          CPUSafe | MemSafe | IOSafe,
		"splitlines":     CPUSafe | MemSafe | TimeSafe | IOSafe,
		"startswith":     CPUSafe | MemSafe | IOSafe,
		"strip":          CPUSafe | MemSafe | TimeSafe | IOSafe,
		"title":          CPUSafe | MemSafe | IOSafe,
		"upper":          CPUSafe | MemSafe | TimeSafe | IOSafe,
	}

	setMethods = map[string]*Builtin{
		"add":                  NewBuiltin("add", set_add),
		"clear":                NewBuiltin("clear", set_clear),
		"difference":           NewBuiltin("difference", set_difference),
		"discard":              NewBuiltin("discard", set_discard),
		"intersection":         NewBuiltin("intersection", set_intersection),
		"issubset":             NewBuiltin("issubset", set_issubset),
		"issuperset":           NewBuiltin("issuperset", set_issuperset),
		"pop":                  NewBuiltin("pop", set_pop),
		"remove":               NewBuiltin("remove", set_remove),
		"symmetric_difference": NewBuiltin("symmetric_difference", set_symmetric_difference),
		"union":                NewBuiltin("union", set_union),
	}
	setMethodSafeties = map[string]SafetyFlags{
		"add":                  CPUSafe | MemSafe | IOSafe,
		"clear":                CPUSafe | MemSafe | IOSafe,
		"difference":           CPUSafe | MemSafe | IOSafe,
		"discard":              CPUSafe | MemSafe | IOSafe,
		"intersection":         CPUSafe | MemSafe | IOSafe,
		"issubset":             CPUSafe | MemSafe | IOSafe,
		"issuperset":           CPUSafe | MemSafe | IOSafe,
		"pop":                  CPUSafe | MemSafe | IOSafe,
		"remove":               CPUSafe | MemSafe | IOSafe,
		"symmetric_difference": CPUSafe | MemSafe | IOSafe,
		"union":                CPUSafe | MemSafe | IOSafe,
	}
)

func init() {
	for name, safety := range bytesMethodSafeties {
		if builtin, ok := bytesMethods[name]; ok {
			builtin.DeclareSafety(safety)
		}
	}

	for name, safety := range dictMethodSafeties {
		if builtin, ok := dictMethods[name]; ok {
			builtin.DeclareSafety(safety)
		}
	}

	for name, safety := range listMethodSafeties {
		if builtin, ok := listMethods[name]; ok {
			builtin.DeclareSafety(safety)
		}
	}

	for name, safety := range stringMethodSafeties {
		if builtin, ok := stringMethods[name]; ok {
			builtin.DeclareSafety(safety)
		}
	}

	for name, safety := range setMethodSafeties {
		if builtin, ok := setMethods[name]; ok {
			builtin.DeclareSafety(safety)
		}
	}
}

func builtinAttr(recv Value, name string, methods map[string]*Builtin) (Value, error) {
	b := methods[name]
	if b == nil {
		return nil, nil // no such method
	}
	return b.BindReceiver(recv), nil
}

func safeBuiltinAttr(thread *Thread, recv Value, name string, methods map[string]*Builtin) (Value, error) {
	if err := CheckSafety(thread, CPUSafe|MemSafe|TimeSafe); err != nil {
		return nil, err
	}
	b := methods[name]
	if b == nil {
		return nil, ErrNoSuchAttr
	}
	if thread != nil {
		if err := thread.AddAllocs(EstimateSize(&Builtin{})); err != nil {
			return nil, err
		}
	}
	return b.BindReceiver(recv), nil
}

func builtinAttrNames(methods map[string]*Builtin) []string {
	names := make([]string, 0, len(methods))
	for name := range methods {
		names = append(names, name)
	}
	sort.Strings(names)
	return names
}

// ---- built-in functions ----

// https://github.com/google/starlark-go/blob/master/doc/spec.md#abs
func abs(thread *Thread, _ *Builtin, args Tuple, kwargs []Tuple) (Value, error) {
	var x Value
	if err := UnpackPositionalArgs("abs", args, kwargs, 1, &x); err != nil {
		return nil, err
	}
	switch tx := x.(type) {
	case Float:
		if tx >= 0 {
			return x, nil
		}

		result := Value(Float(math.Abs(float64(tx))))
		if err := thread.AddAllocs(EstimateSize(result)); err != nil {
			return nil, err
		}
		return result, nil
	case Int:
		if tx.Sign() >= 0 {
			return x, nil
		}

		if _, xBig := tx.get(); xBig != nil {
			if err := thread.AddSteps(int64(len(xBig.Bits()))); err != nil {
				return nil, err
			}
		}
		result := Value(zero.Sub(tx))
		if err := thread.AddAllocs(EstimateSize(result)); err != nil {
			return nil, err
		}
		return result, nil
	default:
		return nil, fmt.Errorf("got %s, want int or float", x.Type())
	}
}

// https://github.com/google/starlark-go/blob/master/doc/spec.md#all
func all(thread *Thread, _ *Builtin, args Tuple, kwargs []Tuple) (Value, error) {
	var iterable Iterable
	if err := UnpackPositionalArgs("all", args, kwargs, 1, &iterable); err != nil {
		return nil, err
	}

	iter, err := SafeIterate(thread, iterable)
	if err != nil {
		return nil, err
	}
	defer iter.Done()
	var x Value
	for iter.Next(&x) {
		if !x.Truth() {
			return False, nil
		}
	}
	if err := iter.Err(); err != nil {
		return nil, err
	}
	return True, nil
}

// https://github.com/google/starlark-go/blob/master/doc/spec.md#any
func any(thread *Thread, _ *Builtin, args Tuple, kwargs []Tuple) (Value, error) {
	var iterable Iterable
	if err := UnpackPositionalArgs("any", args, kwargs, 1, &iterable); err != nil {
		return nil, err
	}

	iter, err := SafeIterate(thread, iterable)
	if err != nil {
		return nil, err
	}
	defer iter.Done()
	var x Value
	for iter.Next(&x) {
		if x.Truth() {
			return True, nil
		}
	}
	if err := iter.Err(); err != nil {
		return nil, err
	}
	return False, nil
}

// https://github.com/google/starlark-go/blob/master/doc/spec.md#bool
func bool_(thread *Thread, _ *Builtin, args Tuple, kwargs []Tuple) (Value, error) {
	var x Value = False
	if err := UnpackPositionalArgs("bool", args, kwargs, 0, &x); err != nil {
		return nil, err
	}
	return x.Truth(), nil
}

// https://github.com/google/starlark-go/blob/master/doc/spec.md#bytes
func bytes_(thread *Thread, _ *Builtin, args Tuple, kwargs []Tuple) (Value, error) {
	if len(kwargs) > 0 {
		return nil, fmt.Errorf("bytes does not accept keyword arguments")
	}
	if len(args) != 1 {
		return nil, fmt.Errorf("bytes: got %d arguments, want exactly 1", len(args))
	}
	switch x := args[0].(type) {
	case Bytes:
		return args[0], nil
	case String:
		// Invalid encodings are replaced by that of U+FFFD.
		res, err := safeUtf8Transcode(thread, string(x))
		if err != nil {
			return nil, err
		}
		if err := thread.AddAllocs(StringTypeOverhead); err != nil {
			return nil, err
		}
		return Bytes(res), nil
	case Iterable:
		// iterable of numeric byte values
		buf := NewSafeStringBuilder(thread)
		if n := Len(x); n >= 0 {
			// common case: known length
			buf.Grow(n)
		}
		iter, err := SafeIterate(thread, x)
		if err != nil {
			return nil, err
		}
		defer iter.Done()
		var elem Value
		var b byte
		for i := 0; iter.Next(&elem); i++ {
			if err := AsInt(elem, &b); err != nil {
				return nil, fmt.Errorf("bytes: at index %d, %s", i, err)
			}
			if err := buf.WriteByte(b); err != nil {
				return nil, err
			}
		}
		if err := iter.Err(); err != nil {
			return nil, err
		}
		if err := buf.Err(); err != nil {
			return nil, err
		}
		if err := thread.AddAllocs(StringTypeOverhead); err != nil {
			return nil, err
		}
		return Bytes(buf.String()), nil

	default:
		// Unlike string(foo), which stringifies it, bytes(foo) is an error.
		return nil, fmt.Errorf("bytes: got %s, want string, bytes, or iterable of ints", x.Type())
	}
}

// https://github.com/google/starlark-go/blob/master/doc/spec.md#chr
func chr(thread *Thread, _ *Builtin, args Tuple, kwargs []Tuple) (Value, error) {
	if len(kwargs) > 0 {
		return nil, fmt.Errorf("chr does not accept keyword arguments")
	}
	if len(args) != 1 {
		return nil, fmt.Errorf("chr: got %d arguments, want 1", len(args))
	}
	i, err := AsInt32(args[0])
	if err != nil {
		return nil, fmt.Errorf("chr: %s", err)
	}
	if i < 0 {
		return nil, fmt.Errorf("chr: Unicode code point %d out of range (<0)", i)
	}
	if i > unicode.MaxRune {
		return nil, fmt.Errorf("chr: Unicode code point U+%X out of range (>0x10FFFF)", i)
	}
	ret := Value(String(string(rune(i))))
	if err := thread.AddAllocs(EstimateSize(ret)); err != nil {
		return nil, err
	}
	return ret, nil
}

// https://github.com/google/starlark-go/blob/master/doc/spec.md#dict
func dict(thread *Thread, _ *Builtin, args Tuple, kwargs []Tuple) (Value, error) {
	if len(args) > 1 {
		return nil, fmt.Errorf("dict: got %d arguments, want at most 1", len(args))
	}
	dict := new(Dict)
	if err := thread.AddAllocs(EstimateSize(dict)); err != nil {
		return nil, err
	}
	if err := updateDict(thread, dict, args, kwargs); err != nil {
		return nil, fmt.Errorf("dict: %w", err)
	}
	return dict, nil
}

// https://github.com/google/starlark-go/blob/master/doc/spec.md#dir
func dir(thread *Thread, _ *Builtin, args Tuple, kwargs []Tuple) (Value, error) {
	if len(kwargs) > 0 {
		return nil, fmt.Errorf("dir does not accept keyword arguments")
	}
	if len(args) != 1 {
		return nil, fmt.Errorf("dir: got %d arguments, want 1", len(args))
	}

	var names []string
	if x, ok := args[0].(HasAttrs); ok {
		names = x.AttrNames()
	}
	if err := thread.AddSteps(int64(len(names))); err != nil {
		return nil, err
	}
	sort.Strings(names)
	elems := make([]Value, len(names))
	for i, name := range names {
		elems[i] = String(name)
	}
	res := Value(NewList(elems))
	if err := thread.AddAllocs(EstimateSize(res)); err != nil {
		return nil, err
	}
	return res, nil
}

// https://github.com/google/starlark-go/blob/master/doc/spec.md#enumerate
func enumerate(thread *Thread, _ *Builtin, args Tuple, kwargs []Tuple) (Value, error) {
	var iterable Iterable
	var start int
	if err := UnpackPositionalArgs("enumerate", args, kwargs, 1, &iterable, &start); err != nil {
		return nil, err
	}

	iter, err := SafeIterate(thread, iterable)
	if err != nil {
		return nil, err
	}
	defer iter.Done()

	var pairs []Value
	var x Value

	if n := Len(iterable); n >= 0 {
		// common case: known length
		if err := thread.AddSteps(int64(n)); err != nil {
			return nil, err
		}
		overhead := EstimateMakeSize([]Value{Tuple{}}, n) +
			EstimateMakeSize([][2]Value{{MakeInt(0), nil}}, n)
		if err := thread.AddAllocs(overhead); err != nil {
			return nil, err
		}

		pairs = make([]Value, 0, n)
		array := make(Tuple, 2*n) // allocate a single backing array
		for i := 0; iter.Next(&x); i++ {
			pair := array[:2:2]
			array = array[2:]
			pair[0] = MakeInt(start + i)
			pair[1] = x
			pairs = append(pairs, pair)
		}
	} else {
		// non-sequence (unknown length)
		pairCost := EstimateSize(Tuple{MakeInt(0), nil})
		pairsAppender := NewSafeAppender(thread, &pairs)
		for i := 0; iter.Next(&x); i++ {
			if err := thread.AddAllocs(pairCost); err != nil {
				return nil, err
			}
			pair := Tuple{MakeInt(start + i), x}
			if err := pairsAppender.Append(pair); err != nil {
				return nil, err
			}
		}
	}
	if err := iter.Err(); err != nil {
		return nil, err
	}

	if err := thread.AddAllocs(EstimateSize(List{})); err != nil {
		return nil, err
	}
	return NewList(pairs), nil
}

// https://github.com/google/starlark-go/blob/master/doc/spec.md#fail
func fail(thread *Thread, b *Builtin, args Tuple, kwargs []Tuple) (Value, error) {
	sep := " "
	if err := UnpackArgs("fail", nil, kwargs, "sep?", &sep); err != nil {
		return nil, err
	}
	buf := NewSafeStringBuilder(thread)
	if _, err := buf.WriteString("fail: "); err != nil {
		return nil, err
	}
	for i, v := range args {
		if i > 0 {
			if _, err := buf.WriteString(sep); err != nil {
				return nil, err
			}
		}
		if s, ok := AsString(v); ok {
			if _, err := buf.WriteString(s); err != nil {
				return nil, err
			}
		} else {
			if err := writeValue(thread, buf, v, nil); err != nil {
				return nil, err
			}
		}
	}

	return nil, errors.New(buf.String())
}

func float(thread *Thread, b *Builtin, args Tuple, kwargs []Tuple) (Value, error) {
	if len(kwargs) > 0 {
		return nil, fmt.Errorf("float does not accept keyword arguments")
	}
	if len(args) == 0 {
		return Float(0.0), nil
	}
	if len(args) != 1 {
		return nil, fmt.Errorf("float got %d arguments, wants 1", len(args))
	}
	switch x := args[0].(type) {
	case Bool:
		// thread.AddAllocs is not called as memory is
		// never allocated for constants.
		if x {
			return Float(1.0), nil
		} else {
			return Float(0.0), nil
		}
	case Int:
		var err error
		var result Value
		result, err = x.finiteFloat()
		if err != nil {
			return nil, err
		}
		if err := thread.AddAllocs(EstimateSize(result)); err != nil {
			return nil, err
		}
		return result, nil
	case Float:
		// Converting args[0] to x and then returning x as Value
		// casues an additional allocation, so return args[0] directly.
		return args[0], nil
	case String:
		if x == "" {
			return nil, fmt.Errorf("float: empty string")
		}
		if err := thread.AddSteps(int64(len(x))); err != nil {
			return nil, err
		}
		// +/- NaN or Inf or Infinity (case insensitive)?
		s := string(x)
		switch x[len(x)-1] {
		case 'y', 'Y':
			if strings.EqualFold(s, "infinity") || strings.EqualFold(s, "+infinity") {
				return inf, nil
			} else if strings.EqualFold(s, "-infinity") {
				return neginf, nil
			}
		case 'f', 'F':
			if strings.EqualFold(s, "inf") || strings.EqualFold(s, "+inf") {
				return inf, nil
			} else if strings.EqualFold(s, "-inf") {
				return neginf, nil
			}
		case 'n', 'N':
			if strings.EqualFold(s, "nan") || strings.EqualFold(s, "+nan") || strings.EqualFold(s, "-nan") {
				return nan, nil
			}
		}
		f, err := strconv.ParseFloat(s, 64)
		if math.IsInf(f, 0) {
			return nil, fmt.Errorf("floating-point number too large")
		}
		if err != nil {
			return nil, fmt.Errorf("invalid float literal: %s", s)
		}
		var result Value = Float(f)
		if err := thread.AddAllocs(EstimateSize(result)); err != nil {
			return nil, err
		}
		return result, nil
	default:
		return nil, fmt.Errorf("float got %s, want number or string", x.Type())
	}
}

var (
	inf    = Float(math.Inf(+1))
	neginf = Float(math.Inf(-1))
	nan    = Float(math.NaN())
)

// https://github.com/google/starlark-go/blob/master/doc/spec.md#getattr
func getattr(thread *Thread, b *Builtin, args Tuple, kwargs []Tuple) (Value, error) {
	var object, dflt Value
	var name string
	if err := UnpackPositionalArgs("getattr", args, kwargs, 2, &object, &name, &dflt); err != nil {
		return nil, err
	}

	v, err := getAttr(thread, object, name, false)
	if err != nil {
		if dflt != nil {
			return dflt, nil
		}
		return nil, nameErr(b, err)
	}
	return v, nil
}

// https://github.com/google/starlark-go/blob/master/doc/spec.md#hasattr
func hasattr(thread *Thread, _ *Builtin, args Tuple, kwargs []Tuple) (Value, error) {
	var object Value
	var name string
	if err := UnpackPositionalArgs("hasattr", args, kwargs, 2, &object, &name); err != nil {
		return nil, err
	}

	if object, ok := object.(HasAttrs); ok {
		if object2, ok := object.(HasSafeAttrs); ok {
			if _, err := object2.SafeAttr(thread, name); err == ErrNoSuchAttr {
				return False, nil
			} else if _, ok := err.(NoSuchAttrError); ok {
				return False, nil
			} else if errors.Is(err, ErrSafety) {
				return nil, err
			}
		} else {
			if err := CheckSafety(thread, NotSafe); err != nil {
				return nil, err
			}
			if v, err := object.Attr(name); err == nil {
				return Bool(v != nil), nil
			}
		}

		// An error does not conclusively indicate presence or
		// absence of a field: it could occur while computing
		// the value of a present attribute, or it could be a
		// "no such attribute" error with details.
		for _, x := range object.AttrNames() {
			if x == name {
				return True, nil
			}
		}
	}
	return False, nil
}

// https://github.com/google/starlark-go/blob/master/doc/spec.md#hash
func hash(thread *Thread, _ *Builtin, args Tuple, kwargs []Tuple) (Value, error) {
	var x Value
	if err := UnpackPositionalArgs("hash", args, kwargs, 1, &x); err != nil {
		return nil, err
	}

	var h int64
	switch x := x.(type) {
	case String:
		// The Starlark spec requires that the hash function be
		// deterministic across all runs, motivated by the need
		// for reproducibility of builds. Thus we cannot call
		// String.Hash, which uses the fastest implementation
		// available, because as varies across process restarts,
		// and may evolve with the implementation.
		if err := thread.AddSteps(int64(len(x))); err != nil {
			return nil, err
		}
		h = int64(javaStringHash(string(x)))
	case Bytes:
		if err := thread.AddSteps(int64(len(x))); err != nil {
			return nil, err
		}
		h = int64(softHashString(string(x))) // FNV32
	default:
		return nil, fmt.Errorf("hash: got %s, want string or bytes", x.Type())
	}
	ret := Value(MakeInt64(h))
	if err := thread.AddAllocs(EstimateSize(ret)); err != nil {
		return nil, err
	}
	return ret, nil
}

// javaStringHash returns the same hash as would be produced by
// java.lang.String.hashCode. This requires transcoding the string to
// UTF-16; transcoding may introduce Unicode replacement characters
// U+FFFD if s does not contain valid UTF-8.
func javaStringHash(s string) (h int32) {
	for _, r := range s {
		if utf16.IsSurrogate(r) {
			c1, c2 := utf16.EncodeRune(r)
			h = 31*h + c1
			h = 31*h + c2
		} else {
			h = 31*h + r // r may be U+FFFD
		}
	}
	return h
}

// https://github.com/google/starlark-go/blob/master/doc/spec.md#int
func int_(thread *Thread, _ *Builtin, args Tuple, kwargs []Tuple) (res Value, err error) {
	var x Value = zero
	var base Value
	if err := UnpackArgs("int", args, kwargs, "x", &x, "base?", &base); err != nil {
		return nil, err
	}

	defer func() {
		if res != nil && res != x {
			if err2 := thread.AddAllocs(EstimateSize(res)); err2 != nil {
				res = nil
				err = err2
			}
		}
	}()

	if s, ok := AsString(x); ok {
		// Max result size is going to be base36, where each char is going to have 36 values
		// To make things easy we will just consider each character to be max 6 bits.
		// It's pessimistic, but easy.
		if err := thread.AddSteps(int64(len(s))); err != nil {
			return nil, err
		}
		if err := thread.CheckAllocs((int64(len(s)*6) + 7) / 8); err != nil {
			return nil, err
		}

		b := 10
		if base != nil {
			var err error
			b, err = AsInt32(base)
			if err != nil {
				return nil, fmt.Errorf("int: for base, got %s, want int", base.Type())
			}
			if b != 0 && (b < 2 || b > 36) {
				return nil, fmt.Errorf("int: base must be an integer >= 2 && <= 36")
			}
		}
		res := parseInt(s, b)
		if res == nil {
			return nil, fmt.Errorf("int: invalid literal with base %d: %s", b, s)
		}
		return res, nil
	}

	if base != nil {
		return nil, fmt.Errorf("int: can't convert non-string with explicit base")
	}

	if b, ok := x.(Bool); ok {
		if b {
			return one, nil
		} else {
			return zero, nil
		}
	}

	if _, ok := x.(Int); ok {
		return x, nil // Avoid allocation.
	}

	i, err := NumberToInt(x)
	if err != nil {
		return nil, fmt.Errorf("int: %s", err)
	}
	return i, nil
}

// parseInt defines the behavior of int(string, base=int). It returns nil on error.
func parseInt(s string, base int) Value {
	// remove sign
	var neg bool
	if s != "" {
		if s[0] == '+' {
			s = s[1:]
		} else if s[0] == '-' {
			neg = true
			s = s[1:]
		}
	}

	// remove optional base prefix
	baseprefix := 0
	if len(s) > 1 && s[0] == '0' {
		if len(s) > 2 {
			switch s[1] {
			case 'o', 'O':
				baseprefix = 8
			case 'x', 'X':
				baseprefix = 16
			case 'b', 'B':
				baseprefix = 2
			}
		}
		if baseprefix != 0 {
			// Remove the base prefix if it matches
			// the explicit base, or if base=0.
			if base == 0 || baseprefix == base {
				base = baseprefix
				s = s[2:]
			}
		} else {
			// For automatic base detection,
			// a string starting with zero
			// must be all zeros.
			// Thus we reject int("0755", 0).
			if base == 0 {
				for i := 1; i < len(s); i++ {
					if s[i] != '0' {
						return nil
					}
				}
				return zero
			}
		}
	}
	if base == 0 {
		base = 10
	}

	// we explicitly handled sign above.
	// if a sign remains, it is invalid.
	if s != "" && (s[0] == '-' || s[0] == '+') {
		return nil
	}

	// s has no sign or base prefix.
	if i, ok := new(big.Int).SetString(s, base); ok {
		res := MakeBigInt(i)
		if neg {
			res = zero.Sub(res)
		}
		return res
	}

	return nil
}

// https://github.com/google/starlark-go/blob/master/doc/spec.md#len
func len_(thread *Thread, _ *Builtin, args Tuple, kwargs []Tuple) (Value, error) {
	var x Value
	if err := UnpackPositionalArgs("len", args, kwargs, 1, &x); err != nil {
		return nil, err
	}
	len := Len(x)
	if len < 0 {
		return nil, fmt.Errorf("len: value of type %s has no len", x.Type())
	}
	result := Value(MakeInt(len))
	if err := thread.AddAllocs(EstimateSize(result)); err != nil {
		return nil, err
	}
	return result, nil
}

// https://github.com/google/starlark-go/blob/master/doc/spec.md#list
func list(thread *Thread, _ *Builtin, args Tuple, kwargs []Tuple) (Value, error) {
	var iterable Iterable
	if err := UnpackPositionalArgs("list", args, kwargs, 0, &iterable); err != nil {
		return nil, err
	}
	var elems []Value
	if iterable != nil {
		iter, err := SafeIterate(thread, iterable)
		if err != nil {
			return nil, err
		}
		defer iter.Done()
		if n := Len(iterable); n > 0 {
			if err := thread.AddAllocs(EstimateMakeSize([]Value{}, n)); err != nil {
				return nil, err
			}
			elems = make([]Value, 0, n) // preallocate if length known
		}
		elemsAppender := NewSafeAppender(thread, &elems)
		var x Value
		for iter.Next(&x) {
			if err := elemsAppender.Append(x); err != nil {
				return nil, err
			}
		}
		if err := iter.Err(); err != nil {
			return nil, err
		}
	}
	if err := thread.AddAllocs(EstimateSize(&List{})); err != nil {
		return nil, err
	}
	return NewList(elems), nil
}

// https://github.com/google/starlark-go/blob/master/doc/spec.md#min
func minmax(thread *Thread, b *Builtin, args Tuple, kwargs []Tuple) (Value, error) {
	if len(args) == 0 {
		return nil, fmt.Errorf("%s requires at least one positional argument", b.Name())
	}
	var keyFunc Callable
	if err := UnpackArgs(b.Name(), nil, kwargs, "key?", &keyFunc); err != nil {
		return nil, err
	}
	var op syntax.Token
	if b.Name() == "max" {
		op = syntax.GT
	} else {
		op = syntax.LT
	}
	var iterable Value
	if len(args) == 1 {
		iterable = args[0]
	} else {
		iterable = args
	}
	iter, err := SafeIterate(thread, iterable)
	if err != nil {
		if err == ErrUnsupported {
			return nil, fmt.Errorf("%s: %s value is not iterable", b.Name(), iterable.Type())
		}
		return nil, err
	}
	defer iter.Done()
	var extremum Value
	if !iter.Next(&extremum) {
		if err := iter.Err(); err != nil {
			return nil, err
		}
		return nil, nameErr(b, "argument is an empty sequence")
	}

	var extremeKey Value
	var keyargs Tuple
	if keyFunc == nil {
		extremeKey = extremum
	} else {
		keyargs = Tuple{extremum}
		res, err := Call(thread, keyFunc, keyargs, nil)
		if err != nil {
			return nil, err // to preserve backtrace, don't modify error
		}
		extremeKey = res
	}

	var x Value
	for iter.Next(&x) {
		var key Value
		if keyFunc == nil {
			key = x
		} else {
			keyargs[0] = x
			res, err := Call(thread, keyFunc, keyargs, nil)
			if err != nil {
				return nil, err // to preserve backtrace, don't modify error
			}
			key = res
		}

		if ok, err := Compare(op, key, extremeKey); err != nil {
			return nil, nameErr(b, err)
		} else if ok {
			extremum = x
			extremeKey = key
		}
	}
	if err := iter.Err(); err != nil {
		return nil, err
	}
	return extremum, nil
}

// https://github.com/google/starlark-go/blob/master/doc/spec.md#ord
func ord(thread *Thread, _ *Builtin, args Tuple, kwargs []Tuple) (Value, error) {
	if len(kwargs) > 0 {
		return nil, fmt.Errorf("ord does not accept keyword arguments")
	}
	if len(args) != 1 {
		return nil, fmt.Errorf("ord: got %d arguments, want 1", len(args))
	}
	switch x := args[0].(type) {
	case String:
		// ord(string) returns int value of sole rune.
		s := string(x)
		r, sz := utf8.DecodeRuneInString(s)
		if sz == 0 || sz != len(s) {
			if err := thread.AddSteps(int64(len(s))); err != nil {
				return nil, err
			}
			n := utf8.RuneCountInString(s)
			return nil, fmt.Errorf("ord: string encodes %d Unicode code points, want 1", n)
		}
		res := Value(MakeInt(int(r)))
		if err := thread.AddAllocs(EstimateSize(res)); err != nil {
			return nil, err
		}
		return res, nil

	case Bytes:
		// ord(bytes) returns int value of sole byte.
		if len(x) != 1 {
			return nil, fmt.Errorf("ord: bytes has length %d, want 1", len(x))
		}
		res := Value(MakeInt(int(x[0])))
		if err := thread.AddAllocs(EstimateSize(res)); err != nil {
			return nil, err
		}
		return res, nil
	default:
		return nil, fmt.Errorf("ord: got %s, want string or bytes", x.Type())
	}
}

// https://github.com/google/starlark-go/blob/master/doc/spec.md#print
func print(thread *Thread, b *Builtin, args Tuple, kwargs []Tuple) (Value, error) {
	sep := " "
	if err := UnpackArgs("print", nil, kwargs, "sep?", &sep); err != nil {
		return nil, err
	}

	buf := NewSafeStringBuilder(thread)
	for i, v := range args {
		if i > 0 {
			if _, err := buf.WriteString(sep); err != nil {
				return nil, err
			}
		}
		if s, ok := AsString(v); ok {
			if _, err := buf.WriteString(s); err != nil {
				return nil, err
			}
		} else if b, ok := v.(Bytes); ok {
			if _, err := buf.WriteString(string(b)); err != nil {
				return nil, err
			}
		} else {
			if err := writeValue(thread, buf, v, nil); err != nil {
				return nil, err
			}
		}
	}

	s := buf.String()
	if thread.Print != nil {
		thread.Print(thread, s)
	} else {
		thread.AddAllocs(-int64(buf.Allocs()))
		fmt.Fprintln(os.Stderr, s)
	}
	return None, nil
}

// https://github.com/google/starlark-go/blob/master/doc/spec.md#range
func range_(thread *Thread, b *Builtin, args Tuple, kwargs []Tuple) (Value, error) {
	var start, stop, step int
	step = 1
	if err := UnpackPositionalArgs("range", args, kwargs, 1, &start, &stop, &step); err != nil {
		return nil, err
	}

	if len(args) == 1 {
		// range(stop)
		start, stop = 0, start
	}
	if step == 0 {
		// we were given range(start, stop, 0)
		return nil, nameErr(b, "step argument must not be zero")
	}

	result := Value(rangeValue{start: start, stop: stop, step: step, len: rangeLen(start, stop, step)})
	if err := thread.AddAllocs(EstimateSize(result)); err != nil {
		return nil, err
	}
	return result, nil
}

// A rangeValue is a comparable, immutable, indexable sequence of integers
// defined by the three parameters to a range(...) call.
// Invariant: step != 0.
type rangeValue struct{ start, stop, step, len int }

var (
	_ Indexable  = rangeValue{}
	_ Sequence   = rangeValue{}
	_ Comparable = rangeValue{}
	_ Sliceable  = rangeValue{}
)

func (r rangeValue) Len() int          { return r.len }
func (r rangeValue) Index(i int) Value { return MakeInt(r.start + i*r.step) }
func (r rangeValue) SafeIndex(thread *Thread, i int) (Value, error) {
	const safety = CPUSafe | MemSafe | TimeSafe
	if err := CheckSafety(thread, safety); err != nil {
		return nil, err
	}
	result := Value(MakeInt(r.start + i*r.step))
	if thread != nil {
		if err := thread.AddAllocs(EstimateSize(result)); err != nil {
			return nil, err
		}
	}
	return result, nil
}

func (r rangeValue) Iterate() Iterator { return &rangeIterator{r: r} }

// rangeLen calculates the length of a range with the provided start, stop, and step.
// caller must ensure that step is non-zero.
func rangeLen(start, stop, step int) int {
	switch {
	case step > 0:
		if stop > start {
			return (stop-1-start)/step + 1
		}
	case step < 0:
		if start > stop {
			return (start-1-stop)/-step + 1
		}
	default:
		panic("rangeLen: zero step")
	}
	return 0
}

func (r rangeValue) Slice(start, end, step int) Value {
	newStart := r.start + r.step*start
	newStop := r.start + r.step*end
	newStep := r.step * step
	return rangeValue{
		start: newStart,
		stop:  newStop,
		step:  newStep,
		len:   rangeLen(newStart, newStop, newStep),
	}
}

func (r rangeValue) Freeze() {} // immutable

func (r rangeValue) SafeString(thread *Thread, sb StringBuilder) error {
	const safety = CPUSafe | MemSafe | IOSafe
	if err := CheckSafety(thread, safety); err != nil {
		return err
	}
	var err error
	if r.step != 1 {
		_, err = fmt.Fprintf(sb, "range(%d, %d, %d)", r.start, r.stop, r.step)
	} else if r.start != 0 {
		_, err = fmt.Fprintf(sb, "range(%d, %d)", r.start, r.stop)
	} else {
		_, err = fmt.Fprintf(sb, "range(%d)", r.stop)
	}
	return err
}

func (r rangeValue) String() string {
	if r.step != 1 {
		return fmt.Sprintf("range(%d, %d, %d)", r.start, r.stop, r.step)
	} else if r.start != 0 {
		return fmt.Sprintf("range(%d, %d)", r.start, r.stop)
	} else {
		return fmt.Sprintf("range(%d)", r.stop)
	}
}
func (r rangeValue) Type() string          { return "range" }
func (r rangeValue) Truth() Bool           { return r.len > 0 }
func (r rangeValue) Hash() (uint32, error) { return 0, fmt.Errorf("unhashable: range") }

func (x rangeValue) CompareSameType(op syntax.Token, y_ Value, depth int) (bool, error) {
	y := y_.(rangeValue)
	switch op {
	case syntax.EQL:
		return rangeEqual(x, y), nil
	case syntax.NEQ:
		return !rangeEqual(x, y), nil
	default:
		return false, fmt.Errorf("%s %s %s not implemented", x.Type(), op, y.Type())
	}
}

func rangeEqual(x, y rangeValue) bool {
	// Two ranges compare equal if they denote the same sequence.
	if x.len != y.len {
		return false // sequences differ in length
	}
	if x.len == 0 {
		return true // both sequences are empty
	}
	if x.start != y.start {
		return false // first element differs
	}
	return x.len == 1 || x.step == y.step
}

func (r rangeValue) contains(x Int) bool {
	x32, err := AsInt32(x)
	if err != nil {
		return false // out of range
	}
	delta := x32 - r.start
	quo, rem := delta/r.step, delta%r.step
	return rem == 0 && 0 <= quo && quo < r.len
}

type rangeIterator struct {
	r      rangeValue
	i      int
	thread *Thread
	err    error
}

var _ SafeIterator = &rangeIterator{}

func (it *rangeIterator) BindThread(thread *Thread) {
	it.thread = thread
}

func (it *rangeIterator) Next(p *Value) bool {
	if it.err != nil {
		return false
	}

	if it.i < it.r.len {
		// value will always be an Int
		value := it.r.Index(it.i)

		if it.thread != nil {
			if err := it.thread.AddAllocs(EstimateSize(value)); err != nil {
				it.err = err
				return false
			}
		}

		*p = value
		it.i++
		return true
	}
	return false
}
func (*rangeIterator) Done() {}

func (it *rangeIterator) Err() error { return it.err }
func (it *rangeIterator) Safety() SafetyFlags {
	if it.thread == nil {
		return NotSafe
	}
	return CPUSafe | MemSafe
}

// https://github.com/google/starlark-go/blob/master/doc/spec.md#repr
func repr(thread *Thread, _ *Builtin, args Tuple, kwargs []Tuple) (Value, error) {
	var x Value
	if err := UnpackPositionalArgs("repr", args, kwargs, 1, &x); err != nil {
		return nil, err
	}

	if s, err := safeToString(thread, x); err != nil {
		return nil, err
	} else {
		if err := thread.AddAllocs(StringTypeOverhead); err != nil {
			return nil, err
		}
		return String(s), nil
	}
}

// https://github.com/google/starlark-go/blob/master/doc/spec.md#reversed
func reversed(thread *Thread, _ *Builtin, args Tuple, kwargs []Tuple) (Value, error) {
	var iterable Iterable
	if err := UnpackPositionalArgs("reversed", args, kwargs, 1, &iterable); err != nil {
		return nil, err
	}

	iter, err := SafeIterate(thread, iterable)
	if err != nil {
		return nil, err
	}
	defer iter.Done()
	var elems []Value
	if n := Len(args[0]); n >= 0 {
		if err := thread.AddAllocs(EstimateMakeSize([]Value{}, n)); err != nil {
			return nil, err
		}
		elems = make([]Value, 0, n) // preallocate if length known
	}
	elemsAppender := NewSafeAppender(thread, &elems)
	var x Value
	for iter.Next(&x) {
		if err := elemsAppender.Append(x); err != nil {
			return nil, err
		}
	}
	if err := iter.Err(); err != nil {
		return nil, err
	}
	n := len(elems)
	for i := 0; i < n>>1; i++ {
		elems[i], elems[n-1-i] = elems[n-1-i], elems[i]
	}
	if err := thread.AddAllocs(EstimateSize(List{})); err != nil {
		return nil, err
	}
	return NewList(elems), nil
}

// https://github.com/google/starlark-go/blob/master/doc/spec.md#set
func set(thread *Thread, b *Builtin, args Tuple, kwargs []Tuple) (Value, error) {
	var iterable Iterable
	if err := UnpackPositionalArgs("set", args, kwargs, 0, &iterable); err != nil {
		return nil, err
	}
	if err := thread.AddAllocs(EstimateSize(&Set{})); err != nil {
		return nil, err
	}
	set := new(Set)
	if iterable != nil {
		iter, err := SafeIterate(thread, iterable)
		if err != nil {
			return nil, err
		}
		defer iter.Done()
		var x Value
		for iter.Next(&x) {
			if err := set.ht.insert(thread, x, None); err != nil {
				return nil, nameErr(b, err)
			}
		}
		if err := iter.Err(); err != nil {
			return nil, err
		}
	}
	return set, nil
}

// https://github.com/google/starlark-go/blob/master/doc/spec.md#sorted
func sorted(thread *Thread, _ *Builtin, args Tuple, kwargs []Tuple) (l Value, err error) {
	// Oddly, Python's sorted permits all arguments to be positional, thus so do we.
	var iterable Iterable
	var key Callable
	var reverse bool
	if err := UnpackArgs("sorted", args, kwargs,
		"iterable", &iterable,
		"key?", &key,
		"reverse?", &reverse,
	); err != nil {
		return nil, err
	}

	iter, err := SafeIterate(thread, iterable)
	if err != nil {
		return nil, err
	}
	defer iter.Done()
	var values []Value
	if n := Len(iterable); n > 0 {
		if err := thread.AddAllocs(EstimateMakeSize(Tuple{}, n)); err != nil {
			return nil, err
		}
		values = make(Tuple, 0, n) // preallocate if length is known
	}
	valuesAppender := NewSafeAppender(thread, &values)
	var x Value
	for iter.Next(&x) {
		if err := valuesAppender.Append(x); err != nil {
			return nil, err
		}
	}
	if err := iter.Err(); err != nil {
		return nil, err
	}

	// Derive keys from values by applying key function.
	var keys []Value
	if key != nil {
		keys = make([]Value, len(values))
		for i, v := range values {
			k, err := Call(thread, key, Tuple{v}, nil)
			if err != nil {
				return nil, err // to preserve backtrace, don't modify error
			}
			keys[i] = k
		}
	}

	slice := &sortSlice{keys: keys, values: values, thread: thread}
	defer func() {
		if v := recover(); v != nil {
			if sortErr, ok := v.(sortError); ok {
				err = sortErr.err
			} else {
				panic(v)
			}
		}
	}()
	if reverse {
		sort.Stable(sort.Reverse(slice))
	} else {
		sort.Stable(slice)
	}
	if err := thread.AddAllocs(EstimateSize(List{})); err != nil {
		return nil, err
	}
	return NewList(slice.values), nil
}

type sortError struct {
	err error
}

type sortSlice struct {
	keys   []Value // nil => values[i] is key
	values []Value
	thread *Thread
}

func (s *sortSlice) Len() int { return len(s.values) }
func (s *sortSlice) Less(i, j int) bool {
	if err := s.thread.AddSteps(1); err != nil {
		panic(sortError{err})
	}
	keys := s.keys
	if s.keys == nil {
		keys = s.values
	}
	ok, err := Compare(syntax.LT, keys[i], keys[j])
	if err != nil {
		panic(sortError{err})
	}
	return ok
}
func (s *sortSlice) Swap(i, j int) {
	if s.keys != nil {
		s.keys[i], s.keys[j] = s.keys[j], s.keys[i]
	}
	s.values[i], s.values[j] = s.values[j], s.values[i]
}

// https://github.com/google/starlark-go/blob/master/doc/spec.md#str
func str(thread *Thread, _ *Builtin, args Tuple, kwargs []Tuple) (Value, error) {
	if len(kwargs) > 0 {
		return nil, fmt.Errorf("str does not accept keyword arguments")
	}
	if len(args) != 1 {
		return nil, fmt.Errorf("str: got %d arguments, want exactly 1", len(args))
	}
	switch x := args[0].(type) {
	case String:
		// Converting args[0] to x and then returning x as Value
		// casues an additional allocation, so return args[0] directly.
		return args[0], nil
	case Bytes:
		// Invalid encodings are replaced by that of U+FFFD.
		if str, err := safeUtf8Transcode(thread, string(x)); err != nil {
			return nil, err
		} else {
			if err := thread.AddAllocs(StringTypeOverhead); err != nil {
				return nil, err
			}
			return String(str), nil
		}
	default:
		if str, err := safeToString(thread, x); err != nil {
			return nil, err
		} else {
			if err := thread.AddAllocs(StringTypeOverhead); err != nil {
				return nil, err
			}
			return String(str), nil
		}
	}
}

// utf8Transcode returns the UTF-8-to-UTF-8 transcoding of s.
// The effect is that each code unit that is part of an
// invalid sequence is replaced by U+FFFD.
func utf8Transcode(s string) string {
	if utf8.ValidString(s) {
		return s
	}
	var out strings.Builder
	for _, r := range s {
		out.WriteRune(r)
	}
	return out.String()
}

func safeUtf8Transcode(thread *Thread, s string) (string, error) {
	if err := thread.AddSteps(int64(len(s))); err != nil {
		return "", err
	}
	if utf8.ValidString(s) {
		return s, nil
	}
	out := NewSafeStringBuilder(thread)
	for _, r := range s {
		if _, err := out.WriteRune(r); err != nil {
			return "", err
		}
	}
	return out.String(), nil
}

// https://github.com/google/starlark-go/blob/master/doc/spec.md#tuple
func tuple(thread *Thread, _ *Builtin, args Tuple, kwargs []Tuple) (Value, error) {
	var iterable Iterable
	if err := UnpackPositionalArgs("tuple", args, kwargs, 0, &iterable); err != nil {
		return nil, err
	}
	if len(args) == 0 {
		return Tuple(nil), nil
	}
	iter, err := SafeIterate(thread, iterable)
	if err != nil {
		return nil, err
	}
	defer iter.Done()
	var elems Tuple
	if n := Len(iterable); n > 0 {
		if err := thread.AddAllocs(EstimateMakeSize(Tuple{}, n)); err != nil {
			return nil, err
		}
		elems = make(Tuple, 0, n) // preallocate if length is known
	}
	elemsAppender := NewSafeAppender(thread, &elems)
	var x Value
	for iter.Next(&x) {
		if err := elemsAppender.Append(x); err != nil {
			return nil, err
		}
	}
	if err := iter.Err(); err != nil {
		return nil, err
	}

	if err := thread.AddAllocs(EstimateSize(Tuple{})); err != nil {
		return nil, err
	}
	return elems, nil
}

// https://github.com/google/starlark-go/blob/master/doc/spec.md#type
func type_(thread *Thread, _ *Builtin, args Tuple, kwargs []Tuple) (Value, error) {
	if len(kwargs) > 0 {
		return nil, fmt.Errorf("type does not accept keyword arguments")
	}
	if len(args) != 1 {
		return nil, fmt.Errorf("type: got %d arguments, want exactly 1", len(args))
	}
	result := Value(String(args[0].Type()))
	if err := thread.AddAllocs(EstimateSize(result)); err != nil {
		return nil, err
	}
	return result, nil
}

// https://github.com/google/starlark-go/blob/master/doc/spec.md#zip
func zip(thread *Thread, _ *Builtin, args Tuple, kwargs []Tuple) (Value, error) {
	if len(kwargs) > 0 {
		return nil, fmt.Errorf("zip does not accept keyword arguments")
	}
	rows, cols := 0, len(args)
	iters := make([]Iterator, cols)
	defer func() {
		for _, iter := range iters {
			if iter != nil {
				iter.Done()
			}
		}
	}()
	for i, seq := range args {
		it, err := SafeIterate(thread, seq)
		if err != nil {
			if err == ErrUnsupported {
				return nil, fmt.Errorf("zip: argument #%d is not iterable: %s", i+1, seq.Type())
			}
			return nil, err
		}
		iters[i] = it
		n := Len(seq)
		if i == 0 || n < rows {
			rows = n // possibly -1
		}
	}
	var result []Value
	if rows >= 0 {
		// length known

		// Equalise step cost for fast and slow path.
		if err := thread.AddSteps(int64(rows)); err != nil {
			return nil, err
		}
		resultSize := EstimateMakeSize([]Value{Tuple{}}, rows)
		arraySize := EstimateMakeSize(Tuple{}, cols*rows)
		if err := thread.AddAllocs(resultSize + arraySize); err != nil {
			return nil, err
		}
		result = make([]Value, rows)
		array := make(Tuple, cols*rows) // allocate a single backing array
		for i := 0; i < rows; i++ {
			tuple := array[:cols:cols]
			array = array[cols:]
			for j, iter := range iters {
				if !iter.Next(&tuple[j]) {
					if err := iter.Err(); err != nil {
						return nil, err
					}
					return nil, fmt.Errorf("zip: iteration stopped earlier than reported length")
				}
			}
			result[i] = tuple
		}
	} else {
		// length not known
		tupleSize := EstimateMakeSize(Tuple{}, cols) + SliceTypeOverhead
		appender := NewSafeAppender(thread, &result)
	outer:
		for {
			if err := thread.AddAllocs(tupleSize); err != nil {
				return nil, err
			}
			tuple := make(Tuple, cols)
			for i, iter := range iters {
				if !iter.Next(&tuple[i]) {
					if err := iter.Err(); err != nil {
						return nil, err
					}
					break outer
				}
			}
			if err := appender.Append(tuple); err != nil {
				return nil, err
			}
		}
	}

	if err := thread.AddAllocs(EstimateSize(&List{})); err != nil {
		return nil, err
	}
	return NewList(result), nil
}

// ---- methods of built-in types ---

// https://github.com/google/starlark-go/blob/master/doc/spec.md#dict·get
func dict_get(thread *Thread, b *Builtin, args Tuple, kwargs []Tuple) (Value, error) {
	var key, dflt Value
	if err := UnpackPositionalArgs(b.Name(), args, kwargs, 1, &key, &dflt); err != nil {
		return nil, err
	}
	if v, ok, err := b.Receiver().(*Dict).SafeGet(thread, key); err != nil {
		return nil, nameErr(b, err)
	} else if ok {
		return v, nil
	} else if dflt != nil {
		return dflt, nil
	}
	return None, nil
}

// https://github.com/google/starlark-go/blob/master/doc/spec.md#dict·clear
func dict_clear(thread *Thread, b *Builtin, args Tuple, kwargs []Tuple) (Value, error) {
	// From the memory safety POV, dict_clear releases all the references to
	// the values inside of it, but we cannot really assess if that memory
	// is actually released. Space for the buckets is not released, so no point
	// in counting that. (= this function doesn't allocate and doesn't release
	// anything reliably)
	if err := UnpackPositionalArgs(b.Name(), args, kwargs, 0); err != nil {
		return nil, err
	}
	recv := b.Receiver().(*Dict)
	if err := recv.ht.clear(thread); err != nil {
		return nil, err
	}
	return None, nil
}

// https://github.com/google/starlark-go/blob/master/doc/spec.md#dict·items
func dict_items(thread *Thread, b *Builtin, args Tuple, kwargs []Tuple) (Value, error) {
	if err := UnpackPositionalArgs(b.Name(), args, kwargs, 0); err != nil {
		return nil, err
	}
	receiver := b.Receiver().(*Dict)
	len := receiver.Len()
	if err := thread.AddSteps(int64(len)); err != nil {
		return nil, err
	}
	// dict.Items() allocates a single backing array for the tuples.
	arraySize := EstimateMakeSize([]Value{}, len*2)
	itemSize := EstimateMakeSize([]Value{Tuple{}}, len)
	resultSize := EstimateSize(&List{})
	if err := thread.AddAllocs(itemSize + arraySize + resultSize); err != nil {
		return nil, err
	}
	tupleItemsSize := EstimateMakeSize([]Tuple{}, len)
	if err := thread.CheckAllocs(tupleItemsSize); err != nil {
		return nil, err
	}
	items := receiver.Items()
	res := make([]Value, len)
	for i, item := range items {
		res[i] = item
	}
	return NewList(res), nil
}

// https://github.com/google/starlark-go/blob/master/doc/spec.md#dict·keys
func dict_keys(thread *Thread, b *Builtin, args Tuple, kwargs []Tuple) (Value, error) {
	if err := UnpackPositionalArgs(b.Name(), args, kwargs, 0); err != nil {
		return nil, err
	}
	recv := b.Receiver().(*Dict)
	len := recv.Len()
	if err := thread.AddSteps(int64(len)); err != nil {
		return nil, err
	}
	keysSize := EstimateMakeSize([]Value{}, len)
	resultSize := EstimateSize(&List{})
	if err := thread.AddAllocs(resultSize + keysSize); err != nil {
		return nil, err
	}
	return NewList(recv.Keys()), nil
}

// https://github.com/google/starlark-go/blob/master/doc/spec.md#dict·pop
func dict_pop(thread *Thread, b *Builtin, args Tuple, kwargs []Tuple) (Value, error) {
	var k, d Value
	if err := UnpackPositionalArgs(b.Name(), args, kwargs, 1, &k, &d); err != nil {
		return nil, err
	}
	if v, found, err := b.Receiver().(*Dict).ht.delete(thread, k); err != nil {
		return nil, nameErr(b, err) // dict is frozen or key is unhashable
	} else if found {
		return v, nil
	} else if d != nil {
		return d, nil
	}
	return nil, nameErr(b, "missing key")
}

// https://github.com/google/starlark-go/blob/master/doc/spec.md#dict·popitem
func dict_popitem(thread *Thread, b *Builtin, args Tuple, kwargs []Tuple) (Value, error) {
	// There is no rehashing, so no allocations to be counted here
	if err := UnpackPositionalArgs(b.Name(), args, kwargs, 0); err != nil {
		return nil, err
	}
	recv := b.Receiver().(*Dict)
	k, ok := recv.ht.first()
	if !ok {
		return nil, nameErr(b, "empty dict")
	}
	v, _, err := recv.ht.delete(thread, k)
	if err != nil {
		return nil, nameErr(b, err) // dict is frozen
	}
	resultSize := EstimateMakeSize(Tuple{}, 2) + SliceTypeOverhead
	if err := thread.AddAllocs(resultSize); err != nil {
		return nil, err
	}
	return Tuple{k, v}, nil
}

// https://github.com/google/starlark-go/blob/master/doc/spec.md#dict·setdefault
func dict_setdefault(thread *Thread, b *Builtin, args Tuple, kwargs []Tuple) (Value, error) {
	var key, dflt Value = nil, None
	if err := UnpackPositionalArgs(b.Name(), args, kwargs, 1, &key, &dflt); err != nil {
		return nil, err
	}
	dict := b.Receiver().(*Dict)
	if v, ok, err := dict.SafeGet(thread, key); err != nil {
		return nil, nameErr(b, err)
	} else if ok {
		return v, nil
	} else {
		if err := dict.SafeSetKey(thread, key, dflt); err != nil {
			return nil, nameErr(b, err)
		} else {
			return dflt, nil
		}
	}
}

// https://github.com/google/starlark-go/blob/master/doc/spec.md#dict·update
func dict_update(thread *Thread, b *Builtin, args Tuple, kwargs []Tuple) (Value, error) {
	if len(args) > 1 {
		return nil, fmt.Errorf("update: got %d arguments, want at most 1", len(args))
	}
	if err := updateDict(thread, b.Receiver().(*Dict), args, kwargs); err != nil {
		return nil, fmt.Errorf("update: %w", err)
	}
	return None, nil
}

// https://github.com/google/starlark-go/blob/master/doc/spec.md#dict·values
func dict_values(thread *Thread, b *Builtin, args Tuple, kwargs []Tuple) (Value, error) {
	if err := UnpackPositionalArgs(b.Name(), args, kwargs, 0); err != nil {
		return nil, err
	}
	recv := b.Receiver().(*Dict)
	len := recv.Len()
	if err := thread.AddSteps(int64(len)); err != nil {
		return nil, err
	}
	valuesSize := EstimateMakeSize([]Value{}, len)
	resultSize := EstimateSize(&List{})
	if err := thread.AddAllocs(resultSize + valuesSize); err != nil {
		return nil, err
	}
	return NewList(recv.Values()), nil
}

// https://github.com/google/starlark-go/blob/master/doc/spec.md#list·append
func list_append(thread *Thread, b *Builtin, args Tuple, kwargs []Tuple) (Value, error) {
	var object Value
	if err := UnpackPositionalArgs(b.Name(), args, kwargs, 1, &object); err != nil {
		return nil, err
	}
	recv := b.Receiver().(*List)
	if err := recv.checkMutable("append to"); err != nil {
		return nil, nameErr(b, err)
	}
	elemsAppender := NewSafeAppender(thread, &recv.elems)
	if err := elemsAppender.Append(object); err != nil {
		return nil, err
	}
	return None, nil
}

// https://github.com/google/starlark-go/blob/master/doc/spec.md#list·clear
func list_clear(thread *Thread, b *Builtin, args Tuple, kwargs []Tuple) (Value, error) {
	if err := UnpackPositionalArgs(b.Name(), args, kwargs, 0); err != nil {
		return nil, err
	}
	recv := b.Receiver().(*List)
	if err := thread.AddSteps(int64(recv.Len())); err != nil {
		return nil, err
	}
	if err := recv.Clear(); err != nil {
		return nil, nameErr(b, err)
	}
	return None, nil
}

// https://github.com/google/starlark-go/blob/master/doc/spec.md#list·extend
func list_extend(thread *Thread, b *Builtin, args Tuple, kwargs []Tuple) (Value, error) {
	recv := b.Receiver().(*List)
	var iterable Iterable
	if err := UnpackPositionalArgs(b.Name(), args, kwargs, 1, &iterable); err != nil {
		return nil, err
	}
	if err := recv.checkMutable("extend"); err != nil {
		return nil, nameErr(b, err)
	}

	if err := safeListExtend(thread, recv, iterable); err != nil {
		return nil, err
	}
	return None, nil
}

// https://github.com/google/starlark-go/blob/master/doc/spec.md#list·index
func list_index(thread *Thread, b *Builtin, args Tuple, kwargs []Tuple) (Value, error) {
	var value, start_, end_ Value
	if err := UnpackPositionalArgs(b.Name(), args, kwargs, 1, &value, &start_, &end_); err != nil {
		return nil, err
	}

	recv := b.Receiver().(*List)
	start, end, err := indices(start_, end_, recv.Len())
	if err != nil {
		return nil, nameErr(b, err)
	}

	if err := thread.AddSteps(int64(end - start)); err != nil {
		return nil, err
	}

	for i := start; i < end; i++ {
		if eq, err := Equal(recv.elems[i], value); err != nil {
			return nil, nameErr(b, err)
		} else if eq {
			res := Value(MakeInt(i))
			if err := thread.AddSteps(-int64(end - i - 1)); err != nil {
				return nil, err
			}
			if err := thread.AddAllocs(EstimateSize(res)); err != nil {
				return nil, err
			}
			return res, nil
		}
	}
	return nil, nameErr(b, "value not in list")
}

// https://github.com/google/starlark-go/blob/master/doc/spec.md#list·insert
func list_insert(thread *Thread, b *Builtin, args Tuple, kwargs []Tuple) (Value, error) {
	recv := b.Receiver().(*List)
	var index int
	var object Value
	if err := UnpackPositionalArgs(b.Name(), args, kwargs, 2, &index, &object); err != nil {
		return nil, err
	}
	if err := recv.checkMutable("insert into"); err != nil {
		return nil, nameErr(b, err)
	}

	if index < 0 {
		index += recv.Len()
	}

	appender := NewSafeAppender(thread, &recv.elems)
	if index >= recv.Len() {
		// end
		if err := appender.Append(object); err != nil {
			return nil, err
		}
	} else {
		if index < 0 {
			index = 0 // start
		}
		// Assuming that steps were counted in the construction of `recv`, each step
		// here also accounts for the cost of reallocation.
		if err := thread.AddSteps(int64(len(recv.elems) - index)); err != nil {
			return nil, err
		}
		if err := appender.Append(nil); err != nil {
			return nil, err
		}
		copy(recv.elems[index+1:], recv.elems[index:]) // slide up one
		recv.elems[index] = object
	}
	return None, nil
}

// https://github.com/google/starlark-go/blob/master/doc/spec.md#list·remove
func list_remove(thread *Thread, b *Builtin, args Tuple, kwargs []Tuple) (Value, error) {
	recv := b.Receiver().(*List)
	var value Value
	if err := UnpackPositionalArgs(b.Name(), args, kwargs, 1, &value); err != nil {
		return nil, err
	}
	if err := recv.checkMutable("remove from"); err != nil {
		return nil, nameErr(b, err)
	}
	if err := thread.AddSteps(int64(recv.Len())); err != nil {
		return nil, err
	}
	for i, elem := range recv.elems {
		if eq, err := Equal(elem, value); err != nil {
			return nil, fmt.Errorf("remove: %v", err)
		} else if eq {
			recv.elems = append(recv.elems[:i], recv.elems[i+1:]...)
			return None, nil
		}
	}
	return nil, fmt.Errorf("remove: element not found")
}

// https://github.com/google/starlark-go/blob/master/doc/spec.md#list·pop
func list_pop(thread *Thread, b *Builtin, args Tuple, kwargs []Tuple) (Value, error) {
	recv := b.Receiver()
	list := recv.(*List)
	n := list.Len()
	i := n - 1
	if err := UnpackPositionalArgs(b.Name(), args, kwargs, 0, &i); err != nil {
		return nil, err
	}
	origI := i
	if i < 0 {
		i += n
	}
	if i < 0 || i >= n {
		return nil, nameErr(b, outOfRange(origI, n, list))
	}
	if err := list.checkMutable("pop from"); err != nil {
		return nil, nameErr(b, err)
	}
	if err := thread.AddSteps(int64(n - i)); err != nil {
		return nil, err
	}
	res := list.elems[i]
	list.elems = append(list.elems[:i], list.elems[i+1:]...)
	return res, nil
}

// https://github.com/google/starlark-go/blob/master/doc/spec.md#string·capitalize
func string_capitalize(thread *Thread, b *Builtin, args Tuple, kwargs []Tuple) (Value, error) {
	if err := UnpackPositionalArgs(b.Name(), args, kwargs, 0); err != nil {
		return nil, err
	}
	s := string(b.Receiver().(String))
	res := NewSafeStringBuilder(thread)
	res.Grow(len(s))
	for i, r := range s {
		if i == 0 {
			r = unicode.ToTitle(r)
		} else {
			r = unicode.ToLower(r)
		}
		if _, err := res.WriteRune(r); err != nil {
			return nil, err
		}
	}
	if err := res.Err(); err != nil {
		return nil, err
	}

	if err := thread.AddAllocs(StringTypeOverhead); err != nil {
		return nil, err
	}
	return String(res.String()), nil
}

// string_iterable returns an unspecified iterable value whose iterator yields:
// - elems: successive 1-byte substrings
// - codepoints: successive substrings that encode a single Unicode code point.
// - elem_ords: numeric values of successive bytes
// - codepoint_ords: numeric values of successive Unicode code points
func string_iterable(thread *Thread, b *Builtin, args Tuple, kwargs []Tuple) (Value, error) {
	if err := UnpackPositionalArgs(b.Name(), args, kwargs, 0); err != nil {
		return nil, err
	}
	s := b.Receiver().(String)
	ords := b.Name()[len(b.Name())-2] == 'd'
	codepoints := b.Name()[0] == 'c'
	if codepoints {
		if err := thread.AddAllocs(EstimateSize(stringCodepoints{})); err != nil {
			return nil, err
		}
		return stringCodepoints{s, ords}, nil
	} else {
		if err := thread.AddAllocs(EstimateSize(stringElems{})); err != nil {
			return nil, err
		}
		return stringElems{s, ords}, nil
	}
}

// bytes_elems returns an unspecified iterable value whose
// iterator yields the int values of successive elements.
func bytes_elems(thread *Thread, b *Builtin, args Tuple, kwargs []Tuple) (Value, error) {
	if err := UnpackPositionalArgs(b.Name(), args, kwargs, 0); err != nil {
		return nil, err
	}
	if err := thread.AddAllocs(EstimateSize(bytesIterable{})); err != nil {
		return nil, err
	}
	return bytesIterable{b.Receiver().(Bytes)}, nil
}

// A bytesIterable is an iterable returned by bytes.elems(),
// whose iterator yields a sequence of numeric bytes values.
type bytesIterable struct{ bytes Bytes }

var _ Iterable = (*bytesIterable)(nil)

func (bi bytesIterable) SafeString(thread *Thread, sb StringBuilder) error {
	const safety = CPUSafe | MemSafe | IOSafe
	if err := CheckSafety(thread, safety); err != nil {
		return err
	}
	if err := bi.bytes.SafeString(thread, sb); err != nil {
		return err
	}
	_, err := sb.WriteString(".elems()")
	return err
}

func (bi bytesIterable) String() string        { return bi.bytes.String() + ".elems()" }
func (bi bytesIterable) Type() string          { return "bytes.elems" }
func (bi bytesIterable) Freeze()               {} // immutable
func (bi bytesIterable) Truth() Bool           { return True }
func (bi bytesIterable) Hash() (uint32, error) { return 0, fmt.Errorf("unhashable: %s", bi.Type()) }
func (bi bytesIterable) Iterate() Iterator     { return &bytesIterator{bytes: bi.bytes} }

type bytesIterator struct {
	bytes  Bytes
	thread *Thread
	err    error
}

var _ SafeIterator = &bytesIterator{}

func (it *bytesIterator) BindThread(thread *Thread) {
	it.thread = thread
}

func (it *bytesIterator) Next(p *Value) bool {
	if it.err != nil {
		return false
	}

	if it.bytes == "" {
		return false
	}
	value := Value(MakeInt(int(it.bytes[0])))
	if it.thread != nil {
		if err := it.thread.AddAllocs(EstimateSize(value)); err != nil {
			it.err = err
			return false
		}
	}
	*p = value

	it.bytes = it.bytes[1:]
	return true
}

func (*bytesIterator) Done() {}

func (it *bytesIterator) Err() error          { return it.err }
func (it *bytesIterator) Safety() SafetyFlags { return CPUSafe | MemSafe }

// https://github.com/google/starlark-go/blob/master/doc/spec.md#string·count
func string_count(thread *Thread, b *Builtin, args Tuple, kwargs []Tuple) (Value, error) {
	var sub string
	var start_, end_ Value
	if err := UnpackPositionalArgs(b.Name(), args, kwargs, 1, &sub, &start_, &end_); err != nil {
		return nil, err
	}

	recv := string(b.Receiver().(String))
	start, end, err := indices(start_, end_, len(recv))
	if err != nil {
		return nil, nameErr(b, err)
	}

	var slice string
	if start < end {
		slice = recv[start:end]
	}

	if err := thread.AddSteps(int64(len(slice))); err != nil {
		return nil, err
	}
	result := Value(MakeInt(strings.Count(slice, sub)))
	if err := thread.AddAllocs(EstimateSize(result)); err != nil {
		return nil, err
	}
	return result, nil
}

// https://github.com/google/starlark-go/blob/master/doc/spec.md#string·isalnum
func string_isalnum(thread *Thread, b *Builtin, args Tuple, kwargs []Tuple) (Value, error) {
	if err := UnpackPositionalArgs(b.Name(), args, kwargs, 0); err != nil {
		return nil, err
	}
	recv := string(b.Receiver().(String))
	if err := thread.AddSteps(int64(len(recv))); err != nil {
		return nil, err
	}
	for i, r := range recv {
		if !unicode.IsLetter(r) && !unicode.IsDigit(r) {
			if err := thread.AddSteps(-int64(len(recv) - i - 1)); err != nil {
				return nil, err
			}
			return False, nil
		}
	}
	return Bool(recv != ""), nil
}

// https://github.com/google/starlark-go/blob/master/doc/spec.md#string·isalpha
func string_isalpha(thread *Thread, b *Builtin, args Tuple, kwargs []Tuple) (Value, error) {
	if err := UnpackPositionalArgs(b.Name(), args, kwargs, 0); err != nil {
		return nil, err
	}
	recv := string(b.Receiver().(String))
	if err := thread.AddSteps(int64(len(recv))); err != nil {
		return nil, err
	}
	for i, r := range recv {
		if !unicode.IsLetter(r) {
			if err := thread.AddSteps(-int64(len(recv) - i - 1)); err != nil {
				return nil, err
			}
			return False, nil
		}
	}
	return Bool(recv != ""), nil
}

// https://github.com/google/starlark-go/blob/master/doc/spec.md#string·isdigit
func string_isdigit(thread *Thread, b *Builtin, args Tuple, kwargs []Tuple) (Value, error) {
	if err := UnpackPositionalArgs(b.Name(), args, kwargs, 0); err != nil {
		return nil, err
	}
	recv := string(b.Receiver().(String))
	if err := thread.AddSteps(int64(len(recv))); err != nil {
		return nil, err
	}
	for i, r := range recv {
		if !unicode.IsDigit(r) {
			if err := thread.AddSteps(-int64(len(recv) - i - 1)); err != nil {
				return nil, err
			}
			return False, nil
		}
	}
	return Bool(recv != ""), nil
}

// https://github.com/google/starlark-go/blob/master/doc/spec.md#string·islower
func string_islower(thread *Thread, b *Builtin, args Tuple, kwargs []Tuple) (Value, error) {
	if err := UnpackPositionalArgs(b.Name(), args, kwargs, 0); err != nil {
		return nil, err
	}
	recv := string(b.Receiver().(String))
	if err := thread.AddSteps(int64(len(recv))); err != nil {
		return nil, err
	}
	if err := thread.CheckAllocs(EstimateSize(recv)); err != nil {
		return nil, err
	}
	return Bool(isCasedString(recv) && recv == strings.ToLower(recv)), nil
}

// isCasedString reports whether its argument contains any cased code points.
func isCasedString(s string) bool {
	for _, r := range s {
		if isCasedRune(r) {
			return true
		}
	}
	return false
}

func isCasedRune(r rune) bool {
	// It's unclear what the correct behavior is for a rune such as 'ﬃ',
	// a lowercase letter with no upper or title case and no SimpleFold.
	return 'a' <= r && r <= 'z' || 'A' <= r && r <= 'Z' || unicode.SimpleFold(r) != r
}

// https://github.com/google/starlark-go/blob/master/doc/spec.md#string·isspace
func string_isspace(thread *Thread, b *Builtin, args Tuple, kwargs []Tuple) (Value, error) {
	if err := UnpackPositionalArgs(b.Name(), args, kwargs, 0); err != nil {
		return nil, err
	}
	recv := string(b.Receiver().(String))
	if err := thread.AddSteps(int64(len(recv))); err != nil {
		return nil, err
	}
	for i, r := range recv {
		if !unicode.IsSpace(r) {
			if err := thread.AddSteps(-int64(len(recv) - i - 1)); err != nil {
				return nil, err
			}
			return False, nil
		}
	}
	return Bool(recv != ""), nil
}

// https://github.com/google/starlark-go/blob/master/doc/spec.md#string·istitle
func string_istitle(thread *Thread, b *Builtin, args Tuple, kwargs []Tuple) (Value, error) {
	if err := UnpackPositionalArgs(b.Name(), args, kwargs, 0); err != nil {
		return nil, err
	}
	recv := string(b.Receiver().(String))

	if err := thread.AddSteps(int64(len(recv))); err != nil {
		return nil, err
	}
	// Python semantics differ from x==strings.{To,}Title(x) in Go:
	// "uppercase characters may only follow uncased characters and
	// lowercase characters only cased ones."
	var cased, prevCased bool
	for i, r := range recv {
		if 'A' <= r && r <= 'Z' || unicode.IsTitle(r) { // e.g. "ǅ"
			if prevCased {
				if err := thread.AddSteps(-int64(len(recv) - i - 1)); err != nil {
					return nil, err
				}
				return False, nil
			}
			prevCased = true
			cased = true
		} else if unicode.IsLower(r) {
			if !prevCased {
				if err := thread.AddSteps(-int64(len(recv) - i - 1)); err != nil {
					return nil, err
				}
				return False, nil
			}
			prevCased = true
			cased = true
		} else if unicode.IsUpper(r) {
			if err := thread.AddSteps(-int64(len(recv) - i - 1)); err != nil {
				return nil, err
			}
			return False, nil
		} else {
			prevCased = false
		}
	}
	return Bool(cased), nil
}

// https://github.com/google/starlark-go/blob/master/doc/spec.md#string·isupper
func string_isupper(thread *Thread, b *Builtin, args Tuple, kwargs []Tuple) (Value, error) {
	if err := UnpackPositionalArgs(b.Name(), args, kwargs, 0); err != nil {
		return nil, err
	}
	recv := string(b.Receiver().(String))
	if err := thread.AddSteps(int64(len(recv))); err != nil {
		return nil, err
	}
	if err := thread.CheckAllocs(EstimateSize(recv)); err != nil {
		return nil, err
	}
	return Bool(isCasedString(recv) && recv == strings.ToUpper(recv)), nil
}

// https://github.com/google/starlark-go/blob/master/doc/spec.md#string·find
func string_find(thread *Thread, b *Builtin, args Tuple, kwargs []Tuple) (Value, error) {
	return string_find_impl(thread, b, args, kwargs, true, false)
}

// https://github.com/google/starlark-go/blob/master/doc/spec.md#string·format
func string_format(thread *Thread, b *Builtin, args Tuple, kwargs []Tuple) (Value, error) {
	format := string(b.Receiver().(String))
	var auto, manual bool // kinds of positional indexing used
	buf := NewSafeStringBuilder(thread)
	index := 0
	for {
		literal := format
		i := strings.IndexByte(format, '{')
		if i >= 0 {
			literal = format[:i]
		}

		// Replace "}}" with "}" in non-field portion, rejecting a lone '}'.
		for {
			j := strings.IndexByte(literal, '}')
			if j < 0 {
				if _, err := buf.WriteString(literal); err != nil {
					return nil, err
				}
				break
			}
			if len(literal) == j+1 || literal[j+1] != '}' {
				return nil, fmt.Errorf("format: single '}' in format")
			}
			if _, err := buf.WriteString(literal[:j+1]); err != nil {
				return nil, err
			}
			literal = literal[j+2:]
		}

		if i < 0 {
			break // end of format string
		}

		if i+1 < len(format) && format[i+1] == '{' {
			// "{{" means a literal '{'
			if err := buf.WriteByte('{'); err != nil {
				return nil, err
			}
			format = format[i+2:]
			continue
		}

		format = format[i+1:]
		i = strings.IndexByte(format, '}')
		if i < 0 {
			return nil, fmt.Errorf("format: unmatched '{' in format")
		}

		var arg Value
		conv := "s"
		var spec string

		field := format[:i]
		format = format[i+1:]

		var name string
		if i := strings.IndexByte(field, '!'); i < 0 {
			// "name" or "name:spec"
			if i := strings.IndexByte(field, ':'); i < 0 {
				name = field
			} else {
				name = field[:i]
				spec = field[i+1:]
			}
		} else {
			// "name!conv" or "name!conv:spec"
			name = field[:i]
			field = field[i+1:]
			// "conv" or "conv:spec"
			if i := strings.IndexByte(field, ':'); i < 0 {
				conv = field
			} else {
				conv = field[:i]
				spec = field[i+1:]
			}
		}

		if name == "" {
			// "{}": automatic indexing
			if manual {
				return nil, fmt.Errorf("format: cannot switch from manual field specification to automatic field numbering")
			}
			auto = true
			if index >= len(args) {
				return nil, fmt.Errorf("format: tuple index out of range")
			}
			arg = args[index]
			index++
		} else if num, ok := decimal(name); ok {
			// positional argument
			if auto {
				return nil, fmt.Errorf("format: cannot switch from automatic field numbering to manual field specification")
			}
			manual = true
			if num >= len(args) {
				return nil, fmt.Errorf("format: tuple index out of range")
			} else {
				arg = args[num]
			}
		} else {
			// keyword argument
			for _, kv := range kwargs {
				if string(kv[0].(String)) == name {
					arg = kv[1]
					break
				}
			}
			if arg == nil {
				// Starlark does not support Python's x.y or a[i] syntaxes,
				// or nested use of {...}.
				if strings.Contains(name, ".") {
					return nil, fmt.Errorf("format: attribute syntax x.y is not supported in replacement fields: %s", name)
				}
				if strings.Contains(name, "[") {
					return nil, fmt.Errorf("format: element syntax a[i] is not supported in replacement fields: %s", name)
				}
				if strings.Contains(name, "{") {
					return nil, fmt.Errorf("format: nested replacement fields not supported")
				}
				return nil, fmt.Errorf("format: keyword %s not found", name)
			}
		}

		if spec != "" {
			// Starlark does not support Python's format_spec features.
			return nil, fmt.Errorf("format spec features not supported in replacement fields: %s", spec)
		}

		switch conv {
		case "s":
			if str, ok := AsString(arg); ok {
				if _, err := buf.WriteString(str); err != nil {
					return nil, err
				}
			} else {
				if err := writeValue(thread, buf, arg, nil); err != nil {
					return nil, err
				}
			}
		case "r":
			if err := writeValue(thread, buf, arg, nil); err != nil {
				return nil, err
			}
		default:
			return nil, fmt.Errorf("format: unknown conversion %q", conv)
		}
	}

	if err := thread.AddAllocs(StringTypeOverhead); err != nil {
		return nil, err
	}
	return String(buf.String()), nil
}

// decimal interprets s as a sequence of decimal digits.
func decimal(s string) (x int, ok bool) {
	n := len(s)
	for i := 0; i < n; i++ {
		digit := s[i] - '0'
		if digit > 9 {
			return 0, false
		}
		x = x*10 + int(digit)
		if x < 0 {
			return 0, false // underflow
		}
	}
	return x, true
}

// https://github.com/google/starlark-go/blob/master/doc/spec.md#string·index
func string_index(thread *Thread, b *Builtin, args Tuple, kwargs []Tuple) (Value, error) {
	return string_find_impl(thread, b, args, kwargs, false, false)
}

// https://github.com/google/starlark-go/blob/master/doc/spec.md#string·join
func string_join(thread *Thread, b *Builtin, args Tuple, kwargs []Tuple) (Value, error) {
	recv := string(b.Receiver().(String))
	var iterable Iterable
	if err := UnpackPositionalArgs(b.Name(), args, kwargs, 1, &iterable); err != nil {
		return nil, err
	}

	iter, err := SafeIterate(thread, iterable)
	if err != nil {
		return nil, err
	}
	defer iter.Done()
	buf := NewSafeStringBuilder(thread)
	var x Value
	for i := 0; iter.Next(&x); i++ {
		if i > 0 {
			if _, err := buf.WriteString(recv); err != nil {
				return nil, err
			}
		}
		s, ok := AsString(x)
		if !ok {
			return nil, fmt.Errorf("join: in list, want string, got %s", x.Type())
		}
		if _, err := buf.WriteString(s); err != nil {
			return nil, err
		}
	}
	if err := iter.Err(); err != nil {
		return nil, err
	}
	if err := buf.Err(); err != nil {
		return nil, err
	}
	if err := thread.AddAllocs(StringTypeOverhead); err != nil {
		return nil, err
	}
	return String(buf.String()), nil
}

// https://github.com/google/starlark-go/blob/master/doc/spec.md#string·lower
func string_lower(thread *Thread, b *Builtin, args Tuple, kwargs []Tuple) (Value, error) {
	if err := UnpackPositionalArgs(b.Name(), args, kwargs, 0); err != nil {
		return nil, err
	}

	recv := string(b.Receiver().(String))
	if err := thread.AddSteps(int64(len(recv))); err != nil {
		return nil, err
	}
	// There could be actually a difference between the size of the encoded
	// upper and the size of the encoded lower. The maximum difference among
	// them (according to unicode.ToLower implementation) is only 1 byte,
	// which could be expected. This means that this logic must take that
	// into account.
	bufferSize := EstimateMakeSize([]byte{}, len(recv)*2+utf8.UTFMax)
	if err := thread.AddAllocs(bufferSize + StringTypeOverhead); err != nil {
		return nil, err
	}
	return String(strings.ToLower(recv)), nil
}

// https://github.com/google/starlark-go/blob/master/doc/spec.md#string·partition
func string_partition(thread *Thread, b *Builtin, args Tuple, kwargs []Tuple) (Value, error) {
	recv := string(b.Receiver().(String))
	var sep string
	if err := UnpackPositionalArgs(b.Name(), args, kwargs, 1, &sep); err != nil {
		return nil, err
	}
	if sep == "" {
		return nil, nameErr(b, "empty separator")
	}
	if err := thread.AddSteps(int64(len(recv))); err != nil {
		return nil, err
	}
	var i int
	if b.Name()[0] == 'p' {
		i = strings.Index(recv, sep) // partition
	} else {
		i = strings.LastIndex(recv, sep) // rpartition
	}

	var subStringTemplate String
	resultSize := EstimateMakeSize(Tuple{subStringTemplate}, 3) +
		EstimateSize(Tuple{})
	if err := thread.AddAllocs(resultSize); err != nil {
		return nil, err
	}
	tuple := make(Tuple, 0, 3)
	if i < 0 {
		if b.Name()[0] == 'p' {
			tuple = append(tuple, String(recv), String(""), String(""))
		} else {
			tuple = append(tuple, String(""), String(""), String(recv))
		}
	} else {
		if b.Name()[0] == 'p' {
			thread.AddSteps(-int64(len(recv) - len(sep) - i))
		} else {
			thread.AddSteps(-int64(i))
		}
		tuple = append(tuple, String(recv[:i]), String(recv[i:i+len(sep)]), String(recv[i+len(sep):]))
	}
	return tuple, nil
}

// https://github.com/google/starlark-go/blob/master/doc/spec.md#string·removeprefix
// https://github.com/google/starlark-go/blob/master/doc/spec.md#string·removesuffix
func string_removefix(thread *Thread, b *Builtin, args Tuple, kwargs []Tuple) (Value, error) {
	recv := string(b.Receiver().(String))
	var fix string
	if err := UnpackPositionalArgs(b.Name(), args, kwargs, 1, &fix); err != nil {
		return nil, err
	}
	if err := thread.AddSteps(int64(len(fix))); err != nil {
		return nil, err
	}
	if b.name[len("remove")] == 'p' {
		recv = strings.TrimPrefix(recv, fix)
	} else {
		recv = strings.TrimSuffix(recv, fix)
	}
	if err := thread.AddAllocs(StringTypeOverhead); err != nil {
		return nil, err
	}
	return String(recv), nil
}

// https://github.com/google/starlark-go/blob/master/doc/spec.md#string·replace
func string_replace(thread *Thread, b *Builtin, args Tuple, kwargs []Tuple) (Value, error) {
	recv := string(b.Receiver().(String))
	var old, new string
	count := -1
	if err := UnpackPositionalArgs(b.Name(), args, kwargs, 2, &old, &new, &count); err != nil {
		return nil, err
	}

	max := func(a, b int) int {
		if a > b {
			return a
		}
		return b
	}
	maxResultSize := int64((len(recv) + 1) * len(new) / max(len(old), 1))
	if err := thread.CheckSteps(maxResultSize); err != nil {
		return nil, err
	}
	if err := thread.CheckAllocs(maxResultSize); err != nil {
		return nil, err
	}
	replaced := strings.Replace(recv, old, new, count)
	if err := thread.AddSteps(int64(max(len(replaced), len(recv)))); err != nil {
		return nil, err
	}
	result := Value(String(replaced)) // Avoid allocation.
	if err := thread.AddAllocs(EstimateSize(result)); err != nil {
		return nil, err
	}
	return result, nil
}

// https://github.com/google/starlark-go/blob/master/doc/spec.md#string·rfind
func string_rfind(thread *Thread, b *Builtin, args Tuple, kwargs []Tuple) (Value, error) {
	return string_find_impl(thread, b, args, kwargs, true, true)
}

// https://github.com/google/starlark-go/blob/master/doc/spec.md#string·rindex
func string_rindex(thread *Thread, b *Builtin, args Tuple, kwargs []Tuple) (Value, error) {
	return string_find_impl(thread, b, args, kwargs, false, true)
}

// https://github.com/google/starlark-go/starlark/blob/master/doc/spec.md#string·startswith
// https://github.com/google/starlark-go/starlark/blob/master/doc/spec.md#string·endswith
func string_startswith(thread *Thread, b *Builtin, args Tuple, kwargs []Tuple) (Value, error) {
	var x Value
	var start, end Value = None, None
	if err := UnpackPositionalArgs(b.Name(), args, kwargs, 1, &x, &start, &end); err != nil {
		return nil, err
	}

	// compute effective substring.
	s := string(b.Receiver().(String))
	if start, end, err := indices(start, end, len(s)); err != nil {
		return nil, nameErr(b, err)
	} else {
		if end < start {
			end = start // => empty result
		}
		s = s[start:end]
	}

	f := strings.HasPrefix
	if b.Name()[0] == 'e' { // endswith
		f = strings.HasSuffix
	}

	switch x := x.(type) {
	case Tuple:
		for i, x := range x {
			prefix, ok := AsString(x)
			if !ok {
				return nil, fmt.Errorf("%s: want string, got %s, for element %d",
					b.Name(), x.Type(), i)
			}
			if err := thread.AddSteps(int64(len(prefix))); err != nil {
				return False, err
			}
			if f(s, prefix) {
				return True, nil
			}
		}
		return False, nil
	case String:
		if err := thread.AddSteps(int64(len(x))); err != nil {
			return False, err
		}
		return Bool(f(s, string(x))), nil
	}
	return nil, fmt.Errorf("%s: got %s, want string or tuple of string", b.Name(), x.Type())
}

// https://github.com/google/starlark-go/blob/master/doc/spec.md#string·strip
// https://github.com/google/starlark-go/blob/master/doc/spec.md#string·lstrip
// https://github.com/google/starlark-go/blob/master/doc/spec.md#string·rstrip
func string_strip(thread *Thread, b *Builtin, args Tuple, kwargs []Tuple) (Value, error) {
	var chars string
	if err := UnpackPositionalArgs(b.Name(), args, kwargs, 0, &chars); err != nil {
		return nil, err
	}
	recv := string(b.Receiver().(String))
	if err := thread.CheckSteps(int64(len(recv))); err != nil {
		return nil, err
	}
	var s string
	switch b.Name()[0] {
	case 's': // strip
		if chars != "" {
			s = strings.Trim(recv, chars)
		} else {
			s = strings.TrimSpace(recv)
		}
	case 'l': // lstrip
		if chars != "" {
			s = strings.TrimLeft(recv, chars)
		} else {
			s = strings.TrimLeftFunc(recv, unicode.IsSpace)
		}
	case 'r': // rstrip
		if chars != "" {
			s = strings.TrimRight(recv, chars)
		} else {
			s = strings.TrimRightFunc(recv, unicode.IsSpace)
		}
	}
	if err := thread.AddAllocs(StringTypeOverhead); err != nil {
		return nil, err
	}
	if err := thread.AddSteps(int64(len(recv) - len(s))); err != nil {
		return nil, err
	}
	return String(s), nil
}

// https://github.com/google/starlark-go/blob/master/doc/spec.md#string·title
func string_title(thread *Thread, b *Builtin, args Tuple, kwargs []Tuple) (Value, error) {
	if err := UnpackPositionalArgs(b.Name(), args, kwargs, 0); err != nil {
		return nil, err
	}

	s := string(b.Receiver().(String))

	// Python semantics differ from x==strings.{To,}Title(x) in Go:
	// "uppercase characters may only follow uncased characters and
	// lowercase characters only cased ones."
	if err := thread.AddSteps(int64(len(s))); err != nil {
		return nil, err
	}
	buf := NewSafeStringBuilder(thread)
	buf.Grow(len(s))
	var prevCased bool
	for _, r := range s {
		if prevCased {
			r = unicode.ToLower(r)
		} else {
			r = unicode.ToTitle(r)
		}
		prevCased = isCasedRune(r)
		if _, err := buf.WriteRune(r); err != nil {
			return nil, err
		}
	}
	if err := buf.Err(); err != nil {
		return nil, err
	}
	if err := thread.AddAllocs(StringTypeOverhead); err != nil {
		return nil, err
	}
	return String(buf.String()), nil
}

// https://github.com/google/starlark-go/blob/master/doc/spec.md#string·upper
func string_upper(thread *Thread, b *Builtin, args Tuple, kwargs []Tuple) (Value, error) {
	if err := UnpackPositionalArgs(b.Name(), args, kwargs, 0); err != nil {
		return nil, err
	}

	recv := string(b.Receiver().(String))

	// see string_lower
	bufferSize := EstimateMakeSize([]byte{}, len(recv)*2+utf8.UTFMax)
	if err := thread.AddAllocs(bufferSize + StringTypeOverhead); err != nil {
		return nil, err
	}
	if err := thread.AddSteps(int64(len(recv))); err != nil {
		return nil, err
	}
	return String(strings.ToUpper(recv)), nil
}

// https://github.com/google/starlark-go/blob/master/doc/spec.md#string·split
// https://github.com/google/starlark-go/blob/master/doc/spec.md#string·rsplit
func string_split(thread *Thread, b *Builtin, args Tuple, kwargs []Tuple) (Value, error) {
	recv := string(b.Receiver().(String))
	var sep_ Value
	maxsplit := -1
	if err := UnpackPositionalArgs(b.Name(), args, kwargs, 0, &sep_, &maxsplit); err != nil {
		return nil, err
	}

	var res []string

	if sep_ == nil || sep_ == None {
		// A string with many consecutive separators may need to be traversed
		// completely, even when maxsplit >= 0.
		if err := thread.AddSteps(int64(len(recv))); err != nil {
			return nil, err
		}
		if err := thread.CheckAllocs(EstimateMakeSize([]Value{String("")}, len(recv)/2+1)); err != nil {
			return nil, err
		}

		// special case: split on whitespace
		if maxsplit < 0 {
			res = strings.Fields(recv)
		} else if b.Name() == "split" {
			res = splitspace(recv, maxsplit)
		} else { // rsplit
			res = rsplitspace(recv, maxsplit)
		}

	} else if sep, ok := AsString(sep_); ok {
		if sep == "" {
			return nil, fmt.Errorf("split: empty separator")
		}

		if err := thread.AddSteps(int64(len(recv))); err != nil {
			return nil, err
		}
		if err := thread.CheckAllocs(EstimateMakeSize([]Value{String("")}, len(recv)/len(sep)+1)); err != nil {
			return nil, err
		}

		// usual case: split on non-empty separator
		if maxsplit < 0 {
			res = strings.Split(recv, sep)
		} else if b.Name() == "split" {
			res = strings.SplitN(recv, sep, maxsplit+1)
		} else { // rsplit
			res = strings.Split(recv, sep)
			// If maxsplit is less than len(res), the first len(res) - maxsplit
			// should be joined back together. Instead of joining them back,
			// however, it is possible to take a slice of  the original string.
			// If the excess is only one, it is also possible to skip this process.
			if excess := len(res) - maxsplit; excess > 1 {
				size := len(res[0])
				for _, s := range res[1:excess] {
					size += len(s) + len(sep)
				}
				res[excess-1] = recv[0:size]
				res = res[excess-1:]
			}
		}

	} else {
		return nil, fmt.Errorf("split: got %s for separator, want string", sep_.Type())
	}

	listSize := EstimateMakeSize([]Value{String("")}, len(res))
	resultSize := EstimateSize(&List{})
	if err := thread.AddAllocs(listSize + resultSize); err != nil {
		return nil, err
	}
	list := make([]Value, len(res))
	for i, x := range res {
		list[i] = String(x)
	}
	return NewList(list), nil
}

// Precondition: max >= 0.
func rsplitspace(s string, max int) []string {
	res := make([]string, 0, max+1)
	end := -1 // index of field end, or -1 in a region of spaces.
	for i := len(s); i > 0; {
		r, sz := utf8.DecodeLastRuneInString(s[:i])
		if unicode.IsSpace(r) {
			if end >= 0 {
				if len(res) == max {
					break // let this field run to the start
				}
				res = append(res, s[i:end])
				end = -1
			}
		} else if end < 0 {
			end = i
		}
		i -= sz
	}
	if end >= 0 {
		res = append(res, s[:end])
	}

	resLen := len(res)
	for i := 0; i < resLen/2; i++ {
		res[i], res[resLen-1-i] = res[resLen-1-i], res[i]
	}

	return res
}

// Precondition: max >= 0.
func splitspace(s string, max int) []string {
	var res []string
	start := -1 // index of field start, or -1 in a region of spaces
	for i, r := range s {
		if unicode.IsSpace(r) {
			if start >= 0 {
				if len(res) == max {
					break // let this field run to the end
				}
				res = append(res, s[start:i])
				start = -1
			}
		} else if start == -1 {
			start = i
		}
	}
	if start >= 0 {
		res = append(res, s[start:])
	}
	return res
}

// https://github.com/google/starlark-go/blob/master/doc/spec.md#string·splitlines
func string_splitlines(thread *Thread, b *Builtin, args Tuple, kwargs []Tuple) (Value, error) {
	var keepends bool
	if err := UnpackPositionalArgs(b.Name(), args, kwargs, 0, &keepends); err != nil {
		return nil, err
	}
	var lines []string
	if s := string(b.Receiver().(String)); s != "" {
		if err := thread.AddSteps(int64(len(s))); err != nil {
			return nil, err
		}
		// TODO(adonovan): handle CRLF correctly.
		if keepends {
			lines = strings.SplitAfter(s, "\n")
		} else {
			lines = strings.Split(s, "\n")
		}
		if strings.HasSuffix(s, "\n") {
			lines = lines[:len(lines)-1]
		}
	}
	var itemTemplate String
	resultSize := EstimateMakeSize([]Value{itemTemplate}, len(lines)) +
		EstimateSize(&List{})
	if err := thread.AddAllocs(resultSize); err != nil {
		return nil, err
	}
	list := make([]Value, len(lines))
	for i, x := range lines {
		list[i] = String(x)
	}
	return NewList(list), nil
}

// https://github.com/google/starlark-go/blob/master/doc/spec.md#set·add.
func set_add(thread *Thread, b *Builtin, args Tuple, kwargs []Tuple) (Value, error) {
	var elem Value
	if err := UnpackPositionalArgs(b.Name(), args, kwargs, 1, &elem); err != nil {
		return nil, err
	}
	if _, found, err := b.Receiver().(*Set).ht.lookup(thread, elem); err != nil {
		return nil, nameErr(b, err)
	} else if found {
		return None, nil
	}
	err := b.Receiver().(*Set).ht.insert(thread, elem, None)
	if err != nil {
		return nil, nameErr(b, err)
	}
	return None, nil
}

// https://github.com/google/starlark-go/blob/master/doc/spec.md#set·clear.
func set_clear(thread *Thread, b *Builtin, args Tuple, kwargs []Tuple) (Value, error) {
	if err := UnpackPositionalArgs(b.Name(), args, kwargs, 0); err != nil {
		return nil, err
	}
	recv := b.Receiver().(*Set)
	if err := recv.ht.clear(thread); err != nil {
		return nil, nameErr(b, err)
	}
	return None, nil
}

// https://github.com/google/starlark-go/blob/master/doc/spec.md#set·difference.
func set_difference(thread *Thread, b *Builtin, args Tuple, kwargs []Tuple) (Value, error) {
	// TODO: support multiple others: s.difference(*others)
	var other Iterable
	if err := UnpackPositionalArgs(b.Name(), args, kwargs, 0, &other); err != nil {
		return nil, err
	}
	iter, err := SafeIterate(thread, other)
	if err != nil {
		return nil, err
	}
	defer iter.Done()
	diff, err := b.Receiver().(*Set).safeDifference(thread, iter)
	if err != nil {
		return nil, err
	}
	if err := iter.Err(); err != nil {
		return nil, err
	}
	return diff, nil
}

// https://github.com/google/starlark-go/blob/master/doc/spec.md#set_intersection.
func set_intersection(thread *Thread, b *Builtin, args Tuple, kwargs []Tuple) (Value, error) {
	// TODO: support multiple others: s.difference(*others)
	var other Iterable
	if err := UnpackPositionalArgs(b.Name(), args, kwargs, 0, &other); err != nil {
		return nil, err
	}
	iter, err := SafeIterate(thread, other)
	if err != nil {
		return nil, err
	}
	defer iter.Done()
	diff, err := b.Receiver().(*Set).safeIntersection(thread, iter)
	if err != nil {
		return nil, nameErr(b, err)
	}
	if err := iter.Err(); err != nil {
		return nil, err
	}
	return diff, nil
}

// https://github.com/google/starlark-go/blob/master/doc/spec.md#set_issubset.
func set_issubset(thread *Thread, b *Builtin, args Tuple, kwargs []Tuple) (Value, error) {
	var other Iterable
	if err := UnpackPositionalArgs(b.Name(), args, kwargs, 0, &other); err != nil {
		return nil, err
	}
	recv := b.Receiver().(*Set)
	iter, err := SafeIterate(thread, other)
	if err != nil {
		return nil, err
	}
	defer iter.Done()
	count, err := recv.ht.count(thread, iter)
	if err != nil {
		return nil, nameErr(b, err)
	}
	if err := iter.Err(); err != nil {
		return nil, err
	}
	return Bool(count == recv.Len()), nil
}

// https://github.com/google/starlark-go/blob/master/doc/spec.md#set_issuperset.
func set_issuperset(thread *Thread, b *Builtin, args Tuple, kwargs []Tuple) (Value, error) {
	var other Iterable
	if err := UnpackPositionalArgs(b.Name(), args, kwargs, 0, &other); err != nil {
		return nil, err
	}
	recv := b.Receiver().(*Set)
	iter, err := SafeIterate(thread, other)
	if err != nil {
		return nil, err
	}
	defer iter.Done()
	var x Value
	for iter.Next(&x) {
		_, found, err := recv.ht.lookup(thread, x)
		if err != nil {
			return nil, nameErr(b, err)
		}
		if !found {
			return False, nil
		}
	}
	if err := iter.Err(); err != nil {
		return nil, err
	}
	return True, nil
}

// https://github.com/google/starlark-go/blob/master/doc/spec.md#set·discard.
func set_discard(thread *Thread, b *Builtin, args Tuple, kwargs []Tuple) (Value, error) {
	var k Value
	if err := UnpackPositionalArgs(b.Name(), args, kwargs, 1, &k); err != nil {
		return nil, err
	}
	if _, _, err := b.Receiver().(*Set).ht.delete(thread, k); err != nil {
		return nil, nameErr(b, err)
	}
	return None, nil
}

// https://github.com/google/starlark-go/blob/master/doc/spec.md#set·pop.
func set_pop(thread *Thread, b *Builtin, args Tuple, kwargs []Tuple) (Value, error) {
	if err := UnpackPositionalArgs(b.Name(), args, kwargs, 0); err != nil {
		return nil, err
	}
	recv := b.Receiver().(*Set)
	k, ok := recv.ht.first()
	if !ok {
		return nil, nameErr(b, "empty set")
	}
	_, _, err := recv.ht.delete(thread, k)
	if err != nil {
		return nil, nameErr(b, err) // set is frozen
	}
	return k, nil
}

// https://github.com/google/starlark-go/blob/master/doc/spec.md#set·remove.
func set_remove(thread *Thread, b *Builtin, args Tuple, kwargs []Tuple) (Value, error) {
	var k Value
	if err := UnpackPositionalArgs(b.Name(), args, kwargs, 1, &k); err != nil {
		return nil, err
	}
	if _, found, err := b.Receiver().(*Set).ht.delete(thread, k); err != nil {
		return nil, nameErr(b, err) // dict is frozen or key is unhashable
	} else if found {
		return None, nil
	}
	return nil, nameErr(b, "missing key")
}

// https://github.com/google/starlark-go/blob/master/doc/spec.md#set·symmetric_difference.
func set_symmetric_difference(thread *Thread, b *Builtin, args Tuple, kwargs []Tuple) (Value, error) {
	var other Iterable
	if err := UnpackPositionalArgs(b.Name(), args, kwargs, 0, &other); err != nil {
		return nil, err
	}
	recv := b.Receiver().(*Set)
	iter, err := SafeIterate(thread, other)
	if err != nil {
		return nil, err
	}
	defer iter.Done()
	diff, err := recv.safeSymmetricDifference(thread, iter)
	if err != nil {
		return nil, err
	}
	if err := iter.Err(); err != nil {
		return nil, nameErr(b, err)
	}
	return diff, nil
}

// https://github.com/google/starlark-go/blob/master/doc/spec.md#set·union.
func set_union(thread *Thread, b *Builtin, args Tuple, kwargs []Tuple) (Value, error) {
	var iterable Iterable
	if err := UnpackPositionalArgs(b.Name(), args, kwargs, 0, &iterable); err != nil {
		return nil, err
	}
	iter, err := SafeIterate(thread, iterable)
	if err != nil {
		return nil, err
	}
	defer iter.Done()
	union, err := b.Receiver().(*Set).safeUnion(thread, iter)
	if err != nil {
		return nil, err
	}
	if err := iter.Err(); err != nil {
		return nil, nameErr(b, err)
	}
	return union, nil
}

// Common implementation of string_{r}{find,index}.
func string_find_impl(thread *Thread, b *Builtin, args Tuple, kwargs []Tuple, allowError, last bool) (Value, error) {
	var sub string
	var start_, end_ Value
	if err := UnpackPositionalArgs(b.Name(), args, kwargs, 1, &sub, &start_, &end_); err != nil {
		return nil, err
	}

	s := string(b.Receiver().(String))
	start, end, err := indices(start_, end_, len(s))
	if err != nil {
		return nil, nameErr(b, err)
	}
	var slice string
	if start < end {
		slice = s[start:end]
	}

	if err := thread.CheckSteps(int64(len(slice))); err != nil {
		return nil, err
	}

	var i int
	if last {
		i = strings.LastIndex(slice, sub)
	} else {
		i = strings.Index(slice, sub)
	}
	var result Value
	if i < 0 {
		if !allowError {
			return nil, nameErr(b, "substring not found")
		}
		result = MakeInt(-1)
	} else {
		result = MakeInt(i + start)
		if last {
			if err := thread.AddSteps(int64(len(slice) - i)); err != nil {
				return nil, err
			}
		} else {
			if err := thread.AddSteps(int64(i + len(sub))); err != nil {
				return nil, err
			}
		}
	}
	if err := thread.AddAllocs(EstimateSize(result)); err != nil {
		return nil, err
	}
	return result, nil
}

// Common implementation of builtin dict function and dict.update method.
// Precondition: len(updates) == 0 or 1.
func updateDict(thread *Thread, dict *Dict, updates Tuple, kwargs []Tuple) error {
	if len(updates) == 1 {
		switch updates := updates[0].(type) {
		case IterableMapping:
			// Iterate over dict's key/value pairs, not just keys.
			items := updates.Items()
			if err := thread.AddSteps(int64(len(items))); err != nil {
				return err
			}
			for _, item := range items {
				if err := dict.SafeSetKey(thread, item[0], item[1]); err != nil {
					return err // dict is frozen
				}
			}
		default:
			// all other sequences
			iter, err := SafeIterate(thread, updates)
			if err != nil {
				if err == ErrUnsupported {
					return fmt.Errorf("dictionary update value is not iterable (%s)", updates.Type())
				}
				return err
			}
			defer iter.Done()
			var pair Value
			for i := 0; iter.Next(&pair); i++ {
				iter2, err := SafeIterate(thread, pair)
				if err != nil {
					if err == ErrUnsupported {
						return fmt.Errorf("dictionary update sequence element #%d is not iterable (%s)", i, pair.Type())
					}
					return err
				}
				defer iter2.Done()
				len := Len(pair)
				if len < 0 {
					return fmt.Errorf("dictionary update sequence element #%d has unknown length (%s)", i, pair.Type())
				} else if len != 2 {
					return fmt.Errorf("dictionary update sequence element #%d has length %d, want 2", i, len)
				}
				var k, v Value
				if !iter2.Next(&k) || !iter2.Next(&v) {
					if err := iter2.Err(); err != nil {
						return err
					}
				}
				if err := dict.SafeSetKey(thread, k, v); err != nil {
					return err
				}
			}
			if err := iter.Err(); err != nil {
				return err
			}
		}
	}

	// Then add the kwargs.
	before := dict.Len()
	for _, pair := range kwargs {
		if err := dict.SafeSetKey(thread, pair[0], pair[1]); err != nil {
			return err // dict is frozen
		}
	}
	// In the common case, each kwarg will add another dict entry.
	// If that's not so, check whether it is because there was a duplicate kwarg.
	if dict.Len() < before+len(kwargs) {
		keys := make(map[String]bool, len(kwargs))
		for _, kv := range kwargs {
			k := kv[0].(String)
			if keys[k] {
				return fmt.Errorf("duplicate keyword arg: %v", k)
			}
			keys[k] = true
		}
	}

	return nil
}

// nameErr returns an error message of the form "name: msg"
// where name is b.Name() and msg is a string or error.
func nameErr(b *Builtin, msg interface{}) error {
	if err, ok := msg.(error); ok {
		return fmt.Errorf("%s: %w", b.Name(), err)
	}
	return fmt.Errorf("%s: %v", b.Name(), msg)
}<|MERGE_RESOLUTION|>--- conflicted
+++ resolved
@@ -77,13 +77,8 @@
 
 	universeSafeties = map[string]SafetyFlags{
 		"abs":       CPUSafe | MemSafe | TimeSafe | IOSafe,
-<<<<<<< HEAD
-		"any":       CPUSafe | MemSafe | IOSafe,
+		"any":       CPUSafe | MemSafe | TimeSafe | IOSafe,
 		"all":       CPUSafe | MemSafe | TimeSafe | IOSafe,
-=======
-		"any":       CPUSafe | MemSafe | TimeSafe | IOSafe,
-		"all":       CPUSafe | MemSafe | IOSafe,
->>>>>>> 738b7397
 		"bool":      CPUSafe | MemSafe | TimeSafe | IOSafe,
 		"bytes":     CPUSafe | MemSafe | TimeSafe | IOSafe,
 		"chr":       CPUSafe | MemSafe | TimeSafe | IOSafe,
