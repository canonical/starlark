--- conflicted
+++ resolved
@@ -86,21 +86,12 @@
 		"dir":       CPUSafe | MemSafe | TimeSafe | IOSafe,
 		"enumerate": CPUSafe | MemSafe | IOSafe,
 		"fail":      CPUSafe | MemSafe | IOSafe,
-<<<<<<< HEAD
 		"float":     CPUSafe | MemSafe | TimeSafe | IOSafe,
-		"getattr":   CPUSafe | MemSafe | IOSafe,
-		"hasattr":   CPUSafe | MemSafe | IOSafe,
-		"hash":      CPUSafe | MemSafe | TimeSafe | IOSafe,
-		"int":       CPUSafe | MemSafe | TimeSafe | IOSafe,
-		"len":       CPUSafe | MemSafe | IOSafe,
-=======
-		"float":     CPUSafe | MemSafe | IOSafe,
 		"getattr":   CPUSafe | MemSafe | TimeSafe | IOSafe,
 		"hasattr":   CPUSafe | MemSafe | TimeSafe | IOSafe,
 		"hash":      CPUSafe | MemSafe | TimeSafe | IOSafe,
-		"int":       CPUSafe | MemSafe | IOSafe,
+		"int":       CPUSafe | MemSafe | TimeSafe | IOSafe,
 		"len":       CPUSafe | MemSafe | TimeSafe | IOSafe,
->>>>>>> 688dfd7f
 		"list":      CPUSafe | MemSafe | IOSafe,
 		"max":       CPUSafe | MemSafe | IOSafe,
 		"min":       CPUSafe | MemSafe | IOSafe,
@@ -215,19 +206,11 @@
 	}
 	stringMethodSafeties = map[string]SafetyFlags{
 		"capitalize":     CPUSafe | MemSafe | IOSafe,
-<<<<<<< HEAD
-		"codepoint_ords": CPUSafe | MemSafe | IOSafe,
-		"codepoints":     CPUSafe | MemSafe | IOSafe,
-		"count":          CPUSafe | MemSafe | TimeSafe | IOSafe,
-		"elem_ords":      CPUSafe | MemSafe | IOSafe,
-		"elems":          CPUSafe | MemSafe | IOSafe,
-=======
 		"codepoint_ords": CPUSafe | MemSafe | TimeSafe | IOSafe,
 		"codepoints":     CPUSafe | MemSafe | TimeSafe | IOSafe,
-		"count":          CPUSafe | MemSafe | IOSafe,
+		"count":          CPUSafe | MemSafe | TimeSafe | IOSafe,
 		"elem_ords":      CPUSafe | MemSafe | TimeSafe | IOSafe,
 		"elems":          CPUSafe | MemSafe | TimeSafe | IOSafe,
->>>>>>> 688dfd7f
 		"endswith":       CPUSafe | MemSafe | IOSafe,
 		"find":           CPUSafe | MemSafe | TimeSafe | IOSafe,
 		"format":         CPUSafe | MemSafe | IOSafe,
