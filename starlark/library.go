// Copyright 2017 The Bazel Authors. All rights reserved.
// Use of this source code is governed by a BSD-style
// license that can be found in the LICENSE file.

package starlark

// This file defines the library of built-ins.
//
// Built-ins must explicitly check the "frozen" flag before updating
// mutable types such as lists and dicts.

import (
	"errors"
	"fmt"
	"math"
	"math/big"
	"os"
	"sort"
	"strconv"
	"strings"
	"unicode"
	"unicode/utf16"
	"unicode/utf8"

	"github.com/canonical/starlark/syntax"
)

// Universe defines the set of universal built-ins, such as None, True, and len.
//
// The Go application may add or remove items from the
// universe dictionary before Starlark evaluation begins.
// All values in the dictionary must be immutable.
// Starlark programs cannot modify the dictionary.
var Universe StringDict
var universeSafeties map[string]Safety

var ErrUnsupported = errors.New("unsupported operation")

func init() {
	// https://github.com/google/starlark-go/blob/master/doc/spec.md#built-in-constants-and-functions
	Universe = StringDict{
		"None":      None,
		"True":      True,
		"False":     False,
		"abs":       NewBuiltin("abs", abs),
		"any":       NewBuiltin("any", any),
		"all":       NewBuiltin("all", all),
		"bool":      NewBuiltin("bool", bool_),
		"bytes":     NewBuiltin("bytes", bytes_),
		"chr":       NewBuiltin("chr", chr),
		"dict":      NewBuiltin("dict", dict),
		"dir":       NewBuiltin("dir", dir),
		"enumerate": NewBuiltin("enumerate", enumerate),
		"fail":      NewBuiltin("fail", fail),
		"float":     NewBuiltin("float", float),
		"getattr":   NewBuiltin("getattr", getattr),
		"hasattr":   NewBuiltin("hasattr", hasattr),
		"hash":      NewBuiltin("hash", hash),
		"int":       NewBuiltin("int", int_),
		"len":       NewBuiltin("len", len_),
		"list":      NewBuiltin("list", list),
		"max":       NewBuiltin("max", minmax),
		"min":       NewBuiltin("min", minmax),
		"ord":       NewBuiltin("ord", ord),
		"print":     NewBuiltin("print", print),
		"range":     NewBuiltin("range", range_),
		"repr":      NewBuiltin("repr", repr),
		"reversed":  NewBuiltin("reversed", reversed),
		"set":       NewBuiltin("set", set), // requires resolve.AllowSet
		"sorted":    NewBuiltin("sorted", sorted),
		"str":       NewBuiltin("str", str),
		"tuple":     NewBuiltin("tuple", tuple),
		"type":      NewBuiltin("type", type_),
		"zip":       NewBuiltin("zip", zip),
	}

	universeSafeties = map[string]Safety{
		"abs":       MemSafe | IOSafe,
		"any":       MemSafe | IOSafe,
		"all":       MemSafe | IOSafe,
		"bool":      MemSafe | IOSafe,
		"bytes":     MemSafe | IOSafe,
		"chr":       MemSafe | IOSafe,
		"dict":      MemSafe | IOSafe,
		"dir":       MemSafe | IOSafe,
		"enumerate": MemSafe | IOSafe,
		"fail":      MemSafe | IOSafe,
		"float":     MemSafe | IOSafe,
		"getattr":   NotSafe | IOSafe,
		"hasattr":   MemSafe | IOSafe,
		"hash":      MemSafe | IOSafe,
		"int":       MemSafe | IOSafe,
		"len":       MemSafe | IOSafe,
		"list":      MemSafe | IOSafe,
		"max":       MemSafe | IOSafe,
		"min":       MemSafe | IOSafe,
		"ord":       MemSafe | IOSafe,
		"print":     MemSafe,
		"range":     MemSafe | IOSafe,
		"repr":      MemSafe | IOSafe,
		"reversed":  MemSafe | IOSafe,
		"set":       MemSafe | IOSafe,
		"sorted":    MemSafe | IOSafe,
		"str":       MemSafe | IOSafe,
		"tuple":     MemSafe | IOSafe,
		"type":      MemSafe | IOSafe,
		"zip":       MemSafe | IOSafe,
	}

	for name, flags := range universeSafeties {
		if b, ok := Universe[name].(*Builtin); ok {
			b.DeclareSafety(flags)
		}
	}
}

// methods of built-in types
// https://github.com/google/starlark-go/blob/master/doc/spec.md#built-in-methods
var (
	bytesMethods = map[string]*Builtin{
		"elems": NewBuiltin("elems", bytes_elems),
	}
	bytesMethodSafeties = map[string]Safety{
		"elems": MemSafe | IOSafe,
	}

	dictMethods = map[string]*Builtin{
		"clear":      NewBuiltin("clear", dict_clear),
		"get":        NewBuiltin("get", dict_get),
		"items":      NewBuiltin("items", dict_items),
		"keys":       NewBuiltin("keys", dict_keys),
		"pop":        NewBuiltin("pop", dict_pop),
		"popitem":    NewBuiltin("popitem", dict_popitem),
		"setdefault": NewBuiltin("setdefault", dict_setdefault),
		"update":     NewBuiltin("update", dict_update),
		"values":     NewBuiltin("values", dict_values),
	}
	dictMethodSafeties = map[string]Safety{
		"clear":      MemSafe | IOSafe,
		"get":        MemSafe | IOSafe,
		"items":      MemSafe | IOSafe,
		"keys":       MemSafe | IOSafe,
		"pop":        MemSafe | IOSafe,
		"popitem":    MemSafe | IOSafe,
		"setdefault": MemSafe | IOSafe,
		"update":     MemSafe | IOSafe,
		"values":     MemSafe | IOSafe,
	}

	listMethods = map[string]*Builtin{
		"append": NewBuiltin("append", list_append),
		"clear":  NewBuiltin("clear", list_clear),
		"extend": NewBuiltin("extend", list_extend),
		"index":  NewBuiltin("index", list_index),
		"insert": NewBuiltin("insert", list_insert),
		"pop":    NewBuiltin("pop", list_pop),
		"remove": NewBuiltin("remove", list_remove),
	}
	listMethodSafeties = map[string]Safety{
		"append": MemSafe | IOSafe,
		"clear":  MemSafe | IOSafe,
		"extend": MemSafe | IOSafe,
		"index":  MemSafe | IOSafe,
		"insert": MemSafe | IOSafe,
		"pop":    MemSafe | IOSafe,
		"remove": MemSafe | IOSafe,
	}

	stringMethods = map[string]*Builtin{
		"capitalize":     NewBuiltin("capitalize", string_capitalize),
		"codepoint_ords": NewBuiltin("codepoint_ords", string_iterable),
		"codepoints":     NewBuiltin("codepoints", string_iterable), // sic
		"count":          NewBuiltin("count", string_count),
		"elem_ords":      NewBuiltin("elem_ords", string_iterable),
		"elems":          NewBuiltin("elems", string_iterable),      // sic
		"endswith":       NewBuiltin("endswith", string_startswith), // sic
		"find":           NewBuiltin("find", string_find),
		"format":         NewBuiltin("format", string_format),
		"index":          NewBuiltin("index", string_index),
		"isalnum":        NewBuiltin("isalnum", string_isalnum),
		"isalpha":        NewBuiltin("isalpha", string_isalpha),
		"isdigit":        NewBuiltin("isdigit", string_isdigit),
		"islower":        NewBuiltin("islower", string_islower),
		"isspace":        NewBuiltin("isspace", string_isspace),
		"istitle":        NewBuiltin("istitle", string_istitle),
		"isupper":        NewBuiltin("isupper", string_isupper),
		"join":           NewBuiltin("join", string_join),
		"lower":          NewBuiltin("lower", string_lower),
		"lstrip":         NewBuiltin("lstrip", string_strip), // sic
		"partition":      NewBuiltin("partition", string_partition),
		"removeprefix":   NewBuiltin("removeprefix", string_removefix),
		"removesuffix":   NewBuiltin("removesuffix", string_removefix),
		"replace":        NewBuiltin("replace", string_replace),
		"rfind":          NewBuiltin("rfind", string_rfind),
		"rindex":         NewBuiltin("rindex", string_rindex),
		"rpartition":     NewBuiltin("rpartition", string_partition), // sic
		"rsplit":         NewBuiltin("rsplit", string_split),         // sic
		"rstrip":         NewBuiltin("rstrip", string_strip),         // sic
		"split":          NewBuiltin("split", string_split),
		"splitlines":     NewBuiltin("splitlines", string_splitlines),
		"startswith":     NewBuiltin("startswith", string_startswith),
		"strip":          NewBuiltin("strip", string_strip),
		"title":          NewBuiltin("title", string_title),
		"upper":          NewBuiltin("upper", string_upper),
	}
	stringMethodSafeties = map[string]Safety{
		"capitalize":     MemSafe | IOSafe,
		"codepoint_ords": MemSafe | IOSafe,
		"codepoints":     MemSafe | IOSafe,
		"count":          MemSafe | IOSafe,
		"elem_ords":      MemSafe | IOSafe,
		"elems":          MemSafe | IOSafe,
		"endswith":       MemSafe | IOSafe,
		"find":           MemSafe | IOSafe,
		"format":         MemSafe | IOSafe,
		"index":          MemSafe | IOSafe,
		"isalnum":        MemSafe | IOSafe,
		"isalpha":        MemSafe | IOSafe,
		"isdigit":        MemSafe | IOSafe,
		"islower":        MemSafe | IOSafe,
		"isspace":        MemSafe | IOSafe,
		"istitle":        MemSafe | IOSafe,
		"isupper":        MemSafe | IOSafe,
		"join":           MemSafe | IOSafe,
		"lower":          MemSafe | IOSafe,
		"lstrip":         MemSafe | IOSafe,
		"partition":      MemSafe | IOSafe,
		"removeprefix":   MemSafe | IOSafe,
		"removesuffix":   MemSafe | IOSafe,
		"replace":        MemSafe | IOSafe,
		"rfind":          MemSafe | IOSafe,
		"rindex":         MemSafe | IOSafe,
		"rpartition":     MemSafe | IOSafe,
		"rsplit":         MemSafe | IOSafe,
		"rstrip":         MemSafe | IOSafe,
		"split":          MemSafe | IOSafe,
		"splitlines":     MemSafe | IOSafe,
		"startswith":     MemSafe | IOSafe,
		"strip":          MemSafe | IOSafe,
		"title":          MemSafe | IOSafe,
		"upper":          MemSafe | IOSafe,
	}

	setMethods = map[string]*Builtin{
		"add":                  NewBuiltin("add", set_add),
		"clear":                NewBuiltin("clear", set_clear),
		"difference":           NewBuiltin("difference", set_difference),
		"discard":              NewBuiltin("discard", set_discard),
		"intersection":         NewBuiltin("intersection", set_intersection),
		"issubset":             NewBuiltin("issubset", set_issubset),
		"issuperset":           NewBuiltin("issuperset", set_issuperset),
		"pop":                  NewBuiltin("pop", set_pop),
		"remove":               NewBuiltin("remove", set_remove),
		"symmetric_difference": NewBuiltin("symmetric_difference", set_symmetric_difference),
		"union":                NewBuiltin("union", set_union),
	}
	setMethodSafeties = map[string]Safety{
		"add":                  MemSafe | IOSafe,
		"clear":                MemSafe | IOSafe,
		"difference":           MemSafe | IOSafe,
		"discard":              MemSafe | IOSafe,
		"intersection":         IOSafe,
		"issubset":             IOSafe,
		"issuperset":           MemSafe | IOSafe,
		"pop":                  MemSafe | IOSafe,
<<<<<<< HEAD
		"remove":               MemSafe | IOSafe,
		"symmetric_difference": IOSafe,
=======
		"remove":               IOSafe,
		"symmetric_difference": MemSafe | IOSafe,
>>>>>>> 4e5c60c2
		"union":                MemSafe | IOSafe,
	}
)

func init() {
	for name, safety := range bytesMethodSafeties {
		if builtin, ok := bytesMethods[name]; ok {
			builtin.DeclareSafety(safety)
		}
	}

	for name, safety := range dictMethodSafeties {
		if builtin, ok := dictMethods[name]; ok {
			builtin.DeclareSafety(safety)
		}
	}

	for name, safety := range listMethodSafeties {
		if builtin, ok := listMethods[name]; ok {
			builtin.DeclareSafety(safety)
		}
	}

	for name, safety := range stringMethodSafeties {
		if builtin, ok := stringMethods[name]; ok {
			builtin.DeclareSafety(safety)
		}
	}

	for name, safety := range setMethodSafeties {
		if builtin, ok := setMethods[name]; ok {
			builtin.DeclareSafety(safety)
		}
	}
}

func builtinAttr(recv Value, name string, methods map[string]*Builtin) (Value, error) {
	b := methods[name]
	if b == nil {
		return nil, nil // no such method
	}
	return b.BindReceiver(recv), nil
}

func builtinAttrNames(methods map[string]*Builtin) []string {
	names := make([]string, 0, len(methods))
	for name := range methods {
		names = append(names, name)
	}
	sort.Strings(names)
	return names
}

// ---- built-in functions ----

// https://github.com/google/starlark-go/blob/master/doc/spec.md#abs
func abs(thread *Thread, _ *Builtin, args Tuple, kwargs []Tuple) (Value, error) {
	var x Value
	if err := UnpackPositionalArgs("abs", args, kwargs, 1, &x); err != nil {
		return nil, err
	}
	switch tx := x.(type) {
	case Float:
		if tx >= 0 {
			return x, nil
		}

		result := Value(Float(math.Abs(float64(tx))))
		if err := thread.AddAllocs(EstimateSize(result)); err != nil {
			return nil, err
		}
		return result, nil
	case Int:
		if tx.Sign() >= 0 {
			return x, nil
		}

		result := Value(zero.Sub(tx))
		if err := thread.AddAllocs(EstimateSize(result)); err != nil {
			return nil, err
		}
		return result, nil
	default:
		return nil, fmt.Errorf("got %s, want int or float", x.Type())
	}
}

// https://github.com/google/starlark-go/blob/master/doc/spec.md#all
func all(thread *Thread, _ *Builtin, args Tuple, kwargs []Tuple) (Value, error) {
	var iterable Iterable
	if err := UnpackPositionalArgs("all", args, kwargs, 1, &iterable); err != nil {
		return nil, err
	}

	iter, err := SafeIterate(thread, iterable)
	if err != nil {
		return nil, err
	}
	defer iter.Done()
	var x Value
	for iter.Next(&x) {
		if !x.Truth() {
			return False, nil
		}
	}
	if err := iter.Err(); err != nil {
		return nil, err
	}
	return True, nil
}

// https://github.com/google/starlark-go/blob/master/doc/spec.md#any
func any(thread *Thread, _ *Builtin, args Tuple, kwargs []Tuple) (Value, error) {
	var iterable Iterable
	if err := UnpackPositionalArgs("any", args, kwargs, 1, &iterable); err != nil {
		return nil, err
	}

	iter, err := SafeIterate(thread, iterable)
	if err != nil {
		return nil, err
	}
	defer iter.Done()
	var x Value
	for iter.Next(&x) {
		if x.Truth() {
			return True, nil
		}
	}
	if err := iter.Err(); err != nil {
		return nil, err
	}
	return False, nil
}

// https://github.com/google/starlark-go/blob/master/doc/spec.md#bool
func bool_(thread *Thread, _ *Builtin, args Tuple, kwargs []Tuple) (Value, error) {
	var x Value = False
	if err := UnpackPositionalArgs("bool", args, kwargs, 0, &x); err != nil {
		return nil, err
	}
	return x.Truth(), nil
}

// https://github.com/google/starlark-go/blob/master/doc/spec.md#bytes
func bytes_(thread *Thread, _ *Builtin, args Tuple, kwargs []Tuple) (Value, error) {
	if len(kwargs) > 0 {
		return nil, fmt.Errorf("bytes does not accept keyword arguments")
	}
	if len(args) != 1 {
		return nil, fmt.Errorf("bytes: got %d arguments, want exactly 1", len(args))
	}
	switch x := args[0].(type) {
	case Bytes:
		return args[0], nil
	case String:
		// Invalid encodings are replaced by that of U+FFFD.
		res, err := safeUtf8Transcode(thread, string(x))
		if err != nil {
			return nil, err
		}
		if err := thread.AddAllocs(StringTypeOverhead); err != nil {
			return nil, err
		}
		return Bytes(res), nil
	case Iterable:
		// iterable of numeric byte values
		buf := NewSafeStringBuilder(thread)
		if n := Len(x); n >= 0 {
			// common case: known length
			buf.Grow(n)
		}
		iter, err := SafeIterate(thread, x)
		if err != nil {
			return nil, err
		}
		defer iter.Done()
		var elem Value
		var b byte
		for i := 0; iter.Next(&elem); i++ {
			if err := AsInt(elem, &b); err != nil {
				return nil, fmt.Errorf("bytes: at index %d, %s", i, err)
			}
			if err := buf.WriteByte(b); err != nil {
				return nil, err
			}
		}
		if err := iter.Err(); err != nil {
			return nil, err
		}
		if err := buf.Err(); err != nil {
			return nil, err
		}
		if err := thread.AddAllocs(StringTypeOverhead); err != nil {
			return nil, err
		}
		return Bytes(buf.String()), nil

	default:
		// Unlike string(foo), which stringifies it, bytes(foo) is an error.
		return nil, fmt.Errorf("bytes: got %s, want string, bytes, or iterable of ints", x.Type())
	}
}

// https://github.com/google/starlark-go/blob/master/doc/spec.md#chr
func chr(thread *Thread, _ *Builtin, args Tuple, kwargs []Tuple) (Value, error) {
	if len(kwargs) > 0 {
		return nil, fmt.Errorf("chr does not accept keyword arguments")
	}
	if len(args) != 1 {
		return nil, fmt.Errorf("chr: got %d arguments, want 1", len(args))
	}
	i, err := AsInt32(args[0])
	if err != nil {
		return nil, fmt.Errorf("chr: %s", err)
	}
	if i < 0 {
		return nil, fmt.Errorf("chr: Unicode code point %d out of range (<0)", i)
	}
	if i > unicode.MaxRune {
		return nil, fmt.Errorf("chr: Unicode code point U+%X out of range (>0x10FFFF)", i)
	}
	ret := Value(String(string(rune(i))))
	if err := thread.AddAllocs(EstimateSize(ret)); err != nil {
		return nil, err
	}
	return ret, nil
}

// https://github.com/google/starlark-go/blob/master/doc/spec.md#dict
func dict(thread *Thread, _ *Builtin, args Tuple, kwargs []Tuple) (Value, error) {
	if len(args) > 1 {
		return nil, fmt.Errorf("dict: got %d arguments, want at most 1", len(args))
	}
	dict := new(Dict)
	if err := thread.AddAllocs(EstimateSize(dict)); err != nil {
		return nil, err
	}
	if err := updateDict(thread, dict, args, kwargs); err != nil {
		return nil, fmt.Errorf("dict: %v", err)
	}
	return dict, nil
}

// https://github.com/google/starlark-go/blob/master/doc/spec.md#dir
func dir(thread *Thread, _ *Builtin, args Tuple, kwargs []Tuple) (Value, error) {
	if len(kwargs) > 0 {
		return nil, fmt.Errorf("dir does not accept keyword arguments")
	}
	if len(args) != 1 {
		return nil, fmt.Errorf("dir: got %d arguments, want 1", len(args))
	}

	var names []string
	if x, ok := args[0].(HasAttrs); ok {
		names = x.AttrNames()
	}
	sort.Strings(names)
	elems := make([]Value, len(names))
	for i, name := range names {
		elems[i] = String(name)
	}
	res := Value(NewList(elems))
	if err := thread.AddAllocs(EstimateSize(res)); err != nil {
		return nil, err
	}
	return res, nil
}

// https://github.com/google/starlark-go/blob/master/doc/spec.md#enumerate
func enumerate(thread *Thread, _ *Builtin, args Tuple, kwargs []Tuple) (Value, error) {
	var iterable Iterable
	var start int
	if err := UnpackPositionalArgs("enumerate", args, kwargs, 1, &iterable, &start); err != nil {
		return nil, err
	}

	iter, err := SafeIterate(thread, iterable)
	if err != nil {
		return nil, err
	}
	defer iter.Done()

	var pairs []Value
	var x Value

	if n := Len(iterable); n >= 0 {
		// common case: known length
		overhead := EstimateMakeSize([]Value{Tuple{}}, n) +
			EstimateMakeSize([][2]Value{{MakeInt(0), nil}}, n)
		if err := thread.AddAllocs(overhead); err != nil {
			return nil, err
		}

		pairs = make([]Value, 0, n)
		array := make(Tuple, 2*n) // allocate a single backing array
		for i := 0; iter.Next(&x); i++ {
			pair := array[:2:2]
			array = array[2:]
			pair[0] = MakeInt(start + i)
			pair[1] = x
			pairs = append(pairs, pair)
		}
	} else {
		// non-sequence (unknown length)
		pairCost := EstimateSize(Tuple{MakeInt(0), nil})
		pairsAppender := NewSafeAppender(thread, &pairs)
		for i := 0; iter.Next(&x); i++ {
			if err := thread.AddAllocs(pairCost); err != nil {
				return nil, err
			}
			pair := Tuple{MakeInt(start + i), x}
			if err := pairsAppender.Append(pair); err != nil {
				return nil, err
			}
		}
	}
	if err := iter.Err(); err != nil {
		return nil, err
	}

	if err := thread.AddAllocs(EstimateSize(List{})); err != nil {
		return nil, err
	}
	return NewList(pairs), nil
}

// https://github.com/google/starlark-go/blob/master/doc/spec.md#fail
func fail(thread *Thread, b *Builtin, args Tuple, kwargs []Tuple) (Value, error) {
	sep := " "
	if err := UnpackArgs("fail", nil, kwargs, "sep?", &sep); err != nil {
		return nil, err
	}
	buf := NewSafeStringBuilder(thread)
	if _, err := buf.WriteString("fail: "); err != nil {
		return nil, err
	}
	for i, v := range args {
		if i > 0 {
			if _, err := buf.WriteString(sep); err != nil {
				return nil, err
			}
		}
		if s, ok := AsString(v); ok {
			if _, err := buf.WriteString(s); err != nil {
				return nil, err
			}
		} else {
			if err := writeValue(buf, v, nil); err != nil {
				return nil, err
			}
		}
	}

	return nil, errors.New(buf.String())
}

func float(thread *Thread, b *Builtin, args Tuple, kwargs []Tuple) (Value, error) {
	if len(kwargs) > 0 {
		return nil, fmt.Errorf("float does not accept keyword arguments")
	}
	if len(args) == 0 {
		return Float(0.0), nil
	}
	if len(args) != 1 {
		return nil, fmt.Errorf("float got %d arguments, wants 1", len(args))
	}
	switch x := args[0].(type) {
	case Bool:
		// thread.AddAllocs is not called as memory is
		// never allocated for constants.
		if x {
			return Float(1.0), nil
		} else {
			return Float(0.0), nil
		}
	case Int:
		var err error
		var result Value
		result, err = x.finiteFloat()
		if err != nil {
			return nil, err
		}
		if err := thread.AddAllocs(EstimateSize(result)); err != nil {
			return nil, err
		}
		return result, nil
	case Float:
		// Converting args[0] to x and then returning x as Value
		// casues an additional allocation, so return args[0] directly.
		return args[0], nil
	case String:
		if x == "" {
			return nil, fmt.Errorf("float: empty string")
		}
		// +/- NaN or Inf or Infinity (case insensitive)?
		s := string(x)
		switch x[len(x)-1] {
		case 'y', 'Y':
			if strings.EqualFold(s, "infinity") || strings.EqualFold(s, "+infinity") {
				return inf, nil
			} else if strings.EqualFold(s, "-infinity") {
				return neginf, nil
			}
		case 'f', 'F':
			if strings.EqualFold(s, "inf") || strings.EqualFold(s, "+inf") {
				return inf, nil
			} else if strings.EqualFold(s, "-inf") {
				return neginf, nil
			}
		case 'n', 'N':
			if strings.EqualFold(s, "nan") || strings.EqualFold(s, "+nan") || strings.EqualFold(s, "-nan") {
				return nan, nil
			}
		}
		f, err := strconv.ParseFloat(s, 64)
		if math.IsInf(f, 0) {
			return nil, fmt.Errorf("floating-point number too large")
		}
		if err != nil {
			return nil, fmt.Errorf("invalid float literal: %s", s)
		}
		var result Value = Float(f)
		if err := thread.AddAllocs(EstimateSize(result)); err != nil {
			return nil, err
		}
		return result, nil
	default:
		return nil, fmt.Errorf("float got %s, want number or string", x.Type())
	}
}

var (
	inf    = Float(math.Inf(+1))
	neginf = Float(math.Inf(-1))
	nan    = Float(math.NaN())
)

// https://github.com/google/starlark-go/blob/master/doc/spec.md#getattr
func getattr(thread *Thread, b *Builtin, args Tuple, kwargs []Tuple) (Value, error) {
	var object, dflt Value
	var name string
	if err := UnpackPositionalArgs("getattr", args, kwargs, 2, &object, &name, &dflt); err != nil {
		return nil, err
	}
	if object, ok := object.(HasAttrs); ok {
		v, err := object.Attr(name)
		if err != nil {
			// An error could mean the field doesn't exist,
			// or it exists but could not be computed.
			if dflt != nil {
				return dflt, nil
			}
			return nil, nameErr(b, err)
		}
		if v != nil {
			return v, nil
		}
		// (nil, nil) => no such field
	}
	if dflt != nil {
		return dflt, nil
	}
	return nil, fmt.Errorf("getattr: %s has no .%s field or method", object.Type(), name)
}

// https://github.com/google/starlark-go/blob/master/doc/spec.md#hasattr
func hasattr(thread *Thread, _ *Builtin, args Tuple, kwargs []Tuple) (Value, error) {
	var object Value
	var name string
	if err := UnpackPositionalArgs("hasattr", args, kwargs, 2, &object, &name); err != nil {
		return nil, err
	}
	if object, ok := object.(HasAttrs); ok {
		v, err := object.Attr(name)
		if err == nil {
			return Bool(v != nil), nil
		}

		// An error does not conclusively indicate presence or
		// absence of a field: it could occur while computing
		// the value of a present attribute, or it could be a
		// "no such attribute" error with details.
		for _, x := range object.AttrNames() {
			if x == name {
				return True, nil
			}
		}
	}
	return False, nil
}

// https://github.com/google/starlark-go/blob/master/doc/spec.md#hash
func hash(thread *Thread, _ *Builtin, args Tuple, kwargs []Tuple) (Value, error) {
	var x Value
	if err := UnpackPositionalArgs("hash", args, kwargs, 1, &x); err != nil {
		return nil, err
	}

	var h int64
	switch x := x.(type) {
	case String:
		// The Starlark spec requires that the hash function be
		// deterministic across all runs, motivated by the need
		// for reproducibility of builds. Thus we cannot call
		// String.Hash, which uses the fastest implementation
		// available, because as varies across process restarts,
		// and may evolve with the implementation.
		h = int64(javaStringHash(string(x)))
	case Bytes:
		h = int64(softHashString(string(x))) // FNV32
	default:
		return nil, fmt.Errorf("hash: got %s, want string or bytes", x.Type())
	}
	ret := Value(MakeInt64(h))
	if err := thread.AddAllocs(EstimateSize(ret)); err != nil {
		return nil, err
	}
	return ret, nil
}

// javaStringHash returns the same hash as would be produced by
// java.lang.String.hashCode. This requires transcoding the string to
// UTF-16; transcoding may introduce Unicode replacement characters
// U+FFFD if s does not contain valid UTF-8.
func javaStringHash(s string) (h int32) {
	for _, r := range s {
		if utf16.IsSurrogate(r) {
			c1, c2 := utf16.EncodeRune(r)
			h = 31*h + c1
			h = 31*h + c2
		} else {
			h = 31*h + r // r may be U+FFFD
		}
	}
	return h
}

// https://github.com/google/starlark-go/blob/master/doc/spec.md#int
func int_(thread *Thread, _ *Builtin, args Tuple, kwargs []Tuple) (res Value, err error) {
	defer func() {
		if res != nil {
			if e := thread.AddAllocs(EstimateSize(res)); e != nil {
				res = nil
				err = e
			}
		}
	}()

	var x Value = zero
	var base Value
	if err := UnpackArgs("int", args, kwargs, "x", &x, "base?", &base); err != nil {
		return nil, err
	}

	if s, ok := AsString(x); ok {
		// Max result size is going to be base36, where each char is going to have 36 values
		// To make things easy we will just consider each character to be max 6 bits.
		// It's pessimistic, but easy.
		if err := thread.CheckAllocs((int64(len(s)*6) + 7) / 8); err != nil {
			return nil, err
		}

		b := 10
		if base != nil {
			var err error
			b, err = AsInt32(base)
			if err != nil {
				return nil, fmt.Errorf("int: for base, got %s, want int", base.Type())
			}
			if b != 0 && (b < 2 || b > 36) {
				return nil, fmt.Errorf("int: base must be an integer >= 2 && <= 36")
			}
		}
		res := parseInt(s, b)
		if res == nil {
			return nil, fmt.Errorf("int: invalid literal with base %d: %s", b, s)
		}
		return res, nil
	}

	if base != nil {
		return nil, fmt.Errorf("int: can't convert non-string with explicit base")
	}

	if b, ok := x.(Bool); ok {
		if b {
			return one, nil
		} else {
			return zero, nil
		}
	}

	i, err := NumberToInt(x)
	if err != nil {
		return nil, fmt.Errorf("int: %s", err)
	}
	return i, nil
}

// parseInt defines the behavior of int(string, base=int). It returns nil on error.
func parseInt(s string, base int) Value {
	// remove sign
	var neg bool
	if s != "" {
		if s[0] == '+' {
			s = s[1:]
		} else if s[0] == '-' {
			neg = true
			s = s[1:]
		}
	}

	// remove optional base prefix
	baseprefix := 0
	if len(s) > 1 && s[0] == '0' {
		if len(s) > 2 {
			switch s[1] {
			case 'o', 'O':
				baseprefix = 8
			case 'x', 'X':
				baseprefix = 16
			case 'b', 'B':
				baseprefix = 2
			}
		}
		if baseprefix != 0 {
			// Remove the base prefix if it matches
			// the explicit base, or if base=0.
			if base == 0 || baseprefix == base {
				base = baseprefix
				s = s[2:]
			}
		} else {
			// For automatic base detection,
			// a string starting with zero
			// must be all zeros.
			// Thus we reject int("0755", 0).
			if base == 0 {
				for i := 1; i < len(s); i++ {
					if s[i] != '0' {
						return nil
					}
				}
				return zero
			}
		}
	}
	if base == 0 {
		base = 10
	}

	// we explicitly handled sign above.
	// if a sign remains, it is invalid.
	if s != "" && (s[0] == '-' || s[0] == '+') {
		return nil
	}

	// s has no sign or base prefix.
	if i, ok := new(big.Int).SetString(s, base); ok {
		res := MakeBigInt(i)
		if neg {
			res = zero.Sub(res)
		}
		return res
	}

	return nil
}

// https://github.com/google/starlark-go/blob/master/doc/spec.md#len
func len_(thread *Thread, _ *Builtin, args Tuple, kwargs []Tuple) (Value, error) {
	var x Value
	if err := UnpackPositionalArgs("len", args, kwargs, 1, &x); err != nil {
		return nil, err
	}
	len := Len(x)
	if len < 0 {
		return nil, fmt.Errorf("len: value of type %s has no len", x.Type())
	}
	result := Value(MakeInt(len))
	if err := thread.AddAllocs(EstimateSize(result)); err != nil {
		return nil, err
	}
	return result, nil
}

// https://github.com/google/starlark-go/blob/master/doc/spec.md#list
func list(thread *Thread, _ *Builtin, args Tuple, kwargs []Tuple) (Value, error) {
	var iterable Iterable
	if err := UnpackPositionalArgs("list", args, kwargs, 0, &iterable); err != nil {
		return nil, err
	}
	var elems []Value
	if iterable != nil {
		iter, err := SafeIterate(thread, iterable)
		if err != nil {
			return nil, err
		}
		defer iter.Done()
		if n := Len(iterable); n > 0 {
			if err := thread.AddAllocs(EstimateMakeSize([]Value{}, n)); err != nil {
				return nil, err
			}
			elems = make([]Value, 0, n) // preallocate if length known
		}
		elemsAppender := NewSafeAppender(thread, &elems)
		var x Value
		for iter.Next(&x) {
			if err := elemsAppender.Append(x); err != nil {
				return nil, err
			}
		}
		if err := iter.Err(); err != nil {
			return nil, err
		}
	}
	if err := thread.AddAllocs(EstimateSize(&List{})); err != nil {
		return nil, err
	}
	return NewList(elems), nil
}

// https://github.com/google/starlark-go/blob/master/doc/spec.md#min
func minmax(thread *Thread, b *Builtin, args Tuple, kwargs []Tuple) (Value, error) {
	if len(args) == 0 {
		return nil, fmt.Errorf("%s requires at least one positional argument", b.Name())
	}
	var keyFunc Callable
	if err := UnpackArgs(b.Name(), nil, kwargs, "key?", &keyFunc); err != nil {
		return nil, err
	}
	var op syntax.Token
	if b.Name() == "max" {
		op = syntax.GT
	} else {
		op = syntax.LT
	}
	var iterable Value
	if len(args) == 1 {
		iterable = args[0]
	} else {
		iterable = args
	}
	iter, err := SafeIterate(thread, iterable)
	if err != nil {
		if err == ErrUnsupported {
			return nil, fmt.Errorf("%s: %s value is not iterable", b.Name(), iterable.Type())
		}
		return nil, err
	}
	defer iter.Done()
	var extremum Value
	if !iter.Next(&extremum) {
		if err := iter.Err(); err != nil {
			return nil, err
		}
		return nil, nameErr(b, "argument is an empty sequence")
	}

	var extremeKey Value
	var keyargs Tuple
	if keyFunc == nil {
		extremeKey = extremum
	} else {
		keyargs = Tuple{extremum}
		res, err := Call(thread, keyFunc, keyargs, nil)
		if err != nil {
			return nil, err // to preserve backtrace, don't modify error
		}
		extremeKey = res
	}

	var x Value
	for iter.Next(&x) {
		var key Value
		if keyFunc == nil {
			key = x
		} else {
			keyargs[0] = x
			res, err := Call(thread, keyFunc, keyargs, nil)
			if err != nil {
				return nil, err // to preserve backtrace, don't modify error
			}
			key = res
		}

		if ok, err := Compare(op, key, extremeKey); err != nil {
			return nil, nameErr(b, err)
		} else if ok {
			extremum = x
			extremeKey = key
		}
	}
	if err := iter.Err(); err != nil {
		return nil, err
	}
	return extremum, nil
}

// https://github.com/google/starlark-go/blob/master/doc/spec.md#ord
func ord(thread *Thread, _ *Builtin, args Tuple, kwargs []Tuple) (Value, error) {
	if len(kwargs) > 0 {
		return nil, fmt.Errorf("ord does not accept keyword arguments")
	}
	if len(args) != 1 {
		return nil, fmt.Errorf("ord: got %d arguments, want 1", len(args))
	}
	switch x := args[0].(type) {
	case String:
		// ord(string) returns int value of sole rune.
		s := string(x)
		r, sz := utf8.DecodeRuneInString(s)
		if sz == 0 || sz != len(s) {
			n := utf8.RuneCountInString(s)
			return nil, fmt.Errorf("ord: string encodes %d Unicode code points, want 1", n)
		}
		res := Value(MakeInt(int(r)))
		if err := thread.AddAllocs(EstimateSize(res)); err != nil {
			return nil, err
		}
		return res, nil

	case Bytes:
		// ord(bytes) returns int value of sole byte.
		if len(x) != 1 {
			return nil, fmt.Errorf("ord: bytes has length %d, want 1", len(x))
		}
		res := Value(MakeInt(int(x[0])))
		if err := thread.AddAllocs(EstimateSize(res)); err != nil {
			return nil, err
		}
		return res, nil
	default:
		return nil, fmt.Errorf("ord: got %s, want string or bytes", x.Type())
	}
}

// https://github.com/google/starlark-go/blob/master/doc/spec.md#print
func print(thread *Thread, b *Builtin, args Tuple, kwargs []Tuple) (Value, error) {
	sep := " "
	if err := UnpackArgs("print", nil, kwargs, "sep?", &sep); err != nil {
		return nil, err
	}

	buf := NewSafeStringBuilder(thread)
	for i, v := range args {
		if i > 0 {
			if _, err := buf.WriteString(sep); err != nil {
				return nil, err
			}
		}
		if s, ok := AsString(v); ok {
			if _, err := buf.WriteString(s); err != nil {
				return nil, err
			}
		} else if b, ok := v.(Bytes); ok {
			if _, err := buf.WriteString(string(b)); err != nil {
				return nil, err
			}
		} else {
			if err := writeValue(buf, v, nil); err != nil {
				return nil, err
			}
		}
	}

	s := buf.String()
	if thread.Print != nil {
		thread.Print(thread, s)
	} else {
		thread.AddAllocs(-int64(buf.Allocs()))
		fmt.Fprintln(os.Stderr, s)
	}
	return None, nil
}

// https://github.com/google/starlark-go/blob/master/doc/spec.md#range
func range_(thread *Thread, b *Builtin, args Tuple, kwargs []Tuple) (Value, error) {
	var start, stop, step int
	step = 1
	if err := UnpackPositionalArgs("range", args, kwargs, 1, &start, &stop, &step); err != nil {
		return nil, err
	}

	if len(args) == 1 {
		// range(stop)
		start, stop = 0, start
	}
	if step == 0 {
		// we were given range(start, stop, 0)
		return nil, nameErr(b, "step argument must not be zero")
	}

	result := Value(rangeValue{start: start, stop: stop, step: step, len: rangeLen(start, stop, step)})
	if err := thread.AddAllocs(EstimateSize(result)); err != nil {
		return nil, err
	}
	return result, nil
}

// A rangeValue is a comparable, immutable, indexable sequence of integers
// defined by the three parameters to a range(...) call.
// Invariant: step != 0.
type rangeValue struct{ start, stop, step, len int }

var (
	_ Indexable  = rangeValue{}
	_ Sequence   = rangeValue{}
	_ Comparable = rangeValue{}
	_ Sliceable  = rangeValue{}
)

func (r rangeValue) Len() int          { return r.len }
func (r rangeValue) Index(i int) Value { return MakeInt(r.start + i*r.step) }
func (r rangeValue) Iterate() Iterator { return &rangeIterator{r: r} }

// rangeLen calculates the length of a range with the provided start, stop, and step.
// caller must ensure that step is non-zero.
func rangeLen(start, stop, step int) int {
	switch {
	case step > 0:
		if stop > start {
			return (stop-1-start)/step + 1
		}
	case step < 0:
		if start > stop {
			return (start-1-stop)/-step + 1
		}
	default:
		panic("rangeLen: zero step")
	}
	return 0
}

func (r rangeValue) Slice(start, end, step int) Value {
	newStart := r.start + r.step*start
	newStop := r.start + r.step*end
	newStep := r.step * step
	return rangeValue{
		start: newStart,
		stop:  newStop,
		step:  newStep,
		len:   rangeLen(newStart, newStop, newStep),
	}
}

func (r rangeValue) Freeze() {} // immutable
func (r rangeValue) String() string {
	if r.step != 1 {
		return fmt.Sprintf("range(%d, %d, %d)", r.start, r.stop, r.step)
	} else if r.start != 0 {
		return fmt.Sprintf("range(%d, %d)", r.start, r.stop)
	} else {
		return fmt.Sprintf("range(%d)", r.stop)
	}
}
func (r rangeValue) Type() string          { return "range" }
func (r rangeValue) Truth() Bool           { return r.len > 0 }
func (r rangeValue) Hash() (uint32, error) { return 0, fmt.Errorf("unhashable: range") }

func (x rangeValue) CompareSameType(op syntax.Token, y_ Value, depth int) (bool, error) {
	y := y_.(rangeValue)
	switch op {
	case syntax.EQL:
		return rangeEqual(x, y), nil
	case syntax.NEQ:
		return !rangeEqual(x, y), nil
	default:
		return false, fmt.Errorf("%s %s %s not implemented", x.Type(), op, y.Type())
	}
}

func rangeEqual(x, y rangeValue) bool {
	// Two ranges compare equal if they denote the same sequence.
	if x.len != y.len {
		return false // sequences differ in length
	}
	if x.len == 0 {
		return true // both sequences are empty
	}
	if x.start != y.start {
		return false // first element differs
	}
	return x.len == 1 || x.step == y.step
}

func (r rangeValue) contains(x Int) bool {
	x32, err := AsInt32(x)
	if err != nil {
		return false // out of range
	}
	delta := x32 - r.start
	quo, rem := delta/r.step, delta%r.step
	return rem == 0 && 0 <= quo && quo < r.len
}

type rangeIterator struct {
	r      rangeValue
	i      int
	thread *Thread
	err    error
}

var _ SafeIterator = &rangeIterator{}

func (it *rangeIterator) BindThread(thread *Thread) {
	it.thread = thread
}

func (it *rangeIterator) Next(p *Value) bool {
	if it.err != nil {
		return false
	}

	if it.i < it.r.len {
		// value will always be an Int
		value := it.r.Index(it.i)

		if it.thread != nil {
			if err := it.thread.AddAllocs(EstimateSize(value)); err != nil {
				it.err = err
				return false
			}
		}

		*p = value
		it.i++
		return true
	}
	return false
}
func (*rangeIterator) Done() {}

func (it *rangeIterator) Err() error { return it.err }
func (it *rangeIterator) Safety() Safety {
	if it.thread == nil {
		return NotSafe
	}
	return MemSafe
}

// https://github.com/google/starlark-go/blob/master/doc/spec.md#repr
func repr(thread *Thread, _ *Builtin, args Tuple, kwargs []Tuple) (Value, error) {
	var x Value
	if err := UnpackPositionalArgs("repr", args, kwargs, 1, &x); err != nil {
		return nil, err
	}

	if s, err := safeToString(thread, x); err != nil {
		return nil, err
	} else {
		if err := thread.AddAllocs(StringTypeOverhead); err != nil {
			return nil, err
		}
		return String(s), nil
	}
}

// https://github.com/google/starlark-go/blob/master/doc/spec.md#reversed
func reversed(thread *Thread, _ *Builtin, args Tuple, kwargs []Tuple) (Value, error) {
	var iterable Iterable
	if err := UnpackPositionalArgs("reversed", args, kwargs, 1, &iterable); err != nil {
		return nil, err
	}

	iter, err := SafeIterate(thread, iterable)
	if err != nil {
		return nil, err
	}
	defer iter.Done()
	var elems []Value
	if n := Len(args[0]); n >= 0 {
		if err := thread.AddAllocs(EstimateMakeSize([]Value{}, n)); err != nil {
			return nil, err
		}
		elems = make([]Value, 0, n) // preallocate if length known
	}
	elemsAppender := NewSafeAppender(thread, &elems)
	var x Value
	for iter.Next(&x) {
		if err := elemsAppender.Append(x); err != nil {
			return nil, err
		}
	}
	if err := iter.Err(); err != nil {
		return nil, err
	}
	n := len(elems)
	for i := 0; i < n>>1; i++ {
		elems[i], elems[n-1-i] = elems[n-1-i], elems[i]
	}
	if err := thread.AddAllocs(EstimateSize(List{})); err != nil {
		return nil, err
	}
	return NewList(elems), nil
}

// https://github.com/google/starlark-go/blob/master/doc/spec.md#set
func set(thread *Thread, b *Builtin, args Tuple, kwargs []Tuple) (Value, error) {
	var iterable Iterable
	if err := UnpackPositionalArgs("set", args, kwargs, 0, &iterable); err != nil {
		return nil, err
	}
	if err := thread.AddAllocs(EstimateSize(&Set{})); err != nil {
		return nil, err
	}
	set := new(Set)
	if iterable != nil {
		iter, err := SafeIterate(thread, iterable)
		if err != nil {
			return nil, err
		}
		defer iter.Done()
		var x Value
		for iter.Next(&x) {
			if err := set.ht.insert(thread, x, None); err != nil {
				return nil, nameErr(b, err)
			}
		}
		if err := iter.Err(); err != nil {
			return nil, err
		}
	}
	return set, nil
}

// https://github.com/google/starlark-go/blob/master/doc/spec.md#sorted
func sorted(thread *Thread, _ *Builtin, args Tuple, kwargs []Tuple) (Value, error) {
	// Oddly, Python's sorted permits all arguments to be positional, thus so do we.
	var iterable Iterable
	var key Callable
	var reverse bool
	if err := UnpackArgs("sorted", args, kwargs,
		"iterable", &iterable,
		"key?", &key,
		"reverse?", &reverse,
	); err != nil {
		return nil, err
	}

	iter, err := SafeIterate(thread, iterable)
	if err != nil {
		return nil, err
	}
	defer iter.Done()
	var values []Value
	if n := Len(iterable); n > 0 {
		if err := thread.AddAllocs(EstimateMakeSize(Tuple{}, n)); err != nil {
			return nil, err
		}
		values = make(Tuple, 0, n) // preallocate if length is known
	}
	valuesAppender := NewSafeAppender(thread, &values)
	var x Value
	for iter.Next(&x) {
		if err := valuesAppender.Append(x); err != nil {
			return nil, err
		}
	}
	if err := iter.Err(); err != nil {
		return nil, err
	}

	// Derive keys from values by applying key function.
	var keys []Value
	if key != nil {
		keys = make([]Value, len(values))
		for i, v := range values {
			k, err := Call(thread, key, Tuple{v}, nil)
			if err != nil {
				return nil, err // to preserve backtrace, don't modify error
			}
			keys[i] = k
		}
	}

	slice := &sortSlice{keys: keys, values: values}
	if reverse {
		sort.Stable(sort.Reverse(slice))
	} else {
		sort.Stable(slice)
	}
	if err := thread.AddAllocs(EstimateSize(List{})); err != nil {
		return nil, err
	}
	return NewList(slice.values), slice.err
}

type sortSlice struct {
	keys   []Value // nil => values[i] is key
	values []Value
	err    error
}

func (s *sortSlice) Len() int { return len(s.values) }
func (s *sortSlice) Less(i, j int) bool {
	keys := s.keys
	if s.keys == nil {
		keys = s.values
	}
	ok, err := Compare(syntax.LT, keys[i], keys[j])
	if err != nil {
		s.err = err
	}
	return ok
}
func (s *sortSlice) Swap(i, j int) {
	if s.keys != nil {
		s.keys[i], s.keys[j] = s.keys[j], s.keys[i]
	}
	s.values[i], s.values[j] = s.values[j], s.values[i]
}

// https://github.com/google/starlark-go/blob/master/doc/spec.md#str
func str(thread *Thread, _ *Builtin, args Tuple, kwargs []Tuple) (Value, error) {
	if len(kwargs) > 0 {
		return nil, fmt.Errorf("str does not accept keyword arguments")
	}
	if len(args) != 1 {
		return nil, fmt.Errorf("str: got %d arguments, want exactly 1", len(args))
	}
	switch x := args[0].(type) {
	case String:
		// Converting args[0] to x and then returning x as Value
		// casues an additional allocation, so return args[0] directly.
		return args[0], nil
	case Bytes:
		// Invalid encodings are replaced by that of U+FFFD.
		if str, err := safeUtf8Transcode(thread, string(x)); err != nil {
			return nil, err
		} else {
			if err := thread.AddAllocs(StringTypeOverhead); err != nil {
				return nil, err
			}
			return String(str), nil
		}
	default:
		if str, err := safeToString(thread, x); err != nil {
			return nil, err
		} else {
			if err := thread.AddAllocs(StringTypeOverhead); err != nil {
				return nil, err
			}
			return String(str), nil
		}
	}
}

// utf8Transcode returns the UTF-8-to-UTF-8 transcoding of s.
// The effect is that each code unit that is part of an
// invalid sequence is replaced by U+FFFD.
func utf8Transcode(s string) string {
	if utf8.ValidString(s) {
		return s
	}
	var out strings.Builder
	for _, r := range s {
		out.WriteRune(r)
	}
	return out.String()
}

func safeUtf8Transcode(thread *Thread, s string) (string, error) {
	if utf8.ValidString(s) {
		return s, nil
	}
	out := NewSafeStringBuilder(thread)
	for _, r := range s {
		if _, err := out.WriteRune(r); err != nil {
			return "", err
		}
	}
	return out.String(), nil
}

// https://github.com/google/starlark-go/blob/master/doc/spec.md#tuple
func tuple(thread *Thread, _ *Builtin, args Tuple, kwargs []Tuple) (Value, error) {
	var iterable Iterable
	if err := UnpackPositionalArgs("tuple", args, kwargs, 0, &iterable); err != nil {
		return nil, err
	}
	if len(args) == 0 {
		return Tuple(nil), nil
	}
	iter, err := SafeIterate(thread, iterable)
	if err != nil {
		return nil, err
	}
	defer iter.Done()
	var elems Tuple
	if n := Len(iterable); n > 0 {
		if err := thread.AddAllocs(EstimateMakeSize(Tuple{}, n)); err != nil {
			return nil, err
		}
		elems = make(Tuple, 0, n) // preallocate if length is known
	}
	elemsAppender := NewSafeAppender(thread, &elems)
	var x Value
	for iter.Next(&x) {
		if err := elemsAppender.Append(x); err != nil {
			return nil, err
		}
	}
	if err := iter.Err(); err != nil {
		return nil, err
	}

	if err := thread.AddAllocs(EstimateSize(Tuple{})); err != nil {
		return nil, err
	}
	return elems, nil
}

// https://github.com/google/starlark-go/blob/master/doc/spec.md#type
func type_(thread *Thread, _ *Builtin, args Tuple, kwargs []Tuple) (Value, error) {
	if len(kwargs) > 0 {
		return nil, fmt.Errorf("type does not accept keyword arguments")
	}
	if len(args) != 1 {
		return nil, fmt.Errorf("type: got %d arguments, want exactly 1", len(args))
	}
	result := Value(String(args[0].Type()))
	if err := thread.AddAllocs(EstimateSize(result)); err != nil {
		return nil, err
	}
	return result, nil
}

// https://github.com/google/starlark-go/blob/master/doc/spec.md#zip
func zip(thread *Thread, _ *Builtin, args Tuple, kwargs []Tuple) (Value, error) {
	if len(kwargs) > 0 {
		return nil, fmt.Errorf("zip does not accept keyword arguments")
	}
	rows, cols := 0, len(args)
	iters := make([]Iterator, cols)
	defer func() {
		for _, iter := range iters {
			if iter != nil {
				iter.Done()
			}
		}
	}()
	for i, seq := range args {
		it, err := SafeIterate(thread, seq)
		if err != nil {
			if err == ErrUnsupported {
				return nil, fmt.Errorf("zip: argument #%d is not iterable: %s", i+1, seq.Type())
			}
			return nil, err
		}
		iters[i] = it
		n := Len(seq)
		if i == 0 || n < rows {
			rows = n // possibly -1
		}
	}
	var result []Value
	if rows >= 0 {
		// length known
		resultSize := EstimateMakeSize([]Value{Tuple{}}, rows)
		arraySize := EstimateMakeSize(Tuple{}, cols*rows)
		if err := thread.AddAllocs(resultSize + arraySize); err != nil {
			return nil, err
		}
		result = make([]Value, rows)
		array := make(Tuple, cols*rows) // allocate a single backing array
		for i := 0; i < rows; i++ {
			tuple := array[:cols:cols]
			array = array[cols:]
			for j, iter := range iters {
				if !iter.Next(&tuple[j]) {
					if err := iter.Err(); err != nil {
						return nil, err
					}
					return nil, fmt.Errorf("zip: iteration stopped earlier than reported length")
				}
			}
			result[i] = tuple
		}
	} else {
		// length not known
		tupleSize := EstimateMakeSize(Tuple{}, cols) + SliceTypeOverhead
		appender := NewSafeAppender(thread, &result)
	outer:
		for {
			if err := thread.AddAllocs(tupleSize); err != nil {
				return nil, err
			}
			tuple := make(Tuple, cols)
			for i, iter := range iters {
				if !iter.Next(&tuple[i]) {
					if err := iter.Err(); err != nil {
						return nil, err
					}
					break outer
				}
			}
			if err := appender.Append(tuple); err != nil {
				return nil, err
			}
		}
	}

	if err := thread.AddAllocs(EstimateSize(&List{})); err != nil {
		return nil, err
	}
	return NewList(result), nil
}

// ---- methods of built-in types ---

// https://github.com/google/starlark-go/blob/master/doc/spec.md#dict·get
func dict_get(_ *Thread, b *Builtin, args Tuple, kwargs []Tuple) (Value, error) {
	var key, dflt Value
	if err := UnpackPositionalArgs(b.Name(), args, kwargs, 1, &key, &dflt); err != nil {
		return nil, err
	}
	if v, ok, err := b.Receiver().(*Dict).Get(key); err != nil {
		return nil, nameErr(b, err)
	} else if ok {
		return v, nil
	} else if dflt != nil {
		return dflt, nil
	}
	return None, nil
}

// https://github.com/google/starlark-go/blob/master/doc/spec.md#dict·clear
func dict_clear(_ *Thread, b *Builtin, args Tuple, kwargs []Tuple) (Value, error) {
	// From the memory safety POV, dict_clear releases all the references to
	// the values inside of it, but we cannot really assess if that memory
	// is actually released. Space for the buckets is not released, so no point
	// in counting that. (= this function doesn't allocate and doesn't release
	// anything reliably)
	if err := UnpackPositionalArgs(b.Name(), args, kwargs, 0); err != nil {
		return nil, err
	}
	return None, b.Receiver().(*Dict).Clear()
}

// https://github.com/google/starlark-go/blob/master/doc/spec.md#dict·items
func dict_items(thread *Thread, b *Builtin, args Tuple, kwargs []Tuple) (Value, error) {
	if err := UnpackPositionalArgs(b.Name(), args, kwargs, 0); err != nil {
		return nil, err
	}
	receiver := b.Receiver().(*Dict)
	len := receiver.Len()
	// dict.Items() allocates a single backing array for the tuples.
	arraySize := EstimateMakeSize([]Value{}, len*2)
	itemSize := EstimateMakeSize([]Value{Tuple{}}, len)
	resultSize := EstimateSize(&List{})
	if err := thread.AddAllocs(itemSize + arraySize + resultSize); err != nil {
		return nil, err
	}
	tupleItemsSize := EstimateMakeSize([]Tuple{}, len)
	if err := thread.CheckAllocs(tupleItemsSize); err != nil {
		return nil, err
	}
	items := receiver.Items()
	res := make([]Value, len)
	for i, item := range items {
		res[i] = item
	}
	return NewList(res), nil
}

// https://github.com/google/starlark-go/blob/master/doc/spec.md#dict·keys
func dict_keys(thread *Thread, b *Builtin, args Tuple, kwargs []Tuple) (Value, error) {
	if err := UnpackPositionalArgs(b.Name(), args, kwargs, 0); err != nil {
		return nil, err
	}
	dict := b.Receiver().(*Dict)
	keysSize := EstimateMakeSize([]Value{}, dict.Len())
	resultSize := EstimateSize(&List{})
	if err := thread.AddAllocs(resultSize + keysSize); err != nil {
		return nil, err
	}
	return NewList(dict.Keys()), nil
}

// https://github.com/google/starlark-go/blob/master/doc/spec.md#dict·pop
func dict_pop(_ *Thread, b *Builtin, args Tuple, kwargs []Tuple) (Value, error) {
	var k, d Value
	if err := UnpackPositionalArgs(b.Name(), args, kwargs, 1, &k, &d); err != nil {
		return nil, err
	}
	if v, found, err := b.Receiver().(*Dict).Delete(k); err != nil {
		return nil, nameErr(b, err) // dict is frozen or key is unhashable
	} else if found {
		return v, nil
	} else if d != nil {
		return d, nil
	}
	return nil, nameErr(b, "missing key")
}

// https://github.com/google/starlark-go/blob/master/doc/spec.md#dict·popitem
func dict_popitem(thread *Thread, b *Builtin, args Tuple, kwargs []Tuple) (Value, error) {
	// There is no rehashing, so no allocations to be counted here
	if err := UnpackPositionalArgs(b.Name(), args, kwargs, 0); err != nil {
		return nil, err
	}
	recv := b.Receiver().(*Dict)
	k, ok := recv.ht.first()
	if !ok {
		return nil, nameErr(b, "empty dict")
	}
	v, _, err := recv.Delete(k)
	if err != nil {
		return nil, nameErr(b, err) // dict is frozen
	}
	resultSize := EstimateMakeSize(Tuple{}, 2) + SliceTypeOverhead
	if err := thread.AddAllocs(resultSize); err != nil {
		return nil, err
	}
	return Tuple{k, v}, nil
}

// https://github.com/google/starlark-go/blob/master/doc/spec.md#dict·setdefault
func dict_setdefault(thread *Thread, b *Builtin, args Tuple, kwargs []Tuple) (Value, error) {
	var key, dflt Value = nil, None
	if err := UnpackPositionalArgs(b.Name(), args, kwargs, 1, &key, &dflt); err != nil {
		return nil, err
	}
	dict := b.Receiver().(*Dict)
	if v, ok, err := dict.Get(key); err != nil {
		return nil, nameErr(b, err)
	} else if ok {
		return v, nil
	} else {
		if err := dict.SafeSetKey(thread, key, dflt); err != nil {
			return nil, nameErr(b, err)
		} else {
			return dflt, nil
		}
	}
}

// https://github.com/google/starlark-go/blob/master/doc/spec.md#dict·update
func dict_update(thread *Thread, b *Builtin, args Tuple, kwargs []Tuple) (Value, error) {
	if len(args) > 1 {
		return nil, fmt.Errorf("update: got %d arguments, want at most 1", len(args))
	}
	if err := updateDict(thread, b.Receiver().(*Dict), args, kwargs); err != nil {
		return nil, fmt.Errorf("update: %v", err)
	}
	return None, nil
}

// https://github.com/google/starlark-go/blob/master/doc/spec.md#dict·values
func dict_values(thread *Thread, b *Builtin, args Tuple, kwargs []Tuple) (Value, error) {
	if err := UnpackPositionalArgs(b.Name(), args, kwargs, 0); err != nil {
		return nil, err
	}
	dict := b.Receiver().(*Dict)
	valuesSize := EstimateMakeSize([]Value{}, dict.Len())
	resultSize := EstimateSize(&List{})
	if err := thread.AddAllocs(resultSize + valuesSize); err != nil {
		return nil, err
	}
	return NewList(dict.Values()), nil
}

// https://github.com/google/starlark-go/blob/master/doc/spec.md#list·append
func list_append(thread *Thread, b *Builtin, args Tuple, kwargs []Tuple) (Value, error) {
	var object Value
	if err := UnpackPositionalArgs(b.Name(), args, kwargs, 1, &object); err != nil {
		return nil, err
	}
	recv := b.Receiver().(*List)
	if err := recv.checkMutable("append to"); err != nil {
		return nil, nameErr(b, err)
	}
	elemsAppender := NewSafeAppender(thread, &recv.elems)
	if err := elemsAppender.Append(object); err != nil {
		return nil, err
	}
	return None, nil
}

// https://github.com/google/starlark-go/blob/master/doc/spec.md#list·clear
func list_clear(_ *Thread, b *Builtin, args Tuple, kwargs []Tuple) (Value, error) {
	if err := UnpackPositionalArgs(b.Name(), args, kwargs, 0); err != nil {
		return nil, err
	}
	if err := b.Receiver().(*List).Clear(); err != nil {
		return nil, nameErr(b, err)
	}
	return None, nil
}

// https://github.com/google/starlark-go/blob/master/doc/spec.md#list·extend
func list_extend(thread *Thread, b *Builtin, args Tuple, kwargs []Tuple) (Value, error) {
	recv := b.Receiver().(*List)
	var iterable Iterable
	if err := UnpackPositionalArgs(b.Name(), args, kwargs, 1, &iterable); err != nil {
		return nil, err
	}
	if err := recv.checkMutable("extend"); err != nil {
		return nil, nameErr(b, err)
	}

	if err := safeListExtend(thread, recv, iterable); err != nil {
		return nil, err
	}
	return None, nil
}

// https://github.com/google/starlark-go/blob/master/doc/spec.md#list·index
func list_index(thread *Thread, b *Builtin, args Tuple, kwargs []Tuple) (Value, error) {
	var value, start_, end_ Value
	if err := UnpackPositionalArgs(b.Name(), args, kwargs, 1, &value, &start_, &end_); err != nil {
		return nil, err
	}

	recv := b.Receiver().(*List)
	start, end, err := indices(start_, end_, recv.Len())
	if err != nil {
		return nil, nameErr(b, err)
	}

	for i := start; i < end; i++ {
		if eq, err := Equal(recv.elems[i], value); err != nil {
			return nil, nameErr(b, err)
		} else if eq {
			res := Value(MakeInt(i))
			if err := thread.AddAllocs(EstimateSize(res)); err != nil {
				return nil, err
			}
			return res, nil
		}
	}
	return nil, nameErr(b, "value not in list")
}

// https://github.com/google/starlark-go/blob/master/doc/spec.md#list·insert
func list_insert(thread *Thread, b *Builtin, args Tuple, kwargs []Tuple) (Value, error) {
	recv := b.Receiver().(*List)
	var index int
	var object Value
	if err := UnpackPositionalArgs(b.Name(), args, kwargs, 2, &index, &object); err != nil {
		return nil, err
	}
	if err := recv.checkMutable("insert into"); err != nil {
		return nil, nameErr(b, err)
	}

	if index < 0 {
		index += recv.Len()
	}

	appender := NewSafeAppender(thread, &recv.elems)
	if index >= recv.Len() {
		// end
		if err := appender.Append(object); err != nil {
			return nil, err
		}
	} else {
		if index < 0 {
			index = 0 // start
		}
		if err := appender.Append(nil); err != nil {
			return nil, err
		}
		copy(recv.elems[index+1:], recv.elems[index:]) // slide up one
		recv.elems[index] = object
	}
	return None, nil
}

// https://github.com/google/starlark-go/blob/master/doc/spec.md#list·remove
func list_remove(_ *Thread, b *Builtin, args Tuple, kwargs []Tuple) (Value, error) {
	recv := b.Receiver().(*List)
	var value Value
	if err := UnpackPositionalArgs(b.Name(), args, kwargs, 1, &value); err != nil {
		return nil, err
	}
	if err := recv.checkMutable("remove from"); err != nil {
		return nil, nameErr(b, err)
	}
	for i, elem := range recv.elems {
		if eq, err := Equal(elem, value); err != nil {
			return nil, fmt.Errorf("remove: %v", err)
		} else if eq {
			recv.elems = append(recv.elems[:i], recv.elems[i+1:]...)
			return None, nil
		}
	}
	return nil, fmt.Errorf("remove: element not found")
}

// https://github.com/google/starlark-go/blob/master/doc/spec.md#list·pop
func list_pop(_ *Thread, b *Builtin, args Tuple, kwargs []Tuple) (Value, error) {
	recv := b.Receiver()
	list := recv.(*List)
	n := list.Len()
	i := n - 1
	if err := UnpackPositionalArgs(b.Name(), args, kwargs, 0, &i); err != nil {
		return nil, err
	}
	origI := i
	if i < 0 {
		i += n
	}
	if i < 0 || i >= n {
		return nil, nameErr(b, outOfRange(origI, n, list))
	}
	if err := list.checkMutable("pop from"); err != nil {
		return nil, nameErr(b, err)
	}
	res := list.elems[i]
	list.elems = append(list.elems[:i], list.elems[i+1:]...)
	return res, nil
}

// https://github.com/google/starlark-go/blob/master/doc/spec.md#string·capitalize
func string_capitalize(thread *Thread, b *Builtin, args Tuple, kwargs []Tuple) (Value, error) {
	if err := UnpackPositionalArgs(b.Name(), args, kwargs, 0); err != nil {
		return nil, err
	}
	s := string(b.Receiver().(String))
	res := NewSafeStringBuilder(thread)
	res.Grow(len(s))
	for i, r := range s {
		if i == 0 {
			r = unicode.ToTitle(r)
		} else {
			r = unicode.ToLower(r)
		}
		if _, err := res.WriteRune(r); err != nil {
			return nil, err
		}
	}
	if err := res.Err(); err != nil {
		return nil, err
	}

	if err := thread.AddAllocs(StringTypeOverhead); err != nil {
		return nil, err
	}
	return String(res.String()), nil
}

// string_iterable returns an unspecified iterable value whose iterator yields:
// - elems: successive 1-byte substrings
// - codepoints: successive substrings that encode a single Unicode code point.
// - elem_ords: numeric values of successive bytes
// - codepoint_ords: numeric values of successive Unicode code points
func string_iterable(thread *Thread, b *Builtin, args Tuple, kwargs []Tuple) (Value, error) {
	if err := UnpackPositionalArgs(b.Name(), args, kwargs, 0); err != nil {
		return nil, err
	}
	s := b.Receiver().(String)
	ords := b.Name()[len(b.Name())-2] == 'd'
	codepoints := b.Name()[0] == 'c'
	if codepoints {
		if err := thread.AddAllocs(EstimateSize(stringCodepoints{})); err != nil {
			return nil, err
		}
		return stringCodepoints{s, ords}, nil
	} else {
		if err := thread.AddAllocs(EstimateSize(stringElems{})); err != nil {
			return nil, err
		}
		return stringElems{s, ords}, nil
	}
}

// bytes_elems returns an unspecified iterable value whose
// iterator yields the int values of successive elements.
func bytes_elems(thread *Thread, b *Builtin, args Tuple, kwargs []Tuple) (Value, error) {
	if err := UnpackPositionalArgs(b.Name(), args, kwargs, 0); err != nil {
		return nil, err
	}
	if err := thread.AddAllocs(EstimateSize(bytesIterable{})); err != nil {
		return nil, err
	}
	return bytesIterable{b.Receiver().(Bytes)}, nil
}

// A bytesIterable is an iterable returned by bytes.elems(),
// whose iterator yields a sequence of numeric bytes values.
type bytesIterable struct{ bytes Bytes }

var _ Iterable = (*bytesIterable)(nil)

func (bi bytesIterable) String() string        { return bi.bytes.String() + ".elems()" }
func (bi bytesIterable) Type() string          { return "bytes.elems" }
func (bi bytesIterable) Freeze()               {} // immutable
func (bi bytesIterable) Truth() Bool           { return True }
func (bi bytesIterable) Hash() (uint32, error) { return 0, fmt.Errorf("unhashable: %s", bi.Type()) }
func (bi bytesIterable) Iterate() Iterator     { return &bytesIterator{bytes: bi.bytes} }

type bytesIterator struct {
	bytes  Bytes
	thread *Thread
	err    error
}

var _ SafeIterator = &bytesIterator{}

func (it *bytesIterator) BindThread(thread *Thread) {
	it.thread = thread
}

func (it *bytesIterator) Next(p *Value) bool {
	if it.err != nil {
		return false
	}

	if it.bytes == "" {
		return false
	}
	value := Value(MakeInt(int(it.bytes[0])))
	if it.thread != nil {
		if err := it.thread.AddAllocs(EstimateSize(value)); err != nil {
			it.err = err
			return false
		}
	}
	*p = value

	it.bytes = it.bytes[1:]
	return true
}

func (*bytesIterator) Done() {}

func (it *bytesIterator) Err() error     { return it.err }
func (it *bytesIterator) Safety() Safety { return MemSafe }

// https://github.com/google/starlark-go/blob/master/doc/spec.md#string·count
func string_count(thread *Thread, b *Builtin, args Tuple, kwargs []Tuple) (Value, error) {
	var sub string
	var start_, end_ Value
	if err := UnpackPositionalArgs(b.Name(), args, kwargs, 1, &sub, &start_, &end_); err != nil {
		return nil, err
	}

	recv := string(b.Receiver().(String))
	start, end, err := indices(start_, end_, len(recv))
	if err != nil {
		return nil, nameErr(b, err)
	}

	var slice string
	if start < end {
		slice = recv[start:end]
	}

	result := Value(MakeInt(strings.Count(slice, sub)))
	if err := thread.AddAllocs(EstimateSize(result)); err != nil {
		return nil, err
	}
	return result, nil
}

// https://github.com/google/starlark-go/blob/master/doc/spec.md#string·isalnum
func string_isalnum(_ *Thread, b *Builtin, args Tuple, kwargs []Tuple) (Value, error) {
	if err := UnpackPositionalArgs(b.Name(), args, kwargs, 0); err != nil {
		return nil, err
	}
	recv := string(b.Receiver().(String))
	for _, r := range recv {
		if !unicode.IsLetter(r) && !unicode.IsDigit(r) {
			return False, nil
		}
	}
	return Bool(recv != ""), nil
}

// https://github.com/google/starlark-go/blob/master/doc/spec.md#string·isalpha
func string_isalpha(_ *Thread, b *Builtin, args Tuple, kwargs []Tuple) (Value, error) {
	if err := UnpackPositionalArgs(b.Name(), args, kwargs, 0); err != nil {
		return nil, err
	}
	recv := string(b.Receiver().(String))
	for _, r := range recv {
		if !unicode.IsLetter(r) {
			return False, nil
		}
	}
	return Bool(recv != ""), nil
}

// https://github.com/google/starlark-go/blob/master/doc/spec.md#string·isdigit
func string_isdigit(_ *Thread, b *Builtin, args Tuple, kwargs []Tuple) (Value, error) {
	if err := UnpackPositionalArgs(b.Name(), args, kwargs, 0); err != nil {
		return nil, err
	}
	recv := string(b.Receiver().(String))
	for _, r := range recv {
		if !unicode.IsDigit(r) {
			return False, nil
		}
	}
	return Bool(recv != ""), nil
}

// https://github.com/google/starlark-go/blob/master/doc/spec.md#string·islower
func string_islower(thread *Thread, b *Builtin, args Tuple, kwargs []Tuple) (Value, error) {
	if err := UnpackPositionalArgs(b.Name(), args, kwargs, 0); err != nil {
		return nil, err
	}
	recv := string(b.Receiver().(String))
	if err := thread.CheckAllocs(EstimateSize(recv)); err != nil {
		return nil, err
	}
	return Bool(isCasedString(recv) && recv == strings.ToLower(recv)), nil
}

// isCasedString reports whether its argument contains any cased code points.
func isCasedString(s string) bool {
	for _, r := range s {
		if isCasedRune(r) {
			return true
		}
	}
	return false
}

func isCasedRune(r rune) bool {
	// It's unclear what the correct behavior is for a rune such as 'ﬃ',
	// a lowercase letter with no upper or title case and no SimpleFold.
	return 'a' <= r && r <= 'z' || 'A' <= r && r <= 'Z' || unicode.SimpleFold(r) != r
}

// https://github.com/google/starlark-go/blob/master/doc/spec.md#string·isspace
func string_isspace(_ *Thread, b *Builtin, args Tuple, kwargs []Tuple) (Value, error) {
	if err := UnpackPositionalArgs(b.Name(), args, kwargs, 0); err != nil {
		return nil, err
	}
	recv := string(b.Receiver().(String))
	for _, r := range recv {
		if !unicode.IsSpace(r) {
			return False, nil
		}
	}
	return Bool(recv != ""), nil
}

// https://github.com/google/starlark-go/blob/master/doc/spec.md#string·istitle
func string_istitle(_ *Thread, b *Builtin, args Tuple, kwargs []Tuple) (Value, error) {
	if err := UnpackPositionalArgs(b.Name(), args, kwargs, 0); err != nil {
		return nil, err
	}
	recv := string(b.Receiver().(String))

	// Python semantics differ from x==strings.{To,}Title(x) in Go:
	// "uppercase characters may only follow uncased characters and
	// lowercase characters only cased ones."
	var cased, prevCased bool
	for _, r := range recv {
		if 'A' <= r && r <= 'Z' || unicode.IsTitle(r) { // e.g. "ǅ"
			if prevCased {
				return False, nil
			}
			prevCased = true
			cased = true
		} else if unicode.IsLower(r) {
			if !prevCased {
				return False, nil
			}
			prevCased = true
			cased = true
		} else if unicode.IsUpper(r) {
			return False, nil
		} else {
			prevCased = false
		}
	}
	return Bool(cased), nil
}

// https://github.com/google/starlark-go/blob/master/doc/spec.md#string·isupper
func string_isupper(thread *Thread, b *Builtin, args Tuple, kwargs []Tuple) (Value, error) {
	if err := UnpackPositionalArgs(b.Name(), args, kwargs, 0); err != nil {
		return nil, err
	}
	recv := string(b.Receiver().(String))
	if err := thread.CheckAllocs(EstimateSize(recv)); err != nil {
		return nil, err
	}
	return Bool(isCasedString(recv) && recv == strings.ToUpper(recv)), nil
}

// https://github.com/google/starlark-go/blob/master/doc/spec.md#string·find
func string_find(thread *Thread, b *Builtin, args Tuple, kwargs []Tuple) (Value, error) {
	return string_find_impl(thread, b, args, kwargs, true, false)
}

// https://github.com/google/starlark-go/blob/master/doc/spec.md#string·format
func string_format(thread *Thread, b *Builtin, args Tuple, kwargs []Tuple) (Value, error) {
	format := string(b.Receiver().(String))
	var auto, manual bool // kinds of positional indexing used
	buf := NewSafeStringBuilder(thread)
	index := 0
	for {
		literal := format
		i := strings.IndexByte(format, '{')
		if i >= 0 {
			literal = format[:i]
		}

		// Replace "}}" with "}" in non-field portion, rejecting a lone '}'.
		for {
			j := strings.IndexByte(literal, '}')
			if j < 0 {
				if _, err := buf.WriteString(literal); err != nil {
					return nil, err
				}
				break
			}
			if len(literal) == j+1 || literal[j+1] != '}' {
				return nil, fmt.Errorf("format: single '}' in format")
			}
			if _, err := buf.WriteString(literal[:j+1]); err != nil {
				return nil, err
			}
			literal = literal[j+2:]
		}

		if i < 0 {
			break // end of format string
		}

		if i+1 < len(format) && format[i+1] == '{' {
			// "{{" means a literal '{'
			if err := buf.WriteByte('{'); err != nil {
				return nil, err
			}
			format = format[i+2:]
			continue
		}

		format = format[i+1:]
		i = strings.IndexByte(format, '}')
		if i < 0 {
			return nil, fmt.Errorf("format: unmatched '{' in format")
		}

		var arg Value
		conv := "s"
		var spec string

		field := format[:i]
		format = format[i+1:]

		var name string
		if i := strings.IndexByte(field, '!'); i < 0 {
			// "name" or "name:spec"
			if i := strings.IndexByte(field, ':'); i < 0 {
				name = field
			} else {
				name = field[:i]
				spec = field[i+1:]
			}
		} else {
			// "name!conv" or "name!conv:spec"
			name = field[:i]
			field = field[i+1:]
			// "conv" or "conv:spec"
			if i := strings.IndexByte(field, ':'); i < 0 {
				conv = field
			} else {
				conv = field[:i]
				spec = field[i+1:]
			}
		}

		if name == "" {
			// "{}": automatic indexing
			if manual {
				return nil, fmt.Errorf("format: cannot switch from manual field specification to automatic field numbering")
			}
			auto = true
			if index >= len(args) {
				return nil, fmt.Errorf("format: tuple index out of range")
			}
			arg = args[index]
			index++
		} else if num, ok := decimal(name); ok {
			// positional argument
			if auto {
				return nil, fmt.Errorf("format: cannot switch from automatic field numbering to manual field specification")
			}
			manual = true
			if num >= len(args) {
				return nil, fmt.Errorf("format: tuple index out of range")
			} else {
				arg = args[num]
			}
		} else {
			// keyword argument
			for _, kv := range kwargs {
				if string(kv[0].(String)) == name {
					arg = kv[1]
					break
				}
			}
			if arg == nil {
				// Starlark does not support Python's x.y or a[i] syntaxes,
				// or nested use of {...}.
				if strings.Contains(name, ".") {
					return nil, fmt.Errorf("format: attribute syntax x.y is not supported in replacement fields: %s", name)
				}
				if strings.Contains(name, "[") {
					return nil, fmt.Errorf("format: element syntax a[i] is not supported in replacement fields: %s", name)
				}
				if strings.Contains(name, "{") {
					return nil, fmt.Errorf("format: nested replacement fields not supported")
				}
				return nil, fmt.Errorf("format: keyword %s not found", name)
			}
		}

		if spec != "" {
			// Starlark does not support Python's format_spec features.
			return nil, fmt.Errorf("format spec features not supported in replacement fields: %s", spec)
		}

		switch conv {
		case "s":
			if str, ok := AsString(arg); ok {
				if _, err := buf.WriteString(str); err != nil {
					return nil, err
				}
			} else {
				if err := writeValue(buf, arg, nil); err != nil {
					return nil, err
				}
			}
		case "r":
			if err := writeValue(buf, arg, nil); err != nil {
				return nil, err
			}
		default:
			return nil, fmt.Errorf("format: unknown conversion %q", conv)
		}
	}

	if err := thread.AddAllocs(StringTypeOverhead); err != nil {
		return nil, err
	}
	return String(buf.String()), nil
}

// decimal interprets s as a sequence of decimal digits.
func decimal(s string) (x int, ok bool) {
	n := len(s)
	for i := 0; i < n; i++ {
		digit := s[i] - '0'
		if digit > 9 {
			return 0, false
		}
		x = x*10 + int(digit)
		if x < 0 {
			return 0, false // underflow
		}
	}
	return x, true
}

// https://github.com/google/starlark-go/blob/master/doc/spec.md#string·index
func string_index(thread *Thread, b *Builtin, args Tuple, kwargs []Tuple) (Value, error) {
	return string_find_impl(thread, b, args, kwargs, false, false)
}

// https://github.com/google/starlark-go/blob/master/doc/spec.md#string·join
func string_join(thread *Thread, b *Builtin, args Tuple, kwargs []Tuple) (Value, error) {
	recv := string(b.Receiver().(String))
	var iterable Iterable
	if err := UnpackPositionalArgs(b.Name(), args, kwargs, 1, &iterable); err != nil {
		return nil, err
	}

	iter, err := SafeIterate(thread, iterable)
	if err != nil {
		return nil, err
	}
	defer iter.Done()
	buf := NewSafeStringBuilder(thread)
	var x Value
	for i := 0; iter.Next(&x); i++ {
		if i > 0 {
			if _, err := buf.WriteString(recv); err != nil {
				return nil, err
			}
		}
		s, ok := AsString(x)
		if !ok {
			return nil, fmt.Errorf("join: in list, want string, got %s", x.Type())
		}
		if _, err := buf.WriteString(s); err != nil {
			return nil, err
		}
	}
	if err := iter.Err(); err != nil {
		return nil, err
	}
	if err := buf.Err(); err != nil {
		return nil, err
	}
	if err := thread.AddAllocs(StringTypeOverhead); err != nil {
		return nil, err
	}
	return String(buf.String()), nil
}

// https://github.com/google/starlark-go/blob/master/doc/spec.md#string·lower
func string_lower(thread *Thread, b *Builtin, args Tuple, kwargs []Tuple) (Value, error) {
	if err := UnpackPositionalArgs(b.Name(), args, kwargs, 0); err != nil {
		return nil, err
	}

	recv := string(b.Receiver().(String))

	// There could be actually a difference between the size of the encoded
	// upper and the size of the encoded lower. The maximum difference among
	// them (according to unicode.ToLower implementation) is only 1 byte,
	// which could be expected. This means that this logic must take that
	// into account.
	bufferSize := EstimateMakeSize([]byte{}, len(recv)*2+utf8.UTFMax)
	if err := thread.AddAllocs(bufferSize + StringTypeOverhead); err != nil {
		return nil, err
	}
	return String(strings.ToLower(recv)), nil
}

// https://github.com/google/starlark-go/blob/master/doc/spec.md#string·partition
func string_partition(thread *Thread, b *Builtin, args Tuple, kwargs []Tuple) (Value, error) {
	recv := string(b.Receiver().(String))
	var sep string
	if err := UnpackPositionalArgs(b.Name(), args, kwargs, 1, &sep); err != nil {
		return nil, err
	}
	if sep == "" {
		return nil, nameErr(b, "empty separator")
	}
	var i int
	if b.Name()[0] == 'p' {
		i = strings.Index(recv, sep) // partition
	} else {
		i = strings.LastIndex(recv, sep) // rpartition
	}

	var subStringTemplate String
	resultSize := EstimateMakeSize(Tuple{subStringTemplate}, 3) +
		EstimateSize(Tuple{})
	if err := thread.AddAllocs(resultSize); err != nil {
		return nil, err
	}
	tuple := make(Tuple, 0, 3)
	if i < 0 {
		if b.Name()[0] == 'p' {
			tuple = append(tuple, String(recv), String(""), String(""))
		} else {
			tuple = append(tuple, String(""), String(""), String(recv))
		}
	} else {
		tuple = append(tuple, String(recv[:i]), String(recv[i:i+len(sep)]), String(recv[i+len(sep):]))
	}
	return tuple, nil
}

// https://github.com/google/starlark-go/blob/master/doc/spec.md#string·removeprefix
// https://github.com/google/starlark-go/blob/master/doc/spec.md#string·removesuffix
func string_removefix(thread *Thread, b *Builtin, args Tuple, kwargs []Tuple) (Value, error) {
	recv := string(b.Receiver().(String))
	var fix string
	if err := UnpackPositionalArgs(b.Name(), args, kwargs, 1, &fix); err != nil {
		return nil, err
	}
	if b.name[len("remove")] == 'p' {
		recv = strings.TrimPrefix(recv, fix)
	} else {
		recv = strings.TrimSuffix(recv, fix)
	}
	if err := thread.AddAllocs(StringTypeOverhead); err != nil {
		return nil, err
	}
	return String(recv), nil
}

// https://github.com/google/starlark-go/blob/master/doc/spec.md#string·replace
func string_replace(thread *Thread, b *Builtin, args Tuple, kwargs []Tuple) (Value, error) {
	recv := string(b.Receiver().(String))
	var old, new string
	count := -1
	if err := UnpackPositionalArgs(b.Name(), args, kwargs, 2, &old, &new, &count); err != nil {
		return nil, err
	}

	if err := thread.CheckAllocs(int64(len(recv) * len(new) / len(old))); err != nil {
		return nil, err
	}
	result := Value(String(strings.Replace(recv, old, new, count)))
	if err := thread.AddAllocs(EstimateSize(result)); err != nil {
		return nil, err
	}
	return result, nil
}

// https://github.com/google/starlark-go/blob/master/doc/spec.md#string·rfind
func string_rfind(thread *Thread, b *Builtin, args Tuple, kwargs []Tuple) (Value, error) {
	return string_find_impl(thread, b, args, kwargs, true, true)
}

// https://github.com/google/starlark-go/blob/master/doc/spec.md#string·rindex
func string_rindex(thread *Thread, b *Builtin, args Tuple, kwargs []Tuple) (Value, error) {
	return string_find_impl(thread, b, args, kwargs, false, true)
}

// https://github.com/google/starlark-go/starlark/blob/master/doc/spec.md#string·startswith
// https://github.com/google/starlark-go/starlark/blob/master/doc/spec.md#string·endswith
func string_startswith(_ *Thread, b *Builtin, args Tuple, kwargs []Tuple) (Value, error) {
	var x Value
	var start, end Value = None, None
	if err := UnpackPositionalArgs(b.Name(), args, kwargs, 1, &x, &start, &end); err != nil {
		return nil, err
	}

	// compute effective substring.
	s := string(b.Receiver().(String))
	if start, end, err := indices(start, end, len(s)); err != nil {
		return nil, nameErr(b, err)
	} else {
		if end < start {
			end = start // => empty result
		}
		s = s[start:end]
	}

	f := strings.HasPrefix
	if b.Name()[0] == 'e' { // endswith
		f = strings.HasSuffix
	}

	switch x := x.(type) {
	case Tuple:
		for i, x := range x {
			prefix, ok := AsString(x)
			if !ok {
				return nil, fmt.Errorf("%s: want string, got %s, for element %d",
					b.Name(), x.Type(), i)
			}
			if f(s, prefix) {
				return True, nil
			}
		}
		return False, nil
	case String:
		return Bool(f(s, string(x))), nil
	}
	return nil, fmt.Errorf("%s: got %s, want string or tuple of string", b.Name(), x.Type())
}

// https://github.com/google/starlark-go/blob/master/doc/spec.md#string·strip
// https://github.com/google/starlark-go/blob/master/doc/spec.md#string·lstrip
// https://github.com/google/starlark-go/blob/master/doc/spec.md#string·rstrip
func string_strip(thread *Thread, b *Builtin, args Tuple, kwargs []Tuple) (Value, error) {
	var chars string
	if err := UnpackPositionalArgs(b.Name(), args, kwargs, 0, &chars); err != nil {
		return nil, err
	}
	recv := string(b.Receiver().(String))
	var s string
	switch b.Name()[0] {
	case 's': // strip
		if chars != "" {
			s = strings.Trim(recv, chars)
		} else {
			s = strings.TrimSpace(recv)
		}
	case 'l': // lstrip
		if chars != "" {
			s = strings.TrimLeft(recv, chars)
		} else {
			s = strings.TrimLeftFunc(recv, unicode.IsSpace)
		}
	case 'r': // rstrip
		if chars != "" {
			s = strings.TrimRight(recv, chars)
		} else {
			s = strings.TrimRightFunc(recv, unicode.IsSpace)
		}
	}
	if err := thread.AddAllocs(StringTypeOverhead); err != nil {
		return nil, err
	}
	return String(s), nil
}

// https://github.com/google/starlark-go/blob/master/doc/spec.md#string·title
func string_title(thread *Thread, b *Builtin, args Tuple, kwargs []Tuple) (Value, error) {
	if err := UnpackPositionalArgs(b.Name(), args, kwargs, 0); err != nil {
		return nil, err
	}

	s := string(b.Receiver().(String))

	// Python semantics differ from x==strings.{To,}Title(x) in Go:
	// "uppercase characters may only follow uncased characters and
	// lowercase characters only cased ones."
	buf := NewSafeStringBuilder(thread)
	buf.Grow(len(s))
	var prevCased bool
	for _, r := range s {
		if prevCased {
			r = unicode.ToLower(r)
		} else {
			r = unicode.ToTitle(r)
		}
		prevCased = isCasedRune(r)
		if _, err := buf.WriteRune(r); err != nil {
			return nil, err
		}
	}
	if err := buf.Err(); err != nil {
		return nil, err
	}
	if err := thread.AddAllocs(StringTypeOverhead); err != nil {
		return nil, err
	}
	return String(buf.String()), nil
}

// https://github.com/google/starlark-go/blob/master/doc/spec.md#string·upper
func string_upper(thread *Thread, b *Builtin, args Tuple, kwargs []Tuple) (Value, error) {
	if err := UnpackPositionalArgs(b.Name(), args, kwargs, 0); err != nil {
		return nil, err
	}

	recv := string(b.Receiver().(String))

	// see string_lower
	bufferSize := EstimateMakeSize([]byte{}, len(recv)*2+utf8.UTFMax)
	if err := thread.AddAllocs(bufferSize + StringTypeOverhead); err != nil {
		return nil, err
	}
	return String(strings.ToUpper(recv)), nil
}

// https://github.com/google/starlark-go/blob/master/doc/spec.md#string·split
// https://github.com/google/starlark-go/blob/master/doc/spec.md#string·rsplit
func string_split(thread *Thread, b *Builtin, args Tuple, kwargs []Tuple) (Value, error) {
	recv := string(b.Receiver().(String))
	var sep_ Value
	maxsplit := -1
	if err := UnpackPositionalArgs(b.Name(), args, kwargs, 0, &sep_, &maxsplit); err != nil {
		return nil, err
	}

	var res []string

	if sep_ == nil || sep_ == None {
		if err := thread.CheckAllocs(EstimateMakeSize([]Value{String("")}, len(recv)/2+1)); err != nil {
			return nil, err
		}

		// special case: split on whitespace
		if maxsplit < 0 {
			res = strings.Fields(recv)
		} else if b.Name() == "split" {
			res = splitspace(recv, maxsplit)
		} else { // rsplit
			res = rsplitspace(recv, maxsplit)
		}

	} else if sep, ok := AsString(sep_); ok {
		if sep == "" {
			return nil, fmt.Errorf("split: empty separator")
		}

		if err := thread.CheckAllocs(EstimateMakeSize([]Value{String("")}, len(recv)/len(sep)+1)); err != nil {
			return nil, err
		}

		// usual case: split on non-empty separator
		if maxsplit < 0 {
			res = strings.Split(recv, sep)
		} else if b.Name() == "split" {
			res = strings.SplitN(recv, sep, maxsplit+1)
		} else { // rsplit
			res = strings.Split(recv, sep)
			// If maxsplit is less than len(res), the first len(res) - maxsplit
			// should be joined back together. Instead of joining them back,
			// however, it is possible to take a slice of  the original string.
			// If the excess is only one, it is also possible to skip this process.
			if excess := len(res) - maxsplit; excess > 1 {
				size := len(res[0])
				for _, s := range res[1:excess] {
					size += len(s) + len(sep)
				}
				res[excess-1] = recv[0:size]
				res = res[excess-1:]
			}
		}

	} else {
		return nil, fmt.Errorf("split: got %s for separator, want string", sep_.Type())
	}

	listSize := EstimateMakeSize([]Value{String("")}, len(res))
	resultSize := EstimateSize(&List{})
	if err := thread.AddAllocs(listSize + resultSize); err != nil {
		return nil, err
	}
	list := make([]Value, len(res))
	for i, x := range res {
		list[i] = String(x)
	}
	return NewList(list), nil
}

// Precondition: max >= 0.
func rsplitspace(s string, max int) []string {
	res := make([]string, 0, max+1)
	end := -1 // index of field end, or -1 in a region of spaces.
	for i := len(s); i > 0; {
		r, sz := utf8.DecodeLastRuneInString(s[:i])
		if unicode.IsSpace(r) {
			if end >= 0 {
				if len(res) == max {
					break // let this field run to the start
				}
				res = append(res, s[i:end])
				end = -1
			}
		} else if end < 0 {
			end = i
		}
		i -= sz
	}
	if end >= 0 {
		res = append(res, s[:end])
	}

	resLen := len(res)
	for i := 0; i < resLen/2; i++ {
		res[i], res[resLen-1-i] = res[resLen-1-i], res[i]
	}

	return res
}

// Precondition: max >= 0.
func splitspace(s string, max int) []string {
	var res []string
	start := -1 // index of field start, or -1 in a region of spaces
	for i, r := range s {
		if unicode.IsSpace(r) {
			if start >= 0 {
				if len(res) == max {
					break // let this field run to the end
				}
				res = append(res, s[start:i])
				start = -1
			}
		} else if start == -1 {
			start = i
		}
	}
	if start >= 0 {
		res = append(res, s[start:])
	}
	return res
}

// https://github.com/google/starlark-go/blob/master/doc/spec.md#string·splitlines
func string_splitlines(thread *Thread, b *Builtin, args Tuple, kwargs []Tuple) (Value, error) {
	var keepends bool
	if err := UnpackPositionalArgs(b.Name(), args, kwargs, 0, &keepends); err != nil {
		return nil, err
	}
	var lines []string
	if s := string(b.Receiver().(String)); s != "" {
		// TODO(adonovan): handle CRLF correctly.
		if keepends {
			lines = strings.SplitAfter(s, "\n")
		} else {
			lines = strings.Split(s, "\n")
		}
		if strings.HasSuffix(s, "\n") {
			lines = lines[:len(lines)-1]
		}
	}
	var itemTemplate String
	resultSize := EstimateMakeSize([]Value{itemTemplate}, len(lines)) +
		EstimateSize(&List{})
	if err := thread.AddAllocs(resultSize); err != nil {
		return nil, err
	}
	list := make([]Value, len(lines))
	for i, x := range lines {
		list[i] = String(x)
	}
	return NewList(list), nil
}

// https://github.com/google/starlark-go/blob/master/doc/spec.md#set·add.
func set_add(thread *Thread, b *Builtin, args Tuple, kwargs []Tuple) (Value, error) {
	var elem Value
	if err := UnpackPositionalArgs(b.Name(), args, kwargs, 1, &elem); err != nil {
		return nil, err
	}
	if found, err := b.Receiver().(*Set).Has(elem); err != nil {
		return nil, nameErr(b, err)
	} else if found {
		return None, nil
	}
	err := b.Receiver().(*Set).ht.insert(thread, elem, None)
	if err != nil {
		return nil, nameErr(b, err)
	}
	return None, nil
}

// https://github.com/google/starlark-go/blob/master/doc/spec.md#set·clear.
func set_clear(_ *Thread, b *Builtin, args Tuple, kwargs []Tuple) (Value, error) {
	if err := UnpackPositionalArgs(b.Name(), args, kwargs, 0); err != nil {
		return nil, err
	}
	if b.Receiver().(*Set).Len() > 0 {
		if err := b.Receiver().(*Set).Clear(); err != nil {
			return nil, nameErr(b, err)
		}
	}
	return None, nil
}

// https://github.com/google/starlark-go/blob/master/doc/spec.md#set·difference.
func set_difference(thread *Thread, b *Builtin, args Tuple, kwargs []Tuple) (Value, error) {
	// TODO: support multiple others: s.difference(*others)
	var other Iterable
	if err := UnpackPositionalArgs(b.Name(), args, kwargs, 0, &other); err != nil {
		return nil, err
	}
	diff, err := b.Receiver().(*Set).clone(thread)
	if err != nil {
		return nil, err
	}
	iter, err := SafeIterate(thread, other)
	if err != nil {
		return nil, err
	}
	defer iter.Done()
	var x Value
	for iter.Next(&x) {
		if _, err := diff.Delete(x); err != nil {
			return nil, err
		}
	}
	if err := iter.Err(); err != nil {
		return nil, err
	}
	return diff, nil
}

// https://github.com/google/starlark-go/blob/master/doc/spec.md#set_intersection.
func set_intersection(_ *Thread, b *Builtin, args Tuple, kwargs []Tuple) (Value, error) {
	// TODO: support multiple others: s.difference(*others)
	var other Iterable
	if err := UnpackPositionalArgs(b.Name(), args, kwargs, 0, &other); err != nil {
		return nil, err
	}
	iter := other.Iterate()
	defer iter.Done()
	diff, err := b.Receiver().(*Set).Intersection(iter)
	if err != nil {
		return nil, nameErr(b, err)
	}
	return diff, nil
}

// https://github.com/google/starlark-go/blob/master/doc/spec.md#set_issubset.
func set_issubset(_ *Thread, b *Builtin, args Tuple, kwargs []Tuple) (Value, error) {
	var other Iterable
	if err := UnpackPositionalArgs(b.Name(), args, kwargs, 0, &other); err != nil {
		return nil, err
	}
	iter := other.Iterate()
	defer iter.Done()
	diff, err := b.Receiver().(*Set).IsSubset(iter)
	if err != nil {
		return nil, nameErr(b, err)
	}
	return Bool(diff), nil
}

// https://github.com/google/starlark-go/blob/master/doc/spec.md#set_issuperset.
func set_issuperset(thread *Thread, b *Builtin, args Tuple, kwargs []Tuple) (Value, error) {
	var other Iterable
	if err := UnpackPositionalArgs(b.Name(), args, kwargs, 0, &other); err != nil {
		return nil, err
	}
	iter, err := SafeIterate(thread, other)
	if err != nil {
		return nil, err
	}
	defer iter.Done()
	diff, err := b.Receiver().(*Set).IsSuperset(iter)
	if err != nil {
		return nil, nameErr(b, err)
	}
	if err := iter.Err(); err != nil {
		return nil, err
	}
	return Bool(diff), nil
}

// https://github.com/google/starlark-go/blob/master/doc/spec.md#set·discard.
func set_discard(_ *Thread, b *Builtin, args Tuple, kwargs []Tuple) (Value, error) {
	var k Value
	if err := UnpackPositionalArgs(b.Name(), args, kwargs, 1, &k); err != nil {
		return nil, err
	}
	if found, err := b.Receiver().(*Set).Has(k); err != nil {
		return nil, nameErr(b, err)
	} else if !found {
		return None, nil
	}
	if _, err := b.Receiver().(*Set).Delete(k); err != nil {
		return nil, nameErr(b, err) // set is frozen
	}
	return None, nil
}

// https://github.com/google/starlark-go/blob/master/doc/spec.md#set·pop.
func set_pop(_ *Thread, b *Builtin, args Tuple, kwargs []Tuple) (Value, error) {
	if err := UnpackPositionalArgs(b.Name(), args, kwargs, 0); err != nil {
		return nil, err
	}
	recv := b.Receiver().(*Set)
	k, ok := recv.ht.first()
	if !ok {
		return nil, nameErr(b, "empty set")
	}
	_, err := recv.Delete(k)
	if err != nil {
		return nil, nameErr(b, err) // set is frozen
	}
	return k, nil
}

// https://github.com/google/starlark-go/blob/master/doc/spec.md#set·remove.
func set_remove(_ *Thread, b *Builtin, args Tuple, kwargs []Tuple) (Value, error) {
	var k Value
	if err := UnpackPositionalArgs(b.Name(), args, kwargs, 1, &k); err != nil {
		return nil, err
	}
	if found, err := b.Receiver().(*Set).Delete(k); err != nil {
		return nil, nameErr(b, err) // dict is frozen or key is unhashable
	} else if found {
		return None, nil
	}
	return nil, nameErr(b, "missing key")
}

// https://github.com/google/starlark-go/blob/master/doc/spec.md#set·symmetric_difference.
func set_symmetric_difference(thread *Thread, b *Builtin, args Tuple, kwargs []Tuple) (Value, error) {
	var other Iterable
	if err := UnpackPositionalArgs(b.Name(), args, kwargs, 0, &other); err != nil {
		return nil, err
	}
	recv := b.Receiver().(*Set)
	diff, err := recv.clone(thread)
	if err != nil {
		return nil, err
	}
	iter, err := SafeIterate(thread, other)
	if err != nil {
		return nil, err
	}
	defer iter.Done()
	var x Value
	for iter.Next(&x) {
		found, err := diff.Delete(x)
		if err != nil {
			return nil, err
		}
		if !found {
			if err := diff.ht.insert(thread, x, None); err != nil {
				return nil, err
			}
		}
	}
	if err := iter.Err(); err != nil {
		return nil, nameErr(b, err)
	}
	return diff, nil
}

// https://github.com/google/starlark-go/blob/master/doc/spec.md#set·union.
func set_union(thread *Thread, b *Builtin, args Tuple, kwargs []Tuple) (Value, error) {
	var iterable Iterable
	if err := UnpackPositionalArgs(b.Name(), args, kwargs, 0, &iterable); err != nil {
		return nil, err
	}
	iter, err := SafeIterate(thread, iterable)
	if err != nil {
		return nil, err
	}
	defer iter.Done()
	if err := thread.AddAllocs(EstimateSize(&Set{})); err != nil {
		return nil, err
	}
	union := new(Set)
	for e := b.Receiver().(*Set).ht.head; e != nil; e = e.next {
		if err := union.ht.insert(thread, e.key, None); err != nil {
			return nil, err
		}
	}
	var x Value
	for iter.Next(&x) {
		if err := union.ht.insert(thread, x, None); err != nil {
			return nil, err
		}
	}
	if err := iter.Err(); err != nil {
		return nil, nameErr(b, err)
	}
	return union, nil
}

// Common implementation of string_{r}{find,index}.
func string_find_impl(thread *Thread, b *Builtin, args Tuple, kwargs []Tuple, allowError, last bool) (Value, error) {
	var sub string
	var start_, end_ Value
	if err := UnpackPositionalArgs(b.Name(), args, kwargs, 1, &sub, &start_, &end_); err != nil {
		return nil, err
	}

	s := string(b.Receiver().(String))
	start, end, err := indices(start_, end_, len(s))
	if err != nil {
		return nil, nameErr(b, err)
	}
	var slice string
	if start < end {
		slice = s[start:end]
	}

	var i int
	if last {
		i = strings.LastIndex(slice, sub)
	} else {
		i = strings.Index(slice, sub)
	}
	var result Value
	if i < 0 {
		if !allowError {
			return nil, nameErr(b, "substring not found")
		}
		result = MakeInt(-1)
	} else {
		result = MakeInt(i + start)
	}
	if err := thread.AddAllocs(EstimateSize(result)); err != nil {
		return nil, err
	}
	return result, nil
}

// Common implementation of builtin dict function and dict.update method.
// Precondition: len(updates) == 0 or 1.
func updateDict(thread *Thread, dict *Dict, updates Tuple, kwargs []Tuple) error {
	if len(updates) == 1 {
		switch updates := updates[0].(type) {
		case IterableMapping:
			// Iterate over dict's key/value pairs, not just keys.
			for _, item := range updates.Items() {
				if err := dict.SafeSetKey(thread, item[0], item[1]); err != nil {
					return err // dict is frozen
				}
			}
		default:
			// all other sequences
			iter, err := SafeIterate(thread, updates)
			if err != nil {
				if err == ErrUnsupported {
					return fmt.Errorf("dictionary update value is not iterable (%s)", updates.Type())
				}
				return err
			}
			defer iter.Done()
			var pair Value
			for i := 0; iter.Next(&pair); i++ {
				iter2, err := SafeIterate(thread, pair)
				if err != nil {
					if err == ErrUnsupported {
						return fmt.Errorf("dictionary update sequence element #%d is not iterable (%s)", i, pair.Type())
					}
					return err
				}
				defer iter2.Done()
				len := Len(pair)
				if len < 0 {
					return fmt.Errorf("dictionary update sequence element #%d has unknown length (%s)", i, pair.Type())
				} else if len != 2 {
					return fmt.Errorf("dictionary update sequence element #%d has length %d, want 2", i, len)
				}
				var k, v Value
				if !iter2.Next(&k) || !iter2.Next(&v) {
					if err := iter2.Err(); err != nil {
						return err
					}
				}
				if err := dict.SafeSetKey(thread, k, v); err != nil {
					return err
				}
			}
			if err := iter.Err(); err != nil {
				return err
			}
		}
	}

	// Then add the kwargs.
	before := dict.Len()
	for _, pair := range kwargs {
		if err := dict.SafeSetKey(thread, pair[0], pair[1]); err != nil {
			return err // dict is frozen
		}
	}
	// In the common case, each kwarg will add another dict entry.
	// If that's not so, check whether it is because there was a duplicate kwarg.
	if dict.Len() < before+len(kwargs) {
		keys := make(map[String]bool, len(kwargs))
		for _, kv := range kwargs {
			k := kv[0].(String)
			if keys[k] {
				return fmt.Errorf("duplicate keyword arg: %v", k)
			}
			keys[k] = true
		}
	}

	return nil
}

// nameErr returns an error message of the form "name: msg"
// where name is b.Name() and msg is a string or error.
func nameErr(b *Builtin, msg interface{}) error {
	return fmt.Errorf("%s: %v", b.Name(), msg)
}<|MERGE_RESOLUTION|>--- conflicted
+++ resolved
@@ -263,13 +263,8 @@
 		"issubset":             IOSafe,
 		"issuperset":           MemSafe | IOSafe,
 		"pop":                  MemSafe | IOSafe,
-<<<<<<< HEAD
 		"remove":               MemSafe | IOSafe,
-		"symmetric_difference": IOSafe,
-=======
-		"remove":               IOSafe,
 		"symmetric_difference": MemSafe | IOSafe,
->>>>>>> 4e5c60c2
 		"union":                MemSafe | IOSafe,
 	}
 )
