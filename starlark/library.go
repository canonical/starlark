// Copyright 2017 The Bazel Authors. All rights reserved.
// Use of this source code is governed by a BSD-style
// license that can be found in the LICENSE file.

package starlark

// This file defines the library of built-ins.
//
// Built-ins must explicitly check the "frozen" flag before updating
// mutable types such as lists and dicts.

import (
	"errors"
	"fmt"
	"math"
	"math/big"
	"os"
	"sort"
	"strconv"
	"strings"
	"unicode"
	"unicode/utf16"
	"unicode/utf8"

	"github.com/canonical/starlark/syntax"
)

// Universe defines the set of universal built-ins, such as None, True, and len.
//
// The Go application may add or remove items from the
// universe dictionary before Starlark evaluation begins.
// All values in the dictionary must be immutable.
// Starlark programs cannot modify the dictionary.
var Universe StringDict
var universeSafeties map[string]Safety

var ErrUnsupported = errors.New("unsupported operation")
var ErrNoSuchAttr = errors.New("no such attribute")

func init() {
	// https://github.com/google/starlark-go/blob/master/doc/spec.md#built-in-constants-and-functions
	Universe = StringDict{
		"None":      None,
		"True":      True,
		"False":     False,
		"abs":       NewBuiltin("abs", abs),
		"any":       NewBuiltin("any", any),
		"all":       NewBuiltin("all", all),
		"bool":      NewBuiltin("bool", bool_),
		"bytes":     NewBuiltin("bytes", bytes_),
		"chr":       NewBuiltin("chr", chr),
		"dict":      NewBuiltin("dict", dict),
		"dir":       NewBuiltin("dir", dir),
		"enumerate": NewBuiltin("enumerate", enumerate),
		"fail":      NewBuiltin("fail", fail),
		"float":     NewBuiltin("float", float),
		"getattr":   NewBuiltin("getattr", getattr),
		"hasattr":   NewBuiltin("hasattr", hasattr),
		"hash":      NewBuiltin("hash", hash),
		"int":       NewBuiltin("int", int_),
		"len":       NewBuiltin("len", len_),
		"list":      NewBuiltin("list", list),
		"max":       NewBuiltin("max", minmax),
		"min":       NewBuiltin("min", minmax),
		"ord":       NewBuiltin("ord", ord),
		"print":     NewBuiltin("print", print),
		"range":     NewBuiltin("range", range_),
		"repr":      NewBuiltin("repr", repr),
		"reversed":  NewBuiltin("reversed", reversed),
		"set":       NewBuiltin("set", set), // requires resolve.AllowSet
		"sorted":    NewBuiltin("sorted", sorted),
		"str":       NewBuiltin("str", str),
		"tuple":     NewBuiltin("tuple", tuple),
		"type":      NewBuiltin("type", type_),
		"zip":       NewBuiltin("zip", zip),
	}

	universeSafeties = map[string]Safety{
		"abs":       MemSafe | IOSafe | CPUSafe,
		"any":       MemSafe | IOSafe,
		"all":       MemSafe | IOSafe,
		"bool":      MemSafe | IOSafe | CPUSafe,
		"bytes":     MemSafe | IOSafe,
		"chr":       MemSafe | IOSafe | CPUSafe,
		"dict":      MemSafe | IOSafe,
		"dir":       MemSafe | IOSafe,
		"enumerate": MemSafe | IOSafe,
		"fail":      MemSafe | IOSafe,
		"float":     MemSafe | IOSafe,
		"getattr":   MemSafe | IOSafe,
		"hasattr":   MemSafe | IOSafe,
		"hash":      MemSafe | IOSafe,
		"int":       MemSafe | IOSafe,
		"len":       MemSafe | IOSafe,
		"list":      MemSafe | IOSafe,
		"max":       MemSafe | IOSafe,
		"min":       MemSafe | IOSafe,
		"ord":       MemSafe | IOSafe,
		"print":     MemSafe,
		"range":     MemSafe | IOSafe,
		"repr":      MemSafe | IOSafe,
		"reversed":  MemSafe | IOSafe,
		"set":       MemSafe | IOSafe,
		"sorted":    MemSafe | IOSafe,
		"str":       MemSafe | IOSafe,
		"tuple":     MemSafe | IOSafe,
		"type":      MemSafe | IOSafe,
		"zip":       MemSafe | IOSafe,
	}

	for name, flags := range universeSafeties {
		if b, ok := Universe[name].(*Builtin); ok {
			b.DeclareSafety(flags)
		}
	}
}

// methods of built-in types
// https://github.com/google/starlark-go/blob/master/doc/spec.md#built-in-methods
var (
	bytesMethods = map[string]*Builtin{
		"elems": NewBuiltin("elems", bytes_elems),
	}
	bytesMethodSafeties = map[string]Safety{
		"elems": MemSafe | IOSafe,
	}

	dictMethods = map[string]*Builtin{
		"clear":      NewBuiltin("clear", dict_clear),
		"get":        NewBuiltin("get", dict_get),
		"items":      NewBuiltin("items", dict_items),
		"keys":       NewBuiltin("keys", dict_keys),
		"pop":        NewBuiltin("pop", dict_pop),
		"popitem":    NewBuiltin("popitem", dict_popitem),
		"setdefault": NewBuiltin("setdefault", dict_setdefault),
		"update":     NewBuiltin("update", dict_update),
		"values":     NewBuiltin("values", dict_values),
	}
	dictMethodSafeties = map[string]Safety{
<<<<<<< HEAD
		"clear":      MemSafe | IOSafe | CPUSafe,
		"get":        MemSafe | IOSafe,
=======
		"clear":      MemSafe | IOSafe,
		"get":        MemSafe | IOSafe | CPUSafe,
>>>>>>> 8b2c152e
		"items":      MemSafe | IOSafe,
		"keys":       MemSafe | IOSafe,
		"pop":        MemSafe | IOSafe,
		"popitem":    MemSafe | IOSafe,
		"setdefault": MemSafe | IOSafe,
		"update":     MemSafe | IOSafe,
		"values":     MemSafe | IOSafe,
	}

	listMethods = map[string]*Builtin{
		"append": NewBuiltin("append", list_append),
		"clear":  NewBuiltin("clear", list_clear),
		"extend": NewBuiltin("extend", list_extend),
		"index":  NewBuiltin("index", list_index),
		"insert": NewBuiltin("insert", list_insert),
		"pop":    NewBuiltin("pop", list_pop),
		"remove": NewBuiltin("remove", list_remove),
	}
	listMethodSafeties = map[string]Safety{
		"append": MemSafe | IOSafe,
		"clear":  MemSafe | IOSafe,
		"extend": MemSafe | IOSafe,
		"index":  MemSafe | IOSafe,
		"insert": MemSafe | IOSafe,
		"pop":    MemSafe | IOSafe,
		"remove": MemSafe | IOSafe,
	}

	stringMethods = map[string]*Builtin{
		"capitalize":     NewBuiltin("capitalize", string_capitalize),
		"codepoint_ords": NewBuiltin("codepoint_ords", string_iterable),
		"codepoints":     NewBuiltin("codepoints", string_iterable), // sic
		"count":          NewBuiltin("count", string_count),
		"elem_ords":      NewBuiltin("elem_ords", string_iterable),
		"elems":          NewBuiltin("elems", string_iterable),      // sic
		"endswith":       NewBuiltin("endswith", string_startswith), // sic
		"find":           NewBuiltin("find", string_find),
		"format":         NewBuiltin("format", string_format),
		"index":          NewBuiltin("index", string_index),
		"isalnum":        NewBuiltin("isalnum", string_isalnum),
		"isalpha":        NewBuiltin("isalpha", string_isalpha),
		"isdigit":        NewBuiltin("isdigit", string_isdigit),
		"islower":        NewBuiltin("islower", string_islower),
		"isspace":        NewBuiltin("isspace", string_isspace),
		"istitle":        NewBuiltin("istitle", string_istitle),
		"isupper":        NewBuiltin("isupper", string_isupper),
		"join":           NewBuiltin("join", string_join),
		"lower":          NewBuiltin("lower", string_lower),
		"lstrip":         NewBuiltin("lstrip", string_strip), // sic
		"partition":      NewBuiltin("partition", string_partition),
		"removeprefix":   NewBuiltin("removeprefix", string_removefix),
		"removesuffix":   NewBuiltin("removesuffix", string_removefix),
		"replace":        NewBuiltin("replace", string_replace),
		"rfind":          NewBuiltin("rfind", string_rfind),
		"rindex":         NewBuiltin("rindex", string_rindex),
		"rpartition":     NewBuiltin("rpartition", string_partition), // sic
		"rsplit":         NewBuiltin("rsplit", string_split),         // sic
		"rstrip":         NewBuiltin("rstrip", string_strip),         // sic
		"split":          NewBuiltin("split", string_split),
		"splitlines":     NewBuiltin("splitlines", string_splitlines),
		"startswith":     NewBuiltin("startswith", string_startswith),
		"strip":          NewBuiltin("strip", string_strip),
		"title":          NewBuiltin("title", string_title),
		"upper":          NewBuiltin("upper", string_upper),
	}
	stringMethodSafeties = map[string]Safety{
		"capitalize":     MemSafe | IOSafe,
		"codepoint_ords": MemSafe | IOSafe,
		"codepoints":     MemSafe | IOSafe,
		"count":          MemSafe | IOSafe,
		"elem_ords":      MemSafe | IOSafe,
		"elems":          MemSafe | IOSafe,
		"endswith":       MemSafe | IOSafe,
		"find":           MemSafe | IOSafe,
		"format":         MemSafe | IOSafe,
		"index":          MemSafe | IOSafe,
		"isalnum":        MemSafe | IOSafe,
		"isalpha":        MemSafe | IOSafe,
		"isdigit":        MemSafe | IOSafe,
		"islower":        MemSafe | IOSafe,
		"isspace":        MemSafe | IOSafe,
		"istitle":        MemSafe | IOSafe,
		"isupper":        MemSafe | IOSafe,
		"join":           MemSafe | IOSafe,
		"lower":          MemSafe | IOSafe,
		"lstrip":         MemSafe | IOSafe,
		"partition":      MemSafe | IOSafe,
		"removeprefix":   MemSafe | IOSafe,
		"removesuffix":   MemSafe | IOSafe,
		"replace":        MemSafe | IOSafe,
		"rfind":          MemSafe | IOSafe,
		"rindex":         MemSafe | IOSafe,
		"rpartition":     MemSafe | IOSafe,
		"rsplit":         MemSafe | IOSafe,
		"rstrip":         MemSafe | IOSafe,
		"split":          MemSafe | IOSafe,
		"splitlines":     MemSafe | IOSafe,
		"startswith":     MemSafe | IOSafe,
		"strip":          MemSafe | IOSafe,
		"title":          MemSafe | IOSafe,
		"upper":          MemSafe | IOSafe | CPUSafe,
	}

	setMethods = map[string]*Builtin{
		"add":                  NewBuiltin("add", set_add),
		"clear":                NewBuiltin("clear", set_clear),
		"difference":           NewBuiltin("difference", set_difference),
		"discard":              NewBuiltin("discard", set_discard),
		"intersection":         NewBuiltin("intersection", set_intersection),
		"issubset":             NewBuiltin("issubset", set_issubset),
		"issuperset":           NewBuiltin("issuperset", set_issuperset),
		"pop":                  NewBuiltin("pop", set_pop),
		"remove":               NewBuiltin("remove", set_remove),
		"symmetric_difference": NewBuiltin("symmetric_difference", set_symmetric_difference),
		"union":                NewBuiltin("union", set_union),
	}
	setMethodSafeties = map[string]Safety{
		"add":                  MemSafe | IOSafe,
		"clear":                MemSafe | IOSafe,
		"difference":           MemSafe | IOSafe,
		"discard":              MemSafe | IOSafe,
		"intersection":         MemSafe | IOSafe,
		"issubset":             MemSafe | IOSafe,
		"issuperset":           MemSafe | IOSafe,
		"pop":                  MemSafe | IOSafe,
		"remove":               MemSafe | IOSafe,
		"symmetric_difference": MemSafe | IOSafe,
		"union":                MemSafe | IOSafe,
	}
)

func init() {
	for name, safety := range bytesMethodSafeties {
		if builtin, ok := bytesMethods[name]; ok {
			builtin.DeclareSafety(safety)
		}
	}

	for name, safety := range dictMethodSafeties {
		if builtin, ok := dictMethods[name]; ok {
			builtin.DeclareSafety(safety)
		}
	}

	for name, safety := range listMethodSafeties {
		if builtin, ok := listMethods[name]; ok {
			builtin.DeclareSafety(safety)
		}
	}

	for name, safety := range stringMethodSafeties {
		if builtin, ok := stringMethods[name]; ok {
			builtin.DeclareSafety(safety)
		}
	}

	for name, safety := range setMethodSafeties {
		if builtin, ok := setMethods[name]; ok {
			builtin.DeclareSafety(safety)
		}
	}
}

func builtinAttr(recv Value, name string, methods map[string]*Builtin) (Value, error) {
	b := methods[name]
	if b == nil {
		return nil, nil // no such method
	}
	return b.BindReceiver(recv), nil
}

func safeBuiltinAttr(thread *Thread, recv Value, name string, methods map[string]*Builtin) (Value, error) {
	b := methods[name]
	if b == nil {
		return nil, ErrNoSuchAttr
	}
	if thread != nil {
		if err := thread.AddAllocs(EstimateSize(&Builtin{})); err != nil {
			return nil, err
		}
	}
	return b.BindReceiver(recv), nil
}

func builtinAttrNames(methods map[string]*Builtin) []string {
	names := make([]string, 0, len(methods))
	for name := range methods {
		names = append(names, name)
	}
	sort.Strings(names)
	return names
}

// ---- built-in functions ----

// https://github.com/google/starlark-go/blob/master/doc/spec.md#abs
func abs(thread *Thread, _ *Builtin, args Tuple, kwargs []Tuple) (Value, error) {
	var x Value
	if err := UnpackPositionalArgs("abs", args, kwargs, 1, &x); err != nil {
		return nil, err
	}
	switch tx := x.(type) {
	case Float:
		if tx >= 0 {
			return x, nil
		}

		result := Value(Float(math.Abs(float64(tx))))
		if err := thread.AddAllocs(EstimateSize(result)); err != nil {
			return nil, err
		}
		return result, nil
	case Int:
		if tx.Sign() >= 0 {
			return x, nil
		}

		if _, xBig := tx.get(); xBig != nil {
			if err := thread.AddExecutionSteps(int64(len(xBig.Bits()))); err != nil {
				return nil, err
			}
		}
		result := Value(zero.Sub(tx))
		if err := thread.AddAllocs(EstimateSize(result)); err != nil {
			return nil, err
		}
		return result, nil
	default:
		return nil, fmt.Errorf("got %s, want int or float", x.Type())
	}
}

// https://github.com/google/starlark-go/blob/master/doc/spec.md#all
func all(thread *Thread, _ *Builtin, args Tuple, kwargs []Tuple) (Value, error) {
	var iterable Iterable
	if err := UnpackPositionalArgs("all", args, kwargs, 1, &iterable); err != nil {
		return nil, err
	}

	iter, err := SafeIterate(thread, iterable)
	if err != nil {
		return nil, err
	}
	defer iter.Done()
	var x Value
	for iter.Next(&x) {
		if !x.Truth() {
			return False, nil
		}
	}
	if err := iter.Err(); err != nil {
		return nil, err
	}
	return True, nil
}

// https://github.com/google/starlark-go/blob/master/doc/spec.md#any
func any(thread *Thread, _ *Builtin, args Tuple, kwargs []Tuple) (Value, error) {
	var iterable Iterable
	if err := UnpackPositionalArgs("any", args, kwargs, 1, &iterable); err != nil {
		return nil, err
	}

	iter, err := SafeIterate(thread, iterable)
	if err != nil {
		return nil, err
	}
	defer iter.Done()
	var x Value
	for iter.Next(&x) {
		if x.Truth() {
			return True, nil
		}
	}
	if err := iter.Err(); err != nil {
		return nil, err
	}
	return False, nil
}

// https://github.com/google/starlark-go/blob/master/doc/spec.md#bool
func bool_(thread *Thread, _ *Builtin, args Tuple, kwargs []Tuple) (Value, error) {
	var x Value = False
	if err := UnpackPositionalArgs("bool", args, kwargs, 0, &x); err != nil {
		return nil, err
	}
	return x.Truth(), nil
}

// https://github.com/google/starlark-go/blob/master/doc/spec.md#bytes
func bytes_(thread *Thread, _ *Builtin, args Tuple, kwargs []Tuple) (Value, error) {
	if len(kwargs) > 0 {
		return nil, fmt.Errorf("bytes does not accept keyword arguments")
	}
	if len(args) != 1 {
		return nil, fmt.Errorf("bytes: got %d arguments, want exactly 1", len(args))
	}
	switch x := args[0].(type) {
	case Bytes:
		return args[0], nil
	case String:
		// Invalid encodings are replaced by that of U+FFFD.
		res, err := safeUtf8Transcode(thread, string(x))
		if err != nil {
			return nil, err
		}
		if err := thread.AddAllocs(StringTypeOverhead); err != nil {
			return nil, err
		}
		return Bytes(res), nil
	case Iterable:
		// iterable of numeric byte values
		buf := NewSafeStringBuilder(thread)
		if n := Len(x); n >= 0 {
			// common case: known length
			buf.Grow(n)
		}
		iter, err := SafeIterate(thread, x)
		if err != nil {
			return nil, err
		}
		defer iter.Done()
		var elem Value
		var b byte
		for i := 0; iter.Next(&elem); i++ {
			if err := AsInt(elem, &b); err != nil {
				return nil, fmt.Errorf("bytes: at index %d, %s", i, err)
			}
			if err := buf.WriteByte(b); err != nil {
				return nil, err
			}
		}
		if err := iter.Err(); err != nil {
			return nil, err
		}
		if err := buf.Err(); err != nil {
			return nil, err
		}
		if err := thread.AddAllocs(StringTypeOverhead); err != nil {
			return nil, err
		}
		return Bytes(buf.String()), nil

	default:
		// Unlike string(foo), which stringifies it, bytes(foo) is an error.
		return nil, fmt.Errorf("bytes: got %s, want string, bytes, or iterable of ints", x.Type())
	}
}

// https://github.com/google/starlark-go/blob/master/doc/spec.md#chr
func chr(thread *Thread, _ *Builtin, args Tuple, kwargs []Tuple) (Value, error) {
	if len(kwargs) > 0 {
		return nil, fmt.Errorf("chr does not accept keyword arguments")
	}
	if len(args) != 1 {
		return nil, fmt.Errorf("chr: got %d arguments, want 1", len(args))
	}
	i, err := AsInt32(args[0])
	if err != nil {
		return nil, fmt.Errorf("chr: %s", err)
	}
	if i < 0 {
		return nil, fmt.Errorf("chr: Unicode code point %d out of range (<0)", i)
	}
	if i > unicode.MaxRune {
		return nil, fmt.Errorf("chr: Unicode code point U+%X out of range (>0x10FFFF)", i)
	}
	ret := Value(String(string(rune(i))))
	if err := thread.AddAllocs(EstimateSize(ret)); err != nil {
		return nil, err
	}
	return ret, nil
}

// https://github.com/google/starlark-go/blob/master/doc/spec.md#dict
func dict(thread *Thread, _ *Builtin, args Tuple, kwargs []Tuple) (Value, error) {
	if len(args) > 1 {
		return nil, fmt.Errorf("dict: got %d arguments, want at most 1", len(args))
	}
	dict := new(Dict)
	if err := thread.AddAllocs(EstimateSize(dict)); err != nil {
		return nil, err
	}
	if err := updateDict(thread, dict, args, kwargs); err != nil {
		return nil, fmt.Errorf("dict: %v", err)
	}
	return dict, nil
}

// https://github.com/google/starlark-go/blob/master/doc/spec.md#dir
func dir(thread *Thread, _ *Builtin, args Tuple, kwargs []Tuple) (Value, error) {
	if len(kwargs) > 0 {
		return nil, fmt.Errorf("dir does not accept keyword arguments")
	}
	if len(args) != 1 {
		return nil, fmt.Errorf("dir: got %d arguments, want 1", len(args))
	}

	var names []string
	if x, ok := args[0].(HasAttrs); ok {
		names = x.AttrNames()
	}
	sort.Strings(names)
	elems := make([]Value, len(names))
	for i, name := range names {
		elems[i] = String(name)
	}
	res := Value(NewList(elems))
	if err := thread.AddAllocs(EstimateSize(res)); err != nil {
		return nil, err
	}
	return res, nil
}

// https://github.com/google/starlark-go/blob/master/doc/spec.md#enumerate
func enumerate(thread *Thread, _ *Builtin, args Tuple, kwargs []Tuple) (Value, error) {
	var iterable Iterable
	var start int
	if err := UnpackPositionalArgs("enumerate", args, kwargs, 1, &iterable, &start); err != nil {
		return nil, err
	}

	iter, err := SafeIterate(thread, iterable)
	if err != nil {
		return nil, err
	}
	defer iter.Done()

	var pairs []Value
	var x Value

	if n := Len(iterable); n >= 0 {
		// common case: known length
		overhead := EstimateMakeSize([]Value{Tuple{}}, n) +
			EstimateMakeSize([][2]Value{{MakeInt(0), nil}}, n)
		if err := thread.AddAllocs(overhead); err != nil {
			return nil, err
		}

		pairs = make([]Value, 0, n)
		array := make(Tuple, 2*n) // allocate a single backing array
		for i := 0; iter.Next(&x); i++ {
			pair := array[:2:2]
			array = array[2:]
			pair[0] = MakeInt(start + i)
			pair[1] = x
			pairs = append(pairs, pair)
		}
	} else {
		// non-sequence (unknown length)
		pairCost := EstimateSize(Tuple{MakeInt(0), nil})
		pairsAppender := NewSafeAppender(thread, &pairs)
		for i := 0; iter.Next(&x); i++ {
			if err := thread.AddAllocs(pairCost); err != nil {
				return nil, err
			}
			pair := Tuple{MakeInt(start + i), x}
			if err := pairsAppender.Append(pair); err != nil {
				return nil, err
			}
		}
	}
	if err := iter.Err(); err != nil {
		return nil, err
	}

	if err := thread.AddAllocs(EstimateSize(List{})); err != nil {
		return nil, err
	}
	return NewList(pairs), nil
}

// https://github.com/google/starlark-go/blob/master/doc/spec.md#fail
func fail(thread *Thread, b *Builtin, args Tuple, kwargs []Tuple) (Value, error) {
	sep := " "
	if err := UnpackArgs("fail", nil, kwargs, "sep?", &sep); err != nil {
		return nil, err
	}
	buf := NewSafeStringBuilder(thread)
	if _, err := buf.WriteString("fail: "); err != nil {
		return nil, err
	}
	for i, v := range args {
		if i > 0 {
			if _, err := buf.WriteString(sep); err != nil {
				return nil, err
			}
		}
		if s, ok := AsString(v); ok {
			if _, err := buf.WriteString(s); err != nil {
				return nil, err
			}
		} else {
			if err := writeValue(buf, v, nil); err != nil {
				return nil, err
			}
		}
	}

	return nil, errors.New(buf.String())
}

func float(thread *Thread, b *Builtin, args Tuple, kwargs []Tuple) (Value, error) {
	if len(kwargs) > 0 {
		return nil, fmt.Errorf("float does not accept keyword arguments")
	}
	if len(args) == 0 {
		return Float(0.0), nil
	}
	if len(args) != 1 {
		return nil, fmt.Errorf("float got %d arguments, wants 1", len(args))
	}
	switch x := args[0].(type) {
	case Bool:
		// thread.AddAllocs is not called as memory is
		// never allocated for constants.
		if x {
			return Float(1.0), nil
		} else {
			return Float(0.0), nil
		}
	case Int:
		var err error
		var result Value
		result, err = x.finiteFloat()
		if err != nil {
			return nil, err
		}
		if err := thread.AddAllocs(EstimateSize(result)); err != nil {
			return nil, err
		}
		return result, nil
	case Float:
		// Converting args[0] to x and then returning x as Value
		// casues an additional allocation, so return args[0] directly.
		return args[0], nil
	case String:
		if x == "" {
			return nil, fmt.Errorf("float: empty string")
		}
		// +/- NaN or Inf or Infinity (case insensitive)?
		s := string(x)
		switch x[len(x)-1] {
		case 'y', 'Y':
			if strings.EqualFold(s, "infinity") || strings.EqualFold(s, "+infinity") {
				return inf, nil
			} else if strings.EqualFold(s, "-infinity") {
				return neginf, nil
			}
		case 'f', 'F':
			if strings.EqualFold(s, "inf") || strings.EqualFold(s, "+inf") {
				return inf, nil
			} else if strings.EqualFold(s, "-inf") {
				return neginf, nil
			}
		case 'n', 'N':
			if strings.EqualFold(s, "nan") || strings.EqualFold(s, "+nan") || strings.EqualFold(s, "-nan") {
				return nan, nil
			}
		}
		f, err := strconv.ParseFloat(s, 64)
		if math.IsInf(f, 0) {
			return nil, fmt.Errorf("floating-point number too large")
		}
		if err != nil {
			return nil, fmt.Errorf("invalid float literal: %s", s)
		}
		var result Value = Float(f)
		if err := thread.AddAllocs(EstimateSize(result)); err != nil {
			return nil, err
		}
		return result, nil
	default:
		return nil, fmt.Errorf("float got %s, want number or string", x.Type())
	}
}

var (
	inf    = Float(math.Inf(+1))
	neginf = Float(math.Inf(-1))
	nan    = Float(math.NaN())
)

// https://github.com/google/starlark-go/blob/master/doc/spec.md#getattr
func getattr(thread *Thread, b *Builtin, args Tuple, kwargs []Tuple) (Value, error) {
	var object, dflt Value
	var name string
	if err := UnpackPositionalArgs("getattr", args, kwargs, 2, &object, &name, &dflt); err != nil {
		return nil, err
	}

	v, err := getAttr(thread, object, name, false)
	if err != nil {
		if dflt != nil {
			return dflt, nil
		}
		return nil, nameErr(b, err)
	}
	return v, nil
}

// https://github.com/google/starlark-go/blob/master/doc/spec.md#hasattr
func hasattr(thread *Thread, _ *Builtin, args Tuple, kwargs []Tuple) (Value, error) {
	var object Value
	var name string
	if err := UnpackPositionalArgs("hasattr", args, kwargs, 2, &object, &name); err != nil {
		return nil, err
	}
	if object, ok := object.(HasAttrs); ok {
		v, err := object.Attr(name)
		if err == nil {
			return Bool(v != nil), nil
		}

		// An error does not conclusively indicate presence or
		// absence of a field: it could occur while computing
		// the value of a present attribute, or it could be a
		// "no such attribute" error with details.
		for _, x := range object.AttrNames() {
			if x == name {
				return True, nil
			}
		}
	}
	return False, nil
}

// https://github.com/google/starlark-go/blob/master/doc/spec.md#hash
func hash(thread *Thread, _ *Builtin, args Tuple, kwargs []Tuple) (Value, error) {
	var x Value
	if err := UnpackPositionalArgs("hash", args, kwargs, 1, &x); err != nil {
		return nil, err
	}

	var h int64
	switch x := x.(type) {
	case String:
		// The Starlark spec requires that the hash function be
		// deterministic across all runs, motivated by the need
		// for reproducibility of builds. Thus we cannot call
		// String.Hash, which uses the fastest implementation
		// available, because as varies across process restarts,
		// and may evolve with the implementation.
		h = int64(javaStringHash(string(x)))
	case Bytes:
		h = int64(softHashString(string(x))) // FNV32
	default:
		return nil, fmt.Errorf("hash: got %s, want string or bytes", x.Type())
	}
	ret := Value(MakeInt64(h))
	if err := thread.AddAllocs(EstimateSize(ret)); err != nil {
		return nil, err
	}
	return ret, nil
}

// javaStringHash returns the same hash as would be produced by
// java.lang.String.hashCode. This requires transcoding the string to
// UTF-16; transcoding may introduce Unicode replacement characters
// U+FFFD if s does not contain valid UTF-8.
func javaStringHash(s string) (h int32) {
	for _, r := range s {
		if utf16.IsSurrogate(r) {
			c1, c2 := utf16.EncodeRune(r)
			h = 31*h + c1
			h = 31*h + c2
		} else {
			h = 31*h + r // r may be U+FFFD
		}
	}
	return h
}

// https://github.com/google/starlark-go/blob/master/doc/spec.md#int
func int_(thread *Thread, _ *Builtin, args Tuple, kwargs []Tuple) (res Value, err error) {
	defer func() {
		if res != nil {
			if e := thread.AddAllocs(EstimateSize(res)); e != nil {
				res = nil
				err = e
			}
		}
	}()

	var x Value = zero
	var base Value
	if err := UnpackArgs("int", args, kwargs, "x", &x, "base?", &base); err != nil {
		return nil, err
	}

	if s, ok := AsString(x); ok {
		// Max result size is going to be base36, where each char is going to have 36 values
		// To make things easy we will just consider each character to be max 6 bits.
		// It's pessimistic, but easy.
		if err := thread.CheckAllocs((int64(len(s)*6) + 7) / 8); err != nil {
			return nil, err
		}

		b := 10
		if base != nil {
			var err error
			b, err = AsInt32(base)
			if err != nil {
				return nil, fmt.Errorf("int: for base, got %s, want int", base.Type())
			}
			if b != 0 && (b < 2 || b > 36) {
				return nil, fmt.Errorf("int: base must be an integer >= 2 && <= 36")
			}
		}
		res := parseInt(s, b)
		if res == nil {
			return nil, fmt.Errorf("int: invalid literal with base %d: %s", b, s)
		}
		return res, nil
	}

	if base != nil {
		return nil, fmt.Errorf("int: can't convert non-string with explicit base")
	}

	if b, ok := x.(Bool); ok {
		if b {
			return one, nil
		} else {
			return zero, nil
		}
	}

	i, err := NumberToInt(x)
	if err != nil {
		return nil, fmt.Errorf("int: %s", err)
	}
	return i, nil
}

// parseInt defines the behavior of int(string, base=int). It returns nil on error.
func parseInt(s string, base int) Value {
	// remove sign
	var neg bool
	if s != "" {
		if s[0] == '+' {
			s = s[1:]
		} else if s[0] == '-' {
			neg = true
			s = s[1:]
		}
	}

	// remove optional base prefix
	baseprefix := 0
	if len(s) > 1 && s[0] == '0' {
		if len(s) > 2 {
			switch s[1] {
			case 'o', 'O':
				baseprefix = 8
			case 'x', 'X':
				baseprefix = 16
			case 'b', 'B':
				baseprefix = 2
			}
		}
		if baseprefix != 0 {
			// Remove the base prefix if it matches
			// the explicit base, or if base=0.
			if base == 0 || baseprefix == base {
				base = baseprefix
				s = s[2:]
			}
		} else {
			// For automatic base detection,
			// a string starting with zero
			// must be all zeros.
			// Thus we reject int("0755", 0).
			if base == 0 {
				for i := 1; i < len(s); i++ {
					if s[i] != '0' {
						return nil
					}
				}
				return zero
			}
		}
	}
	if base == 0 {
		base = 10
	}

	// we explicitly handled sign above.
	// if a sign remains, it is invalid.
	if s != "" && (s[0] == '-' || s[0] == '+') {
		return nil
	}

	// s has no sign or base prefix.
	if i, ok := new(big.Int).SetString(s, base); ok {
		res := MakeBigInt(i)
		if neg {
			res = zero.Sub(res)
		}
		return res
	}

	return nil
}

// https://github.com/google/starlark-go/blob/master/doc/spec.md#len
func len_(thread *Thread, _ *Builtin, args Tuple, kwargs []Tuple) (Value, error) {
	var x Value
	if err := UnpackPositionalArgs("len", args, kwargs, 1, &x); err != nil {
		return nil, err
	}
	len := Len(x)
	if len < 0 {
		return nil, fmt.Errorf("len: value of type %s has no len", x.Type())
	}
	result := Value(MakeInt(len))
	if err := thread.AddAllocs(EstimateSize(result)); err != nil {
		return nil, err
	}
	return result, nil
}

// https://github.com/google/starlark-go/blob/master/doc/spec.md#list
func list(thread *Thread, _ *Builtin, args Tuple, kwargs []Tuple) (Value, error) {
	var iterable Iterable
	if err := UnpackPositionalArgs("list", args, kwargs, 0, &iterable); err != nil {
		return nil, err
	}
	var elems []Value
	if iterable != nil {
		iter, err := SafeIterate(thread, iterable)
		if err != nil {
			return nil, err
		}
		defer iter.Done()
		if n := Len(iterable); n > 0 {
			if err := thread.AddAllocs(EstimateMakeSize([]Value{}, n)); err != nil {
				return nil, err
			}
			elems = make([]Value, 0, n) // preallocate if length known
		}
		elemsAppender := NewSafeAppender(thread, &elems)
		var x Value
		for iter.Next(&x) {
			if err := elemsAppender.Append(x); err != nil {
				return nil, err
			}
		}
		if err := iter.Err(); err != nil {
			return nil, err
		}
	}
	if err := thread.AddAllocs(EstimateSize(&List{})); err != nil {
		return nil, err
	}
	return NewList(elems), nil
}

// https://github.com/google/starlark-go/blob/master/doc/spec.md#min
func minmax(thread *Thread, b *Builtin, args Tuple, kwargs []Tuple) (Value, error) {
	if len(args) == 0 {
		return nil, fmt.Errorf("%s requires at least one positional argument", b.Name())
	}
	var keyFunc Callable
	if err := UnpackArgs(b.Name(), nil, kwargs, "key?", &keyFunc); err != nil {
		return nil, err
	}
	var op syntax.Token
	if b.Name() == "max" {
		op = syntax.GT
	} else {
		op = syntax.LT
	}
	var iterable Value
	if len(args) == 1 {
		iterable = args[0]
	} else {
		iterable = args
	}
	iter, err := SafeIterate(thread, iterable)
	if err != nil {
		if err == ErrUnsupported {
			return nil, fmt.Errorf("%s: %s value is not iterable", b.Name(), iterable.Type())
		}
		return nil, err
	}
	defer iter.Done()
	var extremum Value
	if !iter.Next(&extremum) {
		if err := iter.Err(); err != nil {
			return nil, err
		}
		return nil, nameErr(b, "argument is an empty sequence")
	}

	var extremeKey Value
	var keyargs Tuple
	if keyFunc == nil {
		extremeKey = extremum
	} else {
		keyargs = Tuple{extremum}
		res, err := Call(thread, keyFunc, keyargs, nil)
		if err != nil {
			return nil, err // to preserve backtrace, don't modify error
		}
		extremeKey = res
	}

	var x Value
	for iter.Next(&x) {
		var key Value
		if keyFunc == nil {
			key = x
		} else {
			keyargs[0] = x
			res, err := Call(thread, keyFunc, keyargs, nil)
			if err != nil {
				return nil, err // to preserve backtrace, don't modify error
			}
			key = res
		}

		if ok, err := Compare(op, key, extremeKey); err != nil {
			return nil, nameErr(b, err)
		} else if ok {
			extremum = x
			extremeKey = key
		}
	}
	if err := iter.Err(); err != nil {
		return nil, err
	}
	return extremum, nil
}

// https://github.com/google/starlark-go/blob/master/doc/spec.md#ord
func ord(thread *Thread, _ *Builtin, args Tuple, kwargs []Tuple) (Value, error) {
	if len(kwargs) > 0 {
		return nil, fmt.Errorf("ord does not accept keyword arguments")
	}
	if len(args) != 1 {
		return nil, fmt.Errorf("ord: got %d arguments, want 1", len(args))
	}
	switch x := args[0].(type) {
	case String:
		// ord(string) returns int value of sole rune.
		s := string(x)
		r, sz := utf8.DecodeRuneInString(s)
		if sz == 0 || sz != len(s) {
			n := utf8.RuneCountInString(s)
			return nil, fmt.Errorf("ord: string encodes %d Unicode code points, want 1", n)
		}
		res := Value(MakeInt(int(r)))
		if err := thread.AddAllocs(EstimateSize(res)); err != nil {
			return nil, err
		}
		return res, nil

	case Bytes:
		// ord(bytes) returns int value of sole byte.
		if len(x) != 1 {
			return nil, fmt.Errorf("ord: bytes has length %d, want 1", len(x))
		}
		res := Value(MakeInt(int(x[0])))
		if err := thread.AddAllocs(EstimateSize(res)); err != nil {
			return nil, err
		}
		return res, nil
	default:
		return nil, fmt.Errorf("ord: got %s, want string or bytes", x.Type())
	}
}

// https://github.com/google/starlark-go/blob/master/doc/spec.md#print
func print(thread *Thread, b *Builtin, args Tuple, kwargs []Tuple) (Value, error) {
	sep := " "
	if err := UnpackArgs("print", nil, kwargs, "sep?", &sep); err != nil {
		return nil, err
	}

	buf := NewSafeStringBuilder(thread)
	for i, v := range args {
		if i > 0 {
			if _, err := buf.WriteString(sep); err != nil {
				return nil, err
			}
		}
		if s, ok := AsString(v); ok {
			if _, err := buf.WriteString(s); err != nil {
				return nil, err
			}
		} else if b, ok := v.(Bytes); ok {
			if _, err := buf.WriteString(string(b)); err != nil {
				return nil, err
			}
		} else {
			if err := writeValue(buf, v, nil); err != nil {
				return nil, err
			}
		}
	}

	s := buf.String()
	if thread.Print != nil {
		thread.Print(thread, s)
	} else {
		thread.AddAllocs(-int64(buf.Allocs()))
		fmt.Fprintln(os.Stderr, s)
	}
	return None, nil
}

// https://github.com/google/starlark-go/blob/master/doc/spec.md#range
func range_(thread *Thread, b *Builtin, args Tuple, kwargs []Tuple) (Value, error) {
	var start, stop, step int
	step = 1
	if err := UnpackPositionalArgs("range", args, kwargs, 1, &start, &stop, &step); err != nil {
		return nil, err
	}

	if len(args) == 1 {
		// range(stop)
		start, stop = 0, start
	}
	if step == 0 {
		// we were given range(start, stop, 0)
		return nil, nameErr(b, "step argument must not be zero")
	}

	result := Value(rangeValue{start: start, stop: stop, step: step, len: rangeLen(start, stop, step)})
	if err := thread.AddAllocs(EstimateSize(result)); err != nil {
		return nil, err
	}
	return result, nil
}

// A rangeValue is a comparable, immutable, indexable sequence of integers
// defined by the three parameters to a range(...) call.
// Invariant: step != 0.
type rangeValue struct{ start, stop, step, len int }

var (
	_ Indexable  = rangeValue{}
	_ Sequence   = rangeValue{}
	_ Comparable = rangeValue{}
	_ Sliceable  = rangeValue{}
)

func (r rangeValue) Len() int          { return r.len }
func (r rangeValue) Index(i int) Value { return MakeInt(r.start + i*r.step) }
func (r rangeValue) Iterate() Iterator { return &rangeIterator{r: r} }

// rangeLen calculates the length of a range with the provided start, stop, and step.
// caller must ensure that step is non-zero.
func rangeLen(start, stop, step int) int {
	switch {
	case step > 0:
		if stop > start {
			return (stop-1-start)/step + 1
		}
	case step < 0:
		if start > stop {
			return (start-1-stop)/-step + 1
		}
	default:
		panic("rangeLen: zero step")
	}
	return 0
}

func (r rangeValue) Slice(start, end, step int) Value {
	newStart := r.start + r.step*start
	newStop := r.start + r.step*end
	newStep := r.step * step
	return rangeValue{
		start: newStart,
		stop:  newStop,
		step:  newStep,
		len:   rangeLen(newStart, newStop, newStep),
	}
}

func (r rangeValue) Freeze() {} // immutable
func (r rangeValue) String() string {
	if r.step != 1 {
		return fmt.Sprintf("range(%d, %d, %d)", r.start, r.stop, r.step)
	} else if r.start != 0 {
		return fmt.Sprintf("range(%d, %d)", r.start, r.stop)
	} else {
		return fmt.Sprintf("range(%d)", r.stop)
	}
}
func (r rangeValue) Type() string          { return "range" }
func (r rangeValue) Truth() Bool           { return r.len > 0 }
func (r rangeValue) Hash() (uint32, error) { return 0, fmt.Errorf("unhashable: range") }

func (x rangeValue) CompareSameType(op syntax.Token, y_ Value, depth int) (bool, error) {
	y := y_.(rangeValue)
	switch op {
	case syntax.EQL:
		return rangeEqual(x, y), nil
	case syntax.NEQ:
		return !rangeEqual(x, y), nil
	default:
		return false, fmt.Errorf("%s %s %s not implemented", x.Type(), op, y.Type())
	}
}

func rangeEqual(x, y rangeValue) bool {
	// Two ranges compare equal if they denote the same sequence.
	if x.len != y.len {
		return false // sequences differ in length
	}
	if x.len == 0 {
		return true // both sequences are empty
	}
	if x.start != y.start {
		return false // first element differs
	}
	return x.len == 1 || x.step == y.step
}

func (r rangeValue) contains(x Int) bool {
	x32, err := AsInt32(x)
	if err != nil {
		return false // out of range
	}
	delta := x32 - r.start
	quo, rem := delta/r.step, delta%r.step
	return rem == 0 && 0 <= quo && quo < r.len
}

type rangeIterator struct {
	r      rangeValue
	i      int
	thread *Thread
	err    error
}

var _ SafeIterator = &rangeIterator{}

func (it *rangeIterator) BindThread(thread *Thread) {
	it.thread = thread
}

func (it *rangeIterator) Next(p *Value) bool {
	if it.err != nil {
		return false
	}

	if it.i < it.r.len {
		// value will always be an Int
		value := it.r.Index(it.i)

		if it.thread != nil {
			if err := it.thread.AddAllocs(EstimateSize(value)); err != nil {
				it.err = err
				return false
			}
		}

		*p = value
		it.i++
		return true
	}
	return false
}
func (*rangeIterator) Done() {}

func (it *rangeIterator) Err() error { return it.err }
func (it *rangeIterator) Safety() Safety {
	if it.thread == nil {
		return NotSafe
	}
	return MemSafe
}

// https://github.com/google/starlark-go/blob/master/doc/spec.md#repr
func repr(thread *Thread, _ *Builtin, args Tuple, kwargs []Tuple) (Value, error) {
	var x Value
	if err := UnpackPositionalArgs("repr", args, kwargs, 1, &x); err != nil {
		return nil, err
	}

	if s, err := safeToString(thread, x); err != nil {
		return nil, err
	} else {
		if err := thread.AddAllocs(StringTypeOverhead); err != nil {
			return nil, err
		}
		return String(s), nil
	}
}

// https://github.com/google/starlark-go/blob/master/doc/spec.md#reversed
func reversed(thread *Thread, _ *Builtin, args Tuple, kwargs []Tuple) (Value, error) {
	var iterable Iterable
	if err := UnpackPositionalArgs("reversed", args, kwargs, 1, &iterable); err != nil {
		return nil, err
	}

	iter, err := SafeIterate(thread, iterable)
	if err != nil {
		return nil, err
	}
	defer iter.Done()
	var elems []Value
	if n := Len(args[0]); n >= 0 {
		if err := thread.AddAllocs(EstimateMakeSize([]Value{}, n)); err != nil {
			return nil, err
		}
		elems = make([]Value, 0, n) // preallocate if length known
	}
	elemsAppender := NewSafeAppender(thread, &elems)
	var x Value
	for iter.Next(&x) {
		if err := elemsAppender.Append(x); err != nil {
			return nil, err
		}
	}
	if err := iter.Err(); err != nil {
		return nil, err
	}
	n := len(elems)
	for i := 0; i < n>>1; i++ {
		elems[i], elems[n-1-i] = elems[n-1-i], elems[i]
	}
	if err := thread.AddAllocs(EstimateSize(List{})); err != nil {
		return nil, err
	}
	return NewList(elems), nil
}

// https://github.com/google/starlark-go/blob/master/doc/spec.md#set
func set(thread *Thread, b *Builtin, args Tuple, kwargs []Tuple) (Value, error) {
	var iterable Iterable
	if err := UnpackPositionalArgs("set", args, kwargs, 0, &iterable); err != nil {
		return nil, err
	}
	if err := thread.AddAllocs(EstimateSize(&Set{})); err != nil {
		return nil, err
	}
	set := new(Set)
	if iterable != nil {
		iter, err := SafeIterate(thread, iterable)
		if err != nil {
			return nil, err
		}
		defer iter.Done()
		var x Value
		for iter.Next(&x) {
			if err := set.ht.insert(thread, x, None); err != nil {
				return nil, nameErr(b, err)
			}
		}
		if err := iter.Err(); err != nil {
			return nil, err
		}
	}
	return set, nil
}

// https://github.com/google/starlark-go/blob/master/doc/spec.md#sorted
func sorted(thread *Thread, _ *Builtin, args Tuple, kwargs []Tuple) (Value, error) {
	// Oddly, Python's sorted permits all arguments to be positional, thus so do we.
	var iterable Iterable
	var key Callable
	var reverse bool
	if err := UnpackArgs("sorted", args, kwargs,
		"iterable", &iterable,
		"key?", &key,
		"reverse?", &reverse,
	); err != nil {
		return nil, err
	}

	iter, err := SafeIterate(thread, iterable)
	if err != nil {
		return nil, err
	}
	defer iter.Done()
	var values []Value
	if n := Len(iterable); n > 0 {
		if err := thread.AddAllocs(EstimateMakeSize(Tuple{}, n)); err != nil {
			return nil, err
		}
		values = make(Tuple, 0, n) // preallocate if length is known
	}
	valuesAppender := NewSafeAppender(thread, &values)
	var x Value
	for iter.Next(&x) {
		if err := valuesAppender.Append(x); err != nil {
			return nil, err
		}
	}
	if err := iter.Err(); err != nil {
		return nil, err
	}

	// Derive keys from values by applying key function.
	var keys []Value
	if key != nil {
		keys = make([]Value, len(values))
		for i, v := range values {
			k, err := Call(thread, key, Tuple{v}, nil)
			if err != nil {
				return nil, err // to preserve backtrace, don't modify error
			}
			keys[i] = k
		}
	}

	slice := &sortSlice{keys: keys, values: values}
	if reverse {
		sort.Stable(sort.Reverse(slice))
	} else {
		sort.Stable(slice)
	}
	if err := thread.AddAllocs(EstimateSize(List{})); err != nil {
		return nil, err
	}
	return NewList(slice.values), slice.err
}

type sortSlice struct {
	keys   []Value // nil => values[i] is key
	values []Value
	err    error
}

func (s *sortSlice) Len() int { return len(s.values) }
func (s *sortSlice) Less(i, j int) bool {
	keys := s.keys
	if s.keys == nil {
		keys = s.values
	}
	ok, err := Compare(syntax.LT, keys[i], keys[j])
	if err != nil {
		s.err = err
	}
	return ok
}
func (s *sortSlice) Swap(i, j int) {
	if s.keys != nil {
		s.keys[i], s.keys[j] = s.keys[j], s.keys[i]
	}
	s.values[i], s.values[j] = s.values[j], s.values[i]
}

// https://github.com/google/starlark-go/blob/master/doc/spec.md#str
func str(thread *Thread, _ *Builtin, args Tuple, kwargs []Tuple) (Value, error) {
	if len(kwargs) > 0 {
		return nil, fmt.Errorf("str does not accept keyword arguments")
	}
	if len(args) != 1 {
		return nil, fmt.Errorf("str: got %d arguments, want exactly 1", len(args))
	}
	switch x := args[0].(type) {
	case String:
		// Converting args[0] to x and then returning x as Value
		// casues an additional allocation, so return args[0] directly.
		return args[0], nil
	case Bytes:
		// Invalid encodings are replaced by that of U+FFFD.
		if str, err := safeUtf8Transcode(thread, string(x)); err != nil {
			return nil, err
		} else {
			if err := thread.AddAllocs(StringTypeOverhead); err != nil {
				return nil, err
			}
			return String(str), nil
		}
	default:
		if str, err := safeToString(thread, x); err != nil {
			return nil, err
		} else {
			if err := thread.AddAllocs(StringTypeOverhead); err != nil {
				return nil, err
			}
			return String(str), nil
		}
	}
}

// utf8Transcode returns the UTF-8-to-UTF-8 transcoding of s.
// The effect is that each code unit that is part of an
// invalid sequence is replaced by U+FFFD.
func utf8Transcode(s string) string {
	if utf8.ValidString(s) {
		return s
	}
	var out strings.Builder
	for _, r := range s {
		out.WriteRune(r)
	}
	return out.String()
}

func safeUtf8Transcode(thread *Thread, s string) (string, error) {
	if utf8.ValidString(s) {
		return s, nil
	}
	out := NewSafeStringBuilder(thread)
	for _, r := range s {
		if _, err := out.WriteRune(r); err != nil {
			return "", err
		}
	}
	return out.String(), nil
}

// https://github.com/google/starlark-go/blob/master/doc/spec.md#tuple
func tuple(thread *Thread, _ *Builtin, args Tuple, kwargs []Tuple) (Value, error) {
	var iterable Iterable
	if err := UnpackPositionalArgs("tuple", args, kwargs, 0, &iterable); err != nil {
		return nil, err
	}
	if len(args) == 0 {
		return Tuple(nil), nil
	}
	iter, err := SafeIterate(thread, iterable)
	if err != nil {
		return nil, err
	}
	defer iter.Done()
	var elems Tuple
	if n := Len(iterable); n > 0 {
		if err := thread.AddAllocs(EstimateMakeSize(Tuple{}, n)); err != nil {
			return nil, err
		}
		elems = make(Tuple, 0, n) // preallocate if length is known
	}
	elemsAppender := NewSafeAppender(thread, &elems)
	var x Value
	for iter.Next(&x) {
		if err := elemsAppender.Append(x); err != nil {
			return nil, err
		}
	}
	if err := iter.Err(); err != nil {
		return nil, err
	}

	if err := thread.AddAllocs(EstimateSize(Tuple{})); err != nil {
		return nil, err
	}
	return elems, nil
}

// https://github.com/google/starlark-go/blob/master/doc/spec.md#type
func type_(thread *Thread, _ *Builtin, args Tuple, kwargs []Tuple) (Value, error) {
	if len(kwargs) > 0 {
		return nil, fmt.Errorf("type does not accept keyword arguments")
	}
	if len(args) != 1 {
		return nil, fmt.Errorf("type: got %d arguments, want exactly 1", len(args))
	}
	result := Value(String(args[0].Type()))
	if err := thread.AddAllocs(EstimateSize(result)); err != nil {
		return nil, err
	}
	return result, nil
}

// https://github.com/google/starlark-go/blob/master/doc/spec.md#zip
func zip(thread *Thread, _ *Builtin, args Tuple, kwargs []Tuple) (Value, error) {
	if len(kwargs) > 0 {
		return nil, fmt.Errorf("zip does not accept keyword arguments")
	}
	rows, cols := 0, len(args)
	iters := make([]Iterator, cols)
	defer func() {
		for _, iter := range iters {
			if iter != nil {
				iter.Done()
			}
		}
	}()
	for i, seq := range args {
		it, err := SafeIterate(thread, seq)
		if err != nil {
			if err == ErrUnsupported {
				return nil, fmt.Errorf("zip: argument #%d is not iterable: %s", i+1, seq.Type())
			}
			return nil, err
		}
		iters[i] = it
		n := Len(seq)
		if i == 0 || n < rows {
			rows = n // possibly -1
		}
	}
	var result []Value
	if rows >= 0 {
		// length known
		resultSize := EstimateMakeSize([]Value{Tuple{}}, rows)
		arraySize := EstimateMakeSize(Tuple{}, cols*rows)
		if err := thread.AddAllocs(resultSize + arraySize); err != nil {
			return nil, err
		}
		result = make([]Value, rows)
		array := make(Tuple, cols*rows) // allocate a single backing array
		for i := 0; i < rows; i++ {
			tuple := array[:cols:cols]
			array = array[cols:]
			for j, iter := range iters {
				if !iter.Next(&tuple[j]) {
					if err := iter.Err(); err != nil {
						return nil, err
					}
					return nil, fmt.Errorf("zip: iteration stopped earlier than reported length")
				}
			}
			result[i] = tuple
		}
	} else {
		// length not known
		tupleSize := EstimateMakeSize(Tuple{}, cols) + SliceTypeOverhead
		appender := NewSafeAppender(thread, &result)
	outer:
		for {
			if err := thread.AddAllocs(tupleSize); err != nil {
				return nil, err
			}
			tuple := make(Tuple, cols)
			for i, iter := range iters {
				if !iter.Next(&tuple[i]) {
					if err := iter.Err(); err != nil {
						return nil, err
					}
					break outer
				}
			}
			if err := appender.Append(tuple); err != nil {
				return nil, err
			}
		}
	}

	if err := thread.AddAllocs(EstimateSize(&List{})); err != nil {
		return nil, err
	}
	return NewList(result), nil
}

// ---- methods of built-in types ---

// https://github.com/google/starlark-go/blob/master/doc/spec.md#dict·get
func dict_get(thread *Thread, b *Builtin, args Tuple, kwargs []Tuple) (Value, error) {
	var key, dflt Value
	if err := UnpackPositionalArgs(b.Name(), args, kwargs, 1, &key, &dflt); err != nil {
		return nil, err
	}
	if v, ok, err := b.Receiver().(*Dict).ht.lookup(thread, key); err != nil {
		return nil, nameErr(b, err)
	} else if ok {
		return v, nil
	} else if dflt != nil {
		return dflt, nil
	}
	return None, nil
}

// https://github.com/google/starlark-go/blob/master/doc/spec.md#dict·clear
func dict_clear(thread *Thread, b *Builtin, args Tuple, kwargs []Tuple) (Value, error) {
	// From the memory safety POV, dict_clear releases all the references to
	// the values inside of it, but we cannot really assess if that memory
	// is actually released. Space for the buckets is not released, so no point
	// in counting that. (= this function doesn't allocate and doesn't release
	// anything reliably)
	if err := UnpackPositionalArgs(b.Name(), args, kwargs, 0); err != nil {
		return nil, err
	}
	recv := b.Receiver().(*Dict)
	if recv.Len() > 0 {
		if err := thread.AddExecutionSteps(int64(len(recv.ht.table))); err != nil {
			return nil, err
		}
		if err := recv.Clear(); err != nil {
			return nil, err
		}
	}
	return None, nil
}

// https://github.com/google/starlark-go/blob/master/doc/spec.md#dict·items
func dict_items(thread *Thread, b *Builtin, args Tuple, kwargs []Tuple) (Value, error) {
	if err := UnpackPositionalArgs(b.Name(), args, kwargs, 0); err != nil {
		return nil, err
	}
	receiver := b.Receiver().(*Dict)
	len := receiver.Len()
	// dict.Items() allocates a single backing array for the tuples.
	arraySize := EstimateMakeSize([]Value{}, len*2)
	itemSize := EstimateMakeSize([]Value{Tuple{}}, len)
	resultSize := EstimateSize(&List{})
	if err := thread.AddAllocs(itemSize + arraySize + resultSize); err != nil {
		return nil, err
	}
	tupleItemsSize := EstimateMakeSize([]Tuple{}, len)
	if err := thread.CheckAllocs(tupleItemsSize); err != nil {
		return nil, err
	}
	items := receiver.Items()
	res := make([]Value, len)
	for i, item := range items {
		res[i] = item
	}
	return NewList(res), nil
}

// https://github.com/google/starlark-go/blob/master/doc/spec.md#dict·keys
func dict_keys(thread *Thread, b *Builtin, args Tuple, kwargs []Tuple) (Value, error) {
	if err := UnpackPositionalArgs(b.Name(), args, kwargs, 0); err != nil {
		return nil, err
	}
	dict := b.Receiver().(*Dict)
	keysSize := EstimateMakeSize([]Value{}, dict.Len())
	resultSize := EstimateSize(&List{})
	if err := thread.AddAllocs(resultSize + keysSize); err != nil {
		return nil, err
	}
	return NewList(dict.Keys()), nil
}

// https://github.com/google/starlark-go/blob/master/doc/spec.md#dict·pop
func dict_pop(_ *Thread, b *Builtin, args Tuple, kwargs []Tuple) (Value, error) {
	var k, d Value
	if err := UnpackPositionalArgs(b.Name(), args, kwargs, 1, &k, &d); err != nil {
		return nil, err
	}
	if v, found, err := b.Receiver().(*Dict).Delete(k); err != nil {
		return nil, nameErr(b, err) // dict is frozen or key is unhashable
	} else if found {
		return v, nil
	} else if d != nil {
		return d, nil
	}
	return nil, nameErr(b, "missing key")
}

// https://github.com/google/starlark-go/blob/master/doc/spec.md#dict·popitem
func dict_popitem(thread *Thread, b *Builtin, args Tuple, kwargs []Tuple) (Value, error) {
	// There is no rehashing, so no allocations to be counted here
	if err := UnpackPositionalArgs(b.Name(), args, kwargs, 0); err != nil {
		return nil, err
	}
	recv := b.Receiver().(*Dict)
	k, ok := recv.ht.first()
	if !ok {
		return nil, nameErr(b, "empty dict")
	}
	v, _, err := recv.Delete(k)
	if err != nil {
		return nil, nameErr(b, err) // dict is frozen
	}
	resultSize := EstimateMakeSize(Tuple{}, 2) + SliceTypeOverhead
	if err := thread.AddAllocs(resultSize); err != nil {
		return nil, err
	}
	return Tuple{k, v}, nil
}

// https://github.com/google/starlark-go/blob/master/doc/spec.md#dict·setdefault
func dict_setdefault(thread *Thread, b *Builtin, args Tuple, kwargs []Tuple) (Value, error) {
	var key, dflt Value = nil, None
	if err := UnpackPositionalArgs(b.Name(), args, kwargs, 1, &key, &dflt); err != nil {
		return nil, err
	}
	dict := b.Receiver().(*Dict)
	if v, ok, err := dict.Get(key); err != nil {
		return nil, nameErr(b, err)
	} else if ok {
		return v, nil
	} else {
		if err := dict.SafeSetKey(thread, key, dflt); err != nil {
			return nil, nameErr(b, err)
		} else {
			return dflt, nil
		}
	}
}

// https://github.com/google/starlark-go/blob/master/doc/spec.md#dict·update
func dict_update(thread *Thread, b *Builtin, args Tuple, kwargs []Tuple) (Value, error) {
	if len(args) > 1 {
		return nil, fmt.Errorf("update: got %d arguments, want at most 1", len(args))
	}
	if err := updateDict(thread, b.Receiver().(*Dict), args, kwargs); err != nil {
		return nil, fmt.Errorf("update: %v", err)
	}
	return None, nil
}

// https://github.com/google/starlark-go/blob/master/doc/spec.md#dict·values
func dict_values(thread *Thread, b *Builtin, args Tuple, kwargs []Tuple) (Value, error) {
	if err := UnpackPositionalArgs(b.Name(), args, kwargs, 0); err != nil {
		return nil, err
	}
	dict := b.Receiver().(*Dict)
	valuesSize := EstimateMakeSize([]Value{}, dict.Len())
	resultSize := EstimateSize(&List{})
	if err := thread.AddAllocs(resultSize + valuesSize); err != nil {
		return nil, err
	}
	return NewList(dict.Values()), nil
}

// https://github.com/google/starlark-go/blob/master/doc/spec.md#list·append
func list_append(thread *Thread, b *Builtin, args Tuple, kwargs []Tuple) (Value, error) {
	var object Value
	if err := UnpackPositionalArgs(b.Name(), args, kwargs, 1, &object); err != nil {
		return nil, err
	}
	recv := b.Receiver().(*List)
	if err := recv.checkMutable("append to"); err != nil {
		return nil, nameErr(b, err)
	}
	elemsAppender := NewSafeAppender(thread, &recv.elems)
	if err := elemsAppender.Append(object); err != nil {
		return nil, err
	}
	return None, nil
}

// https://github.com/google/starlark-go/blob/master/doc/spec.md#list·clear
func list_clear(_ *Thread, b *Builtin, args Tuple, kwargs []Tuple) (Value, error) {
	if err := UnpackPositionalArgs(b.Name(), args, kwargs, 0); err != nil {
		return nil, err
	}
	if err := b.Receiver().(*List).Clear(); err != nil {
		return nil, nameErr(b, err)
	}
	return None, nil
}

// https://github.com/google/starlark-go/blob/master/doc/spec.md#list·extend
func list_extend(thread *Thread, b *Builtin, args Tuple, kwargs []Tuple) (Value, error) {
	recv := b.Receiver().(*List)
	var iterable Iterable
	if err := UnpackPositionalArgs(b.Name(), args, kwargs, 1, &iterable); err != nil {
		return nil, err
	}
	if err := recv.checkMutable("extend"); err != nil {
		return nil, nameErr(b, err)
	}

	if err := safeListExtend(thread, recv, iterable); err != nil {
		return nil, err
	}
	return None, nil
}

// https://github.com/google/starlark-go/blob/master/doc/spec.md#list·index
func list_index(thread *Thread, b *Builtin, args Tuple, kwargs []Tuple) (Value, error) {
	var value, start_, end_ Value
	if err := UnpackPositionalArgs(b.Name(), args, kwargs, 1, &value, &start_, &end_); err != nil {
		return nil, err
	}

	recv := b.Receiver().(*List)
	start, end, err := indices(start_, end_, recv.Len())
	if err != nil {
		return nil, nameErr(b, err)
	}

	for i := start; i < end; i++ {
		if eq, err := Equal(recv.elems[i], value); err != nil {
			return nil, nameErr(b, err)
		} else if eq {
			res := Value(MakeInt(i))
			if err := thread.AddAllocs(EstimateSize(res)); err != nil {
				return nil, err
			}
			return res, nil
		}
	}
	return nil, nameErr(b, "value not in list")
}

// https://github.com/google/starlark-go/blob/master/doc/spec.md#list·insert
func list_insert(thread *Thread, b *Builtin, args Tuple, kwargs []Tuple) (Value, error) {
	recv := b.Receiver().(*List)
	var index int
	var object Value
	if err := UnpackPositionalArgs(b.Name(), args, kwargs, 2, &index, &object); err != nil {
		return nil, err
	}
	if err := recv.checkMutable("insert into"); err != nil {
		return nil, nameErr(b, err)
	}

	if index < 0 {
		index += recv.Len()
	}

	appender := NewSafeAppender(thread, &recv.elems)
	if index >= recv.Len() {
		// end
		if err := appender.Append(object); err != nil {
			return nil, err
		}
	} else {
		if index < 0 {
			index = 0 // start
		}
		if err := appender.Append(nil); err != nil {
			return nil, err
		}
		copy(recv.elems[index+1:], recv.elems[index:]) // slide up one
		recv.elems[index] = object
	}
	return None, nil
}

// https://github.com/google/starlark-go/blob/master/doc/spec.md#list·remove
func list_remove(_ *Thread, b *Builtin, args Tuple, kwargs []Tuple) (Value, error) {
	recv := b.Receiver().(*List)
	var value Value
	if err := UnpackPositionalArgs(b.Name(), args, kwargs, 1, &value); err != nil {
		return nil, err
	}
	if err := recv.checkMutable("remove from"); err != nil {
		return nil, nameErr(b, err)
	}
	for i, elem := range recv.elems {
		if eq, err := Equal(elem, value); err != nil {
			return nil, fmt.Errorf("remove: %v", err)
		} else if eq {
			recv.elems = append(recv.elems[:i], recv.elems[i+1:]...)
			return None, nil
		}
	}
	return nil, fmt.Errorf("remove: element not found")
}

// https://github.com/google/starlark-go/blob/master/doc/spec.md#list·pop
func list_pop(_ *Thread, b *Builtin, args Tuple, kwargs []Tuple) (Value, error) {
	recv := b.Receiver()
	list := recv.(*List)
	n := list.Len()
	i := n - 1
	if err := UnpackPositionalArgs(b.Name(), args, kwargs, 0, &i); err != nil {
		return nil, err
	}
	origI := i
	if i < 0 {
		i += n
	}
	if i < 0 || i >= n {
		return nil, nameErr(b, outOfRange(origI, n, list))
	}
	if err := list.checkMutable("pop from"); err != nil {
		return nil, nameErr(b, err)
	}
	res := list.elems[i]
	list.elems = append(list.elems[:i], list.elems[i+1:]...)
	return res, nil
}

// https://github.com/google/starlark-go/blob/master/doc/spec.md#string·capitalize
func string_capitalize(thread *Thread, b *Builtin, args Tuple, kwargs []Tuple) (Value, error) {
	if err := UnpackPositionalArgs(b.Name(), args, kwargs, 0); err != nil {
		return nil, err
	}
	s := string(b.Receiver().(String))
	res := NewSafeStringBuilder(thread)
	res.Grow(len(s))
	for i, r := range s {
		if i == 0 {
			r = unicode.ToTitle(r)
		} else {
			r = unicode.ToLower(r)
		}
		if _, err := res.WriteRune(r); err != nil {
			return nil, err
		}
	}
	if err := res.Err(); err != nil {
		return nil, err
	}

	if err := thread.AddAllocs(StringTypeOverhead); err != nil {
		return nil, err
	}
	return String(res.String()), nil
}

// string_iterable returns an unspecified iterable value whose iterator yields:
// - elems: successive 1-byte substrings
// - codepoints: successive substrings that encode a single Unicode code point.
// - elem_ords: numeric values of successive bytes
// - codepoint_ords: numeric values of successive Unicode code points
func string_iterable(thread *Thread, b *Builtin, args Tuple, kwargs []Tuple) (Value, error) {
	if err := UnpackPositionalArgs(b.Name(), args, kwargs, 0); err != nil {
		return nil, err
	}
	s := b.Receiver().(String)
	ords := b.Name()[len(b.Name())-2] == 'd'
	codepoints := b.Name()[0] == 'c'
	if codepoints {
		if err := thread.AddAllocs(EstimateSize(stringCodepoints{})); err != nil {
			return nil, err
		}
		return stringCodepoints{s, ords}, nil
	} else {
		if err := thread.AddAllocs(EstimateSize(stringElems{})); err != nil {
			return nil, err
		}
		return stringElems{s, ords}, nil
	}
}

// bytes_elems returns an unspecified iterable value whose
// iterator yields the int values of successive elements.
func bytes_elems(thread *Thread, b *Builtin, args Tuple, kwargs []Tuple) (Value, error) {
	if err := UnpackPositionalArgs(b.Name(), args, kwargs, 0); err != nil {
		return nil, err
	}
	if err := thread.AddAllocs(EstimateSize(bytesIterable{})); err != nil {
		return nil, err
	}
	return bytesIterable{b.Receiver().(Bytes)}, nil
}

// A bytesIterable is an iterable returned by bytes.elems(),
// whose iterator yields a sequence of numeric bytes values.
type bytesIterable struct{ bytes Bytes }

var _ Iterable = (*bytesIterable)(nil)

func (bi bytesIterable) String() string        { return bi.bytes.String() + ".elems()" }
func (bi bytesIterable) Type() string          { return "bytes.elems" }
func (bi bytesIterable) Freeze()               {} // immutable
func (bi bytesIterable) Truth() Bool           { return True }
func (bi bytesIterable) Hash() (uint32, error) { return 0, fmt.Errorf("unhashable: %s", bi.Type()) }
func (bi bytesIterable) Iterate() Iterator     { return &bytesIterator{bytes: bi.bytes} }

type bytesIterator struct {
	bytes  Bytes
	thread *Thread
	err    error
}

var _ SafeIterator = &bytesIterator{}

func (it *bytesIterator) BindThread(thread *Thread) {
	it.thread = thread
}

func (it *bytesIterator) Next(p *Value) bool {
	if it.err != nil {
		return false
	}

	if it.bytes == "" {
		return false
	}
	value := Value(MakeInt(int(it.bytes[0])))
	if it.thread != nil {
		if err := it.thread.AddAllocs(EstimateSize(value)); err != nil {
			it.err = err
			return false
		}
	}
	*p = value

	it.bytes = it.bytes[1:]
	return true
}

func (*bytesIterator) Done() {}

func (it *bytesIterator) Err() error     { return it.err }
func (it *bytesIterator) Safety() Safety { return MemSafe }

// https://github.com/google/starlark-go/blob/master/doc/spec.md#string·count
func string_count(thread *Thread, b *Builtin, args Tuple, kwargs []Tuple) (Value, error) {
	var sub string
	var start_, end_ Value
	if err := UnpackPositionalArgs(b.Name(), args, kwargs, 1, &sub, &start_, &end_); err != nil {
		return nil, err
	}

	recv := string(b.Receiver().(String))
	start, end, err := indices(start_, end_, len(recv))
	if err != nil {
		return nil, nameErr(b, err)
	}

	var slice string
	if start < end {
		slice = recv[start:end]
	}

	result := Value(MakeInt(strings.Count(slice, sub)))
	if err := thread.AddAllocs(EstimateSize(result)); err != nil {
		return nil, err
	}
	return result, nil
}

// https://github.com/google/starlark-go/blob/master/doc/spec.md#string·isalnum
func string_isalnum(_ *Thread, b *Builtin, args Tuple, kwargs []Tuple) (Value, error) {
	if err := UnpackPositionalArgs(b.Name(), args, kwargs, 0); err != nil {
		return nil, err
	}
	recv := string(b.Receiver().(String))
	for _, r := range recv {
		if !unicode.IsLetter(r) && !unicode.IsDigit(r) {
			return False, nil
		}
	}
	return Bool(recv != ""), nil
}

// https://github.com/google/starlark-go/blob/master/doc/spec.md#string·isalpha
func string_isalpha(_ *Thread, b *Builtin, args Tuple, kwargs []Tuple) (Value, error) {
	if err := UnpackPositionalArgs(b.Name(), args, kwargs, 0); err != nil {
		return nil, err
	}
	recv := string(b.Receiver().(String))
	for _, r := range recv {
		if !unicode.IsLetter(r) {
			return False, nil
		}
	}
	return Bool(recv != ""), nil
}

// https://github.com/google/starlark-go/blob/master/doc/spec.md#string·isdigit
func string_isdigit(_ *Thread, b *Builtin, args Tuple, kwargs []Tuple) (Value, error) {
	if err := UnpackPositionalArgs(b.Name(), args, kwargs, 0); err != nil {
		return nil, err
	}
	recv := string(b.Receiver().(String))
	for _, r := range recv {
		if !unicode.IsDigit(r) {
			return False, nil
		}
	}
	return Bool(recv != ""), nil
}

// https://github.com/google/starlark-go/blob/master/doc/spec.md#string·islower
func string_islower(thread *Thread, b *Builtin, args Tuple, kwargs []Tuple) (Value, error) {
	if err := UnpackPositionalArgs(b.Name(), args, kwargs, 0); err != nil {
		return nil, err
	}
	recv := string(b.Receiver().(String))
	if err := thread.CheckAllocs(EstimateSize(recv)); err != nil {
		return nil, err
	}
	return Bool(isCasedString(recv) && recv == strings.ToLower(recv)), nil
}

// isCasedString reports whether its argument contains any cased code points.
func isCasedString(s string) bool {
	for _, r := range s {
		if isCasedRune(r) {
			return true
		}
	}
	return false
}

func isCasedRune(r rune) bool {
	// It's unclear what the correct behavior is for a rune such as 'ﬃ',
	// a lowercase letter with no upper or title case and no SimpleFold.
	return 'a' <= r && r <= 'z' || 'A' <= r && r <= 'Z' || unicode.SimpleFold(r) != r
}

// https://github.com/google/starlark-go/blob/master/doc/spec.md#string·isspace
func string_isspace(_ *Thread, b *Builtin, args Tuple, kwargs []Tuple) (Value, error) {
	if err := UnpackPositionalArgs(b.Name(), args, kwargs, 0); err != nil {
		return nil, err
	}
	recv := string(b.Receiver().(String))
	for _, r := range recv {
		if !unicode.IsSpace(r) {
			return False, nil
		}
	}
	return Bool(recv != ""), nil
}

// https://github.com/google/starlark-go/blob/master/doc/spec.md#string·istitle
func string_istitle(_ *Thread, b *Builtin, args Tuple, kwargs []Tuple) (Value, error) {
	if err := UnpackPositionalArgs(b.Name(), args, kwargs, 0); err != nil {
		return nil, err
	}
	recv := string(b.Receiver().(String))

	// Python semantics differ from x==strings.{To,}Title(x) in Go:
	// "uppercase characters may only follow uncased characters and
	// lowercase characters only cased ones."
	var cased, prevCased bool
	for _, r := range recv {
		if 'A' <= r && r <= 'Z' || unicode.IsTitle(r) { // e.g. "ǅ"
			if prevCased {
				return False, nil
			}
			prevCased = true
			cased = true
		} else if unicode.IsLower(r) {
			if !prevCased {
				return False, nil
			}
			prevCased = true
			cased = true
		} else if unicode.IsUpper(r) {
			return False, nil
		} else {
			prevCased = false
		}
	}
	return Bool(cased), nil
}

// https://github.com/google/starlark-go/blob/master/doc/spec.md#string·isupper
func string_isupper(thread *Thread, b *Builtin, args Tuple, kwargs []Tuple) (Value, error) {
	if err := UnpackPositionalArgs(b.Name(), args, kwargs, 0); err != nil {
		return nil, err
	}
	recv := string(b.Receiver().(String))
	if err := thread.CheckAllocs(EstimateSize(recv)); err != nil {
		return nil, err
	}
	return Bool(isCasedString(recv) && recv == strings.ToUpper(recv)), nil
}

// https://github.com/google/starlark-go/blob/master/doc/spec.md#string·find
func string_find(thread *Thread, b *Builtin, args Tuple, kwargs []Tuple) (Value, error) {
	return string_find_impl(thread, b, args, kwargs, true, false)
}

// https://github.com/google/starlark-go/blob/master/doc/spec.md#string·format
func string_format(thread *Thread, b *Builtin, args Tuple, kwargs []Tuple) (Value, error) {
	format := string(b.Receiver().(String))
	var auto, manual bool // kinds of positional indexing used
	buf := NewSafeStringBuilder(thread)
	index := 0
	for {
		literal := format
		i := strings.IndexByte(format, '{')
		if i >= 0 {
			literal = format[:i]
		}

		// Replace "}}" with "}" in non-field portion, rejecting a lone '}'.
		for {
			j := strings.IndexByte(literal, '}')
			if j < 0 {
				if _, err := buf.WriteString(literal); err != nil {
					return nil, err
				}
				break
			}
			if len(literal) == j+1 || literal[j+1] != '}' {
				return nil, fmt.Errorf("format: single '}' in format")
			}
			if _, err := buf.WriteString(literal[:j+1]); err != nil {
				return nil, err
			}
			literal = literal[j+2:]
		}

		if i < 0 {
			break // end of format string
		}

		if i+1 < len(format) && format[i+1] == '{' {
			// "{{" means a literal '{'
			if err := buf.WriteByte('{'); err != nil {
				return nil, err
			}
			format = format[i+2:]
			continue
		}

		format = format[i+1:]
		i = strings.IndexByte(format, '}')
		if i < 0 {
			return nil, fmt.Errorf("format: unmatched '{' in format")
		}

		var arg Value
		conv := "s"
		var spec string

		field := format[:i]
		format = format[i+1:]

		var name string
		if i := strings.IndexByte(field, '!'); i < 0 {
			// "name" or "name:spec"
			if i := strings.IndexByte(field, ':'); i < 0 {
				name = field
			} else {
				name = field[:i]
				spec = field[i+1:]
			}
		} else {
			// "name!conv" or "name!conv:spec"
			name = field[:i]
			field = field[i+1:]
			// "conv" or "conv:spec"
			if i := strings.IndexByte(field, ':'); i < 0 {
				conv = field
			} else {
				conv = field[:i]
				spec = field[i+1:]
			}
		}

		if name == "" {
			// "{}": automatic indexing
			if manual {
				return nil, fmt.Errorf("format: cannot switch from manual field specification to automatic field numbering")
			}
			auto = true
			if index >= len(args) {
				return nil, fmt.Errorf("format: tuple index out of range")
			}
			arg = args[index]
			index++
		} else if num, ok := decimal(name); ok {
			// positional argument
			if auto {
				return nil, fmt.Errorf("format: cannot switch from automatic field numbering to manual field specification")
			}
			manual = true
			if num >= len(args) {
				return nil, fmt.Errorf("format: tuple index out of range")
			} else {
				arg = args[num]
			}
		} else {
			// keyword argument
			for _, kv := range kwargs {
				if string(kv[0].(String)) == name {
					arg = kv[1]
					break
				}
			}
			if arg == nil {
				// Starlark does not support Python's x.y or a[i] syntaxes,
				// or nested use of {...}.
				if strings.Contains(name, ".") {
					return nil, fmt.Errorf("format: attribute syntax x.y is not supported in replacement fields: %s", name)
				}
				if strings.Contains(name, "[") {
					return nil, fmt.Errorf("format: element syntax a[i] is not supported in replacement fields: %s", name)
				}
				if strings.Contains(name, "{") {
					return nil, fmt.Errorf("format: nested replacement fields not supported")
				}
				return nil, fmt.Errorf("format: keyword %s not found", name)
			}
		}

		if spec != "" {
			// Starlark does not support Python's format_spec features.
			return nil, fmt.Errorf("format spec features not supported in replacement fields: %s", spec)
		}

		switch conv {
		case "s":
			if str, ok := AsString(arg); ok {
				if _, err := buf.WriteString(str); err != nil {
					return nil, err
				}
			} else {
				if err := writeValue(buf, arg, nil); err != nil {
					return nil, err
				}
			}
		case "r":
			if err := writeValue(buf, arg, nil); err != nil {
				return nil, err
			}
		default:
			return nil, fmt.Errorf("format: unknown conversion %q", conv)
		}
	}

	if err := thread.AddAllocs(StringTypeOverhead); err != nil {
		return nil, err
	}
	return String(buf.String()), nil
}

// decimal interprets s as a sequence of decimal digits.
func decimal(s string) (x int, ok bool) {
	n := len(s)
	for i := 0; i < n; i++ {
		digit := s[i] - '0'
		if digit > 9 {
			return 0, false
		}
		x = x*10 + int(digit)
		if x < 0 {
			return 0, false // underflow
		}
	}
	return x, true
}

// https://github.com/google/starlark-go/blob/master/doc/spec.md#string·index
func string_index(thread *Thread, b *Builtin, args Tuple, kwargs []Tuple) (Value, error) {
	return string_find_impl(thread, b, args, kwargs, false, false)
}

// https://github.com/google/starlark-go/blob/master/doc/spec.md#string·join
func string_join(thread *Thread, b *Builtin, args Tuple, kwargs []Tuple) (Value, error) {
	recv := string(b.Receiver().(String))
	var iterable Iterable
	if err := UnpackPositionalArgs(b.Name(), args, kwargs, 1, &iterable); err != nil {
		return nil, err
	}

	iter, err := SafeIterate(thread, iterable)
	if err != nil {
		return nil, err
	}
	defer iter.Done()
	buf := NewSafeStringBuilder(thread)
	var x Value
	for i := 0; iter.Next(&x); i++ {
		if i > 0 {
			if _, err := buf.WriteString(recv); err != nil {
				return nil, err
			}
		}
		s, ok := AsString(x)
		if !ok {
			return nil, fmt.Errorf("join: in list, want string, got %s", x.Type())
		}
		if _, err := buf.WriteString(s); err != nil {
			return nil, err
		}
	}
	if err := iter.Err(); err != nil {
		return nil, err
	}
	if err := buf.Err(); err != nil {
		return nil, err
	}
	if err := thread.AddAllocs(StringTypeOverhead); err != nil {
		return nil, err
	}
	return String(buf.String()), nil
}

// https://github.com/google/starlark-go/blob/master/doc/spec.md#string·lower
func string_lower(thread *Thread, b *Builtin, args Tuple, kwargs []Tuple) (Value, error) {
	if err := UnpackPositionalArgs(b.Name(), args, kwargs, 0); err != nil {
		return nil, err
	}

	recv := string(b.Receiver().(String))

	// There could be actually a difference between the size of the encoded
	// upper and the size of the encoded lower. The maximum difference among
	// them (according to unicode.ToLower implementation) is only 1 byte,
	// which could be expected. This means that this logic must take that
	// into account.
	bufferSize := EstimateMakeSize([]byte{}, len(recv)*2+utf8.UTFMax)
	if err := thread.AddAllocs(bufferSize + StringTypeOverhead); err != nil {
		return nil, err
	}
	return String(strings.ToLower(recv)), nil
}

// https://github.com/google/starlark-go/blob/master/doc/spec.md#string·partition
func string_partition(thread *Thread, b *Builtin, args Tuple, kwargs []Tuple) (Value, error) {
	recv := string(b.Receiver().(String))
	var sep string
	if err := UnpackPositionalArgs(b.Name(), args, kwargs, 1, &sep); err != nil {
		return nil, err
	}
	if sep == "" {
		return nil, nameErr(b, "empty separator")
	}
	var i int
	if b.Name()[0] == 'p' {
		i = strings.Index(recv, sep) // partition
	} else {
		i = strings.LastIndex(recv, sep) // rpartition
	}

	var subStringTemplate String
	resultSize := EstimateMakeSize(Tuple{subStringTemplate}, 3) +
		EstimateSize(Tuple{})
	if err := thread.AddAllocs(resultSize); err != nil {
		return nil, err
	}
	tuple := make(Tuple, 0, 3)
	if i < 0 {
		if b.Name()[0] == 'p' {
			tuple = append(tuple, String(recv), String(""), String(""))
		} else {
			tuple = append(tuple, String(""), String(""), String(recv))
		}
	} else {
		tuple = append(tuple, String(recv[:i]), String(recv[i:i+len(sep)]), String(recv[i+len(sep):]))
	}
	return tuple, nil
}

// https://github.com/google/starlark-go/blob/master/doc/spec.md#string·removeprefix
// https://github.com/google/starlark-go/blob/master/doc/spec.md#string·removesuffix
func string_removefix(thread *Thread, b *Builtin, args Tuple, kwargs []Tuple) (Value, error) {
	recv := string(b.Receiver().(String))
	var fix string
	if err := UnpackPositionalArgs(b.Name(), args, kwargs, 1, &fix); err != nil {
		return nil, err
	}
	if b.name[len("remove")] == 'p' {
		recv = strings.TrimPrefix(recv, fix)
	} else {
		recv = strings.TrimSuffix(recv, fix)
	}
	if err := thread.AddAllocs(StringTypeOverhead); err != nil {
		return nil, err
	}
	return String(recv), nil
}

// https://github.com/google/starlark-go/blob/master/doc/spec.md#string·replace
func string_replace(thread *Thread, b *Builtin, args Tuple, kwargs []Tuple) (Value, error) {
	recv := string(b.Receiver().(String))
	var old, new string
	count := -1
	if err := UnpackPositionalArgs(b.Name(), args, kwargs, 2, &old, &new, &count); err != nil {
		return nil, err
	}

	if err := thread.CheckAllocs(int64(len(recv) * len(new) / len(old))); err != nil {
		return nil, err
	}
	result := Value(String(strings.Replace(recv, old, new, count)))
	if err := thread.AddAllocs(EstimateSize(result)); err != nil {
		return nil, err
	}
	return result, nil
}

// https://github.com/google/starlark-go/blob/master/doc/spec.md#string·rfind
func string_rfind(thread *Thread, b *Builtin, args Tuple, kwargs []Tuple) (Value, error) {
	return string_find_impl(thread, b, args, kwargs, true, true)
}

// https://github.com/google/starlark-go/blob/master/doc/spec.md#string·rindex
func string_rindex(thread *Thread, b *Builtin, args Tuple, kwargs []Tuple) (Value, error) {
	return string_find_impl(thread, b, args, kwargs, false, true)
}

// https://github.com/google/starlark-go/starlark/blob/master/doc/spec.md#string·startswith
// https://github.com/google/starlark-go/starlark/blob/master/doc/spec.md#string·endswith
func string_startswith(_ *Thread, b *Builtin, args Tuple, kwargs []Tuple) (Value, error) {
	var x Value
	var start, end Value = None, None
	if err := UnpackPositionalArgs(b.Name(), args, kwargs, 1, &x, &start, &end); err != nil {
		return nil, err
	}

	// compute effective substring.
	s := string(b.Receiver().(String))
	if start, end, err := indices(start, end, len(s)); err != nil {
		return nil, nameErr(b, err)
	} else {
		if end < start {
			end = start // => empty result
		}
		s = s[start:end]
	}

	f := strings.HasPrefix
	if b.Name()[0] == 'e' { // endswith
		f = strings.HasSuffix
	}

	switch x := x.(type) {
	case Tuple:
		for i, x := range x {
			prefix, ok := AsString(x)
			if !ok {
				return nil, fmt.Errorf("%s: want string, got %s, for element %d",
					b.Name(), x.Type(), i)
			}
			if f(s, prefix) {
				return True, nil
			}
		}
		return False, nil
	case String:
		return Bool(f(s, string(x))), nil
	}
	return nil, fmt.Errorf("%s: got %s, want string or tuple of string", b.Name(), x.Type())
}

// https://github.com/google/starlark-go/blob/master/doc/spec.md#string·strip
// https://github.com/google/starlark-go/blob/master/doc/spec.md#string·lstrip
// https://github.com/google/starlark-go/blob/master/doc/spec.md#string·rstrip
func string_strip(thread *Thread, b *Builtin, args Tuple, kwargs []Tuple) (Value, error) {
	var chars string
	if err := UnpackPositionalArgs(b.Name(), args, kwargs, 0, &chars); err != nil {
		return nil, err
	}
	recv := string(b.Receiver().(String))
	var s string
	switch b.Name()[0] {
	case 's': // strip
		if chars != "" {
			s = strings.Trim(recv, chars)
		} else {
			s = strings.TrimSpace(recv)
		}
	case 'l': // lstrip
		if chars != "" {
			s = strings.TrimLeft(recv, chars)
		} else {
			s = strings.TrimLeftFunc(recv, unicode.IsSpace)
		}
	case 'r': // rstrip
		if chars != "" {
			s = strings.TrimRight(recv, chars)
		} else {
			s = strings.TrimRightFunc(recv, unicode.IsSpace)
		}
	}
	if err := thread.AddAllocs(StringTypeOverhead); err != nil {
		return nil, err
	}
	return String(s), nil
}

// https://github.com/google/starlark-go/blob/master/doc/spec.md#string·title
func string_title(thread *Thread, b *Builtin, args Tuple, kwargs []Tuple) (Value, error) {
	if err := UnpackPositionalArgs(b.Name(), args, kwargs, 0); err != nil {
		return nil, err
	}

	s := string(b.Receiver().(String))

	// Python semantics differ from x==strings.{To,}Title(x) in Go:
	// "uppercase characters may only follow uncased characters and
	// lowercase characters only cased ones."
	buf := NewSafeStringBuilder(thread)
	buf.Grow(len(s))
	var prevCased bool
	for _, r := range s {
		if prevCased {
			r = unicode.ToLower(r)
		} else {
			r = unicode.ToTitle(r)
		}
		prevCased = isCasedRune(r)
		if _, err := buf.WriteRune(r); err != nil {
			return nil, err
		}
	}
	if err := buf.Err(); err != nil {
		return nil, err
	}
	if err := thread.AddAllocs(StringTypeOverhead); err != nil {
		return nil, err
	}
	return String(buf.String()), nil
}

// https://github.com/google/starlark-go/blob/master/doc/spec.md#string·upper
func string_upper(thread *Thread, b *Builtin, args Tuple, kwargs []Tuple) (Value, error) {
	if err := UnpackPositionalArgs(b.Name(), args, kwargs, 0); err != nil {
		return nil, err
	}

	recv := string(b.Receiver().(String))

	// see string_lower
	bufferSize := EstimateMakeSize([]byte{}, len(recv)*2+utf8.UTFMax)
	if err := thread.AddAllocs(bufferSize + StringTypeOverhead); err != nil {
		return nil, err
	}
	if err := thread.AddExecutionSteps(int64(len(recv))); err != nil {
		return nil, err
	}
	return String(strings.ToUpper(recv)), nil
}

// https://github.com/google/starlark-go/blob/master/doc/spec.md#string·split
// https://github.com/google/starlark-go/blob/master/doc/spec.md#string·rsplit
func string_split(thread *Thread, b *Builtin, args Tuple, kwargs []Tuple) (Value, error) {
	recv := string(b.Receiver().(String))
	var sep_ Value
	maxsplit := -1
	if err := UnpackPositionalArgs(b.Name(), args, kwargs, 0, &sep_, &maxsplit); err != nil {
		return nil, err
	}

	var res []string

	if sep_ == nil || sep_ == None {
		if err := thread.CheckAllocs(EstimateMakeSize([]Value{String("")}, len(recv)/2+1)); err != nil {
			return nil, err
		}

		// special case: split on whitespace
		if maxsplit < 0 {
			res = strings.Fields(recv)
		} else if b.Name() == "split" {
			res = splitspace(recv, maxsplit)
		} else { // rsplit
			res = rsplitspace(recv, maxsplit)
		}

	} else if sep, ok := AsString(sep_); ok {
		if sep == "" {
			return nil, fmt.Errorf("split: empty separator")
		}

		if err := thread.CheckAllocs(EstimateMakeSize([]Value{String("")}, len(recv)/len(sep)+1)); err != nil {
			return nil, err
		}

		// usual case: split on non-empty separator
		if maxsplit < 0 {
			res = strings.Split(recv, sep)
		} else if b.Name() == "split" {
			res = strings.SplitN(recv, sep, maxsplit+1)
		} else { // rsplit
			res = strings.Split(recv, sep)
			// If maxsplit is less than len(res), the first len(res) - maxsplit
			// should be joined back together. Instead of joining them back,
			// however, it is possible to take a slice of  the original string.
			// If the excess is only one, it is also possible to skip this process.
			if excess := len(res) - maxsplit; excess > 1 {
				size := len(res[0])
				for _, s := range res[1:excess] {
					size += len(s) + len(sep)
				}
				res[excess-1] = recv[0:size]
				res = res[excess-1:]
			}
		}

	} else {
		return nil, fmt.Errorf("split: got %s for separator, want string", sep_.Type())
	}

	listSize := EstimateMakeSize([]Value{String("")}, len(res))
	resultSize := EstimateSize(&List{})
	if err := thread.AddAllocs(listSize + resultSize); err != nil {
		return nil, err
	}
	list := make([]Value, len(res))
	for i, x := range res {
		list[i] = String(x)
	}
	return NewList(list), nil
}

// Precondition: max >= 0.
func rsplitspace(s string, max int) []string {
	res := make([]string, 0, max+1)
	end := -1 // index of field end, or -1 in a region of spaces.
	for i := len(s); i > 0; {
		r, sz := utf8.DecodeLastRuneInString(s[:i])
		if unicode.IsSpace(r) {
			if end >= 0 {
				if len(res) == max {
					break // let this field run to the start
				}
				res = append(res, s[i:end])
				end = -1
			}
		} else if end < 0 {
			end = i
		}
		i -= sz
	}
	if end >= 0 {
		res = append(res, s[:end])
	}

	resLen := len(res)
	for i := 0; i < resLen/2; i++ {
		res[i], res[resLen-1-i] = res[resLen-1-i], res[i]
	}

	return res
}

// Precondition: max >= 0.
func splitspace(s string, max int) []string {
	var res []string
	start := -1 // index of field start, or -1 in a region of spaces
	for i, r := range s {
		if unicode.IsSpace(r) {
			if start >= 0 {
				if len(res) == max {
					break // let this field run to the end
				}
				res = append(res, s[start:i])
				start = -1
			}
		} else if start == -1 {
			start = i
		}
	}
	if start >= 0 {
		res = append(res, s[start:])
	}
	return res
}

// https://github.com/google/starlark-go/blob/master/doc/spec.md#string·splitlines
func string_splitlines(thread *Thread, b *Builtin, args Tuple, kwargs []Tuple) (Value, error) {
	var keepends bool
	if err := UnpackPositionalArgs(b.Name(), args, kwargs, 0, &keepends); err != nil {
		return nil, err
	}
	var lines []string
	if s := string(b.Receiver().(String)); s != "" {
		// TODO(adonovan): handle CRLF correctly.
		if keepends {
			lines = strings.SplitAfter(s, "\n")
		} else {
			lines = strings.Split(s, "\n")
		}
		if strings.HasSuffix(s, "\n") {
			lines = lines[:len(lines)-1]
		}
	}
	var itemTemplate String
	resultSize := EstimateMakeSize([]Value{itemTemplate}, len(lines)) +
		EstimateSize(&List{})
	if err := thread.AddAllocs(resultSize); err != nil {
		return nil, err
	}
	list := make([]Value, len(lines))
	for i, x := range lines {
		list[i] = String(x)
	}
	return NewList(list), nil
}

// https://github.com/google/starlark-go/blob/master/doc/spec.md#set·add.
func set_add(thread *Thread, b *Builtin, args Tuple, kwargs []Tuple) (Value, error) {
	var elem Value
	if err := UnpackPositionalArgs(b.Name(), args, kwargs, 1, &elem); err != nil {
		return nil, err
	}
	if found, err := b.Receiver().(*Set).Has(elem); err != nil {
		return nil, nameErr(b, err)
	} else if found {
		return None, nil
	}
	err := b.Receiver().(*Set).ht.insert(thread, elem, None)
	if err != nil {
		return nil, nameErr(b, err)
	}
	return None, nil
}

// https://github.com/google/starlark-go/blob/master/doc/spec.md#set·clear.
func set_clear(_ *Thread, b *Builtin, args Tuple, kwargs []Tuple) (Value, error) {
	if err := UnpackPositionalArgs(b.Name(), args, kwargs, 0); err != nil {
		return nil, err
	}
	if b.Receiver().(*Set).Len() > 0 {
		if err := b.Receiver().(*Set).Clear(); err != nil {
			return nil, nameErr(b, err)
		}
	}
	return None, nil
}

// https://github.com/google/starlark-go/blob/master/doc/spec.md#set·difference.
func set_difference(thread *Thread, b *Builtin, args Tuple, kwargs []Tuple) (Value, error) {
	// TODO: support multiple others: s.difference(*others)
	var other Iterable
	if err := UnpackPositionalArgs(b.Name(), args, kwargs, 0, &other); err != nil {
		return nil, err
	}
	iter, err := SafeIterate(thread, other)
	if err != nil {
		return nil, err
	}
	defer iter.Done()
	diff, err := b.Receiver().(*Set).safeDifference(thread, iter)
	if err != nil {
		return nil, err
	}
	if err := iter.Err(); err != nil {
		return nil, err
	}
	return diff, nil
}

// https://github.com/google/starlark-go/blob/master/doc/spec.md#set_intersection.
func set_intersection(thread *Thread, b *Builtin, args Tuple, kwargs []Tuple) (Value, error) {
	// TODO: support multiple others: s.difference(*others)
	var other Iterable
	if err := UnpackPositionalArgs(b.Name(), args, kwargs, 0, &other); err != nil {
		return nil, err
	}
	iter, err := SafeIterate(thread, other)
	if err != nil {
		return nil, err
	}
	defer iter.Done()
	diff, err := b.Receiver().(*Set).safeIntersection(thread, iter)
	if err != nil {
		return nil, nameErr(b, err)
	}
	if err := iter.Err(); err != nil {
		return nil, err
	}
	return diff, nil
}

// https://github.com/google/starlark-go/blob/master/doc/spec.md#set_issubset.
func set_issubset(thread *Thread, b *Builtin, args Tuple, kwargs []Tuple) (Value, error) {
	var other Iterable
	if err := UnpackPositionalArgs(b.Name(), args, kwargs, 0, &other); err != nil {
		return nil, err
	}
	iter, err := SafeIterate(thread, other)
	if err != nil {
		return nil, err
	}
	defer iter.Done()
	diff, err := b.Receiver().(*Set).IsSubset(iter)
	if err != nil {
		return nil, nameErr(b, err)
	}
	if err := iter.Err(); err != nil {
		return nil, err
	}
	return Bool(diff), nil
}

// https://github.com/google/starlark-go/blob/master/doc/spec.md#set_issuperset.
func set_issuperset(thread *Thread, b *Builtin, args Tuple, kwargs []Tuple) (Value, error) {
	var other Iterable
	if err := UnpackPositionalArgs(b.Name(), args, kwargs, 0, &other); err != nil {
		return nil, err
	}
	iter, err := SafeIterate(thread, other)
	if err != nil {
		return nil, err
	}
	defer iter.Done()
	diff, err := b.Receiver().(*Set).IsSuperset(iter)
	if err != nil {
		return nil, nameErr(b, err)
	}
	if err := iter.Err(); err != nil {
		return nil, err
	}
	return Bool(diff), nil
}

// https://github.com/google/starlark-go/blob/master/doc/spec.md#set·discard.
func set_discard(_ *Thread, b *Builtin, args Tuple, kwargs []Tuple) (Value, error) {
	var k Value
	if err := UnpackPositionalArgs(b.Name(), args, kwargs, 1, &k); err != nil {
		return nil, err
	}
	if found, err := b.Receiver().(*Set).Has(k); err != nil {
		return nil, nameErr(b, err)
	} else if !found {
		return None, nil
	}
	if _, err := b.Receiver().(*Set).Delete(k); err != nil {
		return nil, nameErr(b, err) // set is frozen
	}
	return None, nil
}

// https://github.com/google/starlark-go/blob/master/doc/spec.md#set·pop.
func set_pop(_ *Thread, b *Builtin, args Tuple, kwargs []Tuple) (Value, error) {
	if err := UnpackPositionalArgs(b.Name(), args, kwargs, 0); err != nil {
		return nil, err
	}
	recv := b.Receiver().(*Set)
	k, ok := recv.ht.first()
	if !ok {
		return nil, nameErr(b, "empty set")
	}
	_, err := recv.Delete(k)
	if err != nil {
		return nil, nameErr(b, err) // set is frozen
	}
	return k, nil
}

// https://github.com/google/starlark-go/blob/master/doc/spec.md#set·remove.
func set_remove(_ *Thread, b *Builtin, args Tuple, kwargs []Tuple) (Value, error) {
	var k Value
	if err := UnpackPositionalArgs(b.Name(), args, kwargs, 1, &k); err != nil {
		return nil, err
	}
	if found, err := b.Receiver().(*Set).Delete(k); err != nil {
		return nil, nameErr(b, err) // dict is frozen or key is unhashable
	} else if found {
		return None, nil
	}
	return nil, nameErr(b, "missing key")
}

// https://github.com/google/starlark-go/blob/master/doc/spec.md#set·symmetric_difference.
func set_symmetric_difference(thread *Thread, b *Builtin, args Tuple, kwargs []Tuple) (Value, error) {
	var other Iterable
	if err := UnpackPositionalArgs(b.Name(), args, kwargs, 0, &other); err != nil {
		return nil, err
	}
	recv := b.Receiver().(*Set)
	diff, err := recv.clone(thread)
	if err != nil {
		return nil, err
	}
	iter, err := SafeIterate(thread, other)
	if err != nil {
		return nil, err
	}
	defer iter.Done()
	var x Value
	for iter.Next(&x) {
		found, err := diff.Delete(x)
		if err != nil {
			return nil, err
		}
		if !found {
			if err := diff.ht.insert(thread, x, None); err != nil {
				return nil, err
			}
		}
	}
	if err := iter.Err(); err != nil {
		return nil, nameErr(b, err)
	}
	return diff, nil
}

// https://github.com/google/starlark-go/blob/master/doc/spec.md#set·union.
func set_union(thread *Thread, b *Builtin, args Tuple, kwargs []Tuple) (Value, error) {
	var iterable Iterable
	if err := UnpackPositionalArgs(b.Name(), args, kwargs, 0, &iterable); err != nil {
		return nil, err
	}
	iter, err := SafeIterate(thread, iterable)
	if err != nil {
		return nil, err
	}
	defer iter.Done()
	if err := thread.AddAllocs(EstimateSize(&Set{})); err != nil {
		return nil, err
	}
	union := new(Set)
	for e := b.Receiver().(*Set).ht.head; e != nil; e = e.next {
		if err := union.ht.insert(thread, e.key, None); err != nil {
			return nil, err
		}
	}
	var x Value
	for iter.Next(&x) {
		if err := union.ht.insert(thread, x, None); err != nil {
			return nil, err
		}
	}
	if err := iter.Err(); err != nil {
		return nil, nameErr(b, err)
	}
	return union, nil
}

// Common implementation of string_{r}{find,index}.
func string_find_impl(thread *Thread, b *Builtin, args Tuple, kwargs []Tuple, allowError, last bool) (Value, error) {
	var sub string
	var start_, end_ Value
	if err := UnpackPositionalArgs(b.Name(), args, kwargs, 1, &sub, &start_, &end_); err != nil {
		return nil, err
	}

	s := string(b.Receiver().(String))
	start, end, err := indices(start_, end_, len(s))
	if err != nil {
		return nil, nameErr(b, err)
	}
	var slice string
	if start < end {
		slice = s[start:end]
	}

	var i int
	if last {
		i = strings.LastIndex(slice, sub)
	} else {
		i = strings.Index(slice, sub)
	}
	var result Value
	if i < 0 {
		if !allowError {
			return nil, nameErr(b, "substring not found")
		}
		result = MakeInt(-1)
	} else {
		result = MakeInt(i + start)
	}
	if err := thread.AddAllocs(EstimateSize(result)); err != nil {
		return nil, err
	}
	return result, nil
}

// Common implementation of builtin dict function and dict.update method.
// Precondition: len(updates) == 0 or 1.
func updateDict(thread *Thread, dict *Dict, updates Tuple, kwargs []Tuple) error {
	if len(updates) == 1 {
		switch updates := updates[0].(type) {
		case IterableMapping:
			// Iterate over dict's key/value pairs, not just keys.
			for _, item := range updates.Items() {
				if err := dict.SafeSetKey(thread, item[0], item[1]); err != nil {
					return err // dict is frozen
				}
			}
		default:
			// all other sequences
			iter, err := SafeIterate(thread, updates)
			if err != nil {
				if err == ErrUnsupported {
					return fmt.Errorf("dictionary update value is not iterable (%s)", updates.Type())
				}
				return err
			}
			defer iter.Done()
			var pair Value
			for i := 0; iter.Next(&pair); i++ {
				iter2, err := SafeIterate(thread, pair)
				if err != nil {
					if err == ErrUnsupported {
						return fmt.Errorf("dictionary update sequence element #%d is not iterable (%s)", i, pair.Type())
					}
					return err
				}
				defer iter2.Done()
				len := Len(pair)
				if len < 0 {
					return fmt.Errorf("dictionary update sequence element #%d has unknown length (%s)", i, pair.Type())
				} else if len != 2 {
					return fmt.Errorf("dictionary update sequence element #%d has length %d, want 2", i, len)
				}
				var k, v Value
				if !iter2.Next(&k) || !iter2.Next(&v) {
					if err := iter2.Err(); err != nil {
						return err
					}
				}
				if err := dict.SafeSetKey(thread, k, v); err != nil {
					return err
				}
			}
			if err := iter.Err(); err != nil {
				return err
			}
		}
	}

	// Then add the kwargs.
	before := dict.Len()
	for _, pair := range kwargs {
		if err := dict.SafeSetKey(thread, pair[0], pair[1]); err != nil {
			return err // dict is frozen
		}
	}
	// In the common case, each kwarg will add another dict entry.
	// If that's not so, check whether it is because there was a duplicate kwarg.
	if dict.Len() < before+len(kwargs) {
		keys := make(map[String]bool, len(kwargs))
		for _, kv := range kwargs {
			k := kv[0].(String)
			if keys[k] {
				return fmt.Errorf("duplicate keyword arg: %v", k)
			}
			keys[k] = true
		}
	}

	return nil
}

// nameErr returns an error message of the form "name: msg"
// where name is b.Name() and msg is a string or error.
func nameErr(b *Builtin, msg interface{}) error {
	return fmt.Errorf("%s: %v", b.Name(), msg)
}<|MERGE_RESOLUTION|>--- conflicted
+++ resolved
@@ -137,13 +137,8 @@
 		"values":     NewBuiltin("values", dict_values),
 	}
 	dictMethodSafeties = map[string]Safety{
-<<<<<<< HEAD
 		"clear":      MemSafe | IOSafe | CPUSafe,
-		"get":        MemSafe | IOSafe,
-=======
-		"clear":      MemSafe | IOSafe,
 		"get":        MemSafe | IOSafe | CPUSafe,
->>>>>>> 8b2c152e
 		"items":      MemSafe | IOSafe,
 		"keys":       MemSafe | IOSafe,
 		"pop":        MemSafe | IOSafe,
