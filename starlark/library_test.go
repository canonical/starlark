--- conflicted
+++ resolved
@@ -4105,25 +4105,6 @@
 	})
 }
 
-<<<<<<< HEAD
-func TestSetPopAllocs(t *testing.T) {
-	const setSize = 1000
-	set := starlark.NewSet(setSize)
-	for i := 0; i < setSize; i++ {
-		set.Insert(starlark.MakeInt(i))
-	}
-	set_pop, _ := set.Attr("pop")
-	if set_pop == nil {
-		t.Fatal("no such method: set.pop")
-	}
-
-	st := startest.From(t)
-	st.RequireSafety(starlark.MemSafe)
-	st.SetMaxAllocs(0)
-	st.RunThread(func(thread *starlark.Thread) {
-		for i := 0; i < st.N; i++ {
-			result, err := starlark.Call(thread, set_pop, nil, nil)
-=======
 func TestSetAddAllocs(t *testing.T) {
 	st := startest.From(t)
 	st.RequireSafety(starlark.MemSafe)
@@ -4142,15 +4123,10 @@
 				st.Error(err)
 			}
 			result, err := starlark.Call(thread, set_add, starlark.Tuple{n}, nil)
->>>>>>> 0d478526
-			if err != nil {
-				st.Error(err)
-			}
-			st.KeepAlive(result)
-<<<<<<< HEAD
-			set.Insert(result)
-		}
-=======
+			if err != nil {
+				st.Error(err)
+			}
+			st.KeepAlive(result)
 		}
 		st.KeepAlive(set)
 	})
@@ -4176,7 +4152,6 @@
 			st.Error(err)
 		}
 		st.KeepAlive(result)
->>>>>>> 0d478526
 	})
 }
 
@@ -4234,6 +4209,32 @@
 			}
 			st.KeepAlive(set)
 		})
+	})
+}
+
+func TestSetPopAllocs(t *testing.T) {
+	const setSize = 1000
+	set := starlark.NewSet(setSize)
+	for i := 0; i < setSize; i++ {
+		set.Insert(starlark.MakeInt(i))
+	}
+	set_pop, _ := set.Attr("pop")
+	if set_pop == nil {
+		t.Fatal("no such method: set.pop")
+	}
+
+	st := startest.From(t)
+	st.RequireSafety(starlark.MemSafe)
+	st.SetMaxAllocs(0)
+	st.RunThread(func(thread *starlark.Thread) {
+		for i := 0; i < st.N; i++ {
+			result, err := starlark.Call(thread, set_pop, nil, nil)
+			if err != nil {
+				st.Error(err)
+			}
+			st.KeepAlive(result)
+			set.Insert(result)
+		}
 	})
 }
 
