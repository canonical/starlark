package starlark_test

import (
	"errors"
	"fmt"
	"math"
	"strings"
	"testing"

	"github.com/canonical/starlark/starlark"
	"github.com/canonical/starlark/startest"
)

func TestUniverseSafeties(t *testing.T) {
	for name, value := range starlark.Universe {
		builtin, ok := value.(*starlark.Builtin)
		if !ok {
			continue
		}

		if safety, ok := (*starlark.UniverseSafeties)[name]; !ok {
			t.Errorf("builtin %s has no safety declaration", name)
		} else if actualSafety := builtin.Safety(); actualSafety != safety {
			t.Errorf("builtin %s has incorrect safety: expected %v but got %v", name, safety, actualSafety)
		}
	}

	for name, _ := range *starlark.UniverseSafeties {
		if _, ok := starlark.Universe[name]; !ok {
			t.Errorf("safety declared for non-existent builtin: %s", name)
		}
	}
}

func TestBytesMethodSafeties(t *testing.T) {
	testBuiltinSafeties(t, "bytes", starlark.BytesMethods, starlark.BytesMethodSafeties)
}

func TestDictMethodSafeties(t *testing.T) {
	testBuiltinSafeties(t, "dict", starlark.DictMethods, starlark.DictMethodSafeties)
}

func TestListMethodSafeties(t *testing.T) {
	testBuiltinSafeties(t, "list", starlark.ListMethods, starlark.ListMethodSafeties)
}

func TestStringMethodSafeties(t *testing.T) {
	testBuiltinSafeties(t, "string", starlark.StringMethods, starlark.StringMethodSafeties)
}

func TestSetMethodSafeties(t *testing.T) {
	testBuiltinSafeties(t, "set", starlark.SetMethods, starlark.SetMethodSafeties)
}

func testBuiltinSafeties(t *testing.T, recvName string, builtins map[string]*starlark.Builtin, safeties map[string]starlark.Safety) {
	for name, builtin := range builtins {
		if safety, ok := safeties[name]; !ok {
			t.Errorf("builtin %s.%s has no safety declaration", recvName, name)
		} else if actual := builtin.Safety(); actual != safety {
			t.Errorf("builtin %s.%s has incorrect safety: expected %v but got %v", name, recvName, safety, actual)
		}
	}

	for name, _ := range safeties {
		if _, ok := builtins[name]; !ok {
			t.Errorf("safety declared for non-existent builtin %s.%s", recvName, name)
		}
	}
}

// testIterable is an iterable with customisable yield behaviour.
type testIterable struct {
	// If positive, maxN sets an upper bound on the number of iterations
	// performed. Otherwise, iteration is unbounded.
	maxN int

	// nth returns a value to be yielded by the nth Next call.
	nth func(thread *starlark.Thread, n int) (starlark.Value, error)
}

var _ starlark.Iterable = &testIterable{}

func (ti *testIterable) Freeze() {}
func (ti *testIterable) Hash() (uint32, error) {
	return 0, fmt.Errorf("unhashable type: %s", ti.Type())
}
func (ti *testIterable) String() string       { return "testIterable" }
func (ti *testIterable) Truth() starlark.Bool { return ti.maxN != 0 }
func (ti *testIterable) Type() string         { return "testIterable" }
func (ti *testIterable) Iterate() starlark.Iterator {
	return &testIterator{
		maxN: ti.maxN,
		nth:  ti.nth,
	}
}

type testIterator struct {
	n, maxN int
	nth     func(thread *starlark.Thread, n int) (starlark.Value, error)
	thread  *starlark.Thread
	err     error
}

var _ starlark.SafeIterator = &testIterator{}

func (it *testIterator) BindThread(thread *starlark.Thread) { it.thread = thread }
func (it *testIterator) Safety() starlark.Safety {
	if it.thread == nil {
		return starlark.NotSafe
	}
	return starlark.Safe
}
func (it *testIterator) Next(p *starlark.Value) bool {
	it.n++
	if it.nth == nil {
		it.err = errors.New("testIterator called with nil nth function")
	}
	if it.err != nil {
		return false
	}

	if it.maxN > 0 && it.n > it.maxN {
		return false
	}
	ret, err := it.nth(it.thread, it.n)
	if err != nil {
		it.err = err
		return false
	}

	*p = ret
	return true
}
func (it *testIterator) Done()      {}
func (it *testIterator) Err() error { return it.err }

// testSequence is a sequence with customisable yield behaviour.
type testSequence struct {
	// maxN sets the upper bound on the number of iterations performed.
	maxN int

	// nth returns a value to be yielded by the nth Next call.
	nth func(thread *starlark.Thread, n int) (starlark.Value, error)
}

var _ starlark.Sequence = &testSequence{}

func (ts *testSequence) Freeze() {}
func (ts *testSequence) Hash() (uint32, error) {
	return 0, fmt.Errorf("unhashable type: %s", ts.Type())
}
func (ts *testSequence) String() string       { return "testSequence" }
func (ts *testSequence) Truth() starlark.Bool { return ts.maxN != 0 }
func (ts *testSequence) Type() string         { return "testSequence" }
func (ts *testSequence) Iterate() starlark.Iterator {
	if ts.maxN < 0 {
		panic(fmt.Sprintf("testSequence is unbounded: got upper bound %v", ts.maxN))
	}
	return &testSequenceIterator{
		testIterator{
			maxN: ts.maxN,
			nth:  ts.nth,
		},
	}
}
func (ts *testSequence) Len() int {
	ret := ts.maxN
	if ret < 0 {
		panic(fmt.Sprintf("testSequence is unbounded: got upper bound %v", ret))
	}
	return ret
}

type testSequenceIterator struct {
	testIterator
}

var _ starlark.SafeIterator = &testSequenceIterator{}

func (iter *testSequenceIterator) Next(p *starlark.Value) bool {
	if iter.maxN == 0 {
		return false
	}
	return iter.testIterator.Next(p)
}

type unsafeTestIterable struct {
	testBase startest.TestBase
}

var _ starlark.Iterable = &unsafeTestIterable{}

func (ui *unsafeTestIterable) Freeze() {}
func (ui *unsafeTestIterable) Hash() (uint32, error) {
	return 0, fmt.Errorf("unhashable type: %s", ui.Type())
}
func (ui *unsafeTestIterable) String() string       { return "unsafeTestIterable" }
func (ui *unsafeTestIterable) Truth() starlark.Bool { return false }
func (ui *unsafeTestIterable) Type() string         { return "unsafeTestIterable" }
func (ui *unsafeTestIterable) Iterate() starlark.Iterator {
	return &unsafeTestIterator{
		testBase: ui.testBase,
	}
}

type unsafeTestIterator struct {
	testBase startest.TestBase
}

var _ starlark.Iterator = &unsafeTestIterator{}

func (ui *unsafeTestIterator) Next(p *starlark.Value) bool {
	ui.testBase.Error("Next called")
	return false
}
func (ui *unsafeTestIterator) Done()      {}
func (ui *unsafeTestIterator) Err() error { return fmt.Errorf("Err called") }

func TestAbsAllocs(t *testing.T) {
	abs, ok := starlark.Universe["abs"]
	if !ok {
		t.Fatal("no such builtin: abs")
	}

	t.Run("positive-ints", func(t *testing.T) {
		st := startest.From(t)

		var one starlark.Value = starlark.MakeInt(1)

		st.RequireSafety(starlark.MemSafe)
		st.RunThread(func(th *starlark.Thread) {
			for i := 0; i < st.N; i++ {
				result, err := starlark.Call(th, abs, starlark.Tuple{one}, nil)
				if err != nil {
					st.Error(err)
				}

				st.KeepAlive(result)
			}
		})
	})

	t.Run("small-ints", func(t *testing.T) {
		st := startest.From(t)

		var speedOfLightInVacuum starlark.Value = starlark.MakeInt(-299792458)

		st.RequireSafety(starlark.MemSafe)
		st.RunThread(func(th *starlark.Thread) {
			for i := 0; i < st.N; i++ {
				result, err := starlark.Call(th, abs, starlark.Tuple{speedOfLightInVacuum}, nil)
				if err != nil {
					st.Error(err)
				}

				st.KeepAlive(result)
			}
		})
	})

	t.Run("big-ints", func(t *testing.T) {
		st := startest.From(t)

		var electrostaticConstant starlark.Value = starlark.MakeInt64(-8987551792)

		st.RequireSafety(starlark.MemSafe)
		st.RunThread(func(th *starlark.Thread) {
			for i := 0; i < st.N; i++ {
				result, err := starlark.Call(th, abs, starlark.Tuple{electrostaticConstant}, nil)
				if err != nil {
					st.Error(err)
				}

				st.KeepAlive(result)
			}
		})
	})

	t.Run("positive-floats", func(t *testing.T) {
		st := startest.From(t)

		var pi starlark.Value = starlark.Float(math.Pi)

		st.RequireSafety(starlark.MemSafe)
		st.RunThread(func(th *starlark.Thread) {
			for i := 0; i < st.N; i++ {
				result, err := starlark.Call(th, abs, starlark.Tuple{pi}, nil)
				if err != nil {
					st.Error(err)
				}

				st.KeepAlive(result)
			}
		})
	})

	t.Run("floats", func(t *testing.T) {
		st := startest.From(t)

		var electronElementaryCharge starlark.Value = starlark.Float(-1.602176634e-19)

		st.RequireSafety(starlark.MemSafe)
		st.RunThread(func(th *starlark.Thread) {
			for i := 0; i < st.N; i++ {
				result, err := starlark.Call(th, abs, starlark.Tuple{electronElementaryCharge}, nil)
				if err != nil {
					st.Error(err)
				}

				st.KeepAlive(result)
			}
		})
	})
}

func TestAnyAllocs(t *testing.T) {
}

func TestAllAllocs(t *testing.T) {
	all, ok := starlark.Universe["all"]
	if !ok {
		t.Fatal("no such builtin: all")
	}

	t.Run("safety-respected", func(t *testing.T) {
		const expected = "feature unavailable to the sandbox"

		thread := &starlark.Thread{}
		thread.RequireSafety(starlark.MemSafe)

		iter := &unsafeTestIterable{t}
		_, err := starlark.Call(thread, all, starlark.Tuple{iter}, nil)
		if err == nil {
			t.Error("expected error")
		} else if err.Error() != expected {
			t.Errorf("unexpected error: expected %v but got %v", expected, err)
		}
	})

	t.Run("result", func(t *testing.T) {
		st := startest.From(t)

		st.RequireSafety(starlark.MemSafe)

		st.RunThread(func(thread *starlark.Thread) {
			for i := 0; i < st.N; i++ {
				args := starlark.Tuple{&testIterable{
					maxN: 10,
					nth: func(_ *starlark.Thread, _ int) (starlark.Value, error) {
						return starlark.True, nil
					},
				}}

				result, err := starlark.Call(thread, all, args, nil)
				if err != nil {
					st.Error(err)
				}
				st.KeepAlive(result)
			}
		})
	})

	t.Run("iteration", func(t *testing.T) {
		st := startest.From(t)

		st.RequireSafety(starlark.MemSafe)

		st.RunThread(func(thread *starlark.Thread) {
			args := starlark.Tuple{&testIterable{
				maxN: st.N,
				nth: func(thread *starlark.Thread, _ int) (starlark.Value, error) {
					ret := starlark.Bytes(make([]byte, 16))
					st.KeepAlive(ret)
					return ret, thread.AddAllocs(starlark.EstimateSize(ret))
				}},
			}

			result, err := starlark.Call(thread, all, args, nil)
			if err != nil {
				t.Errorf("unexpected error: %s", err.Error())
			}
			st.KeepAlive(result)
		})
	})
}

func TestBoolAllocs(t *testing.T) {
	bool_, ok := starlark.Universe["bool"]
	if !ok {
		t.Fatal("no such builtin: bool")
	}

	values := []starlark.Value{
		starlark.None,
		starlark.True,
		starlark.MakeInt(0),
		starlark.MakeInt64(1 << 40),
		starlark.String("deadbeef"),
		starlark.NewSet(10),
		starlark.NewDict(10),
		starlark.NewList(nil),
		starlark.Float(0.5),
	}

	st := startest.From(t)
	st.SetMaxAllocs(0)
	st.RequireSafety(starlark.MemSafe)
	for _, value := range values {
		st.RunThread(func(thread *starlark.Thread) {
			for i := 0; i < st.N; i++ {
				value, err := starlark.Call(thread, bool_, starlark.Tuple{value}, nil)
				if err != nil {
					st.Error(err)
				}
				st.KeepAlive(value)
			}
		})
	}
}

func TestBytesAllocs(t *testing.T) {
}

func TestChrAllocs(t *testing.T) {
	chr, ok := starlark.Universe["chr"]
	if !ok {
		t.Fatal("no such builtin: chr")
	}

	st := startest.From(t)
	st.RequireSafety(starlark.MemSafe)
	st.SetMaxAllocs(32)
	st.RunThread(func(thread *starlark.Thread) {
		for i := 0; i < st.N; i++ {
			args := starlark.Tuple{starlark.MakeInt(97)}
			result, err := starlark.Call(thread, chr, args, nil)
			if err != nil {
				st.Error(err)
			}
			st.KeepAlive(result)
		}
	})
}

func TestDictAllocs(t *testing.T) {
	dict, ok := starlark.Universe["dict"]
	if !ok {
		t.Fatal("no such builtin: dict")
	}

	t.Run("safety-respected", func(t *testing.T) {
		const expected = "dict: feature unavailable to the sandbox"

		thread := &starlark.Thread{}
		thread.RequireSafety(starlark.MemSafe)

		iter := &unsafeTestIterable{t}
		_, err := starlark.Call(thread, dict, starlark.Tuple{iter}, nil)
		if err == nil {
			t.Error("expected error")
		} else if err.Error() != expected {
			t.Errorf("unexpected error: expected %v but got %v", expected, err)
		}
	})

	values := &testIterable{
		nth: func(thread *starlark.Thread, n int) (starlark.Value, error) {
			var result starlark.Value = starlark.Tuple{starlark.MakeInt(n), starlark.None}
			if err := thread.AddAllocs(starlark.EstimateSize(result)); err != nil {
				return nil, err
			}
			return result, nil
		},
		maxN: 100,
	}

	t.Run("fixed", func(t *testing.T) {
		st := startest.From(t)
		st.RequireSafety(starlark.MemSafe)
		st.RunThread(func(thread *starlark.Thread) {
			values.maxN = 100
			for i := 0; i < st.N; i++ {
				result, err := starlark.Call(thread, dict, starlark.Tuple{values}, nil)
				if err != nil {
					st.Error(err)
				}
				st.KeepAlive(result)
			}
		})
	})

	t.Run("average", func(t *testing.T) {
		st := startest.From(t)
		st.RequireSafety(starlark.MemSafe)
		st.RunThread(func(thread *starlark.Thread) {
			values.maxN = st.N
			result, err := starlark.Call(thread, dict, starlark.Tuple{values}, nil)
			if err != nil {
				st.Error(err)
			}
			st.KeepAlive(result)
		})
	})
}

func TestDirAllocs(t *testing.T) {
}

func TestEnumerateAllocs(t *testing.T) {
	enumerate, ok := starlark.Universe["enumerate"]
	if !ok {
		t.Fatal("no such builtin: enumerate")
	}

	t.Run("safety-respected", func(t *testing.T) {
		const expected = "feature unavailable to the sandbox"

		thread := &starlark.Thread{}
		thread.RequireSafety(starlark.MemSafe)

		iter := &unsafeTestIterable{t}
		_, err := starlark.Call(thread, enumerate, starlark.Tuple{iter}, nil)
		if err == nil {
			t.Error("expected error")
		} else if err.Error() != expected {
			t.Errorf("unexpected error: expected %v but got %v", expected, err)
		}
	})

	t.Run("small-result", func(t *testing.T) {
		tests := []struct {
			name  string
			value starlark.Iterable
		}{{
			name: "iterable",
			value: &testIterable{
				maxN: 10,
				nth: func(thread *starlark.Thread, _ int) (starlark.Value, error) {
					return starlark.None, nil
				},
			},
		}, {
			name: "sequence",
			value: &testSequence{
				maxN: 10,
				nth: func(thread *starlark.Thread, _ int) (starlark.Value, error) {
					return starlark.None, nil
				},
			},
		}}

		for _, test := range tests {
			t.Run(test.name, func(t *testing.T) {
				st := startest.From(t)
				st.RequireSafety(starlark.MemSafe)
				st.RunThread(func(thread *starlark.Thread) {
					for i := 0; i < st.N; i++ {
						args := starlark.Tuple{test.value}
						result, err := starlark.Call(thread, enumerate, args, nil)
						if err != nil {
							st.Error(err)
						}
						st.KeepAlive(result)
					}
				})
			})
		}
	})

	t.Run("large-result", func(t *testing.T) {
		t.Run("iterable", func(t *testing.T) {
			st := startest.From(t)
			st.RequireSafety(starlark.MemSafe)
			st.RunThread(func(thread *starlark.Thread) {
				iter := &testIterable{
					maxN: st.N,
					nth: func(thread *starlark.Thread, _ int) (starlark.Value, error) {
						return starlark.None, nil
					},
				}
				result, err := starlark.Call(thread, enumerate, starlark.Tuple{iter}, nil)
				if err != nil {
					st.Error(err)
				}
				st.KeepAlive(result)
			})
		})

		t.Run("sequence", func(t *testing.T) {
			st := startest.From(t)
			st.RequireSafety(starlark.MemSafe)
			st.RunThread(func(thread *starlark.Thread) {
				iter := &testSequence{
					maxN: st.N,
					nth: func(thread *starlark.Thread, _ int) (starlark.Value, error) {
						return starlark.None, nil
					},
				}
				result, err := starlark.Call(thread, enumerate, starlark.Tuple{iter}, nil)
				if err != nil {
					st.Error(err)
				}
				st.KeepAlive(result)
			})
		})
	})

	t.Run("early-termination", func(t *testing.T) {
		const expected = "exceeded memory allocation limits"
		maxAllocs := uint64(40)

		t.Run("iterable", func(t *testing.T) {
			st := startest.From(t)
			st.RequireSafety(starlark.MemSafe)
			st.SetMaxAllocs(maxAllocs)
			st.RunThread(func(thread *starlark.Thread) {
				thread.SetMaxAllocs(maxAllocs)

				var nReached int
				iter := &testIterable{
					maxN: st.N,
					nth: func(thread *starlark.Thread, n int) (starlark.Value, error) {
						nReached = n
						return starlark.None, nil
					},
				}

				result, err := starlark.Call(thread, enumerate, starlark.Tuple{iter}, nil)
				if err == nil {
					st.Error("expected error")
				} else if err.Error() != expected {
					st.Errorf("unexpected error: %v", err)
				}
				if nReached > 1 && iter.maxN != 1 {
					st.Errorf("iteration was not terminated early enough")
				}

				st.KeepAlive(result)
			})
		})

		t.Run("sequence", func(t *testing.T) {
			st := startest.From(t)
			st.RequireSafety(starlark.MemSafe)
			st.SetMaxAllocs(maxAllocs)
			st.RunThread(func(thread *starlark.Thread) {
				thread.SetMaxAllocs(maxAllocs)

				var nReached int
				iter := &testSequence{
					maxN: st.N,
					nth: func(thread *starlark.Thread, n int) (starlark.Value, error) {
						nReached = n
						return starlark.None, nil
					},
				}

				result, err := starlark.Call(thread, enumerate, starlark.Tuple{iter}, nil)
				if err == nil {
					st.Error("expected error")
				} else if err.Error() != expected {
					st.Errorf("unexpected error: %v", err)
				}
				if nReached > 0 && iter.maxN > 1 {
					st.Errorf("iteration was not terminated early enough: terminated after %d/%d Next calls", nReached+1, iter.Len())
				}

				st.KeepAlive(result)
			})
		})
	})
}

func TestFailAllocs(t *testing.T) {
	listLoopContent := []starlark.Value{nil}
	var listLoop starlark.Value = starlark.NewList(listLoopContent)
	listLoopContent[0] = listLoop

	dictLoop := starlark.NewDict(1)
	var dictLoopValue starlark.Value = dictLoop
	dictLoop.SetKey(starlark.MakeInt(0x1CEB00DA), dictLoopValue)

	args := starlark.Tuple{
		starlark.True,
		listLoop,
		dictLoop,
		starlark.Float(math.Phi),
		starlark.NewSet(1),
		starlark.String(`"'{}🌋`),
	}

	fail, ok := starlark.Universe["fail"]
	if !ok {
		t.Fatal("no such builtin: fail")
	}

	st := startest.From(t)
	st.RequireSafety(starlark.MemSafe)
	st.RunThread(func(thread *starlark.Thread) {
		for i := 0; i < st.N; i++ {
			res, err := starlark.Call(thread, fail, args, nil)
			if err == nil {
				st.Errorf("fail returned success %v", res)
			}
			st.KeepAlive(err.Error())
			thread.AddAllocs(starlark.StringTypeOverhead)
		}
	})
}

func TestFloatAllocs(t *testing.T) {
	float, ok := starlark.Universe["float"]
	if !ok {
		t.Fatal("no such builtin: float")
	}

	values := []starlark.Value{
		starlark.True,
		starlark.MakeInt(1),
		starlark.MakeInt64(1 << 32),
		starlark.Float(1 << 32),
		starlark.String("2147483648"),
		starlark.String("18446744073709551616"),
	}

	st := startest.From(t)
	st.RequireSafety(starlark.MemSafe)
	for _, value := range values {
		st.RunThread(func(thread *starlark.Thread) {
			for i := 0; i < st.N; i++ {
				result, err := starlark.Call(thread, float, starlark.Tuple{value}, nil)
				if err != nil {
					st.Error(err)
				}
				st.KeepAlive(result)
			}
		})
	}
}

func TestGetattrAllocs(t *testing.T) {
}

func TestHasattrAllocs(t *testing.T) {
	hasattr, ok := starlark.Universe["hasattr"]
	if !ok {
		t.Fatal("no such builtin: hasattr")
	}

	recvs := []starlark.HasAttrs{
		starlark.String(""),
		starlark.NewDict(0),
		starlark.NewList(nil),
		starlark.NewSet(0),
		starlark.Bytes(""),
	}

	t.Run("missing-attr", func(t *testing.T) {
		missing := starlark.String("solve_non_polynomial")

		st := startest.From(t)
		st.RequireSafety(starlark.MemSafe)
		st.SetMaxAllocs(0)
		for _, obj := range recvs {
			st.RunThread(func(thread *starlark.Thread) {
				for i := 0; i < st.N; i++ {
					result, err := starlark.Call(thread, hasattr, starlark.Tuple{obj, missing}, nil)
					if err != nil {
						st.Error(err)
					}
					if result != starlark.False {
						st.Error("missing method is present")
					}
					st.KeepAlive(result)
				}
			})
		}
	})

	t.Run("existent-attr", func(t *testing.T) {
		st := startest.From(t)
		st.SetMaxAllocs(0)
		st.RequireSafety(starlark.MemSafe)
		for _, recv := range recvs {
			st.RunThread(func(thread *starlark.Thread) {
				for i := 0; i < st.N; i++ {
					result, err := starlark.Call(thread, hasattr, starlark.Tuple{recv, starlark.String(recv.AttrNames()[0])}, nil)
					if err != nil {
						st.Error(err)
					}
					if result != starlark.True {
						st.Error("declared method is not present")
					}
					st.KeepAlive(result)
				}
			})
		}
	})
}

func TestHashAllocs(t *testing.T) {
	hash, ok := starlark.Universe["hash"]
	if !ok {
		t.Fatal("no such builtin: hash")
	}

	t.Run("input=string", func(t *testing.T) {
		st := startest.From(t)
		st.RequireSafety(starlark.MemSafe)
		st.SetMaxAllocs(16)
		st.RunThread(func(thread *starlark.Thread) {
			for i := 0; i < st.N; i++ {
				args := starlark.Tuple{starlark.String("foo")}
				result, err := starlark.Call(thread, hash, args, nil)
				if err != nil {
					st.Error(err)
				}
				st.KeepAlive(result)
			}
		})
	})

	t.Run("input=bytes", func(t *testing.T) {
		st := startest.From(t)
		st.RequireSafety(starlark.MemSafe)
		st.SetMaxAllocs(16)
		st.RunThread(func(thread *starlark.Thread) {
			for i := 0; i < st.N; i++ {
				args := starlark.Tuple{starlark.String("bar")}
				result, err := starlark.Call(thread, hash, args, nil)
				if err != nil {
					st.Error(err)
				}
				st.KeepAlive(result)
			}
		})
	})
}

func TestIntAllocs(t *testing.T) {
	int_, ok := starlark.Universe["int"]
	if !ok {
		t.Fatal("no such builtin: int")
	}

	t.Run("small", func(t *testing.T) {
		st := startest.From(t)
		st.RequireSafety(starlark.MemSafe)
		st.RunThread(func(th *starlark.Thread) {
			inputString := starlark.String("deadbeef")
			args := []starlark.Value{inputString, starlark.MakeInt(16)}
			for i := 0; i < st.N; i++ {
				result, err := starlark.Call(th, int_, args, nil)
				if err != nil {
					st.Error(err)
				}
				st.KeepAlive(result)
			}
		})
	})

	t.Run("big", func(t *testing.T) {
		st := startest.From(t)
		st.RequireSafety(starlark.MemSafe)
		st.RunThread(func(th *starlark.Thread) {
			inputString := starlark.String(strings.Repeat("deadbeef", st.N))
			args := []starlark.Value{inputString, starlark.MakeInt(16)}
			result, err := starlark.Call(th, int_, args, nil)
			if err != nil {
				st.Error(err)
			}
			st.KeepAlive(result)
		})
	})
}

func TestLenAllocs(t *testing.T) {
	len_, ok := starlark.Universe["len"]
	if !ok {
		t.Fatal("no such builtin: len")
	}

	st := startest.From(t)
	st.RequireSafety(starlark.MemSafe)
	st.RunThread(func(thread *starlark.Thread) {
		for i := 0; i < st.N; i++ {
			result, err := starlark.Call(thread, len_, starlark.Tuple{starlark.String("test")}, nil)
			if err != nil {
				st.Error(err)
			}
			st.KeepAlive(result)
		}
	})
}

func TestListAllocs(t *testing.T) {
}

func testMinMaxAllocs(t *testing.T, name string) {
	minOrMax, ok := starlark.Universe[name]
	if !ok {
		t.Fatalf("no such builtin: %s", name)
	}

	t.Run("safety-respected", func(t *testing.T) {
		const expected = "feature unavailable to the sandbox"

		thread := &starlark.Thread{}
		thread.RequireSafety(starlark.MemSafe)

		iter := &unsafeTestIterable{t}
		_, err := starlark.Call(thread, minOrMax, starlark.Tuple{iter}, nil)
		if err == nil {
			t.Error("expected error")
		} else if err.Error() != expected {
			t.Errorf("unexpected error: expected %v but got %v", expected, err)
		}
	})

	t.Run("result", func(t *testing.T) {
		iterable := &testIterable{
			nth: func(thread *starlark.Thread, n int) (starlark.Value, error) {
				res := starlark.Value(starlark.MakeInt(n))
				if err := thread.AddAllocs(starlark.EstimateSize(res)); err != nil {
					return nil, err
				}
				return res, nil
			},
		}

		st := startest.From(t)
		st.RequireSafety(starlark.MemSafe)
		st.RunThread(func(thread *starlark.Thread) {
			iterable.maxN = st.N

			result, err := starlark.Call(thread, minOrMax, starlark.Tuple{iterable}, nil)
			if err != nil {
				st.Error(err)
			}
			st.KeepAlive(result)
		})
	})
}

func TestMaxAllocs(t *testing.T) {
	testMinMaxAllocs(t, "max")
}

func TestMinAllocs(t *testing.T) {
	testMinMaxAllocs(t, "min")
}

func TestOrdAllocs(t *testing.T) {
	ord, ok := starlark.Universe["ord"]
	if !ok {
		t.Fatal("no such builtin: ord")
	}

	t.Run("input=string", func(t *testing.T) {
		st := startest.From(t)
		st.RequireSafety(starlark.MemSafe)
		st.RunThread(func(thread *starlark.Thread) {
			args := starlark.Tuple{starlark.String("Д")}
			for i := 0; i < st.N; i++ {
				result, err := starlark.Call(thread, ord, args, nil)
				if err != nil {
					st.Error(err)
				}
				st.KeepAlive(result)
			}
		})
	})

	t.Run("input=bytes", func(t *testing.T) {
		st := startest.From(t)
		st.RequireSafety(starlark.MemSafe)
		st.RunThread(func(thread *starlark.Thread) {
			args := starlark.Tuple{starlark.Bytes("d")}
			for i := 0; i < st.N; i++ {
				result, err := starlark.Call(thread, ord, args, nil)
				if err != nil {
					st.Error(err)
				}
				st.KeepAlive(result)
			}
		})
	})
}

func TestPrintAllocs(t *testing.T) {
	listLoopContent := []starlark.Value{nil}
	var listLoop starlark.Value = starlark.NewList(listLoopContent)
	listLoopContent[0] = listLoop

	dictLoop := starlark.NewDict(1)
	var dictLoopValue starlark.Value = dictLoop
	dictLoop.SetKey(starlark.MakeInt(0x1CEB00DA), dictLoopValue)

	args := starlark.Tuple{
		starlark.True,
		listLoop,
		dictLoop,
		starlark.Float(math.Phi),
		starlark.NewSet(1),
		starlark.String(`"'{}🌋`),
	}

	print, ok := starlark.Universe["print"]
	if !ok {
		t.Fatal("no such builtin: print")
	}

	st := startest.From(t)
	printFn := func(thread *starlark.Thread, msg string) {
		if err := thread.AddAllocs(starlark.StringTypeOverhead); err != nil {
			st.Error(err)
		}
		st.KeepAlive(msg)
	}
	st.RequireSafety(starlark.MemSafe)
	st.RunThread(func(thread *starlark.Thread) {
		thread.Print = printFn
		for i := 0; i < st.N; i++ {
			res, err := starlark.Call(thread, print, args, nil)
			if err != nil {
				st.Error(err)
			}
			st.KeepAlive(res)
		}
	})
}

func TestRangeAllocs(t *testing.T) {
	range_, ok := starlark.Universe["range"]
	if !ok {
		t.Fatal("no such builtin: range")
	}

	t.Run("non-enumerating", func(t *testing.T) {
		st := startest.From(t)

		st.RequireSafety(starlark.MemSafe)
		st.RunThread(func(thread *starlark.Thread) {
			for i := 0; i < st.N; i++ {
				args := starlark.Tuple{starlark.MakeInt(1), starlark.MakeInt(10000), starlark.MakeInt(1)}
				result, err := starlark.Call(thread, range_, args, nil)
				if err != nil {
					st.Error(err)
				}
				st.KeepAlive(result)
			}
		})
	})

	t.Run("enumerating", func(t *testing.T) {
		st := startest.From(t)

		st.RequireSafety(starlark.MemSafe)
		st.RunThread(func(thread *starlark.Thread) {
			args := starlark.Tuple{starlark.MakeInt(1), starlark.MakeInt(st.N), starlark.MakeInt(1)}
			result, err := starlark.Call(thread, range_, args, nil)
			if err != nil {
				st.Error(err)
			}
			st.KeepAlive(result)

			iter, err := starlark.SafeIterate(thread, result)
			if err != nil {
				st.Error(err)
			}
			defer iter.Done()

			var value starlark.Value
			for iter.Next(&value) {
				st.KeepAlive(value)
			}
			if err := iter.Err(); err != nil {
				st.Error(err)
			}
		})
	})
}

func TestReprAllocs(t *testing.T) {
	listLoopContent := []starlark.Value{nil}
	var listLoop starlark.Value = starlark.NewList(listLoopContent)
	listLoopContent[0] = listLoop

	dictLoop := starlark.NewDict(1)
	var dictLoopValue starlark.Value = dictLoop
	dictLoop.SetKey(starlark.MakeInt(0x1CEB00DA), dictLoopValue)

	args := starlark.Tuple{
		starlark.True,
		listLoop,
		dictLoop,
		starlark.Float(math.Phi),
		starlark.NewSet(1),
		starlark.String(`"'{}🌋`),
	}

	repr, ok := starlark.Universe["repr"]
	if !ok {
		t.Fatal("no such builtin: repr")
	}

	st := startest.From(t)
	st.RequireSafety(starlark.MemSafe)
	st.RunThread(func(thread *starlark.Thread) {
		for i := 0; i < st.N; i++ {
			res, err := starlark.Call(thread, repr, starlark.Tuple{args}, nil)
			if err != nil {
				st.Error(err)
			}
			st.KeepAlive(res)
		}
	})
}

func TestReversedAllocs(t *testing.T) {
	reversed, ok := starlark.Universe["reversed"]
	if !ok {
		t.Fatal("no such builtin: reversed")
	}

	t.Run("safety-respected", func(t *testing.T) {
		const expected = "feature unavailable to the sandbox"

		thread := &starlark.Thread{}
		thread.RequireSafety(starlark.MemSafe)

		iter := &unsafeTestIterable{t}
		_, err := starlark.Call(thread, reversed, starlark.Tuple{iter}, nil)
		if err == nil {
			t.Error("expected error")
		} else if err.Error() != expected {
			t.Errorf("unexpected error: expected %v but got %v", expected, err)
		}
	})

	t.Run("small-result", func(t *testing.T) {
		st := startest.From(t)
		st.RequireSafety(starlark.MemSafe)

		iter := &testIterable{
			maxN: 10,
			nth: func(thread *starlark.Thread, _ int) (starlark.Value, error) {
				res := starlark.Value(starlark.Tuple(make([]starlark.Value, 100)))
				if err := thread.AddAllocs(starlark.EstimateSize(res)); err != nil {
					return nil, err
				}
				return res, nil
			},
		}
		st.RunThread(func(thread *starlark.Thread) {
			for i := 0; i < st.N; i++ {
				args := starlark.Tuple{iter}
				result, err := starlark.Call(thread, reversed, args, nil)
				if err != nil {
					st.Error(err)
				}
				st.KeepAlive(result)
			}
		})
	})

	t.Run("large-result", func(t *testing.T) {
		t.Run("iterable", func(t *testing.T) {
			st := startest.From(t)
			st.RequireSafety(starlark.MemSafe)
			st.RunThread(func(thread *starlark.Thread) {
				iter := &testIterable{
					maxN: st.N,
					nth: func(thread *starlark.Thread, _ int) (starlark.Value, error) {
						res := starlark.Value(starlark.Tuple(make([]starlark.Value, 100)))
						if err := thread.AddAllocs(starlark.EstimateSize(res)); err != nil {
							return nil, err
						}
						return res, nil
					},
				}

				result, err := starlark.Call(thread, reversed, starlark.Tuple{iter}, nil)
				if err != nil {
					st.Error(err)
				}
				st.KeepAlive(result)
			})
		})

		t.Run("sequence", func(t *testing.T) {
			st := startest.From(t)
			st.RequireSafety(starlark.MemSafe)
			st.RunThread(func(thread *starlark.Thread) {
				iter := &testSequence{
					maxN: st.N,
					nth: func(thread *starlark.Thread, _ int) (starlark.Value, error) {
						res := starlark.Value(starlark.Tuple(make([]starlark.Value, 100)))
						if err := thread.AddAllocs(starlark.EstimateSize(res)); err != nil {
							return nil, err
						}
						return res, nil
					},
				}

				result, err := starlark.Call(thread, reversed, starlark.Tuple{iter}, nil)
				if err != nil {
					st.Error(err)
				}
				st.KeepAlive(result)
			})
		})
	})

	t.Run("early-termination", func(t *testing.T) {
		const expected = "exceeded memory allocation limits"
		maxAllocs := uint64(50)

		t.Run("iterable", func(t *testing.T) {
			st := startest.From(t)
			st.RequireSafety(starlark.MemSafe)
			st.SetMaxAllocs(maxAllocs)
			st.RunThread(func(thread *starlark.Thread) {
				thread.SetMaxAllocs(maxAllocs)

				var nReached int
				iter := &testIterable{
					maxN: st.N,
					nth: func(thread *starlark.Thread, n int) (starlark.Value, error) {
						res := starlark.Value(starlark.Tuple(make([]starlark.Value, maxAllocs/2)))
						if err := thread.AddAllocs(starlark.EstimateSize(res)); err != nil {
							return nil, err
						}
						nReached = n
						return res, nil
					},
				}

				result, err := starlark.Call(thread, reversed, starlark.Tuple{iter}, nil)
				if err == nil {
					st.Error("expected error")
				} else if err.Error() != expected {
					st.Errorf("unexpected error: %v", err)
				}
				st.KeepAlive(result)

				if nReached > 1 && iter.maxN > 1 {
					st.Errorf("iteration was not terminated early enough")
				}
			})
		})

		t.Run("sequence", func(t *testing.T) {
			st := startest.From(t)
			st.RequireSafety(starlark.MemSafe)
			st.SetMaxAllocs(maxAllocs)
			st.RunThread(func(thread *starlark.Thread) {
				thread.SetMaxAllocs(maxAllocs)

				var nReached int
				iter := &testSequence{
					maxN: st.N,
					nth: func(thread *starlark.Thread, n int) (starlark.Value, error) {
						res := starlark.Value(starlark.Tuple(make([]starlark.Value, maxAllocs/2)))
						if err := thread.AddAllocs(starlark.EstimateSize(res)); err != nil {
							return nil, err
						}
						nReached = n
						return res, nil
					},
				}

				result, err := starlark.Call(thread, reversed, starlark.Tuple{iter}, nil)
				if err == nil {
					st.Error("expected error")
				} else if err.Error() != expected {
					st.Errorf("unexpected error: %v", err)
				}
				st.KeepAlive(result)

				if nReached > 0 {
					st.Errorf("iteration was not terminated early enough")
				}
			})
		})
	})
}

func TestSetAllocs(t *testing.T) {
}

func TestSortedAllocs(t *testing.T) {
	sorted, ok := starlark.Universe["sorted"]
	if !ok {
		t.Fatal("no such builtin: sorted")
	}

	t.Run("safety-respected", func(t *testing.T) {
		const expected = "feature unavailable to the sandbox"

		thread := &starlark.Thread{}
		thread.RequireSafety(starlark.MemSafe)

		iter := &unsafeTestIterable{t}
		_, err := starlark.Call(thread, sorted, starlark.Tuple{iter}, nil)
		if err == nil {
			t.Error("expected error")
		} else if err.Error() != expected {
			t.Errorf("unexpected error: expected %v but got %v", expected, err)
		}
	})

	t.Run("small-result", func(t *testing.T) {
		st := startest.From(t)
		st.RequireSafety(starlark.MemSafe)
		st.RunThread(func(thread *starlark.Thread) {
			iter := &testIterable{
				maxN: 10,
				nth: func(thread *starlark.Thread, n int) (starlark.Value, error) {
					res := starlark.MakeInt(-n)
					if err := thread.AddAllocs(starlark.EstimateSize(res)); err != nil {
						return nil, err
					}
					return res, nil
				},
			}
			args := starlark.Tuple{iter}
			for i := 0; i < st.N; i++ {
				result, err := starlark.Call(thread, sorted, args, nil)
				if err != nil {
					st.Error(err)
				}
				st.KeepAlive(result)
			}
		})
	})

	t.Run("large-result", func(t *testing.T) {
		t.Run("iterable", func(t *testing.T) {
			st := startest.From(t)
			st.RequireSafety(starlark.MemSafe)
			st.RunThread(func(thread *starlark.Thread) {
				iter := &testIterable{
					maxN: st.N,
					nth: func(thread *starlark.Thread, n int) (starlark.Value, error) {
						res := starlark.MakeInt(-n)
						if err := thread.AddAllocs(starlark.EstimateSize(res)); err != nil {
							return nil, err
						}
						return res, nil
					},
				}

				result, err := starlark.Call(thread, sorted, starlark.Tuple{iter}, nil)
				if err != nil {
					st.Error(err)
				}
				st.KeepAlive(result)
			})
		})

		t.Run("sequence", func(t *testing.T) {
			st := startest.From(t)
			st.RequireSafety(starlark.MemSafe)
			st.RunThread(func(thread *starlark.Thread) {
				iter := &testSequence{
					maxN: st.N,
					nth: func(thread *starlark.Thread, n int) (starlark.Value, error) {
						res := starlark.MakeInt(-n)
						if err := thread.AddAllocs(starlark.EstimateSize(res)); err != nil {
							return nil, err
						}
						return res, nil
					},
				}

				result, err := starlark.Call(thread, sorted, starlark.Tuple{iter}, nil)
				if err != nil {
					st.Error(err)
				}
				st.KeepAlive(result)
			})
		})
	})

	t.Run("early-termination", func(t *testing.T) {
		const expected = "exceeded memory allocation limits"
		maxAllocs := uint64(1)

		t.Run("iterable", func(t *testing.T) {
			st := startest.From(t)
			st.RequireSafety(starlark.MemSafe)
			st.SetMaxAllocs(maxAllocs)
			st.RunThread(func(thread *starlark.Thread) {
				thread.SetMaxAllocs(maxAllocs)

				var nReached int
				iter := &testIterable{
					maxN: st.N,
					nth: func(thread *starlark.Thread, n int) (starlark.Value, error) {
						res := starlark.MakeInt(-n)
						if err := thread.AddAllocs(starlark.EstimateSize(res)); err != nil {
							return nil, err
						}
						nReached = n
						return res, nil
					},
				}

				result, err := starlark.Call(thread, sorted, starlark.Tuple{iter}, nil)
				if err == nil {
					st.Error("expected error")
				} else if err.Error() != expected {
					st.Errorf("unexpected error: %v", err)
				}
				st.KeepAlive(result)

				if nReached > 1 && iter.maxN > 1 {
					st.Errorf("iteration was not terminated early enough")
				}
			})
		})

		t.Run("sequence", func(t *testing.T) {
			st := startest.From(t)
			st.RequireSafety(starlark.MemSafe)
			st.SetMaxAllocs(maxAllocs)
			st.RunThread(func(thread *starlark.Thread) {
				thread.SetMaxAllocs(maxAllocs)

				var nReached int
				iter := &testSequence{
					maxN: st.N,
					nth: func(thread *starlark.Thread, n int) (starlark.Value, error) {
						res := starlark.MakeInt(-n)
						if err := thread.AddAllocs(starlark.EstimateSize(res)); err != nil {
							return nil, err
						}
						return res, nil
					},
				}

				result, err := starlark.Call(thread, sorted, starlark.Tuple{iter}, nil)
				if err == nil {
					st.Error("expected error")
				} else if err.Error() != expected {
					st.Errorf("unexpected error: %v", err)
				}
				st.KeepAlive(result)

				if nReached > 0 {
					st.Errorf("iteration was not terminated early enough")
				}
			})
		})
	})
}

func TestStrAllocs(t *testing.T) {
	listLoopContent := []starlark.Value{nil}
	var listLoop starlark.Value = starlark.NewList(listLoopContent)
	listLoopContent[0] = listLoop

	dictLoop := starlark.NewDict(1)
	var dictLoopValue starlark.Value = dictLoop
	dictLoop.SetKey(starlark.MakeInt(0x1CEB00DA), dictLoopValue)

	str, ok := starlark.Universe["str"]
	if !ok {
		t.Fatal("no such builtin: str")
	}

	args := starlark.Tuple{
		starlark.True,
		listLoop,
		dictLoop,
		starlark.Float(math.Phi),
		starlark.NewSet(1),
		starlark.String(`"'{}🌋`),
	}

	t.Run("no-op", func(t *testing.T) {
		st := startest.From(t)
		st.RequireSafety(starlark.MemSafe)
		st.SetMaxAllocs(0)
		st.RunThread(func(thread *starlark.Thread) {
			for i := 0; i < st.N; i++ {
				res, err := starlark.Call(thread, str, starlark.Tuple{starlark.String("any string `\"'")}, nil)
				if err != nil {
					st.Error(err)
				}
				st.KeepAlive(res)
			}
		})
	})

	t.Run("conversion", func(t *testing.T) {
		st := startest.From(t)
		st.RequireSafety(starlark.MemSafe)
		st.RunThread(func(thread *starlark.Thread) {
			for i := 0; i < st.N; i++ {
				res, err := starlark.Call(thread, str, starlark.Tuple{args}, nil)
				if err != nil {
					st.Error(err)
				}
				st.KeepAlive(res)
			}
		})
	})
}

func TestTupleAllocs(t *testing.T) {
}

func TestTypeAllocs(t *testing.T) {
	type_, ok := starlark.Universe["type"]
	if !ok {
		t.Fatal("no such builtin: type")
	}

	values := []starlark.Value{
		starlark.None,
		starlark.True,
		starlark.MakeInt(1),
		starlark.MakeInt64(1 << 40),
		starlark.String("\"test\""),
		starlark.NewDict(0),
		starlark.NewSet(0),
	}

	st := startest.From(t)
	st.RequireSafety(starlark.MemSafe)
	for _, value := range values {
		st.RunThread(func(thread *starlark.Thread) {
			for i := 0; i < st.N; i++ {
				result, err := starlark.Call(thread, type_, starlark.Tuple{value}, nil)
				if err != nil {
					st.Error(err)
				}
				st.KeepAlive(result)
			}
		})
	}
}

func TestZipAllocs(t *testing.T) {
	zip, ok := starlark.Universe["zip"]
	if !ok {
		t.Fatal("no such builtin: zip")
	}

	t.Run("safety-respected", func(t *testing.T) {
		const expected = "feature unavailable to the sandbox"

		thread := &starlark.Thread{}
		thread.RequireSafety(starlark.MemSafe)

		iter := &unsafeTestIterable{t}
		_, err := starlark.Call(thread, zip, starlark.Tuple{iter}, nil)
		if err == nil {
			t.Error("expected error")
		} else if err.Error() != expected {
			t.Errorf("unexpected error: expected %v but got %v", expected, err)
		}
	})

	t.Run("populated", func(t *testing.T) {
		st := startest.From(t)
		st.RequireSafety(starlark.MemSafe)
		st.RunThread(func(thread *starlark.Thread) {
			tuple := make(starlark.Tuple, st.N)
			result, err := starlark.Call(thread, zip, starlark.Tuple{tuple, tuple}, nil)
			if err != nil {
				st.Error(err)
			}
			st.KeepAlive(result)
		})
	})

	nth := func(*starlark.Thread, int) (starlark.Value, error) {
		return starlark.True, nil
	}

	t.Run("lazy-sequence", func(t *testing.T) {
		st := startest.From(t)
		st.RequireSafety(starlark.MemSafe)
		st.RunThread(func(thread *starlark.Thread) {
			sequence := &testSequence{st.N, nth}
			result, err := starlark.Call(thread, zip, starlark.Tuple{sequence, sequence}, nil)
			if err != nil {
				st.Error(err)
			}
			st.KeepAlive(result)
		})
	})

	t.Run("lazy-iterable", func(t *testing.T) {
		st := startest.From(t)
		st.RequireSafety(starlark.MemSafe)
		st.RunThread(func(thread *starlark.Thread) {
			iterable := &testIterable{st.N, nth}
			result, err := starlark.Call(thread, zip, starlark.Tuple{iterable, iterable}, nil)
			if err != nil {
				st.Error(err)
			}
			st.KeepAlive(result)
		})
	})

	t.Run("mixed", func(t *testing.T) {
		st := startest.From(t)
		st.RequireSafety(starlark.MemSafe)
		st.RunThread(func(thread *starlark.Thread) {
			tuple := make(starlark.Tuple, st.N)
			iterable := &testIterable{st.N, nth}
			sequence := &testSequence{st.N * 2, nth}
			result, err := starlark.Call(thread, zip, starlark.Tuple{iterable, sequence, tuple}, nil)
			if err != nil {
				st.Error(err)
			}
			st.KeepAlive(result)
		})
	})
}

func TestBytesElemsAllocs(t *testing.T) {
}

func TestDictClearAllocs(t *testing.T) {
	dict := starlark.NewDict(100)
	keys := make([]starlark.Value, 100)
	for i := 0; i < 100; i++ {
		keys[i] = starlark.MakeInt(i)
	}

	dict_clean, err := dict.Attr("clear")
	if err != nil {
		t.Fatal(err)
	}

	st := startest.From(t)
	st.SetMaxAllocs(0)
	st.RequireSafety(starlark.MemSafe)
	st.RunThread(func(thread *starlark.Thread) {
		for i := 0; i < st.N; i++ {
			for _, k := range keys {
				dict.SetKey(k, starlark.None)
			}
			result, err := starlark.Call(thread, dict_clean, nil, nil)
			if err != nil {
				st.Error(err)
			}
			st.KeepAlive(result)
		}
	})
}

func TestDictGetAllocs(t *testing.T) {
	dict := starlark.NewDict(100)
	keys := make([]starlark.Value, 100)
	for i := 0; i < 100; i++ {
		keys[i] = starlark.MakeInt(i)
		dict.SetKey(keys[i], keys[i])
	}

	dict_get, _ := dict.Attr("get")
	if dict_get == nil {
		t.Fatal("no such method: dict.get")
	}

	t.Run("present", func(t *testing.T) {
		st := startest.From(t)
		st.SetMaxAllocs(0)
		st.RequireSafety(starlark.MemSafe)
		st.RunThread(func(thread *starlark.Thread) {
			for i := 0; i < st.N; i++ {
				value, err := starlark.Call(thread, dict_get, starlark.Tuple{starlark.MakeInt(i % 100)}, nil)
				if err != nil {
					st.Error(err)
				}
				if value == starlark.None {
					st.Errorf("key %v not found", keys[i])
				}
				st.KeepAlive(value)
			}
			st.KeepAlive(dict)
		})
	})

	t.Run("missing", func(t *testing.T) {
		st := startest.From(t)
		st.SetMaxAllocs(0)
		st.RequireSafety(starlark.MemSafe)
		st.RunThread(func(thread *starlark.Thread) {
			for i := 0; i < st.N; i++ {
				value, err := starlark.Call(thread, dict_get, starlark.Tuple{starlark.None}, nil)
				if err != nil {
					st.Error(err)
				}
				if value != starlark.None {
					st.Error("`None` is not a key")
				}
				st.KeepAlive(value)
			}
			st.KeepAlive(dict)
		})
	})
}

func TestDictItemsAllocs(t *testing.T) {
	t.Run("average", func(t *testing.T) {
		st := startest.From(t)
		st.RequireSafety(starlark.MemSafe)
		st.RunThread(func(thread *starlark.Thread) {
			dict := starlark.NewDict(st.N)
			for i := 0; i < st.N; i++ {
				key := starlark.MakeInt(i)
				dict.SetKey(key, starlark.None)
				if err := thread.AddAllocs(starlark.EstimateSize(key)); err != nil {
					st.Error(err)
				}
			}

			dict_items, _ := dict.Attr("items")
			if dict_items == nil {
				st.Fatal("no such method: dict.items")
			}

			result, err := starlark.Call(thread, dict_items, nil, nil)
			if err != nil {
				st.Error(err)
			}
			st.KeepAlive(result)
		})
	})

	t.Run("fixed", func(t *testing.T) {
		dict := starlark.NewDict(100)
		for i := 0; i < 100; i++ {
			key := starlark.MakeInt(i)
			dict.SetKey(key, starlark.None)
		}

		dict_items, _ := dict.Attr("items")
		if dict_items == nil {
			t.Fatal("no such method: dict.items")
		}

		st := startest.From(t)
		st.RequireSafety(starlark.MemSafe)
		st.RunThread(func(thread *starlark.Thread) {
			for i := 0; i < st.N; i++ {
				result, err := starlark.Call(thread, dict_items, nil, nil)
				if err != nil {
					st.Error(err)
				}
				st.KeepAlive(result)
			}
		})
	})
}

func TestDictKeysAllocs(t *testing.T) {
	t.Run("average", func(t *testing.T) {
		st := startest.From(t)
		st.RequireSafety(starlark.MemSafe)
		st.RunThread(func(thread *starlark.Thread) {
			dict := starlark.NewDict(st.N)
			for i := 0; i < st.N; i++ {
				key := starlark.MakeInt(i)
				dict.SetKey(key, starlark.None)
				if err := thread.AddAllocs(starlark.EstimateSize(key)); err != nil {
					st.Fatal(err)
				}
			}

			dict_keys, _ := dict.Attr("keys")
			if dict_keys == nil {
				st.Fatal("no such method: dict.keys")
			}

			result, err := starlark.Call(thread, dict_keys, nil, nil)
			if err != nil {
				st.Error(err)
			}
			st.KeepAlive(result)
		})
	})

	t.Run("fixed", func(t *testing.T) {
		dict := starlark.NewDict(100)
		for i := 0; i < 100; i++ {
			key := starlark.MakeInt(i)
			dict.SetKey(key, starlark.None)
		}

		dict_keys, _ := dict.Attr("keys")
		if dict_keys == nil {
			t.Fatal("no such method: dict.keys")
		}

		st := startest.From(t)
		st.RequireSafety(starlark.MemSafe)
		st.RunThread(func(thread *starlark.Thread) {
			for i := 0; i < st.N; i++ {
				result, err := starlark.Call(thread, dict_keys, nil, nil)
				if err != nil {
					st.Error(err)
				}
				st.KeepAlive(result)
			}
		})
	})
}

func TestDictPopAllocs(t *testing.T) {
	dict := starlark.NewDict(100)
	for i := 0; i < 100; i++ {
		key := starlark.MakeInt(i)
		dict.SetKey(key, key)
	}

	dict_pop, _ := dict.Attr("pop")
	if dict_pop == nil {
		t.Fatal("no such method: dict.pop")
	}

	st := startest.From(t)
	st.SetMaxAllocs(0)
	st.RequireSafety(starlark.MemSafe)
	st.RunThread(func(thread *starlark.Thread) {
		for i := 0; i < st.N; i++ {
			result, err := starlark.Call(thread, dict_pop, starlark.Tuple{starlark.MakeInt(i % 100)}, nil)
			if err != nil {
				st.Error(err)
			}
			st.KeepAlive(result)
			dict.SetKey(result, result)
		}
	})
}

func TestDictPopitemAllocs(t *testing.T) {
	dict := starlark.NewDict(100)
	for i := 0; i < 100; i++ {
		key := starlark.MakeInt(i)
		dict.SetKey(key, key)
	}

	dict_popitem, _ := dict.Attr("popitem")
	if dict_popitem == nil {
		t.Fatal("no such method: dict.popitem")
	}

	st := startest.From(t)
	st.RequireSafety(starlark.MemSafe)
	st.RunThread(func(thread *starlark.Thread) {
		for i := 0; i < st.N; i++ {
			result, err := starlark.Call(thread, dict_popitem, nil, nil)
			if err != nil {
				st.Error(err)
			}
			if tuple, ok := result.(starlark.Tuple); !ok {
				st.Errorf("expected Tuple got %v", tuple.Type())
			} else if tuple.Len() != 2 {
				st.Error("expected a pair")
			} else {
				dict.SetKey(tuple[0], tuple[1])
			}
			st.KeepAlive(result)
		}
		st.KeepAlive(dict)
	})
}

func TestDictSetdefaultAllocs(t *testing.T) {
	dict := starlark.NewDict(0)
	dict_setdefault, _ := dict.Attr("setdefault")
	if dict_setdefault == nil {
		t.Fatal("no such method: dict.setdefault")
	}

	st := startest.From(t)
	st.RequireSafety(starlark.MemSafe)
	st.RunThread(func(thread *starlark.Thread) {
		for i := 0; i < st.N; i++ {
			var key starlark.Value = starlark.MakeInt(i)
			if err := thread.AddAllocs(starlark.EstimateSize(key)); err != nil {
				st.Error(err)
			}
			result, err := starlark.Call(thread, dict_setdefault, starlark.Tuple{key, key}, nil)
			if err != nil {
				st.Error(err)
			}
			st.KeepAlive(result)
		}

		st.KeepAlive(dict)
	})
}

func TestDictUpdateAllocs(t *testing.T) {
	dict := starlark.NewDict(0)
	dict_update, _ := dict.Attr("update")
	if dict_update == nil {
		t.Fatal("no such method: dict.update")
	}

	t.Run("safety-respected", func(t *testing.T) {
		const expected = "update: feature unavailable to the sandbox"

		thread := &starlark.Thread{}
		thread.RequireSafety(starlark.MemSafe)

		iter := &unsafeTestIterable{t}
		_, err := starlark.Call(thread, dict_update, starlark.Tuple{iter}, nil)
		if err == nil {
			t.Error("expected error")
		} else if err.Error() != expected {
			t.Errorf("unexpected error: expected %v but got %v", expected, err)
		}
	})

	t.Run("delta", func(t *testing.T) {
		st := startest.From(t)
		st.RequireSafety(starlark.MemSafe)
		st.RunThread(func(thread *starlark.Thread) {
			for i := 0; i < st.N; i++ {
				var kv starlark.Value = starlark.MakeInt(i)
				if err := thread.AddAllocs(starlark.EstimateSize(kv)); err != nil {
					st.Error(err)
				}

				updates := starlark.Tuple{starlark.Tuple{kv, kv}, starlark.Tuple{kv, kv}}
				result, err := starlark.Call(thread, dict_update, starlark.Tuple{updates}, nil)
				if err != nil {
					st.Error(err)
				}
				st.KeepAlive(result)
			}
			st.KeepAlive(dict)
		})
	})
}

func TestDictValuesAllocs(t *testing.T) {
	t.Run("average", func(t *testing.T) {
		st := startest.From(t)
		st.RequireSafety(starlark.MemSafe)
		st.RunThread(func(thread *starlark.Thread) {
			dict := starlark.NewDict(st.N)
			for i := 0; i < st.N; i++ {
				key := starlark.MakeInt(i)
				dict.SetKey(key, starlark.None)
				if err := thread.AddAllocs(starlark.EstimateSize(key)); err != nil {
					st.Fatal(err)
				}
			}

			dict_values, _ := dict.Attr("values")
			if dict_values == nil {
				st.Fatal("no such method: dict.values")
			}

			result, err := starlark.Call(thread, dict_values, nil, nil)
			if err != nil {
				st.Error(err)
			}
			st.KeepAlive(result)
		})
	})

	t.Run("fixed", func(t *testing.T) {
		dict := starlark.NewDict(100)
		for i := 0; i < 100; i++ {
			key := starlark.MakeInt(i)
			dict.SetKey(key, starlark.None)
		}

		fn, _ := dict.Attr("values")
		if fn == nil {
			t.Fatal("no such method: dict.values")
		}

		st := startest.From(t)
		st.RequireSafety(starlark.MemSafe)
		st.RunThread(func(thread *starlark.Thread) {
			for i := 0; i < st.N; i++ {
				result, err := starlark.Call(thread, fn, nil, nil)
				if err != nil {
					st.Error(err)
				}
				st.KeepAlive(result)
			}
		})
	})
}

func TestListAppendAllocs(t *testing.T) {
}

func TestListClearAllocs(t *testing.T) {
}

func TestListExtendAllocs(t *testing.T) {
}

func TestListIndexAllocs(t *testing.T) {
}

func TestListInsertAllocs(t *testing.T) {
}

func TestListPopAllocs(t *testing.T) {
}

func TestListRemoveAllocs(t *testing.T) {
}

func TestStringCapitalizeAllocs(t *testing.T) {
}

func testStringIterable(t *testing.T, methodName string) {
	method, _ := starlark.String("arbitrary-string").Attr(methodName)
	if method == nil {
		t.Fatalf("no such method: string.%s", methodName)
	}

	st := startest.From(t)
	st.RequireSafety(starlark.MemSafe)
	st.RunThread(func(thread *starlark.Thread) {
		for i := 0; i < st.N; i++ {
			result, err := starlark.Call(thread, method, nil, nil)
			if err != nil {
				st.Error(err)
			}
			st.KeepAlive(result)
		}
	})
}

func TestStringCodepointOrdsAllocs(t *testing.T) {
	testStringIterable(t, "codepoint_ords")
}

func TestStringCodepointsAllocs(t *testing.T) {
	testStringIterable(t, "codepoints")
}

func TestStringCountAllocs(t *testing.T) {
	base := starlark.String(strings.Repeat("aab", 1000))
	arg := starlark.String("a")

	string_count, _ := base.Attr("count")
	if string_count == nil {
		t.Fatal("no such method: string.count")
	}

	st := startest.From(t)
	st.RequireSafety(starlark.MemSafe)
	st.RunThread(func(thread *starlark.Thread) {
		for i := 0; i < st.N; i++ {
			result, err := starlark.Call(thread, string_count, starlark.Tuple{arg}, nil)
			if err != nil {
				st.Error(err)
			}

			st.KeepAlive(result)
		}
	})
}

func TestStringElemOrdsAllocs(t *testing.T) {
	testStringIterable(t, "elem_ords")
}

func TestStringElemsAllocs(t *testing.T) {
	testStringIterable(t, "elems")
}

func testStringFixAllocs(t *testing.T, method_name string) {
	method, _ := starlark.String("foo-bar-foo").Attr(method_name)
	if method == nil {
		t.Fatalf("no such method: %s", method)
	}

	st := startest.From(t)
	st.RequireSafety(starlark.MemSafe)
	st.SetMaxAllocs(0)
	st.RunThread(func(thread *starlark.Thread) {
		for i := 0; i < st.N; i++ {
			args := starlark.Tuple{starlark.String("foo")}
			result, err := starlark.Call(thread, method, args, nil)
			if err != nil {
				st.Error(err)
			}
			st.KeepAlive(result)
		}
	})
}

func TestStringEndswithAllocs(t *testing.T) {
	testStringFixAllocs(t, "endswith")
}

func testStringFindMethodAllocs(t *testing.T, name string) {
	haystack := starlark.String("Better safe than sorry")
	needle := starlark.String("safe")

	string_find, _ := haystack.Attr(name)
	if string_find == nil {
		t.Fatalf("no such method: string.%s", name)
	}

	st := startest.From(t)
	st.RequireSafety(starlark.MemSafe)
	st.RunThread(func(thread *starlark.Thread) {
		for i := 0; i < st.N; i++ {
			result, err := starlark.Call(thread, string_find, starlark.Tuple{needle}, nil)
			if err != nil {
				st.Error(err)
			}
			st.KeepAlive(result)
		}
	})
}

func TestStringFindAllocs(t *testing.T) {
	testStringFindMethodAllocs(t, "find")
}

func TestStringFormatAllocs(t *testing.T) {
	sample := starlark.Tuple{
		nil, // Not a starlark value, but useful for testing
		starlark.None,
		starlark.True,
		starlark.MakeInt(1),
		starlark.MakeInt64(1 << 40),
		starlark.String("\"test\""),
		starlark.NewDict(0),
		starlark.NewSet(0),
		starlark.NewList([]starlark.Value{starlark.False}),
	}

	t.Run("args", func(t *testing.T) {
		st := startest.From(t)
		st.RequireSafety(starlark.MemSafe)
		st.RunThread(func(thread *starlark.Thread) {
			for i := 0; i < st.N; i++ {
				format := starlark.String("{{{0!s}}}")
				fn, err := format.Attr("format")
				if err != nil {
					st.Error(err)
					return
				}
				if fn == nil {
					st.Errorf("`string.format` builtin doesn't exists")
					return
				}
				result, err := starlark.Call(thread, fn, starlark.Tuple{sample}, nil)
				if err != nil {
					st.Error(err)
					return
				}
				st.KeepAlive(result)
			}
		})
	})

	t.Run("kwargs", func(t *testing.T) {
		st := startest.From(t)
		st.RequireSafety(starlark.MemSafe)
		st.RunThread(func(thread *starlark.Thread) {
			for i := 0; i < st.N; i++ {
				format := starlark.String("{{{a!s}}}")
				fn, err := format.Attr("format")
				if err != nil {
					st.Error(err)
					return
				}
				if fn == nil {
					st.Errorf("`string.format` builtin doesn't exists")
					return
				}
				result, err := starlark.Call(thread, fn, nil, []starlark.Tuple{{starlark.String("a"), sample}})
				if err != nil {
					st.Error(err)
					return
				}
				st.KeepAlive(result)
			}
		})
	})
}

func TestStringIndexAllocs(t *testing.T) {
	testStringFindMethodAllocs(t, "index")
}

func TestStringIsalnumAllocs(t *testing.T) {
	string_isalnum, _ := starlark.String("hello, world!").Attr("isalnum")
	if string_isalnum == nil {
		t.Fatal("no such method: string.isalnum")
	}

	st := startest.From(t)
	st.RequireSafety(starlark.MemSafe)
	st.SetMaxAllocs(0)
	st.RunThread(func(thread *starlark.Thread) {
		for i := 0; i < st.N; i++ {
			result, err := starlark.Call(thread, string_isalnum, nil, nil)
			if err != nil {
				st.Error(err)
			}
			st.KeepAlive(result)
		}
	})
}

func TestStringIsalphaAllocs(t *testing.T) {
	string_isalpha, _ := starlark.String("hello, world!").Attr("isalpha")
	if string_isalpha == nil {
		t.Fatal("no such method: string.isalpha")
	}

	st := startest.From(t)
	st.RequireSafety(starlark.MemSafe)
	st.SetMaxAllocs(0)
	st.RunThread(func(thread *starlark.Thread) {
		for i := 0; i < st.N; i++ {
			result, err := starlark.Call(thread, string_isalpha, nil, nil)
			if err != nil {
				st.Error(err)
			}
			st.KeepAlive(result)
		}
	})
}

func TestStringIsdigitAllocs(t *testing.T) {
	string_isdigit, _ := starlark.String("1234567890").Attr("isdigit")
	if string_isdigit == nil {
		t.Fatal("no such method: string.isdigit")
	}

	st := startest.From(t)
	st.RequireSafety(starlark.MemSafe)
	st.SetMaxAllocs(0)
	st.RunThread(func(thread *starlark.Thread) {
		for i := 0; i < st.N; i++ {
			result, err := starlark.Call(thread, string_isdigit, nil, nil)
			if err != nil {
				st.Error(err)
			}
			st.KeepAlive(result)
		}
	})
}

func TestStringIslowerAllocs(t *testing.T) {
	string_islower, _ := starlark.String("sphinx of black quartz, judge my vow").Attr("islower")
	if string_islower == nil {
		t.Fatal("no such method: string.islower")
	}

	st := startest.From(t)
	st.RequireSafety(starlark.MemSafe)
	st.SetMaxAllocs(0)
	st.RunThread(func(thread *starlark.Thread) {
		for i := 0; i < st.N; i++ {
			result, err := starlark.Call(thread, string_islower, nil, nil)
			if err != nil {
				st.Error(err)
			}
			st.KeepAlive(result)
		}
	})
}

func TestStringIsspaceAllocs(t *testing.T) {
	string_isspace, _ := starlark.String("    \t    ").Attr("isspace")
	if string_isspace == nil {
		t.Fatal("no such method: string.isspace")
	}

	st := startest.From(t)
	st.RequireSafety(starlark.MemSafe)
	st.SetMaxAllocs(0)
	st.RunThread(func(thread *starlark.Thread) {
		for i := 0; i < st.N; i++ {
			result, err := starlark.Call(thread, string_isspace, nil, nil)
			if err != nil {
				st.Error(err)
			}
			st.KeepAlive(result)
		}
	})
}

func TestStringIstitleAllocs(t *testing.T) {
	string_istitle, _ := starlark.String("Hello, world!").Attr("istitle")
	if string_istitle == nil {
		t.Fatal("no such method: string.istitle")
	}

	st := startest.From(t)
	st.RequireSafety(starlark.MemSafe)
	st.SetMaxAllocs(0)
	st.RunThread(func(thread *starlark.Thread) {
		for i := 0; i < st.N; i++ {
			result, err := starlark.Call(thread, string_istitle, nil, nil)
			if err != nil {
				st.Error(err)
			}
			st.KeepAlive(result)
		}
	})
}

func TestStringIsupperAllocs(t *testing.T) {
}

func TestStringJoinAllocs(t *testing.T) {
}

func TestStringLowerAllocs(t *testing.T) {
	t.Run("ASCII", func(t *testing.T) {
		st := startest.From(t)
		st.RequireSafety(starlark.MemSafe)
		st.RunThread(func(thread *starlark.Thread) {
			str := starlark.String(strings.Repeat("dEaDbEeF", st.N))
			string_lower, _ := str.Attr("lower")
			if string_lower == nil {
				t.Fatalf("no such method: string.lower")
			}

			result, err := starlark.Call(thread, string_lower, nil, nil)
			if err != nil {
				st.Error(err)
			}
			st.KeepAlive(result)
		})
	})

	t.Run("Unicode", func(t *testing.T) {
		st := startest.From(t)
		st.RequireSafety(starlark.MemSafe)
		st.RunThread(func(thread *starlark.Thread) {
			str := starlark.String(strings.Repeat("ΔΗΑΔΒΗΗΦ", st.N))
			string_lower, _ := str.Attr("lower")
			if string_lower == nil {
				t.Fatalf("no such method: string.lower")
			}

			result, err := starlark.Call(thread, string_lower, nil, nil)
			if err != nil {
				st.Error(err)
			}
			st.KeepAlive(result)
		})

		st.RunThread(func(thread *starlark.Thread) {
			str := starlark.String(strings.Repeat("a", st.N) + "ȺȾȺȾ")
			string_lower, _ := str.Attr("lower")
			if string_lower == nil {
				t.Fatalf("no such method: string.lower")
			}

			result, err := starlark.Call(thread, string_lower, nil, nil)
			if err != nil {
				st.Error(err)
			}
			st.KeepAlive(result)
		})

		st.RunThread(func(thread *starlark.Thread) {
			// This is the only case where the difference is 2
			// e.g. the lowercase version takes 1 byte, this
			// special char takes 3. However, since the computation
			// is done through the length of the original string,
			// it should be safe ("just" wasting a 2/3 of the space).
			str := starlark.String(strings.Repeat("K", st.N))
			string_lower, _ := str.Attr("lower")
			if string_lower == nil {
				t.Fatalf("no such method: string.lower")
			}

			result, err := starlark.Call(thread, string_lower, nil, nil)
			if err != nil {
				st.Error(err)
			}
			st.KeepAlive(result)
		})
	})

	t.Run("Unicode-single", func(t *testing.T) {
		st := startest.From(t)
		st.RequireSafety(starlark.MemSafe)
		st.RunThread(func(thread *starlark.Thread) {
			str := starlark.String("Φ")
			string_lower, _ := str.Attr("lower")
			if string_lower == nil {
				t.Fatalf("no such method: string.lower")
			}

			for i := 0; i < st.N; i++ {
				result, err := starlark.Call(thread, string_lower, nil, nil)
				if err != nil {
					st.Error(err)
				}
				st.KeepAlive(result)
			}
		})
	})
}

func testStringStripAllocs(t *testing.T, method_name string) {
	method, _ := starlark.String("     ababaZZZZZababa     ").Attr(method_name)
	if method == nil {
		t.Fatalf("no such method: string.%s", method_name)
	}

	t.Run("with-cutset=no", func(t *testing.T) {
		st := startest.From(t)
		st.RequireSafety(starlark.MemSafe)
		st.RunThread(func(thread *starlark.Thread) {
			for i := 0; i < st.N; i++ {
				result, err := starlark.Call(thread, method, nil, nil)
				if err != nil {
					st.Error(err)
				}
				st.KeepAlive(result)
			}
		})
	})

	t.Run("with-cutset=yes", func(t *testing.T) {
		st := startest.From(t)
		st.RequireSafety(starlark.MemSafe)
		st.RunThread(func(thread *starlark.Thread) {
			for i := 0; i < st.N; i++ {
				args := starlark.Tuple{starlark.String("ab ")}
				result, err := starlark.Call(thread, method, args, nil)
				if err != nil {
					st.Error(err)
				}
				st.KeepAlive(result)
			}
		})
	})
}

func TestStringLstripAllocs(t *testing.T) {
	testStringStripAllocs(t, "lstrip")
}

func testStringPartitionMethodAllocs(t *testing.T, name string) {
	recv := starlark.String("don't communicate by sharing memory, share memory by communicating.")
	string_partition, _ := recv.Attr(name)
	if string_partition == nil {
		t.Fatalf("no such method: string.%s", name)
	}

	t.Run("not-present", func(t *testing.T) {
		st := startest.From(t)
		st.RequireSafety(starlark.MemSafe)
		st.RunThread(func(thread *starlark.Thread) {
			for i := 0; i < st.N; i++ {
				result, err := starlark.Call(thread, string_partition, starlark.Tuple{starlark.String("channel")}, nil)
				if err != nil {
					st.Error(err)
				}
				st.KeepAlive(result)
			}
		})
	})

<<<<<<< HEAD
func TestStringJoinAllocs(t *testing.T) {
	string_join, _ := starlark.String("aa").Attr("join")
	if string_join == nil {
		t.Fatal("no such method: string.join")
	}

	t.Run("growth", func(t *testing.T) {
		st := startest.From(t)

		st.RequireSafety(starlark.MemSafe)

		st.RunThread(func(thread *starlark.Thread) {
			iter := &testIterable{
				maxN: st.N,
				nth: func(_ *starlark.Thread, _ int) (starlark.Value, error) {
					return starlark.String("b"), nil
				},
			}

			args := starlark.Tuple{iter}

			result, err := starlark.Call(thread, string_join, args, nil)
			if err != nil {
				st.Error(err)
			}
			st.KeepAlive(result)
		})
	})

	t.Run("result", func(t *testing.T) {
		st := startest.From(t)

		st.RequireSafety(starlark.MemSafe)

		st.RunThread(func(thread *starlark.Thread) {
			for i := 0; i < st.N; i++ {
				iter := &testIterable{
					maxN: 10,
					nth: func(_ *starlark.Thread, _ int) (starlark.Value, error) {
						return starlark.String("b"), nil
					},
				}

				args := starlark.Tuple{iter}

				result, err := starlark.Call(thread, string_join, args, nil)
=======
	t.Run("present", func(t *testing.T) {
		st := startest.From(t)
		st.RequireSafety(starlark.MemSafe)
		st.RunThread(func(thread *starlark.Thread) {
			for i := 0; i < st.N; i++ {
				result, err := starlark.Call(thread, string_partition, starlark.Tuple{starlark.String("memory")}, nil)
>>>>>>> 66bd0ab0
				if err != nil {
					st.Error(err)
				}
				st.KeepAlive(result)
			}
		})
	})
}

func TestStringPartitionAllocs(t *testing.T) {
	testStringPartitionMethodAllocs(t, "partition")
}

func testStringRemovefixAllocs(t *testing.T, method_name string) {
	method, _ := starlark.String("aaaaaZZZZZaaaaa").Attr(method_name)
	if method == nil {
		t.Fatalf("no such method: string.%s", method_name)
	}

	st := startest.From(t)
	st.RequireSafety(starlark.MemSafe)
	st.RunThread(func(thread *starlark.Thread) {
		for i := 0; i < st.N; i++ {
			args := starlark.Tuple{starlark.String("aaaaa")}
			result, err := starlark.Call(thread, method, args, nil)
			if err != nil {
				st.Error(err)
			}
			st.KeepAlive(result)
		}
	})
}

func TestStringRemoveprefixAllocs(t *testing.T) {
	testStringRemovefixAllocs(t, "removeprefix")
}

func TestStringRemovesuffixAllocs(t *testing.T) {
	testStringRemovefixAllocs(t, "removesuffix")
}

func TestStringReplaceAllocs(t *testing.T) {
	st := startest.From(t)
	st.RequireSafety(starlark.MemSafe)
	st.RunThread(func(thread *starlark.Thread) {
		str := starlark.String(strings.Repeat("deadbeef", st.N))
		toReplace := starlark.String("beef")
		replacement := starlark.String("🍖")

		fn, _ := str.Attr("replace")
		if fn == nil {
			st.Fatal("no such method: string.replace")
		}

		result, err := starlark.Call(thread, fn, starlark.Tuple{toReplace, replacement}, nil)
		if err != nil {
			st.Error(err)
		}
		st.KeepAlive(result)
	})
}

func TestStringRfindAllocs(t *testing.T) {
	testStringFindMethodAllocs(t, "rfind")
}

func TestStringRindexAllocs(t *testing.T) {
	testStringFindMethodAllocs(t, "rindex")
}

func TestStringRpartitionAllocs(t *testing.T) {
	testStringPartitionMethodAllocs(t, "rpartition")
}

func TestStringRsplitAllocs(t *testing.T) {
	t.Run("delimiter", func(t *testing.T) {
		st := startest.From(t)
		st.RequireSafety(starlark.MemSafe)
		st.RunThread(func(thread *starlark.Thread) {
			delimiter := starlark.String("beef")
			// I must count the string content as well since it will
			// be kept alive by the slices taken by the delimeter.
			str := starlark.String(strings.Repeat("deadbeef", st.N))
			if err := thread.AddAllocs(int64(len(str))); err != nil {
				st.Error(err)
			}

			string_rsplit, _ := str.Attr("rsplit")
			if string_rsplit == nil {
				st.Fatal("no such method: string.rsplit")
			}

			result, err := starlark.Call(thread, string_rsplit, starlark.Tuple{delimiter, starlark.MakeInt(st.N)}, nil)
			if err != nil {
				st.Error(err)
			}
			st.KeepAlive(result)
		})
	})

	t.Run("empty-delimiter", func(t *testing.T) {
		st := startest.From(t)
		st.RequireSafety(starlark.MemSafe)
		st.RunThread(func(thread *starlark.Thread) {
			str := starlark.String(strings.Repeat("go    go", st.N))
			if err := thread.AddAllocs(int64(len(str))); err != nil {
				st.Error(err)
			}

			string_split, _ := str.Attr("rsplit")
			if string_split == nil {
				st.Fatal("no such method: string.rsplit")
			}

			result, err := starlark.Call(thread, string_split, starlark.Tuple{starlark.None, starlark.MakeInt(st.N)}, nil)
			if err != nil {
				st.Error(err)
			}
			st.KeepAlive(result)
		})
	})
}

func TestStringRstripAllocs(t *testing.T) {
	testStringStripAllocs(t, "rstrip")
}

func TestStringSplitAllocs(t *testing.T) {
	t.Run("delimiter", func(t *testing.T) {
		st := startest.From(t)
		st.RequireSafety(starlark.MemSafe)
		st.RunThread(func(thread *starlark.Thread) {
			delimiter := starlark.String("beef")
			// I must count the string content as well since it will
			// be kept alive by the slices taken by the delimeter.
			str := starlark.String(strings.Repeat("deadbeef", st.N))
			if err := thread.AddAllocs(int64(len(str))); err != nil {
				st.Error(err)
			}

			string_split, _ := str.Attr("split")
			if string_split == nil {
				st.Fatal("no such method: string.split")
			}

			result, err := starlark.Call(thread, string_split, starlark.Tuple{delimiter}, nil)
			if err != nil {
				st.Error(err)
			}
			st.KeepAlive(result)
		})
	})

	t.Run("empty-delimiter", func(t *testing.T) {
		st := startest.From(t)
		st.RequireSafety(starlark.MemSafe)
		st.RunThread(func(thread *starlark.Thread) {
			str := starlark.String(strings.Repeat("go    go", st.N))
			if err := thread.AddAllocs(int64(len(str))); err != nil {
				st.Error(err)
			}

			string_split, _ := str.Attr("split")
			if string_split == nil {
				st.Fatal("no such method: string.split")
			}

			result, err := starlark.Call(thread, string_split, starlark.Tuple{}, nil)
			if err != nil {
				st.Error(err)
			}
			st.KeepAlive(result)
		})
	})

	t.Run("small", func(t *testing.T) {
		st := startest.From(t)
		st.RequireSafety(starlark.MemSafe)
		st.RunThread(func(thread *starlark.Thread) {
			str := starlark.String("g g g")
			string_split, _ := str.Attr("split")
			if string_split == nil {
				st.Fatal("no such method: string.split")
			}

			for i := 0; i < st.N; i++ {
				result, err := starlark.Call(thread, string_split, starlark.Tuple{}, nil)
				if err != nil {
					st.Error(err)
				}
				st.KeepAlive(result)
			}
		})
	})
}

func TestStringSplitlinesAllocs(t *testing.T) {
	str := starlark.String(`
Lorem ipsum dolor sit amet, consectetur adipiscing elit.
Suspendisse porta ipsum a purus pharetra sagittis.
Fusce tristique ex non fermentum suscipit.
Curabitur nec velit fringilla arcu lacinia commodo.`)

	string_splitlines, _ := str.Attr("splitlines")
	if string_splitlines == nil {
		t.Fatal("no such method: string.splitlines")
	}

	st := startest.From(t)
	st.RequireSafety(starlark.MemSafe)
	st.RunThread(func(thread *starlark.Thread) {
		for i := 0; i < st.N; i++ {
			result, err := starlark.Call(thread, string_splitlines, nil, nil)
			if err != nil {
				st.Error(err)
			}
			st.KeepAlive(result)
		}
	})
}

func TestStringStartswithAllocs(t *testing.T) {
	testStringFixAllocs(t, "startswith")
}

func TestStringStripAllocs(t *testing.T) {
	testStringStripAllocs(t, "strip")
}

func TestStringTitleAllocs(t *testing.T) {
}

func TestStringUpperAllocs(t *testing.T) {
	t.Run("ASCII", func(t *testing.T) {
		st := startest.From(t)
		st.RequireSafety(starlark.MemSafe)
		st.RunThread(func(thread *starlark.Thread) {
			str := starlark.String(strings.Repeat("dEaDbEeF", st.N))
			string_upper, _ := str.Attr("upper")
			if string_upper == nil {
				t.Fatalf("no such method: string.upper")
			}

			result, err := starlark.Call(thread, string_upper, nil, nil)
			if err != nil {
				st.Error(err)
			}
			st.KeepAlive(result)
		})
	})

	t.Run("Unicode", func(t *testing.T) {
		st := startest.From(t)
		st.RequireSafety(starlark.MemSafe)

		// In this case, the characters are not ascii, but the length
		// of each character remains stable for each character.
		st.RunThread(func(thread *starlark.Thread) {
			str := starlark.String(strings.Repeat("δηαδβηηφ", st.N))
			string_upper, _ := str.Attr("upper")
			if string_upper == nil {
				t.Fatalf("no such method: string.upper")
			}

			result, err := starlark.Call(thread, string_upper, nil, nil)
			if err != nil {
				st.Error(err)
			}
			st.KeepAlive(result)
		})

		// In this case, the characters at the end of the string
		// have a bigger representations after conversion thus
		// triggering a growth operation which is rather badly
		// implemented leading to an allocation which is double
		// the size it actually needs. In go 1.20, while the
		// growth operation is still flawed, it will not be used
		// during rune encoding, thus reducing the size of this
		// allocation to about 20% (except for small strings, where
		// the problem persists)
		st.RunThread(func(thread *starlark.Thread) {
			str := starlark.String(strings.Repeat("a", st.N) + "ɥɐɥɐ")
			string_upper, _ := str.Attr("upper")
			if string_upper == nil {
				t.Fatalf("no such method: string.upper")
			}

			result, err := starlark.Call(thread, string_upper, nil, nil)
			if err != nil {
				st.Error(err)
			}
			st.KeepAlive(result)
		})

		// In this case, the size of the translated rule is
		// smaller than the original one. But even so, go
		// will proceed to allocate a very big buffer, about
		// twice the size of the original string.
		st.RunThread(func(thread *starlark.Thread) {
			str := starlark.String(strings.Repeat("ı", st.N))
			string_upper, _ := str.Attr("upper")
			if string_upper == nil {
				t.Fatalf("no such method: string.upper")
			}

			result, err := starlark.Call(thread, string_upper, nil, nil)
			if err != nil {
				st.Error(err)
			}
			st.KeepAlive(result)
		})
	})

	t.Run("Unicode-single", func(t *testing.T) {
		st := startest.From(t)
		st.RequireSafety(starlark.MemSafe)
		st.RunThread(func(thread *starlark.Thread) {
			str := starlark.String("φ")
			string_upper, _ := str.Attr("upper")
			if string_upper == nil {
				t.Fatalf("no such method: string.upper")
			}

			for i := 0; i < st.N; i++ {
				result, err := starlark.Call(thread, string_upper, nil, nil)
				if err != nil {
					st.Error(err)
				}
				st.KeepAlive(result)
			}
		})
	})
}

func TestSetUnionAllocs(t *testing.T) {
}

func TestSafeIterateAllocs(t *testing.T) {
	t.Run("non-allocating", func(t *testing.T) {
		st := startest.From(t)
		st.SetMaxAllocs(0)
		st.RequireSafety(starlark.MemSafe)
		st.RunThread(func(thread *starlark.Thread) {
			nonAllocating := &testIterable{
				nth: func(thread *starlark.Thread, n int) (starlark.Value, error) {
					return starlark.True, nil
				},
			}
			it, err := starlark.SafeIterate(thread, nonAllocating)
			if err != nil {
				t.Fatal(err)
			}
			defer it.Done()

			for i := 0; i < st.N; i++ {
				var value starlark.Value
				if !it.Next(&value) {
					st.Errorf("non-terminating iterator stuck at %d", st.N)
					return
				}
				st.KeepAlive(value)
			}
		})
	})

	t.Run("allocating", func(t *testing.T) {
		st := startest.From(t)
		st.RequireSafety(starlark.MemSafe)
		st.RunThread(func(thread *starlark.Thread) {
			allocating := &testIterable{
				nth: func(thread *starlark.Thread, n int) (starlark.Value, error) {
					tupleSize := starlark.EstimateMakeSize(starlark.Tuple{}, 16) + starlark.SliceTypeOverhead
					if err := thread.AddAllocs(tupleSize); err != nil {
						return nil, err
					}
					return make(starlark.Tuple, 16), nil
				},
			}
			it, err := starlark.SafeIterate(thread, allocating)
			if err != nil {
				t.Fatal(err)
			}
			defer it.Done()

			for i := 0; i < st.N; i++ {
				var value starlark.Value
				if !it.Next(&value) {
					st.Errorf("non-terminating iterator stuck at %d", st.N)
					return
				}
				st.KeepAlive(value)
			}
		})
	})
}

func TestTupleIteration(t *testing.T) {
	values := starlark.Tuple{
		starlark.None,
		starlark.False,
		starlark.True,
		starlark.MakeInt(0),
		starlark.MakeInt64(1 << 34),
		starlark.String("starlark"),
		starlark.NewList(nil),
		starlark.NewDict(10),
	}

	tupleAsValue := starlark.Value(values)

	st := startest.From(t)
	st.RequireSafety(starlark.MemSafe)
	st.RunThread(func(thread *starlark.Thread) {
		for i := 0; i < st.N; i++ {
			it, err := starlark.SafeIterate(thread, tupleAsValue)
			if err != nil {
				st.Fatal(err)
			}
			defer it.Done()

			var v starlark.Value
			for j := 0; it.Next(&v); j++ {
				if v != values[j] {
					st.Errorf("expected %v got %v", values[j], v)
				}
				st.KeepAlive(v)
			}

			if err := it.Err(); err != nil {
				st.Error(err)
			}
		}
	})
}<|MERGE_RESOLUTION|>--- conflicted
+++ resolved
@@ -2321,6 +2321,58 @@
 }
 
 func TestStringJoinAllocs(t *testing.T) {
+	string_join, _ := starlark.String("aa").Attr("join")
+	if string_join == nil {
+		t.Fatal("no such method: string.join")
+	}
+
+	t.Run("growth", func(t *testing.T) {
+		st := startest.From(t)
+
+		st.RequireSafety(starlark.MemSafe)
+
+		st.RunThread(func(thread *starlark.Thread) {
+			iter := &testIterable{
+				maxN: st.N,
+				nth: func(_ *starlark.Thread, _ int) (starlark.Value, error) {
+					return starlark.String("b"), nil
+				},
+			}
+
+			args := starlark.Tuple{iter}
+
+			result, err := starlark.Call(thread, string_join, args, nil)
+			if err != nil {
+				st.Error(err)
+			}
+			st.KeepAlive(result)
+		})
+	})
+
+	t.Run("result", func(t *testing.T) {
+		st := startest.From(t)
+
+		st.RequireSafety(starlark.MemSafe)
+
+		st.RunThread(func(thread *starlark.Thread) {
+			for i := 0; i < st.N; i++ {
+				iter := &testIterable{
+					maxN: 10,
+					nth: func(_ *starlark.Thread, _ int) (starlark.Value, error) {
+						return starlark.String("b"), nil
+					},
+				}
+
+				args := starlark.Tuple{iter}
+
+				result, err := starlark.Call(thread, string_join, args, nil)
+				if err != nil {
+					st.Error(err)
+				}
+				st.KeepAlive(result)
+			}
+		})
+	})
 }
 
 func TestStringLowerAllocs(t *testing.T) {
@@ -2475,61 +2527,12 @@
 		})
 	})
 
-<<<<<<< HEAD
-func TestStringJoinAllocs(t *testing.T) {
-	string_join, _ := starlark.String("aa").Attr("join")
-	if string_join == nil {
-		t.Fatal("no such method: string.join")
-	}
-
-	t.Run("growth", func(t *testing.T) {
-		st := startest.From(t)
-
-		st.RequireSafety(starlark.MemSafe)
-
-		st.RunThread(func(thread *starlark.Thread) {
-			iter := &testIterable{
-				maxN: st.N,
-				nth: func(_ *starlark.Thread, _ int) (starlark.Value, error) {
-					return starlark.String("b"), nil
-				},
-			}
-
-			args := starlark.Tuple{iter}
-
-			result, err := starlark.Call(thread, string_join, args, nil)
-			if err != nil {
-				st.Error(err)
-			}
-			st.KeepAlive(result)
-		})
-	})
-
-	t.Run("result", func(t *testing.T) {
-		st := startest.From(t)
-
-		st.RequireSafety(starlark.MemSafe)
-
-		st.RunThread(func(thread *starlark.Thread) {
-			for i := 0; i < st.N; i++ {
-				iter := &testIterable{
-					maxN: 10,
-					nth: func(_ *starlark.Thread, _ int) (starlark.Value, error) {
-						return starlark.String("b"), nil
-					},
-				}
-
-				args := starlark.Tuple{iter}
-
-				result, err := starlark.Call(thread, string_join, args, nil)
-=======
 	t.Run("present", func(t *testing.T) {
 		st := startest.From(t)
 		st.RequireSafety(starlark.MemSafe)
 		st.RunThread(func(thread *starlark.Thread) {
 			for i := 0; i < st.N; i++ {
 				result, err := starlark.Call(thread, string_partition, starlark.Tuple{starlark.String("memory")}, nil)
->>>>>>> 66bd0ab0
 				if err != nil {
 					st.Error(err)
 				}
