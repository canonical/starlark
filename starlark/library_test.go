package starlark_test

import (
	"errors"
	"fmt"
	"math"
	"strings"
	"testing"
	"unicode/utf8"

	"github.com/canonical/starlark/starlark"
	"github.com/canonical/starlark/startest"
)

func TestUniverseSafeties(t *testing.T) {
	for name, value := range starlark.Universe {
		builtin, ok := value.(*starlark.Builtin)
		if !ok {
			continue
		}

		if safety, ok := (*starlark.UniverseSafeties)[name]; !ok {
			t.Errorf("builtin %s has no safety declaration", name)
		} else if actualSafety := builtin.Safety(); actualSafety != safety {
			t.Errorf("builtin %s has incorrect safety: expected %v but got %v", name, safety, actualSafety)
		}
	}

	for name, _ := range *starlark.UniverseSafeties {
		if _, ok := starlark.Universe[name]; !ok {
			t.Errorf("safety declared for non-existent builtin: %s", name)
		}
	}
}

func TestBytesMethodSafeties(t *testing.T) {
	testBuiltinSafeties(t, "bytes", starlark.BytesMethods, starlark.BytesMethodSafeties)
}

func TestDictMethodSafeties(t *testing.T) {
	testBuiltinSafeties(t, "dict", starlark.DictMethods, starlark.DictMethodSafeties)
}

func TestListMethodSafeties(t *testing.T) {
	testBuiltinSafeties(t, "list", starlark.ListMethods, starlark.ListMethodSafeties)
}

func TestStringMethodSafeties(t *testing.T) {
	testBuiltinSafeties(t, "string", starlark.StringMethods, starlark.StringMethodSafeties)
}

func TestSetMethodSafeties(t *testing.T) {
	testBuiltinSafeties(t, "set", starlark.SetMethods, starlark.SetMethodSafeties)
}

func testBuiltinSafeties(t *testing.T, recvName string, builtins map[string]*starlark.Builtin, safeties map[string]starlark.Safety) {
	for name, builtin := range builtins {
		if safety, ok := safeties[name]; !ok {
			t.Errorf("builtin %s.%s has no safety declaration", recvName, name)
		} else if actual := builtin.Safety(); actual != safety {
			t.Errorf("builtin %s.%s has incorrect safety: expected %v but got %v", name, recvName, safety, actual)
		}
	}

	for name, _ := range safeties {
		if _, ok := builtins[name]; !ok {
			t.Errorf("safety declared for non-existent builtin %s.%s", recvName, name)
		}
	}
}

// testIterable is an iterable with customisable yield behaviour.
type testIterable struct {
	// If positive, maxN sets an upper bound on the number of iterations
	// performed. Otherwise, iteration is unbounded.
	maxN int

	// nth returns a value to be yielded by the nth Next call.
	nth func(thread *starlark.Thread, n int) (starlark.Value, error)
}

var _ starlark.Iterable = &testIterable{}

func (ti *testIterable) Freeze() {}
func (ti *testIterable) Hash() (uint32, error) {
	return 0, fmt.Errorf("unhashable type: %s", ti.Type())
}
func (ti *testIterable) String() string       { return "testIterable" }
func (ti *testIterable) Truth() starlark.Bool { return ti.maxN != 0 }
func (ti *testIterable) Type() string         { return "testIterable" }
func (ti *testIterable) Iterate() starlark.Iterator {
	return &testIterator{
		maxN: ti.maxN,
		nth:  ti.nth,
	}
}

type testIterator struct {
	n, maxN int
	nth     func(thread *starlark.Thread, n int) (starlark.Value, error)
	thread  *starlark.Thread
	err     error
}

var _ starlark.SafeIterator = &testIterator{}

func (it *testIterator) BindThread(thread *starlark.Thread) { it.thread = thread }
func (it *testIterator) Safety() starlark.Safety {
	if it.thread == nil {
		return starlark.NotSafe
	}
	return starlark.Safe
}
func (it *testIterator) Next(p *starlark.Value) bool {
	it.n++
	if it.nth == nil {
		it.err = errors.New("testIterator called with nil nth function")
	}
	if it.err != nil {
		return false
	}

	if it.maxN > 0 && it.n > it.maxN {
		return false
	}
	ret, err := it.nth(it.thread, it.n)
	if err != nil {
		it.err = err
		return false
	}

	*p = ret
	return true
}
func (it *testIterator) Done()      {}
func (it *testIterator) Err() error { return it.err }

// testSequence is a sequence with customisable yield behaviour.
type testSequence struct {
	// maxN sets the upper bound on the number of iterations performed.
	maxN int

	// nth returns a value to be yielded by the nth Next call.
	nth func(thread *starlark.Thread, n int) (starlark.Value, error)
}

var _ starlark.Sequence = &testSequence{}

func (ts *testSequence) Freeze() {}
func (ts *testSequence) Hash() (uint32, error) {
	return 0, fmt.Errorf("unhashable type: %s", ts.Type())
}
func (ts *testSequence) String() string       { return "testSequence" }
func (ts *testSequence) Truth() starlark.Bool { return ts.maxN != 0 }
func (ts *testSequence) Type() string         { return "testSequence" }
func (ts *testSequence) Iterate() starlark.Iterator {
	if ts.maxN < 0 {
		panic(fmt.Sprintf("testSequence is unbounded: got upper bound %v", ts.maxN))
	}
	return &testSequenceIterator{
		testIterator{
			maxN: ts.maxN,
			nth:  ts.nth,
		},
	}
}
func (ts *testSequence) Len() int {
	ret := ts.maxN
	if ret < 0 {
		panic(fmt.Sprintf("testSequence is unbounded: got upper bound %v", ret))
	}
	return ret
}

type testSequenceIterator struct {
	testIterator
}

var _ starlark.SafeIterator = &testSequenceIterator{}

func (iter *testSequenceIterator) Next(p *starlark.Value) bool {
	if iter.maxN == 0 {
		return false
	}
	return iter.testIterator.Next(p)
}

type unsafeTestIterable struct {
	testBase startest.TestBase
}

var _ starlark.Iterable = &unsafeTestIterable{}

func (ui *unsafeTestIterable) Freeze() {}
func (ui *unsafeTestIterable) Hash() (uint32, error) {
	return 0, fmt.Errorf("unhashable type: %s", ui.Type())
}
func (ui *unsafeTestIterable) String() string       { return "unsafeTestIterable" }
func (ui *unsafeTestIterable) Truth() starlark.Bool { return false }
func (ui *unsafeTestIterable) Type() string         { return "unsafeTestIterable" }
func (ui *unsafeTestIterable) Iterate() starlark.Iterator {
	return &unsafeTestIterator{
		testBase: ui.testBase,
	}
}

type unsafeTestIterator struct {
	testBase startest.TestBase
}

var _ starlark.Iterator = &unsafeTestIterator{}

func (ui *unsafeTestIterator) Next(p *starlark.Value) bool {
	ui.testBase.Error("Next called")
	return false
}
func (ui *unsafeTestIterator) Done()      {}
func (ui *unsafeTestIterator) Err() error { return fmt.Errorf("Err called") }

func TestAbsSteps(t *testing.T) {
}

func TestAbsAllocs(t *testing.T) {
	abs, ok := starlark.Universe["abs"]
	if !ok {
		t.Fatal("no such builtin: abs")
	}

	t.Run("positive-ints", func(t *testing.T) {
		st := startest.From(t)

		var one starlark.Value = starlark.MakeInt(1)

		st.RequireSafety(starlark.MemSafe)
		st.RunThread(func(th *starlark.Thread) {
			for i := 0; i < st.N; i++ {
				result, err := starlark.Call(th, abs, starlark.Tuple{one}, nil)
				if err != nil {
					st.Error(err)
				}

				st.KeepAlive(result)
			}
		})
	})

	t.Run("small-ints", func(t *testing.T) {
		st := startest.From(t)

		var speedOfLightInVacuum starlark.Value = starlark.MakeInt(-299792458)

		st.RequireSafety(starlark.MemSafe)
		st.RunThread(func(th *starlark.Thread) {
			for i := 0; i < st.N; i++ {
				result, err := starlark.Call(th, abs, starlark.Tuple{speedOfLightInVacuum}, nil)
				if err != nil {
					st.Error(err)
				}

				st.KeepAlive(result)
			}
		})
	})

	t.Run("big-ints", func(t *testing.T) {
		st := startest.From(t)

		var electrostaticConstant starlark.Value = starlark.MakeInt64(-8987551792)

		st.RequireSafety(starlark.MemSafe)
		st.RunThread(func(th *starlark.Thread) {
			for i := 0; i < st.N; i++ {
				result, err := starlark.Call(th, abs, starlark.Tuple{electrostaticConstant}, nil)
				if err != nil {
					st.Error(err)
				}

				st.KeepAlive(result)
			}
		})
	})

	t.Run("positive-floats", func(t *testing.T) {
		st := startest.From(t)

		var pi starlark.Value = starlark.Float(math.Pi)

		st.RequireSafety(starlark.MemSafe)
		st.RunThread(func(th *starlark.Thread) {
			for i := 0; i < st.N; i++ {
				result, err := starlark.Call(th, abs, starlark.Tuple{pi}, nil)
				if err != nil {
					st.Error(err)
				}

				st.KeepAlive(result)
			}
		})
	})

	t.Run("floats", func(t *testing.T) {
		st := startest.From(t)

		var electronElementaryCharge starlark.Value = starlark.Float(-1.602176634e-19)

		st.RequireSafety(starlark.MemSafe)
		st.RunThread(func(th *starlark.Thread) {
			for i := 0; i < st.N; i++ {
				result, err := starlark.Call(th, abs, starlark.Tuple{electronElementaryCharge}, nil)
				if err != nil {
					st.Error(err)
				}

				st.KeepAlive(result)
			}
		})
	})
}

func TestAnySteps(t *testing.T) {
}

func TestAnyAllocs(t *testing.T) {
	any, ok := starlark.Universe["any"]
	if !ok {
		t.Fatal("no such builtin: any")
	}

	t.Run("safety-respected", func(t *testing.T) {
		const expected = "feature unavailable to the sandbox"

		thread := &starlark.Thread{}
		thread.RequireSafety(starlark.MemSafe)
		iter := &unsafeTestIterable{t}
		_, err := starlark.Call(thread, any, starlark.Tuple{iter}, nil)
		if err == nil {
			t.Error("expected error")
		} else if err.Error() != expected {
			t.Errorf("unexpected error: expected %v but got %v", expected, err)
		}
	})

	t.Run("result", func(t *testing.T) {
		st := startest.From(t)
		st.RequireSafety(starlark.MemSafe)
		st.SetMaxAllocs(0)
		st.RunThread(func(thread *starlark.Thread) {
			for i := 0; i < st.N; i++ {
				args := starlark.Tuple{&testIterable{
					maxN: 10,
					nth: func(thread *starlark.Thread, _ int) (starlark.Value, error) {
						return starlark.False, nil
					},
				}}
				result, err := starlark.Call(thread, any, args, nil)
				if err != nil {
					st.Error(err)
				}
				st.KeepAlive(result)
			}
		})
	})

	t.Run("iteration", func(t *testing.T) {
		st := startest.From(t)
		st.RequireSafety(starlark.MemSafe)
		st.RunThread(func(thread *starlark.Thread) {
			args := starlark.Tuple{&testIterable{
				maxN: st.N,
				nth: func(thread *starlark.Thread, n int) (starlark.Value, error) {
					overheadSize := starlark.EstimateMakeSize([]starlark.Value{}, 16) +
						starlark.EstimateSize(starlark.List{})
					if err := thread.AddAllocs(overheadSize); err != nil {
						return nil, err
					}
					st.KeepAlive(starlark.NewList(make([]starlark.Value, 0, 16)))

					return starlark.False, nil
				}},
			}
			result, err := starlark.Call(thread, any, args, nil)
			if err != nil {
				t.Errorf("unexpected error: %s", err.Error())
			}
			st.KeepAlive(result)
		})
	})
}

func TestAllSteps(t *testing.T) {
}

func TestAllAllocs(t *testing.T) {
	all, ok := starlark.Universe["all"]
	if !ok {
		t.Fatal("no such builtin: all")
	}

	t.Run("safety-respected", func(t *testing.T) {
		const expected = "feature unavailable to the sandbox"

		thread := &starlark.Thread{}
		thread.RequireSafety(starlark.MemSafe)

		iter := &unsafeTestIterable{t}
		_, err := starlark.Call(thread, all, starlark.Tuple{iter}, nil)
		if err == nil {
			t.Error("expected error")
		} else if err.Error() != expected {
			t.Errorf("unexpected error: expected %v but got %v", expected, err)
		}
	})

	t.Run("result", func(t *testing.T) {
		st := startest.From(t)

		st.RequireSafety(starlark.MemSafe)

		st.RunThread(func(thread *starlark.Thread) {
			for i := 0; i < st.N; i++ {
				args := starlark.Tuple{&testIterable{
					maxN: 10,
					nth: func(_ *starlark.Thread, _ int) (starlark.Value, error) {
						return starlark.True, nil
					},
				}}

				result, err := starlark.Call(thread, all, args, nil)
				if err != nil {
					st.Error(err)
				}
				st.KeepAlive(result)
			}
		})
	})

	t.Run("iteration", func(t *testing.T) {
		st := startest.From(t)

		st.RequireSafety(starlark.MemSafe)

		st.RunThread(func(thread *starlark.Thread) {
			args := starlark.Tuple{&testIterable{
				maxN: st.N,
				nth: func(thread *starlark.Thread, _ int) (starlark.Value, error) {
					ret := starlark.Bytes(make([]byte, 16))
					st.KeepAlive(ret)
					return ret, thread.AddAllocs(starlark.EstimateSize(ret))
				}},
			}

			result, err := starlark.Call(thread, all, args, nil)
			if err != nil {
				t.Errorf("unexpected error: %s", err.Error())
			}
			st.KeepAlive(result)
		})
	})
}

func TestBoolSteps(t *testing.T) {
}

func TestBoolAllocs(t *testing.T) {
	bool_, ok := starlark.Universe["bool"]
	if !ok {
		t.Fatal("no such builtin: bool")
	}

	values := []starlark.Value{
		starlark.None,
		starlark.True,
		starlark.MakeInt(0),
		starlark.MakeInt64(1 << 40),
		starlark.String("deadbeef"),
		starlark.NewSet(10),
		starlark.NewDict(10),
		starlark.NewList(nil),
		starlark.Float(0.5),
	}

	st := startest.From(t)
	st.SetMaxAllocs(0)
	st.RequireSafety(starlark.MemSafe)
	for _, value := range values {
		st.RunThread(func(thread *starlark.Thread) {
			for i := 0; i < st.N; i++ {
				value, err := starlark.Call(thread, bool_, starlark.Tuple{value}, nil)
				if err != nil {
					st.Error(err)
				}
				st.KeepAlive(value)
			}
		})
	}
}

func TestBytesSteps(t *testing.T) {
}

func TestBytesAllocs(t *testing.T) {
	bytes, ok := starlark.Universe["bytes"]
	if !ok {
		t.Fatal("No such builtin: bytes")
	}

	t.Run("safety-respected", func(t *testing.T) {
		const expected = "feature unavailable to the sandbox"

		thread := &starlark.Thread{}
		thread.RequireSafety(starlark.MemSafe)
		iter := &unsafeTestIterable{t}
		_, err := starlark.Call(thread, bytes, starlark.Tuple{iter}, nil)
		if err == nil {
			t.Error("expected error")
		} else if err.Error() != expected {
			t.Errorf("unexpected error: expected %v but got %v", expected, err)
		}
	})

	t.Run("bytes", func(t *testing.T) {
		st := startest.From(t)
		st.RequireSafety(starlark.MemSafe)
		st.SetMaxAllocs(0)
		st.RunThread(func(thread *starlark.Thread) {
			for i := 0; i < st.N; i++ {
				args := starlark.Tuple{starlark.Bytes("foobar")}
				result, err := starlark.Call(thread, bytes, args, nil)
				if err != nil {
					st.Error(err)
				}
				st.KeepAlive(result)
			}
		})
	})

	t.Run("small-valid-string", func(t *testing.T) {
		st := startest.From(t)
		st.RequireSafety(starlark.MemSafe)
		st.SetMaxAllocs(0)
		st.RunThread(func(thread *starlark.Thread) {
			str := starlark.String("hello, world!")
			result, err := starlark.Call(thread, bytes, starlark.Tuple{str}, nil)
			if err != nil {
				st.Error(err)
			}
			st.KeepAlive(result)
		})
	})

	t.Run("large-valid-string", func(t *testing.T) {
		st := startest.From(t)
		st.RequireSafety(starlark.MemSafe)
		st.RunThread(func(thread *starlark.Thread) {
			str := starlark.String(strings.Repeat("hello, world!", st.N))
			if err := thread.AddAllocs(starlark.EstimateSize(str)); err != nil {
				st.Error(err)
			}
			st.KeepAlive(str)

			result, err := starlark.Call(thread, bytes, starlark.Tuple{str}, nil)
			if err != nil {
				st.Error(err)
			}
			st.KeepAlive(result)
		})
	})

	t.Run("small-invalid-string", func(t *testing.T) {
		st := startest.From(t)
		st.RequireSafety(starlark.MemSafe)
		st.RunThread(func(thread *starlark.Thread) {
			testString := string([]byte{0x80, 0x80, 0x80, 0x80, 0x80})
			if utf8.ValidString(testString) {
				st.Fatal("test string will not force allocations")
			}
			if err := thread.AddAllocs(starlark.EstimateSize(testString)); err != nil {
				st.Error(err)
			}
			for i := 0; i < st.N; i++ {
				args := starlark.Tuple{starlark.String(testString)}
				result, err := starlark.Call(thread, bytes, args, nil)
				if err != nil {
					st.Error(err)
				}
				st.KeepAlive(result)
			}
		})
	})

	t.Run("large-invalid-string", func(t *testing.T) {
		st := startest.From(t)
		st.RequireSafety(starlark.MemSafe)
		st.RunThread(func(thread *starlark.Thread) {
			testBytes := []byte{}
			for i := 0; i < st.N; i++ {
				testBytes = append(testBytes, 0x80)
			}
			testString := string(testBytes)
			if utf8.ValidString(testString) {
				st.Fatal("test string will not force allocations")
			}
			args := starlark.Tuple{starlark.String(testString)}
			result, err := starlark.Call(thread, bytes, args, nil)
			if err != nil {
				st.Error(err)
			}
			st.KeepAlive(result)
		})
	})

	t.Run("iterable", func(t *testing.T) {
		st := startest.From(t)
		st.RequireSafety(starlark.MemSafe)
		st.RunThread(func(thread *starlark.Thread) {
			iter := &testIterable{
				nth: func(thread *starlark.Thread, n int) (starlark.Value, error) {
					overheadSize := starlark.EstimateMakeSize([]byte{}, 100) + starlark.SliceTypeOverhead
					if err := thread.AddAllocs(overheadSize); err != nil {
						return nil, err
					}
					st.KeepAlive(make([]byte, 100))
					return starlark.MakeInt(n % 256), nil
				},
				maxN: st.N,
			}
			result, err := starlark.Call(thread, bytes, starlark.Tuple{iter}, nil)
			if err != nil {
				st.Error(err)
			}
			st.KeepAlive(result)
		})
	})
}

func TestChrSteps(t *testing.T) {
}

func TestChrAllocs(t *testing.T) {
	chr, ok := starlark.Universe["chr"]
	if !ok {
		t.Fatal("no such builtin: chr")
	}

	st := startest.From(t)
	st.RequireSafety(starlark.MemSafe)
	st.SetMaxAllocs(32)
	st.RunThread(func(thread *starlark.Thread) {
		for i := 0; i < st.N; i++ {
			args := starlark.Tuple{starlark.MakeInt(97)}
			result, err := starlark.Call(thread, chr, args, nil)
			if err != nil {
				st.Error(err)
			}
			st.KeepAlive(result)
		}
	})
}

func TestDictSteps(t *testing.T) {
}

func TestDictAllocs(t *testing.T) {
	dict, ok := starlark.Universe["dict"]
	if !ok {
		t.Fatal("no such builtin: dict")
	}

	t.Run("safety-respected", func(t *testing.T) {
		const expected = "dict: feature unavailable to the sandbox"

		thread := &starlark.Thread{}
		thread.RequireSafety(starlark.MemSafe)

		iter := &unsafeTestIterable{t}
		_, err := starlark.Call(thread, dict, starlark.Tuple{iter}, nil)
		if err == nil {
			t.Error("expected error")
		} else if err.Error() != expected {
			t.Errorf("unexpected error: expected %v but got %v", expected, err)
		}
	})

	values := &testIterable{
		nth: func(thread *starlark.Thread, n int) (starlark.Value, error) {
			var result starlark.Value = starlark.Tuple{starlark.MakeInt(n), starlark.None}
			if err := thread.AddAllocs(starlark.EstimateSize(result)); err != nil {
				return nil, err
			}
			return result, nil
		},
		maxN: 100,
	}

	t.Run("fixed", func(t *testing.T) {
		st := startest.From(t)
		st.RequireSafety(starlark.MemSafe)
		st.RunThread(func(thread *starlark.Thread) {
			values.maxN = 100
			for i := 0; i < st.N; i++ {
				result, err := starlark.Call(thread, dict, starlark.Tuple{values}, nil)
				if err != nil {
					st.Error(err)
				}
				st.KeepAlive(result)
			}
		})
	})

	t.Run("average", func(t *testing.T) {
		st := startest.From(t)
		st.RequireSafety(starlark.MemSafe)
		st.RunThread(func(thread *starlark.Thread) {
			values.maxN = st.N
			result, err := starlark.Call(thread, dict, starlark.Tuple{values}, nil)
			if err != nil {
				st.Error(err)
			}
			st.KeepAlive(result)
		})
	})
}

func TestDirSteps(t *testing.T) {
}

func TestDirAllocs(t *testing.T) {
	values := starlark.Tuple{
		starlark.None,
		starlark.False,
		starlark.True,
		starlark.MakeInt(0),
		starlark.MakeInt64(1 << 34),
		starlark.String("starlark"),
		starlark.NewList(nil),
		starlark.NewDict(10),
	}

	dir, ok := starlark.Universe["dir"]
	if !ok {
		t.Fatal("no such builtin: dir")
	}

	st := startest.From(t)
	st.RequireSafety(starlark.MemSafe)
	for _, value := range values {
		st.RunThread(func(thread *starlark.Thread) {
			result, err := starlark.Call(thread, dir, starlark.Tuple{value}, nil)
			if err != nil {
				st.Error(err)
			}
			st.KeepAlive(result)
		})
	}
}

func TestEnumerateSteps(t *testing.T) {
}

func TestEnumerateAllocs(t *testing.T) {
	enumerate, ok := starlark.Universe["enumerate"]
	if !ok {
		t.Fatal("no such builtin: enumerate")
	}

	t.Run("safety-respected", func(t *testing.T) {
		const expected = "feature unavailable to the sandbox"

		thread := &starlark.Thread{}
		thread.RequireSafety(starlark.MemSafe)

		iter := &unsafeTestIterable{t}
		_, err := starlark.Call(thread, enumerate, starlark.Tuple{iter}, nil)
		if err == nil {
			t.Error("expected error")
		} else if err.Error() != expected {
			t.Errorf("unexpected error: expected %v but got %v", expected, err)
		}
	})

	t.Run("small-result", func(t *testing.T) {
		tests := []struct {
			name  string
			value starlark.Iterable
		}{{
			name: "iterable",
			value: &testIterable{
				maxN: 10,
				nth: func(thread *starlark.Thread, _ int) (starlark.Value, error) {
					return starlark.None, nil
				},
			},
		}, {
			name: "sequence",
			value: &testSequence{
				maxN: 10,
				nth: func(thread *starlark.Thread, _ int) (starlark.Value, error) {
					return starlark.None, nil
				},
			},
		}}

		for _, test := range tests {
			t.Run(test.name, func(t *testing.T) {
				st := startest.From(t)
				st.RequireSafety(starlark.MemSafe)
				st.RunThread(func(thread *starlark.Thread) {
					for i := 0; i < st.N; i++ {
						args := starlark.Tuple{test.value}
						result, err := starlark.Call(thread, enumerate, args, nil)
						if err != nil {
							st.Error(err)
						}
						st.KeepAlive(result)
					}
				})
			})
		}
	})

	t.Run("large-result", func(t *testing.T) {
		t.Run("iterable", func(t *testing.T) {
			st := startest.From(t)
			st.RequireSafety(starlark.MemSafe)
			st.RunThread(func(thread *starlark.Thread) {
				iter := &testIterable{
					maxN: st.N,
					nth: func(thread *starlark.Thread, _ int) (starlark.Value, error) {
						return starlark.None, nil
					},
				}
				result, err := starlark.Call(thread, enumerate, starlark.Tuple{iter}, nil)
				if err != nil {
					st.Error(err)
				}
				st.KeepAlive(result)
			})
		})

		t.Run("sequence", func(t *testing.T) {
			st := startest.From(t)
			st.RequireSafety(starlark.MemSafe)
			st.RunThread(func(thread *starlark.Thread) {
				iter := &testSequence{
					maxN: st.N,
					nth: func(thread *starlark.Thread, _ int) (starlark.Value, error) {
						return starlark.None, nil
					},
				}
				result, err := starlark.Call(thread, enumerate, starlark.Tuple{iter}, nil)
				if err != nil {
					st.Error(err)
				}
				st.KeepAlive(result)
			})
		})
	})

	t.Run("early-termination", func(t *testing.T) {
		const expected = "exceeded memory allocation limits"
		maxAllocs := uint64(40)

		t.Run("iterable", func(t *testing.T) {
			st := startest.From(t)
			st.RequireSafety(starlark.MemSafe)
			st.SetMaxAllocs(maxAllocs)
			st.RunThread(func(thread *starlark.Thread) {
				thread.SetMaxAllocs(maxAllocs)

				var nReached int
				iter := &testIterable{
					maxN: st.N,
					nth: func(thread *starlark.Thread, n int) (starlark.Value, error) {
						nReached = n
						return starlark.None, nil
					},
				}

				result, err := starlark.Call(thread, enumerate, starlark.Tuple{iter}, nil)
				if err == nil {
					st.Error("expected error")
				} else if err.Error() != expected {
					st.Errorf("unexpected error: %v", err)
				}
				if nReached > 1 && iter.maxN != 1 {
					st.Errorf("iteration was not terminated early enough")
				}

				st.KeepAlive(result)
			})
		})

		t.Run("sequence", func(t *testing.T) {
			st := startest.From(t)
			st.RequireSafety(starlark.MemSafe)
			st.SetMaxAllocs(maxAllocs)
			st.RunThread(func(thread *starlark.Thread) {
				thread.SetMaxAllocs(maxAllocs)

				var nReached int
				iter := &testSequence{
					maxN: st.N,
					nth: func(thread *starlark.Thread, n int) (starlark.Value, error) {
						nReached = n
						return starlark.None, nil
					},
				}

				result, err := starlark.Call(thread, enumerate, starlark.Tuple{iter}, nil)
				if err == nil {
					st.Error("expected error")
				} else if err.Error() != expected {
					st.Errorf("unexpected error: %v", err)
				}
				if nReached > 0 && iter.maxN > 1 {
					st.Errorf("iteration was not terminated early enough: terminated after %d/%d Next calls", nReached+1, iter.Len())
				}

				st.KeepAlive(result)
			})
		})
	})
}

func TestFailSteps(t *testing.T) {
}

func TestFailAllocs(t *testing.T) {
	listLoopContent := []starlark.Value{nil}
	var listLoop starlark.Value = starlark.NewList(listLoopContent)
	listLoopContent[0] = listLoop

	dictLoop := starlark.NewDict(1)
	var dictLoopValue starlark.Value = dictLoop
	dictLoop.SetKey(starlark.MakeInt(0x1CEB00DA), dictLoopValue)

	args := starlark.Tuple{
		starlark.True,
		listLoop,
		dictLoop,
		starlark.Float(math.Phi),
		starlark.NewSet(1),
		starlark.String(`"'{}🌋`),
	}

	fail, ok := starlark.Universe["fail"]
	if !ok {
		t.Fatal("no such builtin: fail")
	}

	st := startest.From(t)
	st.RequireSafety(starlark.MemSafe)
	st.RunThread(func(thread *starlark.Thread) {
		for i := 0; i < st.N; i++ {
			res, err := starlark.Call(thread, fail, args, nil)
			if err == nil {
				st.Errorf("fail returned success %v", res)
			}
			st.KeepAlive(err.Error())
			thread.AddAllocs(starlark.StringTypeOverhead)
		}
	})
}

func TestFloatSteps(t *testing.T) {
}

func TestFloatAllocs(t *testing.T) {
	float, ok := starlark.Universe["float"]
	if !ok {
		t.Fatal("no such builtin: float")
	}

	values := []starlark.Value{
		starlark.True,
		starlark.MakeInt(1),
		starlark.MakeInt64(1 << 32),
		starlark.Float(1 << 32),
		starlark.String("2147483648"),
		starlark.String("18446744073709551616"),
	}

	st := startest.From(t)
	st.RequireSafety(starlark.MemSafe)
	for _, value := range values {
		st.RunThread(func(thread *starlark.Thread) {
			for i := 0; i < st.N; i++ {
				result, err := starlark.Call(thread, float, starlark.Tuple{value}, nil)
				if err != nil {
					st.Error(err)
				}
				st.KeepAlive(result)
			}
		})
	}
}

func TestGetattrSteps(t *testing.T) {
}

func TestGetattrAllocs(t *testing.T) {
}

func TestHasattrSteps(t *testing.T) {
}

func TestHasattrAllocs(t *testing.T) {
	hasattr, ok := starlark.Universe["hasattr"]
	if !ok {
		t.Fatal("no such builtin: hasattr")
	}

	recvs := []starlark.HasAttrs{
		starlark.String(""),
		starlark.NewDict(0),
		starlark.NewList(nil),
		starlark.NewSet(0),
		starlark.Bytes(""),
	}

	t.Run("missing-attr", func(t *testing.T) {
		missing := starlark.String("solve_non_polynomial")

		st := startest.From(t)
		st.RequireSafety(starlark.MemSafe)
		st.SetMaxAllocs(0)
		for _, obj := range recvs {
			st.RunThread(func(thread *starlark.Thread) {
				for i := 0; i < st.N; i++ {
					result, err := starlark.Call(thread, hasattr, starlark.Tuple{obj, missing}, nil)
					if err != nil {
						st.Error(err)
					}
					if result != starlark.False {
						st.Error("missing method is present")
					}
					st.KeepAlive(result)
				}
			})
		}
	})

	t.Run("existent-attr", func(t *testing.T) {
		st := startest.From(t)
		st.SetMaxAllocs(0)
		st.RequireSafety(starlark.MemSafe)
		for _, recv := range recvs {
			st.RunThread(func(thread *starlark.Thread) {
				for i := 0; i < st.N; i++ {
					result, err := starlark.Call(thread, hasattr, starlark.Tuple{recv, starlark.String(recv.AttrNames()[0])}, nil)
					if err != nil {
						st.Error(err)
					}
					if result != starlark.True {
						st.Error("declared method is not present")
					}
					st.KeepAlive(result)
				}
			})
		}
	})
}

func TestHashSteps(t *testing.T) {
}

func TestHashAllocs(t *testing.T) {
	hash, ok := starlark.Universe["hash"]
	if !ok {
		t.Fatal("no such builtin: hash")
	}

	t.Run("input=string", func(t *testing.T) {
		st := startest.From(t)
		st.RequireSafety(starlark.MemSafe)
		st.SetMaxAllocs(16)
		st.RunThread(func(thread *starlark.Thread) {
			for i := 0; i < st.N; i++ {
				args := starlark.Tuple{starlark.String("foo")}
				result, err := starlark.Call(thread, hash, args, nil)
				if err != nil {
					st.Error(err)
				}
				st.KeepAlive(result)
			}
		})
	})

	t.Run("input=bytes", func(t *testing.T) {
		st := startest.From(t)
		st.RequireSafety(starlark.MemSafe)
		st.SetMaxAllocs(16)
		st.RunThread(func(thread *starlark.Thread) {
			for i := 0; i < st.N; i++ {
				args := starlark.Tuple{starlark.String("bar")}
				result, err := starlark.Call(thread, hash, args, nil)
				if err != nil {
					st.Error(err)
				}
				st.KeepAlive(result)
			}
		})
	})
}

func TestIntSteps(t *testing.T) {
}

func TestIntAllocs(t *testing.T) {
	int_, ok := starlark.Universe["int"]
	if !ok {
		t.Fatal("no such builtin: int")
	}

	t.Run("small", func(t *testing.T) {
		st := startest.From(t)
		st.RequireSafety(starlark.MemSafe)
		st.RunThread(func(th *starlark.Thread) {
			inputString := starlark.String("deadbeef")
			args := []starlark.Value{inputString, starlark.MakeInt(16)}
			for i := 0; i < st.N; i++ {
				result, err := starlark.Call(th, int_, args, nil)
				if err != nil {
					st.Error(err)
				}
				st.KeepAlive(result)
			}
		})
	})

	t.Run("big", func(t *testing.T) {
		st := startest.From(t)
		st.RequireSafety(starlark.MemSafe)
		st.RunThread(func(th *starlark.Thread) {
			inputString := starlark.String(strings.Repeat("deadbeef", st.N))
			args := []starlark.Value{inputString, starlark.MakeInt(16)}
			result, err := starlark.Call(th, int_, args, nil)
			if err != nil {
				st.Error(err)
			}
			st.KeepAlive(result)
		})
	})
}

func TestLenSteps(t *testing.T) {
}

func TestLenAllocs(t *testing.T) {
	len_, ok := starlark.Universe["len"]
	if !ok {
		t.Fatal("no such builtin: len")
	}

	st := startest.From(t)
	st.RequireSafety(starlark.MemSafe)
	st.RunThread(func(thread *starlark.Thread) {
		for i := 0; i < st.N; i++ {
			result, err := starlark.Call(thread, len_, starlark.Tuple{starlark.String("test")}, nil)
			if err != nil {
				st.Error(err)
			}
			st.KeepAlive(result)
		}
	})
}

func TestListSteps(t *testing.T) {
}

func TestListAllocs(t *testing.T) {
	list, ok := starlark.Universe["list"]
	if !ok {
		t.Fatal("no such builtin: list")
	}

	t.Run("safety-respected", func(t *testing.T) {
		const expected = "feature unavailable to the sandbox"

		thread := &starlark.Thread{}
		thread.RequireSafety(starlark.MemSafe)
		iter := &unsafeTestIterable{t}
		_, err := starlark.Call(thread, list, starlark.Tuple{iter}, nil)
		if err == nil {
			t.Error("expected error")
		} else if err.Error() != expected {
			t.Errorf("unexpected error: expected %v but got %v", expected, err)
		}
	})

	t.Run("small-iterable", func(t *testing.T) {
		const numTestElems = 10

		st := startest.From(t)
		st.RequireSafety(starlark.MemSafe)
		st.RunThread(func(thread *starlark.Thread) {
			iter := &testIterable{
				nth: func(_ *starlark.Thread, _ int) (starlark.Value, error) {
					result := starlark.Value(starlark.NewList(nil))
					if err := thread.AddAllocs(starlark.EstimateSize(result)); err != nil {
						return nil, err
					}
					return result, nil
				},
				maxN: numTestElems,
			}
			for i := 0; i < st.N; i++ {
				result, err := starlark.Call(thread, list, starlark.Tuple{iter}, nil)
				if err != nil {
					st.Error(err)
				}
				st.KeepAlive(result)
			}
		})
	})

	t.Run("big-iterable", func(t *testing.T) {
		st := startest.From(t)
		st.RequireSafety(starlark.MemSafe)
		st.RunThread(func(thread *starlark.Thread) {
			iter := &testIterable{
				nth: func(_ *starlark.Thread, _ int) (starlark.Value, error) {
					result := starlark.Value(starlark.NewList(nil))
					if err := thread.AddAllocs(starlark.EstimateSize(result)); err != nil {
						return nil, err
					}
					return result, nil
				},
				maxN: st.N,
			}
			result, err := starlark.Call(thread, list, starlark.Tuple{iter}, nil)
			if err != nil {
				st.Error(err)
			}
			st.KeepAlive(result)
		})
	})

	t.Run("small-sequence", func(t *testing.T) {
		const numTestElems = 10

		st := startest.From(t)
		st.RequireSafety(starlark.MemSafe)
		st.RunThread(func(thread *starlark.Thread) {
			iter := &testSequence{
				nth: func(_ *starlark.Thread, _ int) (starlark.Value, error) {
					result := starlark.Value(starlark.NewList(nil))
					if err := thread.AddAllocs(starlark.EstimateSize(result)); err != nil {
						return nil, err
					}
					return result, nil
				},
				maxN: numTestElems,
			}
			for i := 0; i < st.N; i++ {
				result, err := starlark.Call(thread, list, starlark.Tuple{iter}, nil)
				if err != nil {
					st.Error(err)
				}
				st.KeepAlive(result)
			}
		})
	})

	t.Run("big-sequence", func(t *testing.T) {
		st := startest.From(t)
		st.RequireSafety(starlark.MemSafe)
		st.RunThread(func(thread *starlark.Thread) {
			iter := &testSequence{
				nth: func(_ *starlark.Thread, _ int) (starlark.Value, error) {
					result := starlark.Value(starlark.NewList(nil))
					if err := thread.AddAllocs(starlark.EstimateSize(result)); err != nil {
						return nil, err
					}
					return result, nil
				},
				maxN: st.N,
			}
			result, err := starlark.Call(thread, list, starlark.Tuple{iter}, nil)
			if err != nil {
				st.Error(err)
			}
			st.KeepAlive(result)
		})
	})
}

func testMinMaxSteps(t *testing.T) {
}

func testMinMaxAllocs(t *testing.T, name string) {
	minOrMax, ok := starlark.Universe[name]
	if !ok {
		t.Fatalf("no such builtin: %s", name)
	}

	t.Run("safety-respected", func(t *testing.T) {
		const expected = "feature unavailable to the sandbox"

		thread := &starlark.Thread{}
		thread.RequireSafety(starlark.MemSafe)

		iter := &unsafeTestIterable{t}
		_, err := starlark.Call(thread, minOrMax, starlark.Tuple{iter}, nil)
		if err == nil {
			t.Error("expected error")
		} else if err.Error() != expected {
			t.Errorf("unexpected error: expected %v but got %v", expected, err)
		}
	})

	t.Run("result", func(t *testing.T) {
		iterable := &testIterable{
			nth: func(thread *starlark.Thread, n int) (starlark.Value, error) {
				res := starlark.Value(starlark.MakeInt(n))
				if err := thread.AddAllocs(starlark.EstimateSize(res)); err != nil {
					return nil, err
				}
				return res, nil
			},
		}

		st := startest.From(t)
		st.RequireSafety(starlark.MemSafe)
		st.RunThread(func(thread *starlark.Thread) {
			iterable.maxN = st.N

			result, err := starlark.Call(thread, minOrMax, starlark.Tuple{iterable}, nil)
			if err != nil {
				st.Error(err)
			}
			st.KeepAlive(result)
		})
	})
}

func TestMaxSteps(t *testing.T) {
}

func TestMaxAllocs(t *testing.T) {
	testMinMaxAllocs(t, "max")
}

func TestMinSteps(t *testing.T) {
}

func TestMinAllocs(t *testing.T) {
	testMinMaxAllocs(t, "min")
}

func TestOrdSteps(t *testing.T) {
}

func TestOrdAllocs(t *testing.T) {
	ord, ok := starlark.Universe["ord"]
	if !ok {
		t.Fatal("no such builtin: ord")
	}

	t.Run("input=string", func(t *testing.T) {
		st := startest.From(t)
		st.RequireSafety(starlark.MemSafe)
		st.RunThread(func(thread *starlark.Thread) {
			args := starlark.Tuple{starlark.String("Д")}
			for i := 0; i < st.N; i++ {
				result, err := starlark.Call(thread, ord, args, nil)
				if err != nil {
					st.Error(err)
				}
				st.KeepAlive(result)
			}
		})
	})

	t.Run("input=bytes", func(t *testing.T) {
		st := startest.From(t)
		st.RequireSafety(starlark.MemSafe)
		st.RunThread(func(thread *starlark.Thread) {
			args := starlark.Tuple{starlark.Bytes("d")}
			for i := 0; i < st.N; i++ {
				result, err := starlark.Call(thread, ord, args, nil)
				if err != nil {
					st.Error(err)
				}
				st.KeepAlive(result)
			}
		})
	})
}

func TestPrintSteps(t *testing.T) {
}

func TestPrintAllocs(t *testing.T) {
	listLoopContent := []starlark.Value{nil}
	var listLoop starlark.Value = starlark.NewList(listLoopContent)
	listLoopContent[0] = listLoop

	dictLoop := starlark.NewDict(1)
	var dictLoopValue starlark.Value = dictLoop
	dictLoop.SetKey(starlark.MakeInt(0x1CEB00DA), dictLoopValue)

	args := starlark.Tuple{
		starlark.True,
		listLoop,
		dictLoop,
		starlark.Float(math.Phi),
		starlark.NewSet(1),
		starlark.String(`"'{}🌋`),
	}

	print, ok := starlark.Universe["print"]
	if !ok {
		t.Fatal("no such builtin: print")
	}

	st := startest.From(t)
	printFn := func(thread *starlark.Thread, msg string) {
		if err := thread.AddAllocs(starlark.StringTypeOverhead); err != nil {
			st.Error(err)
		}
		st.KeepAlive(msg)
	}
	st.RequireSafety(starlark.MemSafe)
	st.RunThread(func(thread *starlark.Thread) {
		thread.Print = printFn
		for i := 0; i < st.N; i++ {
			res, err := starlark.Call(thread, print, args, nil)
			if err != nil {
				st.Error(err)
			}
			st.KeepAlive(res)
		}
	})
}

func TestRangeSteps(t *testing.T) {
}

func TestRangeAllocs(t *testing.T) {
	range_, ok := starlark.Universe["range"]
	if !ok {
		t.Fatal("no such builtin: range")
	}

	t.Run("non-enumerating", func(t *testing.T) {
		st := startest.From(t)

		st.RequireSafety(starlark.MemSafe)
		st.RunThread(func(thread *starlark.Thread) {
			for i := 0; i < st.N; i++ {
				args := starlark.Tuple{starlark.MakeInt(1), starlark.MakeInt(10000), starlark.MakeInt(1)}
				result, err := starlark.Call(thread, range_, args, nil)
				if err != nil {
					st.Error(err)
				}
				st.KeepAlive(result)
			}
		})
	})

	t.Run("enumerating", func(t *testing.T) {
		st := startest.From(t)

		st.RequireSafety(starlark.MemSafe)
		st.RunThread(func(thread *starlark.Thread) {
			args := starlark.Tuple{starlark.MakeInt(1), starlark.MakeInt(st.N), starlark.MakeInt(1)}
			result, err := starlark.Call(thread, range_, args, nil)
			if err != nil {
				st.Error(err)
			}
			st.KeepAlive(result)

			iter, err := starlark.SafeIterate(thread, result)
			if err != nil {
				st.Error(err)
			}
			defer iter.Done()

			var value starlark.Value
			for iter.Next(&value) {
				st.KeepAlive(value)
			}
			if err := iter.Err(); err != nil {
				st.Error(err)
			}
		})
	})
}

func TestReprSteps(t *testing.T) {
}

func TestReprAllocs(t *testing.T) {
	listLoopContent := []starlark.Value{nil}
	var listLoop starlark.Value = starlark.NewList(listLoopContent)
	listLoopContent[0] = listLoop

	dictLoop := starlark.NewDict(1)
	var dictLoopValue starlark.Value = dictLoop
	dictLoop.SetKey(starlark.MakeInt(0x1CEB00DA), dictLoopValue)

	args := starlark.Tuple{
		starlark.True,
		listLoop,
		dictLoop,
		starlark.Float(math.Phi),
		starlark.NewSet(1),
		starlark.String(`"'{}🌋`),
	}

	repr, ok := starlark.Universe["repr"]
	if !ok {
		t.Fatal("no such builtin: repr")
	}

	st := startest.From(t)
	st.RequireSafety(starlark.MemSafe)
	st.RunThread(func(thread *starlark.Thread) {
		for i := 0; i < st.N; i++ {
			res, err := starlark.Call(thread, repr, starlark.Tuple{args}, nil)
			if err != nil {
				st.Error(err)
			}
			st.KeepAlive(res)
		}
	})
}

func TestReversedSteps(t *testing.T) {
}

func TestReversedAllocs(t *testing.T) {
	reversed, ok := starlark.Universe["reversed"]
	if !ok {
		t.Fatal("no such builtin: reversed")
	}

	t.Run("safety-respected", func(t *testing.T) {
		const expected = "feature unavailable to the sandbox"

		thread := &starlark.Thread{}
		thread.RequireSafety(starlark.MemSafe)

		iter := &unsafeTestIterable{t}
		_, err := starlark.Call(thread, reversed, starlark.Tuple{iter}, nil)
		if err == nil {
			t.Error("expected error")
		} else if err.Error() != expected {
			t.Errorf("unexpected error: expected %v but got %v", expected, err)
		}
	})

	t.Run("small-result", func(t *testing.T) {
		st := startest.From(t)
		st.RequireSafety(starlark.MemSafe)

		iter := &testIterable{
			maxN: 10,
			nth: func(thread *starlark.Thread, _ int) (starlark.Value, error) {
				res := starlark.Value(starlark.Tuple(make([]starlark.Value, 100)))
				if err := thread.AddAllocs(starlark.EstimateSize(res)); err != nil {
					return nil, err
				}
				return res, nil
			},
		}
		st.RunThread(func(thread *starlark.Thread) {
			for i := 0; i < st.N; i++ {
				args := starlark.Tuple{iter}
				result, err := starlark.Call(thread, reversed, args, nil)
				if err != nil {
					st.Error(err)
				}
				st.KeepAlive(result)
			}
		})
	})

	t.Run("large-result", func(t *testing.T) {
		t.Run("iterable", func(t *testing.T) {
			st := startest.From(t)
			st.RequireSafety(starlark.MemSafe)
			st.RunThread(func(thread *starlark.Thread) {
				iter := &testIterable{
					maxN: st.N,
					nth: func(thread *starlark.Thread, _ int) (starlark.Value, error) {
						res := starlark.Value(starlark.Tuple(make([]starlark.Value, 100)))
						if err := thread.AddAllocs(starlark.EstimateSize(res)); err != nil {
							return nil, err
						}
						return res, nil
					},
				}

				result, err := starlark.Call(thread, reversed, starlark.Tuple{iter}, nil)
				if err != nil {
					st.Error(err)
				}
				st.KeepAlive(result)
			})
		})

		t.Run("sequence", func(t *testing.T) {
			st := startest.From(t)
			st.RequireSafety(starlark.MemSafe)
			st.RunThread(func(thread *starlark.Thread) {
				iter := &testSequence{
					maxN: st.N,
					nth: func(thread *starlark.Thread, _ int) (starlark.Value, error) {
						res := starlark.Value(starlark.Tuple(make([]starlark.Value, 100)))
						if err := thread.AddAllocs(starlark.EstimateSize(res)); err != nil {
							return nil, err
						}
						return res, nil
					},
				}

				result, err := starlark.Call(thread, reversed, starlark.Tuple{iter}, nil)
				if err != nil {
					st.Error(err)
				}
				st.KeepAlive(result)
			})
		})
	})

	t.Run("early-termination", func(t *testing.T) {
		const expected = "exceeded memory allocation limits"
		maxAllocs := uint64(50)

		t.Run("iterable", func(t *testing.T) {
			st := startest.From(t)
			st.RequireSafety(starlark.MemSafe)
			st.SetMaxAllocs(maxAllocs)
			st.RunThread(func(thread *starlark.Thread) {
				thread.SetMaxAllocs(maxAllocs)

				var nReached int
				iter := &testIterable{
					maxN: st.N,
					nth: func(thread *starlark.Thread, n int) (starlark.Value, error) {
						res := starlark.Value(starlark.Tuple(make([]starlark.Value, maxAllocs/2)))
						if err := thread.AddAllocs(starlark.EstimateSize(res)); err != nil {
							return nil, err
						}
						nReached = n
						return res, nil
					},
				}

				result, err := starlark.Call(thread, reversed, starlark.Tuple{iter}, nil)
				if err == nil {
					st.Error("expected error")
				} else if err.Error() != expected {
					st.Errorf("unexpected error: %v", err)
				}
				st.KeepAlive(result)

				if nReached > 1 && iter.maxN > 1 {
					st.Errorf("iteration was not terminated early enough")
				}
			})
		})

		t.Run("sequence", func(t *testing.T) {
			st := startest.From(t)
			st.RequireSafety(starlark.MemSafe)
			st.SetMaxAllocs(maxAllocs)
			st.RunThread(func(thread *starlark.Thread) {
				thread.SetMaxAllocs(maxAllocs)

				var nReached int
				iter := &testSequence{
					maxN: st.N,
					nth: func(thread *starlark.Thread, n int) (starlark.Value, error) {
						res := starlark.Value(starlark.Tuple(make([]starlark.Value, maxAllocs/2)))
						if err := thread.AddAllocs(starlark.EstimateSize(res)); err != nil {
							return nil, err
						}
						nReached = n
						return res, nil
					},
				}

				result, err := starlark.Call(thread, reversed, starlark.Tuple{iter}, nil)
				if err == nil {
					st.Error("expected error")
				} else if err.Error() != expected {
					st.Errorf("unexpected error: %v", err)
				}
				st.KeepAlive(result)

				if nReached > 0 {
					st.Errorf("iteration was not terminated early enough")
				}
			})
		})
	})
}

func TestSetSteps(t *testing.T) {
}

func TestSetAllocs(t *testing.T) {
	set, ok := starlark.Universe["set"]
	if !ok {
		t.Fatal("no such builtin: set")
	}

	st := startest.From(t)
	st.RequireSafety(starlark.MemSafe)
	st.RunThread(func(thread *starlark.Thread) {
		iter := &testIterable{
			nth: func(thread *starlark.Thread, n int) (starlark.Value, error) {
				res := starlark.Value(starlark.MakeInt(n))
				if err := thread.AddAllocs(starlark.EstimateSize(res)); err != nil {
					return nil, err
				}
				return res, nil
			},
			maxN: st.N,
		}
		result, err := starlark.Call(thread, set, starlark.Tuple{iter}, nil)
		if err != nil {
			st.Error(err)
		}
		st.KeepAlive(result)
	})
}

func TestSortedSteps(t *testing.T) {
}

func TestSortedAllocs(t *testing.T) {
	sorted, ok := starlark.Universe["sorted"]
	if !ok {
		t.Fatal("no such builtin: sorted")
	}

	t.Run("safety-respected", func(t *testing.T) {
		const expected = "feature unavailable to the sandbox"

		thread := &starlark.Thread{}
		thread.RequireSafety(starlark.MemSafe)

		iter := &unsafeTestIterable{t}
		_, err := starlark.Call(thread, sorted, starlark.Tuple{iter}, nil)
		if err == nil {
			t.Error("expected error")
		} else if err.Error() != expected {
			t.Errorf("unexpected error: expected %v but got %v", expected, err)
		}
	})

	t.Run("small-result", func(t *testing.T) {
		st := startest.From(t)
		st.RequireSafety(starlark.MemSafe)
		st.RunThread(func(thread *starlark.Thread) {
			iter := &testIterable{
				maxN: 10,
				nth: func(thread *starlark.Thread, n int) (starlark.Value, error) {
					res := starlark.MakeInt(-n)
					if err := thread.AddAllocs(starlark.EstimateSize(res)); err != nil {
						return nil, err
					}
					return res, nil
				},
			}
			args := starlark.Tuple{iter}
			for i := 0; i < st.N; i++ {
				result, err := starlark.Call(thread, sorted, args, nil)
				if err != nil {
					st.Error(err)
				}
				st.KeepAlive(result)
			}
		})
	})

	t.Run("large-result", func(t *testing.T) {
		t.Run("iterable", func(t *testing.T) {
			st := startest.From(t)
			st.RequireSafety(starlark.MemSafe)
			st.RunThread(func(thread *starlark.Thread) {
				iter := &testIterable{
					maxN: st.N,
					nth: func(thread *starlark.Thread, n int) (starlark.Value, error) {
						res := starlark.MakeInt(-n)
						if err := thread.AddAllocs(starlark.EstimateSize(res)); err != nil {
							return nil, err
						}
						return res, nil
					},
				}

				result, err := starlark.Call(thread, sorted, starlark.Tuple{iter}, nil)
				if err != nil {
					st.Error(err)
				}
				st.KeepAlive(result)
			})
		})

		t.Run("sequence", func(t *testing.T) {
			st := startest.From(t)
			st.RequireSafety(starlark.MemSafe)
			st.RunThread(func(thread *starlark.Thread) {
				iter := &testSequence{
					maxN: st.N,
					nth: func(thread *starlark.Thread, n int) (starlark.Value, error) {
						res := starlark.MakeInt(-n)
						if err := thread.AddAllocs(starlark.EstimateSize(res)); err != nil {
							return nil, err
						}
						return res, nil
					},
				}

				result, err := starlark.Call(thread, sorted, starlark.Tuple{iter}, nil)
				if err != nil {
					st.Error(err)
				}
				st.KeepAlive(result)
			})
		})
	})

	t.Run("early-termination", func(t *testing.T) {
		const expected = "exceeded memory allocation limits"
		maxAllocs := uint64(1)

		t.Run("iterable", func(t *testing.T) {
			st := startest.From(t)
			st.RequireSafety(starlark.MemSafe)
			st.SetMaxAllocs(maxAllocs)
			st.RunThread(func(thread *starlark.Thread) {
				thread.SetMaxAllocs(maxAllocs)

				var nReached int
				iter := &testIterable{
					maxN: st.N,
					nth: func(thread *starlark.Thread, n int) (starlark.Value, error) {
						res := starlark.MakeInt(-n)
						if err := thread.AddAllocs(starlark.EstimateSize(res)); err != nil {
							return nil, err
						}
						nReached = n
						return res, nil
					},
				}

				result, err := starlark.Call(thread, sorted, starlark.Tuple{iter}, nil)
				if err == nil {
					st.Error("expected error")
				} else if err.Error() != expected {
					st.Errorf("unexpected error: %v", err)
				}
				st.KeepAlive(result)

				if nReached > 1 && iter.maxN > 1 {
					st.Errorf("iteration was not terminated early enough")
				}
			})
		})

		t.Run("sequence", func(t *testing.T) {
			st := startest.From(t)
			st.RequireSafety(starlark.MemSafe)
			st.SetMaxAllocs(maxAllocs)
			st.RunThread(func(thread *starlark.Thread) {
				thread.SetMaxAllocs(maxAllocs)

				var nReached int
				iter := &testSequence{
					maxN: st.N,
					nth: func(thread *starlark.Thread, n int) (starlark.Value, error) {
						res := starlark.MakeInt(-n)
						if err := thread.AddAllocs(starlark.EstimateSize(res)); err != nil {
							return nil, err
						}
						return res, nil
					},
				}

				result, err := starlark.Call(thread, sorted, starlark.Tuple{iter}, nil)
				if err == nil {
					st.Error("expected error")
				} else if err.Error() != expected {
					st.Errorf("unexpected error: %v", err)
				}
				st.KeepAlive(result)

				if nReached > 0 {
					st.Errorf("iteration was not terminated early enough")
				}
			})
		})
	})
}

func TestStrSteps(t *testing.T) {
}

func TestStrAllocs(t *testing.T) {
	listLoopContent := []starlark.Value{nil}
	var listLoop starlark.Value = starlark.NewList(listLoopContent)
	listLoopContent[0] = listLoop

	dictLoop := starlark.NewDict(1)
	var dictLoopValue starlark.Value = dictLoop
	dictLoop.SetKey(starlark.MakeInt(0x1CEB00DA), dictLoopValue)

	str, ok := starlark.Universe["str"]
	if !ok {
		t.Fatal("no such builtin: str")
	}

	args := starlark.Tuple{
		starlark.True,
		listLoop,
		dictLoop,
		starlark.Float(math.Phi),
		starlark.NewSet(1),
		starlark.String(`"'{}🌋`),
	}

	t.Run("no-op", func(t *testing.T) {
		st := startest.From(t)
		st.RequireSafety(starlark.MemSafe)
		st.SetMaxAllocs(0)
		st.RunThread(func(thread *starlark.Thread) {
			for i := 0; i < st.N; i++ {
				res, err := starlark.Call(thread, str, starlark.Tuple{starlark.String("any string `\"'")}, nil)
				if err != nil {
					st.Error(err)
				}
				st.KeepAlive(res)
			}
		})
	})

	t.Run("conversion", func(t *testing.T) {
		st := startest.From(t)
		st.RequireSafety(starlark.MemSafe)
		st.RunThread(func(thread *starlark.Thread) {
			for i := 0; i < st.N; i++ {
				res, err := starlark.Call(thread, str, starlark.Tuple{args}, nil)
				if err != nil {
					st.Error(err)
				}
				st.KeepAlive(res)
			}
		})
	})
}

func TestTupleSteps(t *testing.T) {
}

func TestTupleAllocs(t *testing.T) {
	tuple, ok := starlark.Universe["tuple"]
	if !ok {
		t.Fatal("no such builtin: tuple")
	}

	t.Run("safety-respected", func(t *testing.T) {
		const expected = "feature unavailable to the sandbox"

		thread := &starlark.Thread{}
		thread.RequireSafety(starlark.MemSafe)

		iter := &unsafeTestIterable{t}
		_, err := starlark.Call(thread, tuple, starlark.Tuple{iter}, nil)
		if err == nil {
			t.Error("expected error")
		} else if err.Error() != expected {
			t.Errorf("unexpected error: expected %v but got %v", expected, err)
		}
	})

	t.Run("small-iterable", func(t *testing.T) {
		st := startest.From(t)
		st.RequireSafety(starlark.MemSafe)
		st.RunThread(func(thread *starlark.Thread) {
			for i := 0; i < st.N; i++ {
				iter := &testIterable{
					maxN: 10,
					nth: func(thread *starlark.Thread, n int) (starlark.Value, error) {
						res := starlark.Value(starlark.MakeInt(n))
						if err := thread.AddAllocs(starlark.EstimateSize(res)); err != nil {
							return nil, err
						}
						return res, nil
					},
				}
				args := starlark.Tuple{iter}
				result, err := starlark.Call(thread, tuple, args, nil)
				if err != nil {
					st.Error(err)
				}
				st.KeepAlive(result)
			}
		})
	})

	t.Run("small-sequence", func(t *testing.T) {
		st := startest.From(t)
		st.RequireSafety(starlark.MemSafe)
		st.RunThread(func(thread *starlark.Thread) {
			for i := 0; i < st.N; i++ {
				seq := &testSequence{
					maxN: 10,
					nth: func(thread *starlark.Thread, n int) (starlark.Value, error) {
						res := starlark.Value(starlark.MakeInt(n))
						if err := thread.AddAllocs(starlark.EstimateSize(res)); err != nil {
							return nil, err
						}
						return res, nil
					},
				}
				args := starlark.Tuple{seq}
				result, err := starlark.Call(thread, tuple, args, nil)
				if err != nil {
					st.Error(err)
				}
				st.KeepAlive(result)
			}
		})
	})

	t.Run("large-iterable", func(t *testing.T) {
		st := startest.From(t)
		st.RequireSafety(starlark.MemSafe)
		st.RunThread(func(thread *starlark.Thread) {
			iter := &testIterable{
				maxN: st.N,
				nth: func(thread *starlark.Thread, n int) (starlark.Value, error) {
					res := starlark.Value(starlark.MakeInt(n))
					if err := thread.AddAllocs(starlark.EstimateSize(res)); err != nil {
						return nil, err
					}
					return res, nil
				},
			}
			args := starlark.Tuple{iter}
			result, err := starlark.Call(thread, tuple, args, nil)
			if err != nil {
				st.Error(err)
			}
			st.KeepAlive(result)
		})
	})

	t.Run("large-sequence", func(t *testing.T) {
		st := startest.From(t)
		st.RequireSafety(starlark.MemSafe)
		st.RunThread(func(thread *starlark.Thread) {
			seq := &testSequence{
				maxN: st.N,
				nth: func(thread *starlark.Thread, n int) (starlark.Value, error) {
					res := starlark.Value(starlark.MakeInt(n))
					if err := thread.AddAllocs(starlark.EstimateSize(res)); err != nil {
						return nil, err
					}
					return res, nil
				},
			}
			args := starlark.Tuple{seq}
			result, err := starlark.Call(thread, tuple, args, nil)
			if err != nil {
				st.Error(err)
			}
			st.KeepAlive(result)
		})
	})

	t.Run("early-termination", func(t *testing.T) {
		const expected = "exceeded memory allocation limits"
		maxAllocs := uint64(30)

		t.Run("iterable", func(t *testing.T) {
			st := startest.From(t)
			st.RequireSafety(starlark.MemSafe)
			st.SetMaxAllocs(maxAllocs)
			st.RunThread(func(thread *starlark.Thread) {
				thread.SetMaxAllocs(maxAllocs)

				var nReached int
				iter := &testIterable{
					maxN: st.N,
					nth: func(thread *starlark.Thread, n int) (starlark.Value, error) {
						nReached = n
						return starlark.None, nil
					},
				}

				result, err := starlark.Call(thread, tuple, starlark.Tuple{iter}, nil)
				if err == nil {
					st.Error("expected error")
				} else if err.Error() != expected {
					st.Errorf("unexpected error: %v", err)
				}
				if nReached > 1 && iter.maxN != 1 {
					st.Errorf("iteration was not terminated early enough")
				}

				st.KeepAlive(result)
			})
		})

		t.Run("sequence", func(t *testing.T) {
			st := startest.From(t)
			st.RequireSafety(starlark.MemSafe)
			st.SetMaxAllocs(maxAllocs)
			st.RunThread(func(thread *starlark.Thread) {
				thread.SetMaxAllocs(maxAllocs)

				var nReached int
				iter := &testSequence{
					maxN: st.N,
					nth: func(thread *starlark.Thread, n int) (starlark.Value, error) {
						nReached = n
						return starlark.None, nil
					},
				}

				result, err := starlark.Call(thread, tuple, starlark.Tuple{iter}, nil)
				if err == nil {
					st.Error("expected error")
				} else if err.Error() != expected {
					st.Errorf("unexpected error: %v", err)
				}
				if nReached > 0 && iter.maxN > 1 {
					st.Errorf("iteration was not terminated early enough: terminated after %d/%d Next calls", nReached+1, iter.Len())
				}

				st.KeepAlive(result)
			})
		})
	})
}

func TestTypeSteps(t *testing.T) {
}

func TestTypeAllocs(t *testing.T) {
	type_, ok := starlark.Universe["type"]
	if !ok {
		t.Fatal("no such builtin: type")
	}

	values := []starlark.Value{
		starlark.None,
		starlark.True,
		starlark.MakeInt(1),
		starlark.MakeInt64(1 << 40),
		starlark.String("\"test\""),
		starlark.NewDict(0),
		starlark.NewSet(0),
	}

	st := startest.From(t)
	st.RequireSafety(starlark.MemSafe)
	for _, value := range values {
		st.RunThread(func(thread *starlark.Thread) {
			for i := 0; i < st.N; i++ {
				result, err := starlark.Call(thread, type_, starlark.Tuple{value}, nil)
				if err != nil {
					st.Error(err)
				}
				st.KeepAlive(result)
			}
		})
	}
}

func TestZipSteps(t *testing.T) {
}

func TestZipAllocs(t *testing.T) {
	zip, ok := starlark.Universe["zip"]
	if !ok {
		t.Fatal("no such builtin: zip")
	}

	t.Run("safety-respected", func(t *testing.T) {
		const expected = "feature unavailable to the sandbox"

		thread := &starlark.Thread{}
		thread.RequireSafety(starlark.MemSafe)

		iter := &unsafeTestIterable{t}
		_, err := starlark.Call(thread, zip, starlark.Tuple{iter}, nil)
		if err == nil {
			t.Error("expected error")
		} else if err.Error() != expected {
			t.Errorf("unexpected error: expected %v but got %v", expected, err)
		}
	})

	t.Run("populated", func(t *testing.T) {
		st := startest.From(t)
		st.RequireSafety(starlark.MemSafe)
		st.RunThread(func(thread *starlark.Thread) {
			tuple := make(starlark.Tuple, st.N)
			result, err := starlark.Call(thread, zip, starlark.Tuple{tuple, tuple}, nil)
			if err != nil {
				st.Error(err)
			}
			st.KeepAlive(result)
		})
	})

	nth := func(*starlark.Thread, int) (starlark.Value, error) {
		return starlark.True, nil
	}

	t.Run("lazy-sequence", func(t *testing.T) {
		st := startest.From(t)
		st.RequireSafety(starlark.MemSafe)
		st.RunThread(func(thread *starlark.Thread) {
			sequence := &testSequence{st.N, nth}
			result, err := starlark.Call(thread, zip, starlark.Tuple{sequence, sequence}, nil)
			if err != nil {
				st.Error(err)
			}
			st.KeepAlive(result)
		})
	})

	t.Run("lazy-iterable", func(t *testing.T) {
		st := startest.From(t)
		st.RequireSafety(starlark.MemSafe)
		st.RunThread(func(thread *starlark.Thread) {
			iterable := &testIterable{st.N, nth}
			result, err := starlark.Call(thread, zip, starlark.Tuple{iterable, iterable}, nil)
			if err != nil {
				st.Error(err)
			}
			st.KeepAlive(result)
		})
	})

	t.Run("mixed", func(t *testing.T) {
		st := startest.From(t)
		st.RequireSafety(starlark.MemSafe)
		st.RunThread(func(thread *starlark.Thread) {
			tuple := make(starlark.Tuple, st.N)
			iterable := &testIterable{st.N, nth}
			sequence := &testSequence{st.N * 2, nth}
			result, err := starlark.Call(thread, zip, starlark.Tuple{iterable, sequence, tuple}, nil)
			if err != nil {
				st.Error(err)
			}
			st.KeepAlive(result)
		})
	})
}

func TestBytesElemsSteps(t *testing.T) {
}

func TestBytesElemsAllocs(t *testing.T) {
	t.Run("iterator-acquisition", func(t *testing.T) {
		bytes_elems, _ := starlark.Bytes("arbitrary-string").Attr("elems")
		if bytes_elems == nil {
			t.Fatal("no such method: bytes.elems")
		}

		st := startest.From(t)
		st.RequireSafety(starlark.MemSafe)
		st.RunThread(func(thread *starlark.Thread) {
			for i := 0; i < st.N; i++ {
				result, err := starlark.Call(thread, bytes_elems, nil, nil)
				if err != nil {
					st.Error(err)
				}
				st.KeepAlive(result)
			}
		})
	})

	t.Run("iterator-usage", func(t *testing.T) {
		st := startest.From(t)
		st.RequireSafety(starlark.MemSafe)
		st.RunThread(func(thread *starlark.Thread) {
			bytes_elems, _ := starlark.Bytes(strings.Repeat("hello world", st.N)).Attr("elems")
			if bytes_elems == nil {
				st.Fatal("no such method: bytes.elems")
			}
			elems, err := starlark.Call(thread, bytes_elems, nil, nil)
			if err != nil {
				st.Fatal(err)
			}
			iter, err := starlark.SafeIterate(thread, elems)
			if err != nil {
				st.Fatal(err)
			}
			defer iter.Done()
			var x starlark.Value
			for iter.Next(&x) {
				st.KeepAlive(x)
			}
			if err := iter.Err(); err != nil {
				st.Error(err)
			}
		})
	})
}

func TestDictClearSteps(t *testing.T) {
}

func TestDictClearAllocs(t *testing.T) {
	dict := starlark.NewDict(100)
	keys := make([]starlark.Value, 100)
	for i := 0; i < 100; i++ {
		keys[i] = starlark.MakeInt(i)
	}

	dict_clean, err := dict.Attr("clear")
	if err != nil {
		t.Fatal(err)
	}

	st := startest.From(t)
	st.SetMaxAllocs(0)
	st.RequireSafety(starlark.MemSafe)
	st.RunThread(func(thread *starlark.Thread) {
		for i := 0; i < st.N; i++ {
			for _, k := range keys {
				dict.SetKey(k, starlark.None)
			}
			result, err := starlark.Call(thread, dict_clean, nil, nil)
			if err != nil {
				st.Error(err)
			}
			st.KeepAlive(result)
		}
	})
}

func TestDictGetSteps(t *testing.T) {
}

func TestDictGetAllocs(t *testing.T) {
	dict := starlark.NewDict(100)
	keys := make([]starlark.Value, 100)
	for i := 0; i < 100; i++ {
		keys[i] = starlark.MakeInt(i)
		dict.SetKey(keys[i], keys[i])
	}

	dict_get, _ := dict.Attr("get")
	if dict_get == nil {
		t.Fatal("no such method: dict.get")
	}

	t.Run("present", func(t *testing.T) {
		st := startest.From(t)
		st.SetMaxAllocs(0)
		st.RequireSafety(starlark.MemSafe)
		st.RunThread(func(thread *starlark.Thread) {
			for i := 0; i < st.N; i++ {
				value, err := starlark.Call(thread, dict_get, starlark.Tuple{starlark.MakeInt(i % 100)}, nil)
				if err != nil {
					st.Error(err)
				}
				if value == starlark.None {
					st.Errorf("key %v not found", keys[i])
				}
				st.KeepAlive(value)
			}
			st.KeepAlive(dict)
		})
	})

	t.Run("missing", func(t *testing.T) {
		st := startest.From(t)
		st.SetMaxAllocs(0)
		st.RequireSafety(starlark.MemSafe)
		st.RunThread(func(thread *starlark.Thread) {
			for i := 0; i < st.N; i++ {
				value, err := starlark.Call(thread, dict_get, starlark.Tuple{starlark.None}, nil)
				if err != nil {
					st.Error(err)
				}
				if value != starlark.None {
					st.Error("`None` is not a key")
				}
				st.KeepAlive(value)
			}
			st.KeepAlive(dict)
		})
	})
}

func TestDictItemsSteps(t *testing.T) {
}

func TestDictItemsAllocs(t *testing.T) {
	t.Run("average", func(t *testing.T) {
		st := startest.From(t)
		st.RequireSafety(starlark.MemSafe)
		st.RunThread(func(thread *starlark.Thread) {
			dict := starlark.NewDict(st.N)
			for i := 0; i < st.N; i++ {
				key := starlark.MakeInt(i)
				dict.SetKey(key, starlark.None)
				if err := thread.AddAllocs(starlark.EstimateSize(key)); err != nil {
					st.Error(err)
				}
			}

			dict_items, _ := dict.Attr("items")
			if dict_items == nil {
				st.Fatal("no such method: dict.items")
			}

			result, err := starlark.Call(thread, dict_items, nil, nil)
			if err != nil {
				st.Error(err)
			}
			st.KeepAlive(result)
		})
	})

	t.Run("fixed", func(t *testing.T) {
		dict := starlark.NewDict(100)
		for i := 0; i < 100; i++ {
			key := starlark.MakeInt(i)
			dict.SetKey(key, starlark.None)
		}

		dict_items, _ := dict.Attr("items")
		if dict_items == nil {
			t.Fatal("no such method: dict.items")
		}

		st := startest.From(t)
		st.RequireSafety(starlark.MemSafe)
		st.RunThread(func(thread *starlark.Thread) {
			for i := 0; i < st.N; i++ {
				result, err := starlark.Call(thread, dict_items, nil, nil)
				if err != nil {
					st.Error(err)
				}
				st.KeepAlive(result)
			}
		})
	})
}

func TestDictKeysSteps(t *testing.T) {
}

func TestDictKeysAllocs(t *testing.T) {
	t.Run("average", func(t *testing.T) {
		st := startest.From(t)
		st.RequireSafety(starlark.MemSafe)
		st.RunThread(func(thread *starlark.Thread) {
			dict := starlark.NewDict(st.N)
			for i := 0; i < st.N; i++ {
				key := starlark.MakeInt(i)
				dict.SetKey(key, starlark.None)
				if err := thread.AddAllocs(starlark.EstimateSize(key)); err != nil {
					st.Fatal(err)
				}
			}

			dict_keys, _ := dict.Attr("keys")
			if dict_keys == nil {
				st.Fatal("no such method: dict.keys")
			}

			result, err := starlark.Call(thread, dict_keys, nil, nil)
			if err != nil {
				st.Error(err)
			}
			st.KeepAlive(result)
		})
	})

	t.Run("fixed", func(t *testing.T) {
		dict := starlark.NewDict(100)
		for i := 0; i < 100; i++ {
			key := starlark.MakeInt(i)
			dict.SetKey(key, starlark.None)
		}

		dict_keys, _ := dict.Attr("keys")
		if dict_keys == nil {
			t.Fatal("no such method: dict.keys")
		}

		st := startest.From(t)
		st.RequireSafety(starlark.MemSafe)
		st.RunThread(func(thread *starlark.Thread) {
			for i := 0; i < st.N; i++ {
				result, err := starlark.Call(thread, dict_keys, nil, nil)
				if err != nil {
					st.Error(err)
				}
				st.KeepAlive(result)
			}
		})
	})
}

func TestDictPopSteps(t *testing.T) {
}

func TestDictPopAllocs(t *testing.T) {
	dict := starlark.NewDict(100)
	for i := 0; i < 100; i++ {
		key := starlark.MakeInt(i)
		dict.SetKey(key, key)
	}

	dict_pop, _ := dict.Attr("pop")
	if dict_pop == nil {
		t.Fatal("no such method: dict.pop")
	}

	st := startest.From(t)
	st.SetMaxAllocs(0)
	st.RequireSafety(starlark.MemSafe)
	st.RunThread(func(thread *starlark.Thread) {
		for i := 0; i < st.N; i++ {
			result, err := starlark.Call(thread, dict_pop, starlark.Tuple{starlark.MakeInt(i % 100)}, nil)
			if err != nil {
				st.Error(err)
			}
			st.KeepAlive(result)
			dict.SetKey(result, result)
		}
	})
}

func TestDictPopitemSteps(t *testing.T) {
}

func TestDictPopitemAllocs(t *testing.T) {
	dict := starlark.NewDict(100)
	for i := 0; i < 100; i++ {
		key := starlark.MakeInt(i)
		dict.SetKey(key, key)
	}

	dict_popitem, _ := dict.Attr("popitem")
	if dict_popitem == nil {
		t.Fatal("no such method: dict.popitem")
	}

	st := startest.From(t)
	st.RequireSafety(starlark.MemSafe)
	st.RunThread(func(thread *starlark.Thread) {
		for i := 0; i < st.N; i++ {
			result, err := starlark.Call(thread, dict_popitem, nil, nil)
			if err != nil {
				st.Error(err)
			}
			if tuple, ok := result.(starlark.Tuple); !ok {
				st.Errorf("expected Tuple got %v", tuple.Type())
			} else if tuple.Len() != 2 {
				st.Error("expected a pair")
			} else {
				dict.SetKey(tuple[0], tuple[1])
			}
			st.KeepAlive(result)
		}
		st.KeepAlive(dict)
	})
}

func TestDictSetdefaultSteps(t *testing.T) {
}

func TestDictSetdefaultAllocs(t *testing.T) {
	dict := starlark.NewDict(0)
	dict_setdefault, _ := dict.Attr("setdefault")
	if dict_setdefault == nil {
		t.Fatal("no such method: dict.setdefault")
	}

	st := startest.From(t)
	st.RequireSafety(starlark.MemSafe)
	st.RunThread(func(thread *starlark.Thread) {
		for i := 0; i < st.N; i++ {
			var key starlark.Value = starlark.MakeInt(i)
			if err := thread.AddAllocs(starlark.EstimateSize(key)); err != nil {
				st.Error(err)
			}
			result, err := starlark.Call(thread, dict_setdefault, starlark.Tuple{key, key}, nil)
			if err != nil {
				st.Error(err)
			}
			st.KeepAlive(result)
		}

		st.KeepAlive(dict)
	})
}

func TestDictUpdateSteps(t *testing.T) {
}

func TestDictUpdateAllocs(t *testing.T) {
	dict := starlark.NewDict(0)
	dict_update, _ := dict.Attr("update")
	if dict_update == nil {
		t.Fatal("no such method: dict.update")
	}

	t.Run("safety-respected", func(t *testing.T) {
		const expected = "update: feature unavailable to the sandbox"

		thread := &starlark.Thread{}
		thread.RequireSafety(starlark.MemSafe)

		iter := &unsafeTestIterable{t}
		_, err := starlark.Call(thread, dict_update, starlark.Tuple{iter}, nil)
		if err == nil {
			t.Error("expected error")
		} else if err.Error() != expected {
			t.Errorf("unexpected error: expected %v but got %v", expected, err)
		}
	})

	t.Run("delta", func(t *testing.T) {
		st := startest.From(t)
		st.RequireSafety(starlark.MemSafe)
		st.RunThread(func(thread *starlark.Thread) {
			for i := 0; i < st.N; i++ {
				var kv starlark.Value = starlark.MakeInt(i)
				if err := thread.AddAllocs(starlark.EstimateSize(kv)); err != nil {
					st.Error(err)
				}

				updates := starlark.Tuple{starlark.Tuple{kv, kv}, starlark.Tuple{kv, kv}}
				result, err := starlark.Call(thread, dict_update, starlark.Tuple{updates}, nil)
				if err != nil {
					st.Error(err)
				}
				st.KeepAlive(result)
			}
			st.KeepAlive(dict)
		})
	})
}

func TestDictValuesSteps(t *testing.T) {
}

func TestDictValuesAllocs(t *testing.T) {
	t.Run("average", func(t *testing.T) {
		st := startest.From(t)
		st.RequireSafety(starlark.MemSafe)
		st.RunThread(func(thread *starlark.Thread) {
			dict := starlark.NewDict(st.N)
			for i := 0; i < st.N; i++ {
				key := starlark.MakeInt(i)
				dict.SetKey(key, starlark.None)
				if err := thread.AddAllocs(starlark.EstimateSize(key)); err != nil {
					st.Fatal(err)
				}
			}

			dict_values, _ := dict.Attr("values")
			if dict_values == nil {
				st.Fatal("no such method: dict.values")
			}

			result, err := starlark.Call(thread, dict_values, nil, nil)
			if err != nil {
				st.Error(err)
			}
			st.KeepAlive(result)
		})
	})

	t.Run("fixed", func(t *testing.T) {
		dict := starlark.NewDict(100)
		for i := 0; i < 100; i++ {
			key := starlark.MakeInt(i)
			dict.SetKey(key, starlark.None)
		}

		fn, _ := dict.Attr("values")
		if fn == nil {
			t.Fatal("no such method: dict.values")
		}

		st := startest.From(t)
		st.RequireSafety(starlark.MemSafe)
		st.RunThread(func(thread *starlark.Thread) {
			for i := 0; i < st.N; i++ {
				result, err := starlark.Call(thread, fn, nil, nil)
				if err != nil {
					st.Error(err)
				}
				st.KeepAlive(result)
			}
		})
	})
}

func TestListAppendSteps(t *testing.T) {
}

func TestListAppendAllocs(t *testing.T) {
	list := starlark.NewList([]starlark.Value{})
	list_append, _ := list.Attr("append")
	if list_append == nil {
		t.Fatal("no such method: list.append")
	}

	st := startest.From(t)
	st.RequireSafety(starlark.MemSafe)
	st.RunThread(func(thread *starlark.Thread) {
		for i := 0; i < st.N; i++ {
			_, err := starlark.Call(thread, list_append, starlark.Tuple{starlark.None}, nil)
			if err != nil {
				st.Error(err)
			}
		}

		st.KeepAlive(list)
	})
}

func TestListClearSteps(t *testing.T) {
}

func TestListClearAllocs(t *testing.T) {
	const numTestElems = 10

	st := startest.From(t)
	st.RequireSafety(starlark.MemSafe)
	st.RunThread(func(thread *starlark.Thread) {
		for i := 0; i < st.N; i++ {
			list := starlark.NewList(make([]starlark.Value, 0, numTestElems))
			if err := thread.AddAllocs(starlark.EstimateSize(list)); err != nil {
				st.Error(err)
			}
			list_clear, _ := list.Attr("clear")
			if list_clear == nil {
				t.Fatal("no such method: list.clear")
			}

			for j := 0; j < numTestElems; j++ {
				list.Append(starlark.MakeInt(j))
			}

			_, err := starlark.Call(thread, list_clear, starlark.Tuple{}, nil)
			if err != nil {
				st.Error(err)
			}
			st.KeepAlive(list)
		}
	})
}

func TestListExtendSteps(t *testing.T) {
}

func TestListExtendAllocs(t *testing.T) {
	const numTestElems = 10

	t.Run("safety-respected", func(t *testing.T) {
		const expected = "feature unavailable to the sandbox"

		list := starlark.NewList([]starlark.Value{})
		list_extend, _ := list.Attr("extend")
		if list_extend == nil {
			t.Fatal("no such method: list.extend")
		}

		iter := &unsafeTestIterable{t}
		thread := &starlark.Thread{}
		thread.RequireSafety(starlark.MemSafe)
		_, err := starlark.Call(thread, list_extend, starlark.Tuple{iter}, nil)
		if err == nil {
			t.Error("expected error")
		} else if err.Error() != expected {
			t.Errorf("unexpected error: expected %v but got %v", expected, err)
		}
	})

	t.Run("small-list", func(t *testing.T) {
		toAdd := starlark.NewList(make([]starlark.Value, 0, numTestElems))
		for i := 0; i < numTestElems; i++ {
			toAdd.Append(starlark.None)
		}

		st := startest.From(t)
		st.RequireSafety(starlark.MemSafe)
		st.RunThread(func(thread *starlark.Thread) {
			list := starlark.NewList([]starlark.Value{})
			list_extend, _ := list.Attr("extend")
			if list_extend == nil {
				st.Fatal("no such method: list.extend")
			}

			for i := 0; i < st.N; i++ {
				_, err := starlark.Call(thread, list_extend, starlark.Tuple{toAdd}, nil)
				if err != nil {
					st.Error(err)
				}
			}
			st.KeepAlive(list)
		})
	})

	t.Run("big-list", func(t *testing.T) {
		st := startest.From(t)
		st.RequireSafety(starlark.MemSafe)
		st.RunThread(func(thread *starlark.Thread) {
			list := starlark.NewList([]starlark.Value{})
			list_extend, _ := list.Attr("extend")
			if list_extend == nil {
				t.Fatal("no such method: list.extend")
			}

			toAdd := starlark.NewList(make([]starlark.Value, st.N))
			for i := 0; i < st.N; i++ {
				toAdd.Append(starlark.None)
			}

			_, err := starlark.Call(thread, list_extend, starlark.Tuple{toAdd}, nil)
			if err != nil {
				st.Error(err)
			}

			st.KeepAlive(list)
		})
	})

	t.Run("small-iterable", func(t *testing.T) {
		st := startest.From(t)
		st.RequireSafety(starlark.MemSafe)
		st.RunThread(func(thread *starlark.Thread) {
			iter := &testIterable{
				nth: func(thread *starlark.Thread, _ int) (starlark.Value, error) {
					resultSize := starlark.EstimateSize(&starlark.List{}) +
						starlark.EstimateMakeSize([]starlark.Value{}, 16)
					if err := thread.AddAllocs(resultSize); err != nil {
						return nil, err
					}
					return starlark.NewList(make([]starlark.Value, 0, 16)), nil
				},
				maxN: 10,
			}
			list := starlark.NewList([]starlark.Value{})
			if err := thread.AddAllocs(starlark.EstimateSize(list)); err != nil {
				st.Error(err)
			}
			list_extend, _ := list.Attr("extend")
			if list_extend == nil {
				st.Fatal("no such method: list.extend")
			}

			for i := 0; i < st.N; i++ {
				_, err := starlark.Call(thread, list_extend, starlark.Tuple{iter}, nil)
				if err != nil {
					st.Error(err)
				}
			}

			st.KeepAlive(list)
		})
	})

	t.Run("big-iterable", func(t *testing.T) {
		st := startest.From(t)
		st.RequireSafety(starlark.MemSafe)
		st.RunThread(func(thread *starlark.Thread) {
			list := starlark.NewList([]starlark.Value{})
			if err := thread.AddAllocs(starlark.EstimateSize(list)); err != nil {
				st.Error(err)
			}
			list_extend, _ := list.Attr("extend")
			if list_extend == nil {
				t.Fatal("no such method: list.extend")
			}
			iter := &testIterable{
				nth: func(thread *starlark.Thread, _ int) (starlark.Value, error) {
					resultSize := starlark.EstimateSize(&starlark.List{}) +
						starlark.EstimateMakeSize([]starlark.Value{}, 16)
					if err := thread.AddAllocs(resultSize); err != nil {
						return nil, err
					}
					return starlark.NewList(make([]starlark.Value, 0, 16)), nil
				},
				maxN: st.N,
			}

			_, err := starlark.Call(thread, list_extend, starlark.Tuple{iter}, nil)
			if err != nil {
				st.Error(err)
			}

			st.KeepAlive(list)
		})
	})
}

func TestListIndexSteps(t *testing.T) {
}

func TestListIndexAllocs(t *testing.T) {
	list := starlark.NewList([]starlark.Value{
		starlark.None,
		starlark.False,
		starlark.True,
	})
	list_index, _ := list.Attr("index")
	if list_index == nil {
		t.Fatal("no such method: list.index")
	}

	st := startest.From(t)
	st.RequireSafety(starlark.MemSafe)
	st.RunThread(func(thread *starlark.Thread) {
		for i := 0; i < st.N; i++ {
			index, err := starlark.Call(thread, list_index, starlark.Tuple{starlark.False, starlark.None}, nil)
			if err != nil {
				st.Error(err)
			}
			st.KeepAlive(index)
		}
	})
}

func TestListInsertSteps(t *testing.T) {
}

func TestListInsertAllocs(t *testing.T) {
	st := startest.From(t)
	st.RequireSafety(starlark.MemSafe)
	st.RunThread(func(thread *starlark.Thread) {
		list := starlark.NewList([]starlark.Value{})
		list_insert, _ := list.Attr("insert")
		if list_insert == nil {
			st.Fatal("no such method: list.insert")
		}

		for i := 0; i < st.N; i++ {
			_, err := starlark.Call(thread, list_insert, starlark.Tuple{starlark.MakeInt(st.N / 2), starlark.None}, nil)
			if err != nil {
				st.Error(err)
			}
		}
		st.KeepAlive(list)
	})
}

func TestListPopSteps(t *testing.T) {
}

func TestListPopAllocs(t *testing.T) {
	const numTestElems = 10

	list := starlark.NewList(make([]starlark.Value, 0, numTestElems))
	list_pop, _ := list.Attr("pop")
	if list_pop == nil {
		t.Fatal("no such method: list.pop")
	}

	st := startest.From(t)
	st.SetMaxAllocs(0)
	st.RequireSafety(starlark.MemSafe)
	st.RunThread(func(thread *starlark.Thread) {
		for i := 0; i < st.N; i++ {
			if list.Len() == 0 {
				for j := 0; j < numTestElems; j++ {
					list.Append(starlark.None)
				}
			}

			_, err := starlark.Call(thread, list_pop, starlark.Tuple{starlark.MakeInt(-1)}, nil)
			if err != nil {
				st.Error(err)
			}
		}

		st.KeepAlive(list)
	})
}

func TestListRemoveSteps(t *testing.T) {
}

func TestListRemoveAllocs(t *testing.T) {
	const numTestElems = 10
	preallocatedInts := make([]starlark.Value, numTestElems)
	list := starlark.NewList(make([]starlark.Value, 0, numTestElems))
	for i := 0; i < numTestElems; i++ {
		preallocatedInts[i] = starlark.MakeInt(i)
		list.Append(preallocatedInts[i])
	}

	list_remove, _ := list.Attr("remove")
	if list_remove == nil {
		t.Fatal("no such method: list.remove")
	}

	st := startest.From(t)
	st.SetMaxAllocs(0)
	st.RequireSafety(starlark.MemSafe)
	st.RunThread(func(thread *starlark.Thread) {
		for i := 0; i < st.N; i++ {
			_, err := starlark.Call(thread, list_remove, starlark.Tuple{starlark.MakeInt(i % numTestElems)}, nil)
			if err != nil {
				st.Error(err)
			}

			// re-add value for next iteration
			list.Append(preallocatedInts[i%numTestElems])
		}

		st.KeepAlive(list)
	})
}

func TestStringCapitalizeSteps(t *testing.T) {
}

func TestStringCapitalizeAllocs(t *testing.T) {
	string_capitalize, _ := starlark.String("ıııııııııı").Attr("capitalize")
	if string_capitalize == nil {
		t.Fatal("no such method: string.capitalize")
	}

	st := startest.From(t)
	st.RequireSafety(starlark.MemSafe)
	st.RunThread(func(thread *starlark.Thread) {
		for i := 0; i < st.N; i++ {
			result, err := starlark.Call(thread, string_capitalize, nil, nil)
			if err != nil {
				st.Error(err)
			}
			st.KeepAlive(result)
		}
	})
}

func testStringIterable(t *testing.T, methodName string) {
	method, _ := starlark.String("arbitrary-string").Attr(methodName)
	if method == nil {
		t.Fatalf("no such method: string.%s", methodName)
	}

	st := startest.From(t)
	st.RequireSafety(starlark.MemSafe)
	st.RunThread(func(thread *starlark.Thread) {
		for i := 0; i < st.N; i++ {
			result, err := starlark.Call(thread, method, nil, nil)
			if err != nil {
				st.Error(err)
			}
			st.KeepAlive(result)
		}
	})
}

func TestStringCodepointOrdsSteps(t *testing.T) {
}

func TestStringCodepointOrdsAllocs(t *testing.T) {
	testStringIterable(t, "codepoint_ords")
}

func TestStringCodepointsSteps(t *testing.T) {
}

func TestStringCodepointsAllocs(t *testing.T) {
	testStringIterable(t, "codepoints")
}

func TestStringCountSteps(t *testing.T) {
}

func TestStringCountAllocs(t *testing.T) {
	base := starlark.String(strings.Repeat("aab", 1000))
	arg := starlark.String("a")

	string_count, _ := base.Attr("count")
	if string_count == nil {
		t.Fatal("no such method: string.count")
	}

	st := startest.From(t)
	st.RequireSafety(starlark.MemSafe)
	st.RunThread(func(thread *starlark.Thread) {
		for i := 0; i < st.N; i++ {
			result, err := starlark.Call(thread, string_count, starlark.Tuple{arg}, nil)
			if err != nil {
				st.Error(err)
			}

			st.KeepAlive(result)
		}
	})
}

func TestStringElemOrdsSteps(t *testing.T) {
}

func TestStringElemOrdsAllocs(t *testing.T) {
	testStringIterable(t, "elem_ords")
}

func TestStringElemsSteps(t *testing.T) {
}

func TestStringElemsAllocs(t *testing.T) {
	testStringIterable(t, "elems")
}

func testStringFixSteps(t *testing.T) {
}

func testStringFixAllocs(t *testing.T, method_name string) {
	method, _ := starlark.String("foo-bar-foo").Attr(method_name)
	if method == nil {
		t.Fatalf("no such method: %s", method)
	}

	st := startest.From(t)
	st.RequireSafety(starlark.MemSafe)
	st.SetMaxAllocs(0)
	st.RunThread(func(thread *starlark.Thread) {
		for i := 0; i < st.N; i++ {
			args := starlark.Tuple{starlark.String("foo")}
			result, err := starlark.Call(thread, method, args, nil)
			if err != nil {
				st.Error(err)
			}
			st.KeepAlive(result)
		}
	})
}

func TestStringEndswithSteps(t *testing.T) {
}

func TestStringEndswithAllocs(t *testing.T) {
	testStringFixAllocs(t, "endswith")
}

func testStringFindMethodSteps(t *testing.T) {
}

func testStringFindMethodAllocs(t *testing.T, name string) {
	haystack := starlark.String("Better safe than sorry")
	needle := starlark.String("safe")

	string_find, _ := haystack.Attr(name)
	if string_find == nil {
		t.Fatalf("no such method: string.%s", name)
	}

	st := startest.From(t)
	st.RequireSafety(starlark.MemSafe)
	st.RunThread(func(thread *starlark.Thread) {
		for i := 0; i < st.N; i++ {
			result, err := starlark.Call(thread, string_find, starlark.Tuple{needle}, nil)
			if err != nil {
				st.Error(err)
			}
			st.KeepAlive(result)
		}
	})
}

func TestStringFindSteps(t *testing.T) {
}

func TestStringFindAllocs(t *testing.T) {
	testStringFindMethodAllocs(t, "find")
}

func TestStringFormatSteps(t *testing.T) {
}

func TestStringFormatAllocs(t *testing.T) {
	sample := starlark.Tuple{
		nil, // Not a starlark value, but useful for testing
		starlark.None,
		starlark.True,
		starlark.MakeInt(1),
		starlark.MakeInt64(1 << 40),
		starlark.String("\"test\""),
		starlark.NewDict(0),
		starlark.NewSet(0),
		starlark.NewList([]starlark.Value{starlark.False}),
	}

	t.Run("args", func(t *testing.T) {
		st := startest.From(t)
		st.RequireSafety(starlark.MemSafe)
		st.RunThread(func(thread *starlark.Thread) {
			for i := 0; i < st.N; i++ {
				format := starlark.String("{{{0!s}}}")
				fn, err := format.Attr("format")
				if err != nil {
					st.Error(err)
					return
				}
				if fn == nil {
					st.Errorf("`string.format` builtin doesn't exists")
					return
				}
				result, err := starlark.Call(thread, fn, starlark.Tuple{sample}, nil)
				if err != nil {
					st.Error(err)
					return
				}
				st.KeepAlive(result)
			}
		})
	})

	t.Run("kwargs", func(t *testing.T) {
		st := startest.From(t)
		st.RequireSafety(starlark.MemSafe)
		st.RunThread(func(thread *starlark.Thread) {
			for i := 0; i < st.N; i++ {
				format := starlark.String("{{{a!s}}}")
				fn, err := format.Attr("format")
				if err != nil {
					st.Error(err)
					return
				}
				if fn == nil {
					st.Errorf("`string.format` builtin doesn't exists")
					return
				}
				result, err := starlark.Call(thread, fn, nil, []starlark.Tuple{{starlark.String("a"), sample}})
				if err != nil {
					st.Error(err)
					return
				}
				st.KeepAlive(result)
			}
		})
	})
}

func TestStringIndexSteps(t *testing.T) {
}

func TestStringIndexAllocs(t *testing.T) {
	testStringFindMethodAllocs(t, "index")
}

func TestStringIsalnumSteps(t *testing.T) {
}

func TestStringIsalnumAllocs(t *testing.T) {
	string_isalnum, _ := starlark.String("hello, world!").Attr("isalnum")
	if string_isalnum == nil {
		t.Fatal("no such method: string.isalnum")
	}

	st := startest.From(t)
	st.RequireSafety(starlark.MemSafe)
	st.SetMaxAllocs(0)
	st.RunThread(func(thread *starlark.Thread) {
		for i := 0; i < st.N; i++ {
			result, err := starlark.Call(thread, string_isalnum, nil, nil)
			if err != nil {
				st.Error(err)
			}
			st.KeepAlive(result)
		}
	})
}

func TestStringIsalphaSteps(t *testing.T) {
}

func TestStringIsalphaAllocs(t *testing.T) {
	string_isalpha, _ := starlark.String("hello, world!").Attr("isalpha")
	if string_isalpha == nil {
		t.Fatal("no such method: string.isalpha")
	}

	st := startest.From(t)
	st.RequireSafety(starlark.MemSafe)
	st.SetMaxAllocs(0)
	st.RunThread(func(thread *starlark.Thread) {
		for i := 0; i < st.N; i++ {
			result, err := starlark.Call(thread, string_isalpha, nil, nil)
			if err != nil {
				st.Error(err)
			}
			st.KeepAlive(result)
		}
	})
}

func TestStringIsdigitSteps(t *testing.T) {
}

func TestStringIsdigitAllocs(t *testing.T) {
	string_isdigit, _ := starlark.String("1234567890").Attr("isdigit")
	if string_isdigit == nil {
		t.Fatal("no such method: string.isdigit")
	}

	st := startest.From(t)
	st.RequireSafety(starlark.MemSafe)
	st.SetMaxAllocs(0)
	st.RunThread(func(thread *starlark.Thread) {
		for i := 0; i < st.N; i++ {
			result, err := starlark.Call(thread, string_isdigit, nil, nil)
			if err != nil {
				st.Error(err)
			}
			st.KeepAlive(result)
		}
	})
}

func TestStringIslowerSteps(t *testing.T) {
}

func TestStringIslowerAllocs(t *testing.T) {
	string_islower, _ := starlark.String("sphinx of black quartz, judge my vow").Attr("islower")
	if string_islower == nil {
		t.Fatal("no such method: string.islower")
	}

	st := startest.From(t)
	st.RequireSafety(starlark.MemSafe)
	st.SetMaxAllocs(0)
	st.RunThread(func(thread *starlark.Thread) {
		for i := 0; i < st.N; i++ {
			result, err := starlark.Call(thread, string_islower, nil, nil)
			if err != nil {
				st.Error(err)
			}
			st.KeepAlive(result)
		}
	})
}

func TestStringIsspaceSteps(t *testing.T) {
}

func TestStringIsspaceAllocs(t *testing.T) {
	string_isspace, _ := starlark.String("    \t    ").Attr("isspace")
	if string_isspace == nil {
		t.Fatal("no such method: string.isspace")
	}

	st := startest.From(t)
	st.RequireSafety(starlark.MemSafe)
	st.SetMaxAllocs(0)
	st.RunThread(func(thread *starlark.Thread) {
		for i := 0; i < st.N; i++ {
			result, err := starlark.Call(thread, string_isspace, nil, nil)
			if err != nil {
				st.Error(err)
			}
			st.KeepAlive(result)
		}
	})
}

func TestStringIstitleSteps(t *testing.T) {
}

func TestStringIstitleAllocs(t *testing.T) {
	string_istitle, _ := starlark.String("Hello, world!").Attr("istitle")
	if string_istitle == nil {
		t.Fatal("no such method: string.istitle")
	}

	st := startest.From(t)
	st.RequireSafety(starlark.MemSafe)
	st.SetMaxAllocs(0)
	st.RunThread(func(thread *starlark.Thread) {
		for i := 0; i < st.N; i++ {
			result, err := starlark.Call(thread, string_istitle, nil, nil)
			if err != nil {
				st.Error(err)
			}
			st.KeepAlive(result)
		}
	})
}

func TestStringIsupperSteps(t *testing.T) {
}

func TestStringIsupperAllocs(t *testing.T) {
	string_istitle, _ := starlark.String("Hello, world!").Attr("isupper")
	if string_istitle == nil {
		t.Fatal("no such method: string.istitle")
	}

	st := startest.From(t)
	st.RequireSafety(starlark.MemSafe)
	st.SetMaxAllocs(0)
	st.RunThread(func(thread *starlark.Thread) {
		for i := 0; i < st.N; i++ {
			result, err := starlark.Call(thread, string_istitle, nil, nil)
			if err != nil {
				st.Error(err)
			}
			st.KeepAlive(result)
		}
	})
}

func TestStringJoinSteps(t *testing.T) {
}

func TestStringJoinAllocs(t *testing.T) {
	string_join, _ := starlark.String("aa").Attr("join")
	if string_join == nil {
		t.Fatal("no such method: string.join")
	}

	t.Run("safety-respected", func(t *testing.T) {
		const expected = "feature unavailable to the sandbox"

		thread := &starlark.Thread{}
		thread.RequireSafety(starlark.MemSafe)
		iter := &unsafeTestIterable{t}
		_, err := starlark.Call(thread, string_join, starlark.Tuple{iter}, nil)
		if err == nil {
			t.Error("expected error")
		} else if err.Error() != expected {
			t.Errorf("unexpected error: expected %v but got %v", expected, err)
		}
	})

	t.Run("growth", func(t *testing.T) {
		st := startest.From(t)
		st.RequireSafety(starlark.MemSafe)
		st.RunThread(func(thread *starlark.Thread) {
			iter := &testIterable{
				maxN: st.N,
				nth: func(_ *starlark.Thread, _ int) (starlark.Value, error) {
					return starlark.String("b"), nil
				},
			}
			args := starlark.Tuple{iter}
			result, err := starlark.Call(thread, string_join, args, nil)
			if err != nil {
				st.Error(err)
			}
			st.KeepAlive(result)
		})
	})

	t.Run("result", func(t *testing.T) {
		st := startest.From(t)
		st.RequireSafety(starlark.MemSafe)
		st.RunThread(func(thread *starlark.Thread) {
			for i := 0; i < st.N; i++ {
				iter := &testIterable{
					maxN: 10,
					nth: func(_ *starlark.Thread, _ int) (starlark.Value, error) {
						return starlark.String("b"), nil
					},
				}
				args := starlark.Tuple{iter}
				result, err := starlark.Call(thread, string_join, args, nil)
				if err != nil {
					st.Error(err)
				}
				st.KeepAlive(result)
			}
		})
	})
}

func TestStringLowerSteps(t *testing.T) {
}

func TestStringLowerAllocs(t *testing.T) {
	t.Run("ASCII", func(t *testing.T) {
		st := startest.From(t)
		st.RequireSafety(starlark.MemSafe)
		st.RunThread(func(thread *starlark.Thread) {
			str := starlark.String(strings.Repeat("dEaDbEeF", st.N))
			string_lower, _ := str.Attr("lower")
			if string_lower == nil {
				t.Fatalf("no such method: string.lower")
			}

			result, err := starlark.Call(thread, string_lower, nil, nil)
			if err != nil {
				st.Error(err)
			}
			st.KeepAlive(result)
		})
	})

	t.Run("Unicode", func(t *testing.T) {
		st := startest.From(t)
		st.RequireSafety(starlark.MemSafe)
		st.RunThread(func(thread *starlark.Thread) {
			str := starlark.String(strings.Repeat("ΔΗΑΔΒΗΗΦ", st.N))
			string_lower, _ := str.Attr("lower")
			if string_lower == nil {
				t.Fatalf("no such method: string.lower")
			}

			result, err := starlark.Call(thread, string_lower, nil, nil)
			if err != nil {
				st.Error(err)
			}
			st.KeepAlive(result)
		})

		st.RunThread(func(thread *starlark.Thread) {
			str := starlark.String(strings.Repeat("a", st.N) + "ȺȾȺȾ")
			string_lower, _ := str.Attr("lower")
			if string_lower == nil {
				t.Fatalf("no such method: string.lower")
			}

			result, err := starlark.Call(thread, string_lower, nil, nil)
			if err != nil {
				st.Error(err)
			}
			st.KeepAlive(result)
		})

		st.RunThread(func(thread *starlark.Thread) {
			// This is the only case where the difference is 2
			// e.g. the lowercase version takes 1 byte, this
			// special char takes 3. However, since the computation
			// is done through the length of the original string,
			// it should be safe ("just" wasting a 2/3 of the space).
			str := starlark.String(strings.Repeat("K", st.N))
			string_lower, _ := str.Attr("lower")
			if string_lower == nil {
				t.Fatalf("no such method: string.lower")
			}

			result, err := starlark.Call(thread, string_lower, nil, nil)
			if err != nil {
				st.Error(err)
			}
			st.KeepAlive(result)
		})
	})

	t.Run("Unicode-single", func(t *testing.T) {
		st := startest.From(t)
		st.RequireSafety(starlark.MemSafe)
		st.RunThread(func(thread *starlark.Thread) {
			str := starlark.String("Φ")
			string_lower, _ := str.Attr("lower")
			if string_lower == nil {
				t.Fatalf("no such method: string.lower")
			}

			for i := 0; i < st.N; i++ {
				result, err := starlark.Call(thread, string_lower, nil, nil)
				if err != nil {
					st.Error(err)
				}
				st.KeepAlive(result)
			}
		})
	})
}

func testStringStripSteps(t *testing.T) {
}

func testStringStripAllocs(t *testing.T, method_name string) {
	method, _ := starlark.String("     ababaZZZZZababa     ").Attr(method_name)
	if method == nil {
		t.Fatalf("no such method: string.%s", method_name)
	}

	t.Run("with-cutset=no", func(t *testing.T) {
		st := startest.From(t)
		st.RequireSafety(starlark.MemSafe)
		st.RunThread(func(thread *starlark.Thread) {
			for i := 0; i < st.N; i++ {
				result, err := starlark.Call(thread, method, nil, nil)
				if err != nil {
					st.Error(err)
				}
				st.KeepAlive(result)
			}
		})
	})

	t.Run("with-cutset=yes", func(t *testing.T) {
		st := startest.From(t)
		st.RequireSafety(starlark.MemSafe)
		st.RunThread(func(thread *starlark.Thread) {
			for i := 0; i < st.N; i++ {
				args := starlark.Tuple{starlark.String("ab ")}
				result, err := starlark.Call(thread, method, args, nil)
				if err != nil {
					st.Error(err)
				}
				st.KeepAlive(result)
			}
		})
	})
}

func TestStringLstripSteps(t *testing.T) {
}

func TestStringLstripAllocs(t *testing.T) {
	testStringStripAllocs(t, "lstrip")
}

func testStringPartitionMethodSteps(t *testing.T) {
}

func testStringPartitionMethodAllocs(t *testing.T, name string) {
	recv := starlark.String("don't communicate by sharing memory, share memory by communicating.")
	string_partition, _ := recv.Attr(name)
	if string_partition == nil {
		t.Fatalf("no such method: string.%s", name)
	}

	t.Run("not-present", func(t *testing.T) {
		st := startest.From(t)
		st.RequireSafety(starlark.MemSafe)
		st.RunThread(func(thread *starlark.Thread) {
			for i := 0; i < st.N; i++ {
				result, err := starlark.Call(thread, string_partition, starlark.Tuple{starlark.String("channel")}, nil)
				if err != nil {
					st.Error(err)
				}
				st.KeepAlive(result)
			}
		})
	})

	t.Run("present", func(t *testing.T) {
		st := startest.From(t)
		st.RequireSafety(starlark.MemSafe)
		st.RunThread(func(thread *starlark.Thread) {
			for i := 0; i < st.N; i++ {
				result, err := starlark.Call(thread, string_partition, starlark.Tuple{starlark.String("memory")}, nil)
				if err != nil {
					st.Error(err)
				}
				st.KeepAlive(result)
			}
		})
	})
}

func TestStringPartitionSteps(t *testing.T) {
}

func TestStringPartitionAllocs(t *testing.T) {
	testStringPartitionMethodAllocs(t, "partition")
}

func testStringRemovefixSteps(t *testing.T) {
}

func testStringRemovefixAllocs(t *testing.T, method_name string) {
	method, _ := starlark.String("aaaaaZZZZZaaaaa").Attr(method_name)
	if method == nil {
		t.Fatalf("no such method: string.%s", method_name)
	}

	st := startest.From(t)
	st.RequireSafety(starlark.MemSafe)
	st.RunThread(func(thread *starlark.Thread) {
		for i := 0; i < st.N; i++ {
			args := starlark.Tuple{starlark.String("aaaaa")}
			result, err := starlark.Call(thread, method, args, nil)
			if err != nil {
				st.Error(err)
			}
			st.KeepAlive(result)
		}
	})
}

func TestStringRemoveprefixSteps(t *testing.T) {
}

func TestStringRemoveprefixAllocs(t *testing.T) {
	testStringRemovefixAllocs(t, "removeprefix")
}

func TestStringRemovesuffixSteps(t *testing.T) {
}

func TestStringRemovesuffixAllocs(t *testing.T) {
	testStringRemovefixAllocs(t, "removesuffix")
}

func TestStringReplaceSteps(t *testing.T) {
}

func TestStringReplaceAllocs(t *testing.T) {
	st := startest.From(t)
	st.RequireSafety(starlark.MemSafe)
	st.RunThread(func(thread *starlark.Thread) {
		str := starlark.String(strings.Repeat("deadbeef", st.N))
		toReplace := starlark.String("beef")
		replacement := starlark.String("🍖")

		fn, _ := str.Attr("replace")
		if fn == nil {
			st.Fatal("no such method: string.replace")
		}

		result, err := starlark.Call(thread, fn, starlark.Tuple{toReplace, replacement}, nil)
		if err != nil {
			st.Error(err)
		}
		st.KeepAlive(result)
	})
}

func TestStringRfindSteps(t *testing.T) {
}

func TestStringRfindAllocs(t *testing.T) {
	testStringFindMethodAllocs(t, "rfind")
}

func TestStringRindexSteps(t *testing.T) {
}

func TestStringRindexAllocs(t *testing.T) {
	testStringFindMethodAllocs(t, "rindex")
}

func TestStringRpartitionSteps(t *testing.T) {
}

func TestStringRpartitionAllocs(t *testing.T) {
	testStringPartitionMethodAllocs(t, "rpartition")
}

func TestStringRsplitSteps(t *testing.T) {
}

func TestStringRsplitAllocs(t *testing.T) {
	t.Run("delimiter", func(t *testing.T) {
		st := startest.From(t)
		st.RequireSafety(starlark.MemSafe)
		st.RunThread(func(thread *starlark.Thread) {
			delimiter := starlark.String("beef")
			// I must count the string content as well since it will
			// be kept alive by the slices taken by the delimeter.
			str := starlark.String(strings.Repeat("deadbeef", st.N))
			if err := thread.AddAllocs(starlark.EstimateMakeSize([]byte{}, len(str))); err != nil {
				st.Error(err)
			}

			string_rsplit, _ := str.Attr("rsplit")
			if string_rsplit == nil {
				st.Fatal("no such method: string.rsplit")
			}

			result, err := starlark.Call(thread, string_rsplit, starlark.Tuple{delimiter, starlark.MakeInt(st.N)}, nil)
			if err != nil {
				st.Error(err)
			}
			st.KeepAlive(result)
		})
	})

	t.Run("empty-delimiter", func(t *testing.T) {
		st := startest.From(t)
		st.RequireSafety(starlark.MemSafe)
		st.RunThread(func(thread *starlark.Thread) {
			str := starlark.String(strings.Repeat("go    go", st.N))
			if err := thread.AddAllocs(starlark.EstimateMakeSize([]byte{}, len(str))); err != nil {
				st.Error(err)
			}

			string_split, _ := str.Attr("rsplit")
			if string_split == nil {
				st.Fatal("no such method: string.rsplit")
			}

			result, err := starlark.Call(thread, string_split, starlark.Tuple{starlark.None, starlark.MakeInt(st.N)}, nil)
			if err != nil {
				st.Error(err)
			}
			st.KeepAlive(result)
		})
	})
}

func TestStringRstripSteps(t *testing.T) {
}

func TestStringRstripAllocs(t *testing.T) {
	testStringStripAllocs(t, "rstrip")
}

func TestStringSplitSteps(t *testing.T) {
}

func TestStringSplitAllocs(t *testing.T) {
	t.Run("delimiter", func(t *testing.T) {
		st := startest.From(t)
		st.RequireSafety(starlark.MemSafe)
		st.RunThread(func(thread *starlark.Thread) {
			delimiter := starlark.String("beef")
			// I must count the string content as well since it will
			// be kept alive by the slices taken by the delimeter.
			str := starlark.String(strings.Repeat("deadbeef", st.N))
			if err := thread.AddAllocs(starlark.EstimateMakeSize([]byte{}, len(str))); err != nil {
				st.Error(err)
			}

			string_split, _ := str.Attr("split")
			if string_split == nil {
				st.Fatal("no such method: string.split")
			}

			result, err := starlark.Call(thread, string_split, starlark.Tuple{delimiter}, nil)
			if err != nil {
				st.Error(err)
			}
			st.KeepAlive(result)
		})
	})

	t.Run("empty-delimiter", func(t *testing.T) {
		st := startest.From(t)
		st.RequireSafety(starlark.MemSafe)
		st.RunThread(func(thread *starlark.Thread) {
			str := starlark.String(strings.Repeat("go    go", st.N))
			if err := thread.AddAllocs(starlark.EstimateMakeSize([]byte{}, len(str))); err != nil {
				st.Error(err)
			}

			string_split, _ := str.Attr("split")
			if string_split == nil {
				st.Fatal("no such method: string.split")
			}

			result, err := starlark.Call(thread, string_split, starlark.Tuple{}, nil)
			if err != nil {
				st.Error(err)
			}
			st.KeepAlive(result)
		})
	})

	t.Run("small", func(t *testing.T) {
		st := startest.From(t)
		st.RequireSafety(starlark.MemSafe)
		st.RunThread(func(thread *starlark.Thread) {
			str := starlark.String("g g g")
			string_split, _ := str.Attr("split")
			if string_split == nil {
				st.Fatal("no such method: string.split")
			}

			for i := 0; i < st.N; i++ {
				result, err := starlark.Call(thread, string_split, starlark.Tuple{}, nil)
				if err != nil {
					st.Error(err)
				}
				st.KeepAlive(result)
			}
		})
	})
}

func TestStringSplitlinesSteps(t *testing.T) {
}

func TestStringSplitlinesAllocs(t *testing.T) {
	str := starlark.String(`
Lorem ipsum dolor sit amet, consectetur adipiscing elit.
Suspendisse porta ipsum a purus pharetra sagittis.
Fusce tristique ex non fermentum suscipit.
Curabitur nec velit fringilla arcu lacinia commodo.`)

	string_splitlines, _ := str.Attr("splitlines")
	if string_splitlines == nil {
		t.Fatal("no such method: string.splitlines")
	}

	st := startest.From(t)
	st.RequireSafety(starlark.MemSafe)
	st.RunThread(func(thread *starlark.Thread) {
		for i := 0; i < st.N; i++ {
			result, err := starlark.Call(thread, string_splitlines, nil, nil)
			if err != nil {
				st.Error(err)
			}
			st.KeepAlive(result)
		}
	})
}

func TestStringStartswithSteps(t *testing.T) {
}

func TestStringStartswithAllocs(t *testing.T) {
	testStringFixAllocs(t, "startswith")
}

func TestStringStripSteps(t *testing.T) {
}

func TestStringStripAllocs(t *testing.T) {
	testStringStripAllocs(t, "strip")
}

func TestStringTitleSteps(t *testing.T) {
}

func TestStringTitleAllocs(t *testing.T) {
	t.Run("ASCII", func(t *testing.T) {
		st := startest.From(t)
		st.RequireSafety(starlark.MemSafe)
		st.RunThread(func(thread *starlark.Thread) {
			str := starlark.String(strings.Repeat("dEaDbEeF", st.N))
			string_title, _ := str.Attr("title")
			if string_title == nil {
				t.Fatal("no such method: string.title")
			}

			result, err := starlark.Call(thread, string_title, nil, nil)
			if err != nil {
				st.Error(err)
			}
			st.KeepAlive(result)
		})
	})

	t.Run("Unicode", func(t *testing.T) {
		st := startest.From(t)
		st.RequireSafety(starlark.MemSafe)

		// Same byte-length capitals
		st.RunThread(func(thread *starlark.Thread) {
			str := starlark.String(strings.Repeat("δηαδβηηφ", st.N))
			string_title, _ := str.Attr("title")
			if string_title == nil {
				t.Fatal("no such method: string.title")
			}

			result, err := starlark.Call(thread, string_title, nil, nil)
			if err != nil {
				st.Error(err)
			}
			st.KeepAlive(result)
		})

		// Different byte-length capitals
		st.RunThread(func(thread *starlark.Thread) {
			str := starlark.String(strings.Repeat("ı ", st.N))
			string_title, _ := str.Attr("title")
			if string_title == nil {
				t.Fatal("no such method: string.title")
			}

			result, err := starlark.Call(thread, string_title, nil, nil)
			if err != nil {
				st.Error(err)
			}
			st.KeepAlive(result)
		})
	})

	t.Run("Unicode-single", func(t *testing.T) {
		st := startest.From(t)
		st.RequireSafety(starlark.MemSafe)
		st.RunThread(func(thread *starlark.Thread) {
			str := starlark.String("φ")
			string_title, _ := str.Attr("title")
			if string_title == nil {
				t.Fatalf("no such method: string.title")
			}

			for i := 0; i < st.N; i++ {
				result, err := starlark.Call(thread, string_title, nil, nil)
				if err != nil {
					st.Error(err)
				}
				st.KeepAlive(result)
			}
		})
	})
}

func TestStringUpperSteps(t *testing.T) {
}

func TestStringUpperAllocs(t *testing.T) {
	t.Run("ASCII", func(t *testing.T) {
		st := startest.From(t)
		st.RequireSafety(starlark.MemSafe)
		st.RunThread(func(thread *starlark.Thread) {
			str := starlark.String(strings.Repeat("dEaDbEeF", st.N))
			string_upper, _ := str.Attr("upper")
			if string_upper == nil {
				t.Fatalf("no such method: string.upper")
			}

			result, err := starlark.Call(thread, string_upper, nil, nil)
			if err != nil {
				st.Error(err)
			}
			st.KeepAlive(result)
		})
	})

	t.Run("Unicode", func(t *testing.T) {
		st := startest.From(t)
		st.RequireSafety(starlark.MemSafe)

		// In this case, the characters are not ascii, but the length
		// of each character remains stable for each character.
		st.RunThread(func(thread *starlark.Thread) {
			str := starlark.String(strings.Repeat("δηαδβηηφ", st.N))
			string_upper, _ := str.Attr("upper")
			if string_upper == nil {
				t.Fatalf("no such method: string.upper")
			}

			result, err := starlark.Call(thread, string_upper, nil, nil)
			if err != nil {
				st.Error(err)
			}
			st.KeepAlive(result)
		})

		// In this case, the characters at the end of the string
		// have a bigger representations after conversion thus
		// triggering a growth operation which is rather badly
		// implemented leading to an allocation which is double
		// the size it actually needs. In go 1.20, while the
		// growth operation is still flawed, it will not be used
		// during rune encoding, thus reducing the size of this
		// allocation to about 20% (except for small strings, where
		// the problem persists)
		st.RunThread(func(thread *starlark.Thread) {
			str := starlark.String(strings.Repeat("a", st.N) + "ɥɐɥɐ")
			string_upper, _ := str.Attr("upper")
			if string_upper == nil {
				t.Fatalf("no such method: string.upper")
			}

			result, err := starlark.Call(thread, string_upper, nil, nil)
			if err != nil {
				st.Error(err)
			}
			st.KeepAlive(result)
		})

		// In this case, the size of the translated rule is
		// smaller than the original one. But even so, go
		// will proceed to allocate a very big buffer, about
		// twice the size of the original string.
		st.RunThread(func(thread *starlark.Thread) {
			str := starlark.String(strings.Repeat("ı", st.N))
			string_upper, _ := str.Attr("upper")
			if string_upper == nil {
				t.Fatalf("no such method: string.upper")
			}

			result, err := starlark.Call(thread, string_upper, nil, nil)
			if err != nil {
				st.Error(err)
			}
			st.KeepAlive(result)
		})
	})

	t.Run("Unicode-single", func(t *testing.T) {
		st := startest.From(t)
		st.RequireSafety(starlark.MemSafe)
		st.RunThread(func(thread *starlark.Thread) {
			str := starlark.String("φ")
			string_upper, _ := str.Attr("upper")
			if string_upper == nil {
				t.Fatalf("no such method: string.upper")
			}

			for i := 0; i < st.N; i++ {
				result, err := starlark.Call(thread, string_upper, nil, nil)
				if err != nil {
					st.Error(err)
				}
				st.KeepAlive(result)
			}
		})
	})
}

<<<<<<< HEAD
func TestSetClearAllocs(t *testing.T) {
	st := startest.From(t)
	st.RequireSafety(starlark.MemSafe)
	st.RunThread(func(thread *starlark.Thread) {
		set := starlark.NewSet(st.N)
		for i := 0; i < st.N; i++ {
			set.Insert(starlark.MakeInt(i))
		}
		if err := thread.AddAllocs(starlark.EstimateSize(set)); err != nil {
			st.Error(err)
		}
		set_clear, _ := set.Attr("clear")
		if set_clear == nil {
			st.Fatal("no such method: set.clear")
		}
		result, err := starlark.Call(thread, set_clear, nil, nil)
		if err != nil {
			st.Error(err)
		}
		st.KeepAlive(result)
=======
func TestSetAddAllocs(t *testing.T) {
	st := startest.From(t)
	st.RequireSafety(starlark.MemSafe)
	st.RunThread(func(thread *starlark.Thread) {
		set := starlark.NewSet(0)
		if err := thread.AddAllocs(starlark.EstimateSize(set)); err != nil {
			st.Error(err)
		}
		set_add, _ := set.Attr("add")
		if set_add == nil {
			t.Fatal("no such method: set.add")
		}
		for i := 0; i < st.N; i++ {
			n := starlark.Value(starlark.MakeInt(i))
			if err := thread.AddAllocs(starlark.EstimateSize(n)); err != nil {
				st.Error(err)
			}
			result, err := starlark.Call(thread, set_add, starlark.Tuple{n}, nil)
			if err != nil {
				st.Error(err)
			}
			st.KeepAlive(result)
		}
		st.KeepAlive(set)
>>>>>>> 40794f46
	})
}

func TestSetUnionSteps(t *testing.T) {
}

func TestSetDiscardAllocs(t *testing.T) {
	t.Run("present", func(t *testing.T) {
		st := startest.From(t)
		st.RequireSafety(starlark.MemSafe)
		st.RunThread(func(thread *starlark.Thread) {
			set := starlark.NewSet(st.N)
			if err := thread.AddAllocs(starlark.EstimateSize(set)); err != nil {
				st.Error(err)
			}
			for i := 0; i < st.N; i++ {
				n := starlark.Value(starlark.MakeInt(i))
				set.Insert(n)
			}
			set_discard, _ := set.Attr("discard")
			if set_discard == nil {
				st.Fatal("no such method: set.discard")
			}
			for i := 0; i < st.N; i++ {
				result, err := starlark.Call(thread, set_discard, starlark.Tuple{starlark.MakeInt(i)}, nil)
				if err != nil {
					st.Error(err)
				}
				st.KeepAlive(result)
			}
			st.KeepAlive(set)
		})
	})

	t.Run("missing", func(t *testing.T) {
		set := starlark.NewSet(10)
		for i := 0; i < 10; i++ {
			n := starlark.Value(starlark.MakeInt(-i))
			set.Insert(n)
		}
		set_discard, _ := set.Attr("discard")
		if set_discard == nil {
			t.Fatal("no such method: set.discard")
		}

		st := startest.From(t)
		st.RequireSafety(starlark.MemSafe)
		st.RunThread(func(thread *starlark.Thread) {
			for i := 0; i < st.N; i++ {
				result, err := starlark.Call(thread, set_discard, starlark.Tuple{starlark.MakeInt(i)}, nil)
				if err != nil {
					st.Error(err)
				}
				st.KeepAlive(result)
			}
			st.KeepAlive(set)
		})
	})
}

func TestSetUnionAllocs(t *testing.T) {
	st := startest.From(t)
	st.RequireSafety(starlark.MemSafe)
	st.RunThread(func(thread *starlark.Thread) {
		set := starlark.NewSet(st.N / 2)
		for i := 0; i < st.N/2; i++ {
			n := starlark.Value(starlark.MakeInt(i))
			if err := thread.AddAllocs(starlark.EstimateSize(n)); err != nil {
				st.Error(err)
			}
			set.Insert(n)
		}

		set_union, _ := set.Attr("union")
		if set_union == nil {
			t.Fatal("no such method: set.union")
		}

		iter := testIterable{
			maxN: st.N,
			nth: func(thread *starlark.Thread, n int) (starlark.Value, error) {
				result := starlark.MakeInt(n)
				if err := thread.AddAllocs(starlark.EstimateSize(result)); err != nil {
					return nil, err
				}
				return result, nil
			},
		}
		result, err := starlark.Call(thread, set_union, starlark.Tuple{&iter}, nil)
		if err != nil {
			st.Error(err)
		}
		st.KeepAlive(result)
	})
}

func TestSafeIterateSteps(t *testing.T) {
}

func TestSafeIterateAllocs(t *testing.T) {
	t.Run("non-allocating", func(t *testing.T) {
		st := startest.From(t)
		st.SetMaxAllocs(0)
		st.RequireSafety(starlark.MemSafe)
		st.RunThread(func(thread *starlark.Thread) {
			nonAllocating := &testIterable{
				nth: func(thread *starlark.Thread, n int) (starlark.Value, error) {
					return starlark.True, nil
				},
			}
			it, err := starlark.SafeIterate(thread, nonAllocating)
			if err != nil {
				t.Fatal(err)
			}
			defer it.Done()

			for i := 0; i < st.N; i++ {
				var value starlark.Value
				if !it.Next(&value) {
					st.Errorf("non-terminating iterator stuck at %d", st.N)
					return
				}
				st.KeepAlive(value)
			}
		})
	})

	t.Run("allocating", func(t *testing.T) {
		st := startest.From(t)
		st.RequireSafety(starlark.MemSafe)
		st.RunThread(func(thread *starlark.Thread) {
			allocating := &testIterable{
				nth: func(thread *starlark.Thread, n int) (starlark.Value, error) {
					tupleSize := starlark.EstimateMakeSize(starlark.Tuple{}, 16) + starlark.SliceTypeOverhead
					if err := thread.AddAllocs(tupleSize); err != nil {
						return nil, err
					}
					return make(starlark.Tuple, 16), nil
				},
			}
			it, err := starlark.SafeIterate(thread, allocating)
			if err != nil {
				t.Fatal(err)
			}
			defer it.Done()

			for i := 0; i < st.N; i++ {
				var value starlark.Value
				if !it.Next(&value) {
					st.Errorf("non-terminating iterator stuck at %d", st.N)
					return
				}
				st.KeepAlive(value)
			}
		})
	})
}

func TestTupleIteration(t *testing.T) {
	values := starlark.Tuple{
		starlark.None,
		starlark.False,
		starlark.True,
		starlark.MakeInt(0),
		starlark.MakeInt64(1 << 34),
		starlark.String("starlark"),
		starlark.NewList(nil),
		starlark.NewDict(10),
	}

	tupleAsValue := starlark.Value(values)

	st := startest.From(t)
	st.RequireSafety(starlark.MemSafe)
	st.RunThread(func(thread *starlark.Thread) {
		for i := 0; i < st.N; i++ {
			it, err := starlark.SafeIterate(thread, tupleAsValue)
			if err != nil {
				st.Fatal(err)
			}
			defer it.Done()

			var v starlark.Value
			for j := 0; it.Next(&v); j++ {
				if v != values[j] {
					st.Errorf("expected %v got %v", values[j], v)
				}
				st.KeepAlive(v)
			}

			if err := it.Err(); err != nil {
				st.Error(err)
			}
		}
	})
}<|MERGE_RESOLUTION|>--- conflicted
+++ resolved
@@ -4105,7 +4105,33 @@
 	})
 }
 
-<<<<<<< HEAD
+func TestSetAddAllocs(t *testing.T) {
+	st := startest.From(t)
+	st.RequireSafety(starlark.MemSafe)
+	st.RunThread(func(thread *starlark.Thread) {
+		set := starlark.NewSet(0)
+		if err := thread.AddAllocs(starlark.EstimateSize(set)); err != nil {
+			st.Error(err)
+		}
+		set_add, _ := set.Attr("add")
+		if set_add == nil {
+			t.Fatal("no such method: set.add")
+		}
+		for i := 0; i < st.N; i++ {
+			n := starlark.Value(starlark.MakeInt(i))
+			if err := thread.AddAllocs(starlark.EstimateSize(n)); err != nil {
+				st.Error(err)
+			}
+			result, err := starlark.Call(thread, set_add, starlark.Tuple{n}, nil)
+			if err != nil {
+				st.Error(err)
+			}
+			st.KeepAlive(result)
+		}
+		st.KeepAlive(set)
+	})
+}
+
 func TestSetClearAllocs(t *testing.T) {
 	st := startest.From(t)
 	st.RequireSafety(starlark.MemSafe)
@@ -4126,32 +4152,6 @@
 			st.Error(err)
 		}
 		st.KeepAlive(result)
-=======
-func TestSetAddAllocs(t *testing.T) {
-	st := startest.From(t)
-	st.RequireSafety(starlark.MemSafe)
-	st.RunThread(func(thread *starlark.Thread) {
-		set := starlark.NewSet(0)
-		if err := thread.AddAllocs(starlark.EstimateSize(set)); err != nil {
-			st.Error(err)
-		}
-		set_add, _ := set.Attr("add")
-		if set_add == nil {
-			t.Fatal("no such method: set.add")
-		}
-		for i := 0; i < st.N; i++ {
-			n := starlark.Value(starlark.MakeInt(i))
-			if err := thread.AddAllocs(starlark.EstimateSize(n)); err != nil {
-				st.Error(err)
-			}
-			result, err := starlark.Call(thread, set_add, starlark.Tuple{n}, nil)
-			if err != nil {
-				st.Error(err)
-			}
-			st.KeepAlive(result)
-		}
-		st.KeepAlive(set)
->>>>>>> 40794f46
 	})
 }
 
