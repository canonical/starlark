--- conflicted
+++ resolved
@@ -4224,7 +4224,21 @@
 	})
 }
 
-<<<<<<< HEAD
+func TestSetIntersectionSteps(t *testing.T) {
+}
+
+func TestSetIntersectionAllocs(t *testing.T) {
+}
+
+func TestSetIsSubsetSteps(t *testing.T) {
+}
+
+func TestSetIsSubsetAllocs(t *testing.T) {
+}
+
+func TestSetIsSupersetSteps(t *testing.T) {
+}
+
 func TestSetIssupersetAllocs(t *testing.T) {
 	const setSize = 1000
 	set := starlark.NewSet(setSize)
@@ -4234,23 +4248,40 @@
 	set_issuperset, _ := set.Attr("issuperset")
 	if set_issuperset == nil {
 		t.Fatal("no such method: set.issuperset")
-=======
-func TestSetIntersectionSteps(t *testing.T) {
-}
-
-func TestSetIntersectionAllocs(t *testing.T) {
-}
-
-func TestSetIsSubsetSteps(t *testing.T) {
-}
-
-func TestSetIsSubsetAllocs(t *testing.T) {
-}
-
-func TestSetIsSupersetSteps(t *testing.T) {
-}
-
-func TestSetIsSupersetAllocs(t *testing.T) {
+	}
+
+	t.Run("safety-respected", func(t *testing.T) {
+		const expected = "feature unavailable to the sandbox"
+
+		thread := &starlark.Thread{}
+		thread.RequireSafety(starlark.MemSafe)
+		iter := &unsafeTestIterable{t}
+		_, err := starlark.Call(thread, set_issuperset, starlark.Tuple{iter}, nil)
+		if err == nil {
+			t.Error("expected error")
+		} else if err.Error() != expected {
+			t.Errorf("unexpected error: expected %v but got %v", expected, err)
+		}
+	})
+
+	t.Run("no-allocations", func(t *testing.T) {
+		st := startest.From(t)
+		st.RequireSafety(starlark.MemSafe)
+		st.SetMaxAllocs(0)
+		st.RunThread(func(thread *starlark.Thread) {
+			iter := &testIterable{
+				maxN: st.N,
+				nth: func(thread *starlark.Thread, n int) (starlark.Value, error) {
+					return starlark.MakeInt(n), nil
+				},
+			}
+			result, err := starlark.Call(thread, set_issuperset, starlark.Tuple{iter}, nil)
+			if err != nil {
+				st.Error(err)
+			}
+			st.KeepAlive(result)
+		})
+	})
 }
 
 func TestSetPopSteps(t *testing.T) {
@@ -4306,7 +4337,6 @@
 	set_symmetric_difference, _ := set.Attr("symmetric_difference")
 	if set_symmetric_difference == nil {
 		t.Fatal("no such method: set.symmetric_difference")
->>>>>>> 1e55b9f0
 	}
 
 	t.Run("safety-respected", func(t *testing.T) {
@@ -4315,11 +4345,7 @@
 		thread := &starlark.Thread{}
 		thread.RequireSafety(starlark.MemSafe)
 		iter := &unsafeTestIterable{t}
-<<<<<<< HEAD
-		_, err := starlark.Call(thread, set_issuperset, starlark.Tuple{iter}, nil)
-=======
 		_, err := starlark.Call(thread, set_symmetric_difference, starlark.Tuple{iter}, nil)
->>>>>>> 1e55b9f0
 		if err == nil {
 			t.Error("expected error")
 		} else if err.Error() != expected {
@@ -4327,28 +4353,6 @@
 		}
 	})
 
-<<<<<<< HEAD
-	t.Run("no-allocations", func(t *testing.T) {
-		st := startest.From(t)
-		st.RequireSafety(starlark.MemSafe)
-		st.SetMaxAllocs(0)
-		st.RunThread(func(thread *starlark.Thread) {
-			iter := &testIterable{
-				maxN: st.N,
-				nth: func(thread *starlark.Thread, n int) (starlark.Value, error) {
-					return starlark.MakeInt(n), nil
-				},
-			}
-			result, err := starlark.Call(thread, set_issuperset, starlark.Tuple{iter}, nil)
-			if err != nil {
-				st.Error(err)
-			}
-			st.KeepAlive(result)
-		})
-	})
-}
-
-=======
 	t.Run("allocation", func(t *testing.T) {
 		st := startest.From(t)
 		st.RequireSafety(starlark.MemSafe)
@@ -4367,7 +4371,6 @@
 func TestSetUnionSteps(t *testing.T) {
 }
 
->>>>>>> 1e55b9f0
 func TestSetUnionAllocs(t *testing.T) {
 	st := startest.From(t)
 	st.RequireSafety(starlark.MemSafe)
