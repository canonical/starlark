// Copyright 2017 The Bazel Authors. All rights reserved.
// Use of this source code is governed by a BSD-style
// license that can be found in the LICENSE file.

// Package starlark provides a Starlark interpreter.
//
// Starlark values are represented by the Value interface.
// The following built-in Value types are known to the evaluator:
//
//	NoneType        -- NoneType
//	Bool            -- bool
//	Bytes           -- bytes
//	Int             -- int
//	Float           -- float
//	String          -- string
//	*List           -- list
//	Tuple           -- tuple
//	*Dict           -- dict
//	*Set            -- set
//	*Function       -- function (implemented in Starlark)
//	*Builtin        -- builtin_function_or_method (function or method implemented in Go)
//
// Client applications may define new data types that satisfy at least
// the Value interface.  Such types may provide additional operations by
// implementing any of these optional interfaces:
//
//	Callable        -- value is callable like a function
//	Comparable      -- value defines its own comparison operations
//	Iterable        -- value is iterable using 'for' loops
//	Sequence        -- value is iterable sequence of known length
//	Indexable       -- value is sequence with efficient random access
//	Mapping         -- value maps from keys to values, like a dictionary
//	HasBinary       -- value defines binary operations such as * and +
//	HasAttrs        -- value has readable fields or methods x.f
//	HasSetField     -- value has settable fields x.f
//	HasSetIndex     -- value supports element update using x[i]=y
//	HasSetKey       -- value supports map update using x[k]=v
//	HasUnary        -- value defines unary operations such as + and -
//
// Client applications may also define domain-specific functions in Go
// and make them available to Starlark programs.  Use NewBuiltin to
// construct a built-in value that wraps a Go function.  The
// implementation of the Go function may use UnpackArgs to make sense of
// the positional and keyword arguments provided by the caller.
//
// Starlark's None value is not equal to Go's nil. Go's nil is not a legal
// Starlark value, but the compiler will not stop you from converting nil
// to Value. Be careful to avoid allowing Go nil values to leak into
// Starlark data structures.
//
// The Compare operation requires two arguments of the same
// type, but this constraint cannot be expressed in Go's type system.
// (This is the classic "binary method problem".)
// So, each Value type's CompareSameType method is a partial function
// that compares a value only against others of the same type.
// Use the package's standalone Compare (or Equal) function to compare
// an arbitrary pair of values.
//
// To parse and evaluate a Starlark source file, use ExecFile.  The Eval
// function evaluates a single expression.  All evaluator functions
// require a Thread parameter which defines the "thread-local storage"
// of a Starlark thread and may be used to plumb application state
// through Starlark code and into callbacks.  When evaluation fails it
// returns an EvalError from which the application may obtain a
// backtrace of active Starlark calls.
<<<<<<< HEAD
//
package starlark // import "github.com/canonical/starlark/starlark"
=======
package starlark // import "go.starlark.net/starlark"
>>>>>>> 10651d51

// This file defines the data types of Starlark and their basic operations.

import (
	"fmt"
	"math"
	"math/big"
	"reflect"
	"strconv"
	"strings"
	"unicode/utf8"

	"github.com/canonical/starlark/internal/compile"
	"github.com/canonical/starlark/syntax"
)

// Value is a value in the Starlark interpreter.
type Value interface {
	// String returns the string representation of the value.
	// Starlark string values are quoted as if by Python's repr.
	String() string

	// Type returns a short string describing the value's type.
	Type() string

	// Freeze causes the value, and all values transitively
	// reachable from it through collections and closures, to be
	// marked as frozen.  All subsequent mutations to the data
	// structure through this API will fail dynamically, making the
	// data structure immutable and safe for publishing to other
	// Starlark interpreters running concurrently.
	Freeze()

	// Truth returns the truth value of an object.
	Truth() Bool

	// Hash returns a function of x such that Equals(x, y) => Hash(x) == Hash(y).
	// Hash may fail if the value's type is not hashable, or if the value
	// contains a non-hashable value. The hash is used only by dictionaries and
	// is not exposed to the Starlark program.
	Hash() (uint32, error)
}

// SizeAware allows an object to declare its own size
type SizeAware interface {
	EstimateSize() int64
}

type SafeStringer interface {
	SafeString(sb StringBuilder) error
}

// A Comparable is a value that defines its own equivalence relation and
// perhaps ordered comparisons.
type Comparable interface {
	Value
	// CompareSameType compares one value to another of the same Type().
	// The comparison operation must be one of EQL, NEQ, LT, LE, GT, or GE.
	// CompareSameType returns an error if an ordered comparison was
	// requested for a type that does not support it.
	//
	// Implementations that recursively compare subcomponents of
	// the value should use the CompareDepth function, not Compare, to
	// avoid infinite recursion on cyclic structures.
	//
	// The depth parameter is used to bound comparisons of cyclic
	// data structures.  Implementations should decrement depth
	// before calling CompareDepth and should return an error if depth
	// < 1.
	//
	// Client code should not call this method.  Instead, use the
	// standalone Compare or Equals functions, which are defined for
	// all pairs of operands.
	CompareSameType(op syntax.Token, y Value, depth int) (bool, error)
}

// A TotallyOrdered is a type whose values form a total order:
// if x and y are of the same TotallyOrdered type, then x must be less than y,
// greater than y, or equal to y.
//
// It is simpler than Comparable and should be preferred in new code,
// but if a type implements both interfaces, Comparable takes precedence.
type TotallyOrdered interface {
	Value
	// Cmp compares two values x and y of the same totally ordered type.
	// It returns negative if x < y, positive if x > y, and zero if the values are equal.
	//
	// Implementations that recursively compare subcomponents of
	// the value should use the CompareDepth function, not Cmp, to
	// avoid infinite recursion on cyclic structures.
	//
	// The depth parameter is used to bound comparisons of cyclic
	// data structures.  Implementations should decrement depth
	// before calling CompareDepth and should return an error if depth
	// < 1.
	//
	// Client code should not call this method.  Instead, use the
	// standalone Compare or Equals functions, which are defined for
	// all pairs of operands.
	Cmp(y Value, depth int) (int, error)
}

var (
	_ TotallyOrdered = Int{}
	_ TotallyOrdered = Float(0)
	_ Comparable     = False
	_ Comparable     = String("")
	_ Comparable     = (*Dict)(nil)
	_ Comparable     = (*List)(nil)
	_ Comparable     = Tuple(nil)
	_ Comparable     = (*Set)(nil)
)

// A Callable value f may be the operand of a function call, f(x).
//
// Clients should use the Call function, never the CallInternal method.
type Callable interface {
	Value
	Name() string
	CallInternal(thread *Thread, args Tuple, kwargs []Tuple) (Value, error)
}

type callableWithPosition interface {
	Callable
	Position() syntax.Position
}

var (
	_ Callable             = (*Builtin)(nil)
	_ Callable             = (*Function)(nil)
	_ callableWithPosition = (*Function)(nil)
)

// An Iterable abstracts a sequence of values.
// An iterable value may be iterated over by a 'for' loop or used where
// any other Starlark iterable is allowed.  Unlike a Sequence, the length
// of an Iterable is not necessarily known in advance of iteration.
type Iterable interface {
	Value
	Iterate() Iterator // must be followed by call to Iterator.Done
}

// A Sequence is a sequence of values of known length.
type Sequence interface {
	Iterable
	Len() int
}

var (
	_ Sequence = (*Dict)(nil)
	_ Sequence = (*Set)(nil)
)

// An Indexable is a sequence of known length that supports efficient random access.
// It is not necessarily iterable.
type Indexable interface {
	Value
	Index(i int) Value // requires 0 <= i < Len()
	Len() int
}

// A Sliceable is a sequence that can be cut into pieces with the slice operator (x[i:j:step]).
//
// All native indexable objects are sliceable.
// This is a separate interface for backwards-compatibility.
type Sliceable interface {
	Indexable
	// For positive strides (step > 0), 0 <= start <= end <= n.
	// For negative strides (step < 0), -1 <= end <= start < n.
	// The caller must ensure that the start and end indices are valid
	// and that step is non-zero.
	Slice(start, end, step int) Value
}

// A HasSetIndex is an Indexable value whose elements may be assigned (x[i] = y).
//
// The implementation should not add Len to a negative index as the
// evaluator does this before the call.
type HasSetIndex interface {
	Indexable
	SetIndex(index int, v Value) error
}

// A HasSafeSetIndex is an Indexable value whose elements may be assigned (x[i] = y),
// respecting the safety of the thread.
type HasSafeSetIndex interface {
	Indexable

	SafeSetIndex(thread *Thread, index int, v Value) error
}

var (
	_ HasSetIndex     = (*List)(nil)
	_ HasSafeSetIndex = (*List)(nil)
	_ Indexable       = Tuple(nil)
	_ Indexable       = String("")
	_ Sliceable       = Tuple(nil)
	_ Sliceable       = String("")
	_ Sliceable       = (*List)(nil)
)

// An Iterator provides a sequence of values to the caller.
//
// The caller must call Done when the iterator is no longer needed.
// Operations that modify a sequence will fail if it has active iterators.
//
// Example usage:
//
//	iter := iterable.Iterator()
//	defer iter.Done()
//	var x Value
//	for iter.Next(&x) {
//		...
//	}
type Iterator interface {
	// If the iterator is exhausted, Next returns false.
	// Otherwise it sets *p to the current element of the sequence,
	// advances the iterator, and returns true.
	Next(p *Value) bool
	Done()
	Err() error
}

// A SafeIterator is an Iterator which abides by safety constraints.
//
// When a thread is available and safety is required, `BindThread`
// will be called before iteration.
type SafeIterator interface {
	Iterator
	SafetyAware

	BindThread(thread *Thread)
}

// A Mapping is a mapping from keys to values, such as a dictionary.
//
// If a type satisfies both Mapping and Iterable, the iterator yields
// the keys of the mapping.
type Mapping interface {
	Value
	// Get returns the value corresponding to the specified key,
	// or !found if the mapping does not contain the key.
	//
	// Get also defines the behavior of "v in mapping".
	// The 'in' operator reports the 'found' component, ignoring errors.
	Get(Value) (v Value, found bool, err error)
}

// An IterableMapping is a mapping that supports key enumeration.
type IterableMapping interface {
	Mapping
	Iterate() Iterator // see Iterable interface
	Items() []Tuple    // a new slice containing all key/value pairs
}

var _ IterableMapping = (*Dict)(nil)

// A HasSetKey supports map update using x[k]=v syntax, like a dictionary.
type HasSetKey interface {
	Mapping
	SetKey(k, v Value) error
}

// A HasSafeSetKey supports map update using x[k]=v syntax, like a dictionary,
// respecting the safety of the thread.
type HasSafeSetKey interface {
	Mapping

	SafeSetKey(thread *Thread, k, v Value) error
}

var _ HasSetKey = (*Dict)(nil)
var _ HasSafeSetKey = (*Dict)(nil)

// A HasBinary value may be used as either operand of these binary operators:
// +   -   *   /   //   %   in   not in   |   &   ^   <<   >>
//
// The Side argument indicates whether the receiver is the left or right operand.
//
// An implementation may decline to handle an operation by returning (nil, nil).
// For this reason, clients should always call the standalone Binary(op, x, y)
// function rather than calling the method directly.
type HasBinary interface {
	Value
	Binary(op syntax.Token, y Value, side Side) (Value, error)
}

type Side bool

const (
	Left  Side = false
	Right Side = true
)

// A HasUnary value may be used as the operand of these unary operators:
// +   -   ~
//
// An implementation may decline to handle an operation by returning (nil, nil).
// For this reason, clients should always call the standalone Unary(op, x)
// function rather than calling the method directly.
type HasUnary interface {
	Value
	Unary(op syntax.Token) (Value, error)
}

// A HasAttrs value has fields or methods that may be read by a dot expression (y = x.f).
// Attribute names may be listed using the built-in 'dir' function.
//
// For implementation convenience, a result of (nil, nil) from Attr is
// interpreted as a "no such field or method" error. Implementations are
// free to return a more precise error.
type HasAttrs interface {
	Value
	Attr(name string) (Value, error) // returns (nil, nil) if attribute not present
	AttrNames() []string             // callers must not modify the result.
}

var (
	_ HasAttrs = String("")
	_ HasAttrs = new(List)
	_ HasAttrs = new(Dict)
	_ HasAttrs = new(Set)
)

// A HasSetField value has fields that may be written by a dot expression (x.f = y).
//
// An implementation of SetField may return a NoSuchAttrError,
// in which case the runtime may augment the error message to
// warn of possible misspelling.
type HasSetField interface {
	HasAttrs
	SetField(name string, val Value) error
}

// A NoSuchAttrError may be returned by an implementation of
// HasAttrs.Attr or HasSetField.SetField to indicate that no such field
// exists. In that case the runtime may augment the error message to
// warn of possible misspelling.
type NoSuchAttrError string

func (e NoSuchAttrError) Error() string { return string(e) }

// NoneType is the type of None.  Its only legal value is None.
// (We represent it as a number, not struct{}, so that None may be constant.)
type NoneType byte

const None = NoneType(0)

func (NoneType) String() string        { return "None" }
func (NoneType) Type() string          { return "NoneType" }
func (NoneType) Freeze()               {} // immutable
func (NoneType) Truth() Bool           { return False }
func (NoneType) Hash() (uint32, error) { return 0, nil }

// Bool is the type of a Starlark bool.
type Bool bool

const (
	False Bool = false
	True  Bool = true
)

func (b Bool) String() string {
	if b {
		return "True"
	} else {
		return "False"
	}
}
func (b Bool) Type() string          { return "bool" }
func (b Bool) Freeze()               {} // immutable
func (b Bool) Truth() Bool           { return b }
func (b Bool) Hash() (uint32, error) { return uint32(b2i(bool(b))), nil }
func (x Bool) CompareSameType(op syntax.Token, y_ Value, depth int) (bool, error) {
	y := y_.(Bool)
	return threeway(op, b2i(bool(x))-b2i(bool(y))), nil
}

// Float is the type of a Starlark float.
type Float float64

func (f Float) format(buf StringBuilder, conv byte) error {
	ff := float64(f)
	if !isFinite(ff) {
		if math.IsInf(ff, +1) {
			if _, err := buf.WriteString("+inf"); err != nil {
				return err
			}
		} else if math.IsInf(ff, -1) {
			if _, err := buf.WriteString("-inf"); err != nil {
				return err
			}
		} else {
			if _, err := buf.WriteString("nan"); err != nil {
				return err
			}
		}
		return nil
	}

	// %g is the default format used by str.
	// It uses the minimum precision to avoid ambiguity,
	// and always includes a '.' or an 'e' so that the value
	// is self-evidently a float, not an int.
	if conv == 'g' || conv == 'G' {
		s := strconv.FormatFloat(ff, conv, -1, 64)
		if _, err := buf.WriteString(s); err != nil {
			return err
		}
		// Ensure result always has a decimal point if no exponent.
		// "123" -> "123.0"
		if strings.IndexByte(s, conv-'g'+'e') < 0 && strings.IndexByte(s, '.') < 0 {
			if _, err := buf.WriteString(".0"); err != nil {
				return err
			}
		}
		return nil
	}

	// %[eEfF] use 6-digit precision
	if _, err := buf.WriteString(strconv.FormatFloat(ff, conv, 6, 64)); err != nil {
		return err
	}
	return nil
}

func (f Float) String() string { return toString(f) }
func (f Float) Type() string   { return "float" }
func (f Float) Freeze()        {} // immutable
func (f Float) Truth() Bool    { return f != 0.0 }
func (f Float) Hash() (uint32, error) {
	// Equal float and int values must yield the same hash.
	// TODO(adonovan): opt: if f is non-integral, and thus not equal
	// to any Int, we can avoid the Int conversion and use a cheaper hash.
	if isFinite(float64(f)) {
		return finiteFloatToInt(f).Hash()
	}
	return 1618033, nil // NaN, +/-Inf
}

func floor(f Float) Float { return Float(math.Floor(float64(f))) }

// isFinite reports whether f represents a finite rational value.
// It is equivalent to !math.IsNan(f) && !math.IsInf(f, 0).
func isFinite(f float64) bool {
	return math.Abs(f) <= math.MaxFloat64
}

// Cmp implements comparison of two Float values.
// Required by the TotallyOrdered interface.
func (f Float) Cmp(v Value, depth int) (int, error) {
	g := v.(Float)
	return floatCmp(f, g), nil
}

// floatCmp performs a three-valued comparison on floats,
// which are totally ordered with NaN > +Inf.
func floatCmp(x, y Float) int {
	if x > y {
		return +1
	} else if x < y {
		return -1
	} else if x == y {
		return 0
	}

	// At least one operand is NaN.
	if x == x {
		return -1 // y is NaN
	} else if y == y {
		return +1 // x is NaN
	}
	return 0 // both NaN
}

func (f Float) rational() *big.Rat { return new(big.Rat).SetFloat64(float64(f)) }

// AsFloat returns the float64 value closest to x.
// The f result is undefined if x is not a float or Int.
// The result may be infinite if x is a very large Int.
func AsFloat(x Value) (f float64, ok bool) {
	switch x := x.(type) {
	case Float:
		return float64(x), true
	case Int:
		return float64(x.Float()), true
	}
	return 0, false
}

func (x Float) Mod(y Float) Float {
	z := Float(math.Mod(float64(x), float64(y)))
	if (x < 0) != (y < 0) && z != 0 {
		z += y
	}
	return z
}

// Unary implements the operations +float and -float.
func (f Float) Unary(op syntax.Token) (Value, error) {
	switch op {
	case syntax.MINUS:
		return -f, nil
	case syntax.PLUS:
		return +f, nil
	}
	return nil, nil
}

// String is the type of a Starlark text string.
//
// A String encapsulates an an immutable sequence of bytes,
// but strings are not directly iterable. Instead, iterate
// over the result of calling one of these four methods:
// codepoints, codepoint_ords, elems, elem_ords.
//
// Strings typically contain text; use Bytes for binary strings.
// The Starlark spec defines text strings as sequences of UTF-k
// codes that encode Unicode code points. In this Go implementation,
// k=8, whereas in a Java implementation, k=16. For portability,
// operations on strings should aim to avoid assumptions about
// the value of k.
//
// Warning: the contract of the Value interface's String method is that
// it returns the value printed in Starlark notation,
// so s.String() or fmt.Sprintf("%s", s) returns a quoted string.
// Use string(s) or s.GoString() or fmt.Sprintf("%#v", s) to obtain the raw contents
// of a Starlark string as a Go string.
type String string

func (s String) String() string        { return syntax.Quote(string(s), false) }
func (s String) GoString() string      { return string(s) }
func (s String) Type() string          { return "string" }
func (s String) Freeze()               {} // immutable
func (s String) Truth() Bool           { return len(s) > 0 }
func (s String) Hash() (uint32, error) { return hashString(string(s)), nil }
func (s String) Len() int              { return len(s) } // bytes
func (s String) Index(i int) Value     { return s[i : i+1] }

func (s String) Slice(start, end, step int) Value {
	if step == 1 {
		return s[start:end]
	}

	sign := signum(step)
	var str []byte
	for i := start; signum(end-i) == sign; i += step {
		str = append(str, s[i])
	}
	return String(str)
}

func (s String) Attr(name string) (Value, error) { return builtinAttr(s, name, stringMethods) }
func (s String) AttrNames() []string             { return builtinAttrNames(stringMethods) }

func (x String) CompareSameType(op syntax.Token, y_ Value, depth int) (bool, error) {
	y := y_.(String)
	return threeway(op, strings.Compare(string(x), string(y))), nil
}

func AsString(x Value) (string, bool) { v, ok := x.(String); return string(v), ok }

// A stringElems is an iterable whose iterator yields a sequence of
// elements (bytes), either numerically or as successive substrings.
// It is an indexable sequence.
type stringElems struct {
	s    String
	ords bool
}

var (
	_ Iterable  = (*stringElems)(nil)
	_ Indexable = (*stringElems)(nil)
)

func (si stringElems) String() string        { return toString(si) }
func (si stringElems) Type() string          { return "string.elems" }
func (si stringElems) Freeze()               {} // immutable
func (si stringElems) Truth() Bool           { return True }
func (si stringElems) Hash() (uint32, error) { return 0, fmt.Errorf("unhashable: %s", si.Type()) }
func (si stringElems) Iterate() Iterator     { return &stringElemsIterator{si, 0} }
func (si stringElems) Len() int              { return len(si.s) }
func (si stringElems) Index(i int) Value {
	if si.ords {
		return MakeInt(int(si.s[i]))
	} else {
		// TODO(adonovan): opt: preallocate canonical 1-byte strings
		// to avoid interface allocation.
		return si.s[i : i+1]
	}
}

type stringElemsIterator struct {
	si stringElems
	i  int
}

func (it *stringElemsIterator) Next(p *Value) bool {
	if it.i == len(it.si.s) {
		return false
	}
	*p = it.si.Index(it.i)
	it.i++
	return true
}

func (*stringElemsIterator) Done() {}

func (it *stringElemsIterator) Err() error     { return nil }
func (it *stringElemsIterator) Safety() Safety { return NotSafe }

// A stringCodepoints is an iterable whose iterator yields a sequence of
// Unicode code points, either numerically or as successive substrings.
// It is not indexable.
type stringCodepoints struct {
	s    String
	ords bool
}

var _ Iterable = (*stringCodepoints)(nil)

func (si stringCodepoints) String() string        { return toString(si) }
func (si stringCodepoints) Type() string          { return "string.codepoints" }
func (si stringCodepoints) Freeze()               {} // immutable
func (si stringCodepoints) Truth() Bool           { return True }
func (si stringCodepoints) Hash() (uint32, error) { return 0, fmt.Errorf("unhashable: %s", si.Type()) }
func (si stringCodepoints) Iterate() Iterator     { return &stringCodepointsIterator{si, 0} }

type stringCodepointsIterator struct {
	si stringCodepoints
	i  int
}

func (it *stringCodepointsIterator) Next(p *Value) bool {
	s := it.si.s[it.i:]
	if s == "" {
		return false
	}
	r, sz := utf8.DecodeRuneInString(string(s))
	if !it.si.ords {
		if r == utf8.RuneError {
			*p = String(r)
		} else {
			*p = s[:sz]
		}
	} else {
		*p = MakeInt(int(r))
	}
	it.i += sz
	return true
}

func (*stringCodepointsIterator) Done() {}

func (it *stringCodepointsIterator) Err() error     { return nil }
func (it *stringCodepointsIterator) Safety() Safety { return NotSafe }

// A Function is a function defined by a Starlark def statement or lambda expression.
// The initialization behavior of a Starlark module is also represented by a Function.
type Function struct {
	funcode  *compile.Funcode
	module   *module
	defaults Tuple
	freevars Tuple
}

// A module is the dynamic counterpart to a Program.
// All functions in the same program share a module.
type module struct {
	program     *compile.Program
	predeclared StringDict
	globals     []Value
	constants   []Value
}

// makeGlobalDict returns a new, unfrozen StringDict containing all global
// variables so far defined in the module.
func (m *module) makeGlobalDict() StringDict {
	r := make(StringDict, len(m.program.Globals))
	for i, id := range m.program.Globals {
		if v := m.globals[i]; v != nil {
			r[id.Name] = v
		}
	}
	return r
}

func (fn *Function) Name() string          { return fn.funcode.Name } // "lambda" for anonymous functions
func (fn *Function) Doc() string           { return fn.funcode.Doc }
func (fn *Function) Hash() (uint32, error) { return hashString(fn.funcode.Name), nil }
func (fn *Function) Freeze()               { fn.defaults.Freeze(); fn.freevars.Freeze() }
func (fn *Function) Type() string          { return "function" }
func (fn *Function) Truth() Bool           { return true }
func (fn *Function) String() string        { return toString(fn) }

// Globals returns a new, unfrozen StringDict containing all global
// variables so far defined in the function's module.
func (fn *Function) Globals() StringDict { return fn.module.makeGlobalDict() }

func (fn *Function) Position() syntax.Position { return fn.funcode.Pos }
func (fn *Function) NumParams() int            { return fn.funcode.NumParams }
func (fn *Function) NumKwonlyParams() int      { return fn.funcode.NumKwonlyParams }

// Param returns the name and position of the ith parameter,
// where 0 <= i < NumParams().
// The *args and **kwargs parameters are at the end
// even if there were optional parameters after *args.
func (fn *Function) Param(i int) (string, syntax.Position) {
	if i >= fn.NumParams() {
		panic(i)
	}
	id := fn.funcode.Locals[i]
	return id.Name, id.Pos
}

// ParamDefault returns the default value of the specified parameter
// (0 <= i < NumParams()), or nil if the parameter is not optional.
func (fn *Function) ParamDefault(i int) Value {
	if i < 0 || i >= fn.NumParams() {
		panic(i)
	}

	// fn.defaults omits all required params up to the first optional param. It
	// also does not include *args or **kwargs at the end.
	firstOptIdx := fn.NumParams() - len(fn.defaults)
	if fn.HasVarargs() {
		firstOptIdx--
	}
	if fn.HasKwargs() {
		firstOptIdx--
	}
	if i < firstOptIdx || i >= firstOptIdx+len(fn.defaults) {
		return nil
	}

	dflt := fn.defaults[i-firstOptIdx]
	if _, ok := dflt.(mandatory); ok {
		return nil
	}
	return dflt
}

func (fn *Function) HasVarargs() bool { return fn.funcode.HasVarargs }
func (fn *Function) HasKwargs() bool  { return fn.funcode.HasKwargs }

const nativeSafe = safetyFlagsLimit - 1

func (fn *Function) Safety() Safety { return nativeSafe }

// A Builtin is a function implemented in Go.
type Builtin struct {
	name string
	fn   func(thread *Thread, fn *Builtin, args Tuple, kwargs []Tuple) (Value, error)
	recv Value // for bound methods (e.g. "".startswith)

	safety Safety
}

func (b *Builtin) Name() string { return b.name }
func (b *Builtin) Freeze() {
	if b.recv != nil {
		b.recv.Freeze()
	}
}
func (b *Builtin) Hash() (uint32, error) {
	h := hashString(b.name)
	if b.recv != nil {
		h ^= 5521
	}
	return h, nil
}
func (b *Builtin) String() string  { return toString(b) }
func (b *Builtin) Receiver() Value { return b.recv }
func (b *Builtin) Type() string    { return "builtin_function_or_method" }
func (b *Builtin) CallInternal(thread *Thread, args Tuple, kwargs []Tuple) (Value, error) {
	return b.fn(thread, b, args, kwargs)
}
func (b *Builtin) Truth() Bool { return true }

func (b *Builtin) Safety() Safety              { return b.safety }
func (b *Builtin) DeclareSafety(safety Safety) { b.safety = safety }

// NewBuiltin returns a new 'builtin_function_or_method' value with the specified name
// and implementation.  It compares unequal with all other values.
func NewBuiltin(name string, fn func(thread *Thread, fn *Builtin, args Tuple, kwargs []Tuple) (Value, error)) *Builtin {
	return &Builtin{name: name, fn: fn}
}

// NewBuiltinWithSafety is a convenience function which, like NewBuiltin,
// returns a new `builtin_function_or_method` with the specified name and
// implementation, which compares unequal with all other values. The safety of
// this new builtin is declared as the provided flags.
//
// This function is equivalent to calling NewBuiltin and DeclareSafety on its
// result.
func NewBuiltinWithSafety(name string, safety Safety, fn func(*Thread, *Builtin, Tuple, []Tuple) (Value, error)) *Builtin {
	return &Builtin{name: name, fn: fn, safety: safety}
}

// BindReceiver returns a new Builtin value representing a method
// closure, that is, a built-in function bound to a receiver value.
//
// In the example below, the value of f is the string.index
// built-in method bound to the receiver value "abc":
//
//	f = "abc".index; f("a"); f("b")
//
// In the common case, the receiver is bound only during the call,
// but this still results in the creation of a temporary method closure:
//
//	"abc".index("a")
func (b *Builtin) BindReceiver(recv Value) *Builtin {
	return &Builtin{name: b.name, fn: b.fn, recv: recv, safety: b.safety}
}

// A *Dict represents a Starlark dictionary.
// The zero value of Dict is a valid empty dictionary.
// If you know the exact final number of entries,
// it is more efficient to call NewDict.
type Dict struct {
	ht hashtable
}

// NewDict returns a set with initial space for
// at least size insertions before rehashing.
func NewDict(size int) *Dict {
	dict := new(Dict)
	dict.ht.init(nil, size)
	return dict
}

func SafeNewDict(thread *Thread, size int) (*Dict, error) {
	dict := new(Dict)
	if err := dict.ht.init(thread, size); err != nil {
		return nil, err
	}
	return dict, nil
}

func (d *Dict) Clear() error                                    { return d.ht.clear() }
func (d *Dict) Delete(k Value) (v Value, found bool, err error) { return d.ht.delete(k) }
func (d *Dict) Get(k Value) (v Value, found bool, err error)    { return d.ht.lookup(k) }
func (d *Dict) Items() []Tuple                                  { return d.ht.items() }
func (d *Dict) Keys() []Value                                   { return d.ht.keys() }
func (d *Dict) Values() []Value                                 { return d.ht.values() }
func (d *Dict) Len() int                                        { return int(d.ht.len) }
func (d *Dict) Iterate() Iterator                               { return d.ht.iterate() }
func (d *Dict) SetKey(k, v Value) error                         { return d.ht.insert(nil, k, v) }
func (d *Dict) Type() string                                    { return "dict" }
func (d *Dict) Freeze()                                         { d.ht.freeze() }
func (d *Dict) Truth() Bool                                     { return d.Len() > 0 }
func (d *Dict) Hash() (uint32, error)                           { return 0, fmt.Errorf("unhashable type: dict") }
func (d *Dict) String() string                                  { return toString(d) }

func (d *Dict) SafeSetKey(thread *Thread, k, v Value) error {
	if err := CheckSafety(thread, MemSafe); err != nil {
		return err
	}
	if err := d.ht.insert(thread, k, v); err != nil {
		return err
	}
	return nil
}

func (x *Dict) Union(y *Dict) *Dict {
	z := new(Dict)
	z.ht.init(x.Len()) // a lower bound
	z.ht.addAll(&x.ht) // can't fail
	z.ht.addAll(&y.ht) // can't fail
	return z
}

func (d *Dict) Attr(name string) (Value, error) { return builtinAttr(d, name, dictMethods) }
func (d *Dict) AttrNames() []string             { return builtinAttrNames(dictMethods) }

func (x *Dict) CompareSameType(op syntax.Token, y_ Value, depth int) (bool, error) {
	y := y_.(*Dict)
	switch op {
	case syntax.EQL:
		ok, err := dictsEqual(x, y, depth)
		return ok, err
	case syntax.NEQ:
		ok, err := dictsEqual(x, y, depth)
		return !ok, err
	default:
		return false, fmt.Errorf("%s %s %s not implemented", x.Type(), op, y.Type())
	}
}

func dictsEqual(x, y *Dict, depth int) (bool, error) {
	if x.Len() != y.Len() {
		return false, nil
	}
	for e := x.ht.head; e != nil; e = e.next {
		key, xval := e.key, e.value

		if yval, found, _ := y.Get(key); !found {
			return false, nil
		} else if eq, err := EqualDepth(xval, yval, depth-1); err != nil {
			return false, err
		} else if !eq {
			return false, nil
		}
	}
	return true, nil
}

// A *List represents a Starlark list value.
type List struct {
	elems     []Value
	frozen    bool
	itercount uint32 // number of active iterators (ignored if frozen)
}

// NewList returns a list containing the specified elements.
// Callers should not subsequently modify elems.
func NewList(elems []Value) *List { return &List{elems: elems} }

func (l *List) Freeze() {
	if !l.frozen {
		l.frozen = true
		for _, elem := range l.elems {
			elem.Freeze()
		}
	}
}

// checkMutable reports an error if the list should not be mutated.
// verb+" list" should describe the operation.
func (l *List) checkMutable(verb string) error {
	if l.frozen {
		return fmt.Errorf("cannot %s frozen list", verb)
	}
	if l.itercount > 0 {
		return fmt.Errorf("cannot %s list during iteration", verb)
	}
	return nil
}

func (l *List) String() string        { return toString(l) }
func (l *List) Type() string          { return "list" }
func (l *List) Hash() (uint32, error) { return 0, fmt.Errorf("unhashable type: list") }
func (l *List) Truth() Bool           { return l.Len() > 0 }
func (l *List) Len() int              { return len(l.elems) }
func (l *List) Index(i int) Value     { return l.elems[i] }

func (l *List) Slice(start, end, step int) Value {
	if step == 1 {
		elems := append([]Value{}, l.elems[start:end]...)
		return NewList(elems)
	}

	sign := signum(step)
	var list []Value
	for i := start; signum(end-i) == sign; i += step {
		list = append(list, l.elems[i])
	}
	return NewList(list)
}

func (l *List) Attr(name string) (Value, error) { return builtinAttr(l, name, listMethods) }
func (l *List) AttrNames() []string             { return builtinAttrNames(listMethods) }

func (l *List) Iterate() Iterator {
	if !l.frozen {
		l.itercount++
	}
	return &listIterator{l: l}
}

func (x *List) CompareSameType(op syntax.Token, y_ Value, depth int) (bool, error) {
	y := y_.(*List)
	// It's tempting to check x == y as an optimization here,
	// but wrong because a list containing NaN is not equal to itself.
	return sliceCompare(op, x.elems, y.elems, depth)
}

func sliceCompare(op syntax.Token, x, y []Value, depth int) (bool, error) {
	// Fast path: check length.
	if len(x) != len(y) && (op == syntax.EQL || op == syntax.NEQ) {
		return op == syntax.NEQ, nil
	}

	// Find first element that is not equal in both lists.
	for i := 0; i < len(x) && i < len(y); i++ {
		if eq, err := EqualDepth(x[i], y[i], depth-1); err != nil {
			return false, err
		} else if !eq {
			switch op {
			case syntax.EQL:
				return false, nil
			case syntax.NEQ:
				return true, nil
			default:
				return CompareDepth(op, x[i], y[i], depth-1)
			}
		}
	}

	return threeway(op, len(x)-len(y)), nil
}

type listIterator struct {
	l *List
	i int
}

var _ SafeIterator = &listIterator{}

func (it *listIterator) NextAllocs() int64 { return 0 }

func (it *listIterator) Next(p *Value) bool {
	if it.i < it.l.Len() {
		*p = it.l.elems[it.i]
		it.i++
		return true
	}
	return false
}

func (it *listIterator) Done() {
	if !it.l.frozen {
		it.l.itercount--
	}
}

func (it *listIterator) Safety() Safety            { return MemSafe }
func (it *listIterator) BindThread(thread *Thread) {}
func (it *listIterator) Err() error                { return nil }

func (l *List) SetIndex(i int, v Value) error {
	if err := l.checkMutable("assign to element of"); err != nil {
		return err
	}
	l.elems[i] = v
	return nil
}

func (l *List) SafeSetIndex(thread *Thread, i int, v Value) error {
	if err := CheckSafety(thread, MemSafe); err != nil {
		return err
	}
	return l.SetIndex(i, v)
}

func (l *List) Append(v Value) error {
	if err := l.checkMutable("append to"); err != nil {
		return err
	}
	l.elems = append(l.elems, v)
	return nil
}

func (l *List) Clear() error {
	if err := l.checkMutable("clear"); err != nil {
		return err
	}
	for i := range l.elems {
		l.elems[i] = nil // aid GC
	}
	l.elems = l.elems[:0]
	return nil
}

// A Tuple represents a Starlark tuple value.
type Tuple []Value

func (t Tuple) Len() int          { return len(t) }
func (t Tuple) Index(i int) Value { return t[i] }

func (t Tuple) Slice(start, end, step int) Value {
	if step == 1 {
		return t[start:end]
	}

	sign := signum(step)
	var tuple Tuple
	for i := start; signum(end-i) == sign; i += step {
		tuple = append(tuple, t[i])
	}
	return tuple
}

func (t Tuple) Iterate() Iterator { return &tupleIterator{elems: t} }
func (t Tuple) Freeze() {
	for _, elem := range t {
		elem.Freeze()
	}
}
func (t Tuple) String() string { return toString(t) }
func (t Tuple) Type() string   { return "tuple" }
func (t Tuple) Truth() Bool    { return len(t) > 0 }

func (x Tuple) CompareSameType(op syntax.Token, y_ Value, depth int) (bool, error) {
	y := y_.(Tuple)
	return sliceCompare(op, x, y, depth)
}

func (t Tuple) Hash() (uint32, error) {
	// Use same algorithm as Python.
	var x, mult uint32 = 0x345678, 1000003
	for _, elem := range t {
		y, err := elem.Hash()
		if err != nil {
			return 0, err
		}
		x = x ^ y*mult
		mult += 82520 + uint32(len(t)+len(t))
	}
	return x, nil
}

type tupleIterator struct{ elems Tuple }

var _ SafeIterator = &tupleIterator{}

func (it *tupleIterator) NextAllocs() int64 { return 0 }

func (it *tupleIterator) Next(p *Value) bool {
	if len(it.elems) > 0 {
		*p = it.elems[0]
		it.elems = it.elems[1:]
		return true
	}
	return false
}

func (it *tupleIterator) Done() {}

func (it *tupleIterator) BindThread(thread *Thread) {}
func (it *tupleIterator) Err() error                { return nil }
func (it *tupleIterator) Safety() Safety            { return MemSafe }

// A Set represents a Starlark set value.
// The zero value of Set is a valid empty set.
// If you know the exact final number of elements,
// it is more efficient to call NewSet.
type Set struct {
	ht hashtable // values are all None
}

// NewSet returns a dictionary with initial space for
// at least size insertions before rehashing.
func NewSet(size int) *Set {
	set := new(Set)
	set.ht.init(nil, size)
	return set
}

func (s *Set) Delete(k Value) (found bool, err error) { _, found, err = s.ht.delete(k); return }
func (s *Set) Clear() error                           { return s.ht.clear() }
func (s *Set) Has(k Value) (found bool, err error)    { _, found, err = s.ht.lookup(k); return }
func (s *Set) Insert(k Value) error                   { return s.ht.insert(nil, k, None) }
func (s *Set) Len() int                               { return int(s.ht.len) }
func (s *Set) Iterate() Iterator                      { return s.ht.iterate() }
func (s *Set) Type() string                           { return "set" }
func (s *Set) Freeze()                                { s.ht.freeze() }
func (s *Set) Hash() (uint32, error)                  { return 0, fmt.Errorf("unhashable type: set") }
func (s *Set) Truth() Bool                            { return s.Len() > 0 }
func (s *Set) String() string                         { return toString(s) }

func (s *Set) Attr(name string) (Value, error) { return builtinAttr(s, name, setMethods) }
func (s *Set) AttrNames() []string             { return builtinAttrNames(setMethods) }

func (x *Set) CompareSameType(op syntax.Token, y_ Value, depth int) (bool, error) {
	y := y_.(*Set)
	switch op {
	case syntax.EQL:
		ok, err := setsEqual(x, y, depth)
		return ok, err
	case syntax.NEQ:
		ok, err := setsEqual(x, y, depth)
		return !ok, err
	case syntax.GE: // superset
		if x.Len() < y.Len() {
			return false, nil
		}
		iter := y.Iterate()
		defer iter.Done()
		return x.IsSuperset(iter)
	case syntax.LE: // subset
		if x.Len() > y.Len() {
			return false, nil
		}
		iter := y.Iterate()
		defer iter.Done()
		return x.IsSubset(iter)
	case syntax.GT: // proper superset
		if x.Len() <= y.Len() {
			return false, nil
		}
		iter := y.Iterate()
		defer iter.Done()
		return x.IsSuperset(iter)
	case syntax.LT: // proper subset
		if x.Len() >= y.Len() {
			return false, nil
		}
		iter := y.Iterate()
		defer iter.Done()
		return x.IsSubset(iter)
	default:
		return false, fmt.Errorf("%s %s %s not implemented", x.Type(), op, y.Type())
	}
}

func setsEqual(x, y *Set, depth int) (bool, error) {
	if x.Len() != y.Len() {
		return false, nil
	}
	for e := x.ht.head; e != nil; e = e.next {
		if found, _ := y.Has(e.key); !found {
			return false, nil
		}
	}
	return true, nil
}

func setFromIterator(iter Iterator) (*Set, error) {
	var x Value
	set := new(Set)
	for iter.Next(&x) {
		err := set.Insert(x)
		if err != nil {
			return set, err
		}
	}
	return set, nil
}

func (s *Set) clone() *Set {
	set := new(Set)
	for e := s.ht.head; e != nil; e = e.next {
		set.Insert(e.key) // can't fail
	}
	return set
}

func (s *Set) Union(iter Iterator) (Value, error) {
	set := s.clone()
	var x Value
	for iter.Next(&x) {
		if err := set.Insert(x); err != nil {
			return nil, err
		}
	}
	return set, nil
}

func (s *Set) Difference(other Iterator) (Value, error) {
	diff := s.clone()
	var x Value
	for other.Next(&x) {
		if _, err := diff.Delete(x); err != nil {
			return nil, err
		}
	}
	return diff, nil
}

func (s *Set) IsSuperset(other Iterator) (bool, error) {
	var x Value
	for other.Next(&x) {
		found, err := s.Has(x)
		if err != nil {
			return false, err
		}
		if !found {
			return false, nil
		}
	}
	return true, nil
}

func (s *Set) IsSubset(other Iterator) (bool, error) {
	otherset, err := setFromIterator(other)
	if err != nil {
		return false, err
	}
	iter := s.Iterate()
	defer iter.Done()
	return otherset.IsSuperset(iter)
}

func (s *Set) Intersection(other Iterator) (Value, error) {
	intersect := new(Set)
	var x Value
	for other.Next(&x) {
		found, err := s.Has(x)
		if err != nil {
			return nil, err
		}
		if found {
			err = intersect.Insert(x)
			if err != nil {
				return nil, err
			}
		}
	}
	return intersect, nil
}

func (s *Set) SymmetricDifference(other Iterator) (Value, error) {
	diff := s.clone()
	var x Value
	for other.Next(&x) {
		found, err := diff.Delete(x)
		if err != nil {
			return nil, err
		}
		if !found {
			diff.Insert(x)
		}
	}
	return diff, nil
}

// toString returns the string form of value v.
// It may be more efficient than v.String() for larger values.
func toString(v Value) string {
	buf := new(strings.Builder)
	writeValue(buf, v, nil)
	return buf.String()
}

func safeToString(thread *Thread, v Value) (string, error) {
	buf := NewSafeStringBuilder(thread)
	if err := writeValue(buf, v, nil); err != nil {
		return "", err
	}
	return buf.String(), nil
}

// writeValue writes x to out.
//
// path is used to detect cycles.
// It contains the list of *List and *Dict values we're currently printing.
// (These are the only potentially cyclic structures.)
// Callers should generally pass nil for path.
// It is safe to re-use the same path slice for multiple calls.
func writeValue(out StringBuilder, x Value, path []Value) error {
	switch x := x.(type) {
	case nil:
		if _, err := out.WriteString("<nil>"); err != nil { // indicates a bug
			return err
		}

	// These four cases are duplicates of T.String(), for efficiency.
	case NoneType:
		if _, err := out.WriteString("None"); err != nil {
			return err
		}

	case Float:
		if err := x.format(out, 'g'); err != nil {
			return err
		}

	case Int:
		if iSmall, iBig := x.get(); iBig != nil {
			if _, err := fmt.Fprintf(out, "%d", iBig); err != nil {
				return err
			}
		} else {
			if _, err := fmt.Fprintf(out, "%d", iSmall); err != nil {
				return err
			}
		}

	case Bool:
		if x {
			if _, err := out.WriteString("True"); err != nil {
				return err
			}
		} else {
			if _, err := out.WriteString("False"); err != nil {
				return err
			}
		}

	case String:
		if err := syntax.QuoteWriter(out, string(x), false); err != nil {
			return err
		}

	case stringElems:
		if err := syntax.QuoteWriter(out, string(x.s), false); err != nil {
			return err
		}

		var method string
		if x.ords {
			method = ".elem_ords()"
		} else {
			method = ".elems()"
		}

		if _, err := out.WriteString(method); err != nil {
			return err
		}

	case stringCodepoints:
		if err := syntax.QuoteWriter(out, string(x.s), false); err != nil {
			return err
		}

		var method string
		if x.ords {
			method = ".codepoint_ords()"
		} else {
			method = ".codepoints()"
		}

		if _, err := out.WriteString(method); err != nil {
			return err
		}

	case Bytes:
		if err := syntax.QuoteWriter(out, string(x), true); err != nil {
			return err
		}

	case *List:
		if err := out.WriteByte('['); err != nil {
			return err
		}
		if pathContains(path, x) {
			if _, err := out.WriteString("..."); err != nil { // list contains itself
				return err
			}
		} else {
			for i, elem := range x.elems {
				if i > 0 {
					if _, err := out.WriteString(", "); err != nil {
						return err
					}
				}
				if err := writeValue(out, elem, append(path, x)); err != nil {
					return err
				}
			}
		}
		if err := out.WriteByte(']'); err != nil {
			return err
		}

	case Tuple:
		if err := out.WriteByte('('); err != nil {
			return err
		}
		for i, elem := range x {
			if i > 0 {
				if _, err := out.WriteString(", "); err != nil {
					return err
				}
			}
			if err := writeValue(out, elem, path); err != nil {
				return err
			}
		}
		if len(x) == 1 {
			if err := out.WriteByte(','); err != nil {
				return err
			}
		}
		if err := out.WriteByte(')'); err != nil {
			return err
		}

	case *Function:
		if _, err := fmt.Fprintf(out, "<function %s>", x.Name()); err != nil {
			return err
		}

	case *Builtin:
		if x.recv != nil {
			if _, err := fmt.Fprintf(out, "<built-in method %s of %s value>", x.Name(), x.recv.Type()); err != nil {
				return err
			}
		} else {
			if _, err := fmt.Fprintf(out, "<built-in function %s>", x.Name()); err != nil {
				return err
			}
		}

	case *Dict:
		if err := out.WriteByte('{'); err != nil {
			return err
		}
		if pathContains(path, x) {
			if _, err := out.WriteString("..."); err != nil { // dict contains itself
				return err
			}
		} else {
			sep := ""
			for e := x.ht.head; e != nil; e = e.next {
				k, v := e.key, e.value
				if _, err := out.WriteString(sep); err != nil {
					return err
				}
				if err := writeValue(out, k, path); err != nil {
					return err
				}
				if _, err := out.WriteString(": "); err != nil {
					return err
				}
				if err := writeValue(out, v, append(path, x)); err != nil { // cycle check
					return err
				}
				sep = ", "
			}
		}
		if err := out.WriteByte('}'); err != nil {
			return err
		}

	case *Set:
<<<<<<< HEAD
		if _, err := out.WriteString("set(["); err != nil {
			return err
		}
		for i, elem := range x.elems() {
			if i > 0 {
				if _, err := out.WriteString(", "); err != nil {
					return err
				}
			}
			if err := writeValue(out, elem, path); err != nil {
				return err
			}
=======
		out.WriteString("set([")
		for e := x.ht.head; e != nil; e = e.next {
			if e != x.ht.head {
				out.WriteString(", ")
			}
			writeValue(out, e.key, path)
>>>>>>> 10651d51
		}
		if _, err := out.WriteString("])"); err != nil {
			return err
		}

	case SafeStringer:
		if err := x.SafeString(out); err != nil {
			return err
		}

	default:
		if _, err := out.WriteString(x.String()); err != nil {
			return err
		}
	}

	return nil
}

func pathContains(path []Value, x Value) bool {
	for _, y := range path {
		if x == y {
			return true
		}
	}
	return false
}

// CompareLimit is the depth limit on recursive comparison operations such as == and <.
// Comparison of data structures deeper than this limit may fail.
var CompareLimit = 10

// Equal reports whether two Starlark values are equal.
func Equal(x, y Value) (bool, error) {
	if x, ok := x.(String); ok {
		return x == y, nil // fast path for an important special case
	}
	return EqualDepth(x, y, CompareLimit)
}

// EqualDepth reports whether two Starlark values are equal.
//
// Recursive comparisons by implementations of Value.CompareSameType
// should use EqualDepth to prevent infinite recursion.
func EqualDepth(x, y Value, depth int) (bool, error) {
	return CompareDepth(syntax.EQL, x, y, depth)
}

// Compare compares two Starlark values.
// The comparison operation must be one of EQL, NEQ, LT, LE, GT, or GE.
// Compare returns an error if an ordered comparison was
// requested for a type that does not support it.
//
// Recursive comparisons by implementations of Value.CompareSameType
// should use CompareDepth to prevent infinite recursion.
func Compare(op syntax.Token, x, y Value) (bool, error) {
	return CompareDepth(op, x, y, CompareLimit)
}

// CompareDepth compares two Starlark values.
// The comparison operation must be one of EQL, NEQ, LT, LE, GT, or GE.
// CompareDepth returns an error if an ordered comparison was
// requested for a pair of values that do not support it.
//
// The depth parameter limits the maximum depth of recursion
// in cyclic data structures.
func CompareDepth(op syntax.Token, x, y Value, depth int) (bool, error) {
	if depth < 1 {
		return false, fmt.Errorf("comparison exceeded maximum recursion depth")
	}
	if sameType(x, y) {
		if xcomp, ok := x.(Comparable); ok {
			return xcomp.CompareSameType(op, y, depth)
		}

		if xcomp, ok := x.(TotallyOrdered); ok {
			t, err := xcomp.Cmp(y, depth)
			if err != nil {
				return false, err
			}
			return threeway(op, t), nil
		}

		// use identity comparison
		switch op {
		case syntax.EQL:
			return x == y, nil
		case syntax.NEQ:
			return x != y, nil
		}
		return false, fmt.Errorf("%s %s %s not implemented", x.Type(), op, y.Type())
	}

	// different types

	// int/float ordered comparisons
	switch x := x.(type) {
	case Int:
		if y, ok := y.(Float); ok {
			var cmp int
			if y != y {
				cmp = -1 // y is NaN
			} else if !math.IsInf(float64(y), 0) {
				cmp = x.rational().Cmp(y.rational()) // y is finite
			} else if y > 0 {
				cmp = -1 // y is +Inf
			} else {
				cmp = +1 // y is -Inf
			}
			return threeway(op, cmp), nil
		}
	case Float:
		if y, ok := y.(Int); ok {
			var cmp int
			if x != x {
				cmp = +1 // x is NaN
			} else if !math.IsInf(float64(x), 0) {
				cmp = x.rational().Cmp(y.rational()) // x is finite
			} else if x > 0 {
				cmp = +1 // x is +Inf
			} else {
				cmp = -1 // x is -Inf
			}
			return threeway(op, cmp), nil
		}
	}

	// All other values of different types compare unequal.
	switch op {
	case syntax.EQL:
		return false, nil
	case syntax.NEQ:
		return true, nil
	}
	return false, fmt.Errorf("%s %s %s not implemented", x.Type(), op, y.Type())
}

func sameType(x, y Value) bool {
	return reflect.TypeOf(x) == reflect.TypeOf(y) || x.Type() == y.Type()
}

// threeway interprets a three-way comparison value cmp (-1, 0, +1)
// as a boolean comparison (e.g. x < y).
func threeway(op syntax.Token, cmp int) bool {
	switch op {
	case syntax.EQL:
		return cmp == 0
	case syntax.NEQ:
		return cmp != 0
	case syntax.LE:
		return cmp <= 0
	case syntax.LT:
		return cmp < 0
	case syntax.GE:
		return cmp >= 0
	case syntax.GT:
		return cmp > 0
	}
	panic(op)
}

func b2i(b bool) int {
	if b {
		return 1
	} else {
		return 0
	}
}

// Len returns the length of a string or sequence value,
// and -1 for all others.
//
// Warning: Len(x) >= 0 does not imply Iterate(x) != nil.
// A string has a known length but is not directly iterable.
func Len(x Value) int {
	switch x := x.(type) {
	case String:
		return x.Len()
	case Indexable:
		return x.Len()
	case Sequence:
		return x.Len()
	}
	return -1
}

// Iterate return a new iterator for the value if iterable, nil otherwise.
// If the result is non-nil, the caller must call Done when finished with it.
//
// Warning: Iterate(x) != nil does not imply Len(x) >= 0.
// Some iterables may have unknown length.
func Iterate(x Value) Iterator {
	if x, ok := x.(Iterable); ok {
		return x.Iterate()
	}
	return nil
}

// SafeIterate creates an iterator which is bound then to the given
// thread. This iterator will check safety and respect sandboxing
// bounds as required. As a convenience for functions that may have
// a thread or not depending on external logic, if thread is nil
// the iterator is still returned without its safety being checked.
func SafeIterate(thread *Thread, x Value) (Iterator, error) {
	if x, ok := x.(Iterable); ok {
		iter := x.Iterate()

		if thread != nil {
			if safeIter, ok := iter.(SafeIterator); ok {
				safeIter.BindThread(thread)

				if err := thread.CheckPermits(safeIter); err != nil {
					return nil, err
				}
				return safeIter, nil
			} else if err := thread.CheckPermits(NotSafe); err != nil {
				return nil, err
			}
		}

		return iter, nil
	}

	return nil, ErrUnsupported
}

// Bytes is the type of a Starlark binary string.
//
// A Bytes encapsulates an immutable sequence of bytes.
// It is comparable, indexable, and sliceable, but not directly iterable;
// use bytes.elems() for an iterable view.
//
// In this Go implementation, the elements of 'string' and 'bytes' are
// both bytes, but in other implementations, notably Java, the elements
// of a 'string' are UTF-16 codes (Java chars). The spec abstracts text
// strings as sequences of UTF-k codes that encode Unicode code points,
// and operations that convert from text to binary incur UTF-k-to-UTF-8
// transcoding; conversely, conversion from binary to text incurs
// UTF-8-to-UTF-k transcoding. Because k=8 for Go, these operations
// are the identity function, at least for valid encodings of text.
type Bytes string

var (
	_ Comparable = Bytes("")
	_ Sliceable  = Bytes("")
	_ Indexable  = Bytes("")
)

func (b Bytes) String() string        { return syntax.Quote(string(b), true) }
func (b Bytes) Type() string          { return "bytes" }
func (b Bytes) Freeze()               {} // immutable
func (b Bytes) Truth() Bool           { return len(b) > 0 }
func (b Bytes) Hash() (uint32, error) { return String(b).Hash() }
func (b Bytes) Len() int              { return len(b) }
func (b Bytes) Index(i int) Value     { return b[i : i+1] }

func (b Bytes) Attr(name string) (Value, error) { return builtinAttr(b, name, bytesMethods) }
func (b Bytes) AttrNames() []string             { return builtinAttrNames(bytesMethods) }

func (b Bytes) Slice(start, end, step int) Value {
	if step == 1 {
		return b[start:end]
	}

	sign := signum(step)
	var str []byte
	for i := start; signum(end-i) == sign; i += step {
		str = append(str, b[i])
	}
	return Bytes(str)
}

func (x Bytes) CompareSameType(op syntax.Token, y_ Value, depth int) (bool, error) {
	y := y_.(Bytes)
	return threeway(op, strings.Compare(string(x), string(y))), nil
}<|MERGE_RESOLUTION|>--- conflicted
+++ resolved
@@ -63,12 +63,7 @@
 // through Starlark code and into callbacks.  When evaluation fails it
 // returns an EvalError from which the application may obtain a
 // backtrace of active Starlark calls.
-<<<<<<< HEAD
-//
 package starlark // import "github.com/canonical/starlark/starlark"
-=======
-package starlark // import "go.starlark.net/starlark"
->>>>>>> 10651d51
 
 // This file defines the data types of Starlark and their basic operations.
 
@@ -935,9 +930,9 @@
 
 func (x *Dict) Union(y *Dict) *Dict {
 	z := new(Dict)
-	z.ht.init(x.Len()) // a lower bound
-	z.ht.addAll(&x.ht) // can't fail
-	z.ht.addAll(&y.ht) // can't fail
+	z.ht.init(nil, x.Len()) // a lower bound
+	z.ht.addAll(nil, &x.ht) // can't fail
+	z.ht.addAll(nil, &y.ht) // can't fail
 	return z
 }
 
@@ -1586,27 +1581,18 @@
 		}
 
 	case *Set:
-<<<<<<< HEAD
 		if _, err := out.WriteString("set(["); err != nil {
 			return err
 		}
-		for i, elem := range x.elems() {
-			if i > 0 {
+		for e := x.ht.head; e != nil; e = e.next {
+			if e != x.ht.head {
 				if _, err := out.WriteString(", "); err != nil {
 					return err
 				}
 			}
-			if err := writeValue(out, elem, path); err != nil {
+			if err := writeValue(out, e.key, path); err != nil {
 				return err
 			}
-=======
-		out.WriteString("set([")
-		for e := x.ht.head; e != nil; e = e.next {
-			if e != x.ht.head {
-				out.WriteString(", ")
-			}
-			writeValue(out, e.key, path)
->>>>>>> 10651d51
 		}
 		if _, err := out.WriteString("])"); err != nil {
 			return err
