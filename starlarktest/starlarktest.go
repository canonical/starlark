--- conflicted
+++ resolved
@@ -71,16 +71,11 @@
 			"_freeze":  starlark.NewBuiltin("freeze", freeze),
 			"_floateq": starlark.NewBuiltin("floateq", floateq),
 		}
-<<<<<<< HEAD
 		for _, v := range predeclared {
 			if b, ok := v.(*starlark.Builtin); ok {
 				b.DeclareSafety(starlark.CPUSafe | starlark.MemSafe | starlark.TimeSafe | starlark.IOSafe)
 			}
 		}
-		// TODO(adonovan): embed the file using embed.FS when we can rely on go1.16,
-		// and make the apparent filename reference that file.
-=======
->>>>>>> 10651d51
 		thread := new(starlark.Thread)
 		assert, assertErr = starlark.ExecFile(thread, "assert.star", assertFileSrc, predeclared)
 	})
