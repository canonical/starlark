--- conflicted
+++ resolved
@@ -264,28 +264,6 @@
 	nSum, allocSum uint64
 }
 
-<<<<<<< HEAD
-func (st *ST) readAllocs() uint64 {
-	if st.requiredSafety.Contains(starlark.MemSafe) {
-		runtime.GC()
-		runtime.GC()
-		var stats runtime.MemStats
-		runtime.ReadMemStats(&stats)
-		return stats.Alloc
-	}
-
-	sample := []metrics.Sample{
-		{Name: "/gc/heap/allocs:bytes"},
-	}
-	metrics.Read(sample)
-	if sample[0].Value.Kind() == metrics.KindBad {
-		return 0
-	}
-	return sample[0].Value.Uint64()
-}
-
-=======
->>>>>>> bc14971a
 func (st *ST) measureExecution(thread *starlark.Thread, fn func(*starlark.Thread)) executionStats {
 	const nMax = 100_000
 	const memoryMax = 200 * (1 << 20)
@@ -323,29 +301,17 @@
 
 		var alive []interface{}
 		if st.requiredSafety.Contains(starlark.MemSafe) {
-<<<<<<< HEAD
-			alive = make([]interface{}, n)
-		} else {
-			alive = make([]interface{}, 1)
-=======
 			alive = make([]interface{}, 0, n)
 		} else {
 			alive = make([]interface{}, 0, 1)
->>>>>>> bc14971a
 		}
 
 		st.alive = alive
 		st.N = int(n)
 
-<<<<<<< HEAD
-		beforeAllocs := st.readAllocs()
-		fn(thread)
-		afterAllocs := st.readAllocs()
-=======
 		beforeAllocs := readMemoryUsage(st.requiredSafety.Contains(starlark.MemSafe))
 		fn(thread)
 		afterAllocs := readMemoryUsage(st.requiredSafety.Contains(starlark.MemSafe))
->>>>>>> bc14971a
 
 		runtime.KeepAlive(alive)
 
@@ -362,7 +328,6 @@
 		if afterAllocs > beforeAllocs {
 			allocSum += afterAllocs - beforeAllocs
 		}
-<<<<<<< HEAD
 
 		nSum += uint64(n)
 		prevN = int64(n)
@@ -374,24 +339,11 @@
 		allocSum = 0
 	} else {
 		allocSum -= valueTrackerAllocs
-=======
-
-		nSum += uint64(n)
-		prevN = int64(n)
-		elapsed = time.Since(startTime)
-		st.alive = nil
-	}
-
-	if valueTrackerAllocs > allocSum {
-		allocSum = 0
-	} else {
-		allocSum -= valueTrackerAllocs
 	}
 
 	return executionStats{
 		nSum:     nSum,
 		allocSum: allocSum,
->>>>>>> bc14971a
 	}
 }
 
@@ -403,12 +355,6 @@
 		runtime.GC()
 		runtime.GC()
 
-<<<<<<< HEAD
-	return executionStats{
-		nSum:     nSum,
-		allocSum: allocSum,
-	}
-=======
 		var stats runtime.MemStats
 		runtime.ReadMemStats(&stats)
 		return stats.Alloc
@@ -422,7 +368,6 @@
 		return 0
 	}
 	return sample[0].Value.Uint64()
->>>>>>> bc14971a
 }
 
 func (st *ST) String() string        { return "<startest.ST>" }
