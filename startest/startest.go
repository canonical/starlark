--- conflicted
+++ resolved
@@ -231,11 +231,7 @@
 		st.requiredSafety = stSafe
 	}
 	thread := &starlark.Thread{}
-<<<<<<< HEAD
-	thread.PreallocateFrames(100)
-=======
 	thread.EnsureStack(100)
->>>>>>> 15cadcf5
 	thread.RequireSafety(st.requiredSafety)
 	thread.Print = func(_ *starlark.Thread, msg string) {
 		st.Log(msg)
@@ -249,16 +245,10 @@
 		return
 	}
 
-<<<<<<< HEAD
-	meanMeasuredAllocs := execution.allocSum / execution.nSum
-	meanDeclaredAllocs := thread.Allocs() / execution.nSum
-	meanExecutionSteps := thread.ExecutionSteps() / execution.nSum
-=======
-	mean := func(x uint64) uint64 { return (x + nSum/2) / nSum }
-	meanMeasuredAllocs := mean(allocSum)
+	mean := func(x uint64) uint64 { return (x + execution.nSum/2) / execution.nSum }
+	meanMeasuredAllocs := mean(execution.allocSum)
 	meanDeclaredAllocs := mean(thread.Allocs())
 	meanExecutionSteps := mean(thread.ExecutionSteps())
->>>>>>> 15cadcf5
 
 	if st.maxAllocs != math.MaxUint64 && meanMeasuredAllocs > st.maxAllocs {
 		st.Errorf("measured memory is above maximum (%d > %d)", meanMeasuredAllocs, st.maxAllocs)
@@ -294,14 +284,12 @@
 	st.alive = append(st.alive, values...)
 }
 
-<<<<<<< HEAD
 type executionStats struct {
 	nSum, allocSum uint64
 	cpuDangerous   bool
 }
 
-// removeNoise removes high-frequency noise
-// from the input sequence.
+// removeNoise removes high-frequency noise from the input sequence.
 func removeNoise(x []float64) []float64 {
 	// This routine uses 2nd order IIR filter to remove high
 	// frequency noise from x, returning the filtered vector.
@@ -329,6 +317,7 @@
 		return x // too small
 	}
 
+	// Direct-Form II transposed.
 	w := [2]float64{si_0 * (x[0]*2 - x[6]), si_1 * (x[0]*2 - x[6])}
 	filter := func(x float64) float64 {
 		y := w[0] + b_0*x
@@ -358,22 +347,14 @@
 }
 
 func (st *ST) measureExecution(fn func(*starlark.Thread), thread *starlark.Thread) executionStats {
-	startNano := time.Now()
-
-	const nMax = 100_000
-	const memoryMax = 100 * 2 << 20
-=======
-func (st *ST) measureMemory(fn func()) (allocSum, nSum uint64) {
 	startTime := time.Now()
 
 	const nMax = 100_000
 	const memoryMax = 200 * (1 << 20)
->>>>>>> 15cadcf5
 	const timeMax = time.Second
 
 	var allocSum uint64
 	var valueTrackerOverhead uint64
-<<<<<<< HEAD
 	nSum := uint64(0)
 	cpuDangerous := false
 	retried := false
@@ -382,30 +363,16 @@
 	timeSamples := []float64{}
 	ns := []int{}
 
-	for prevN := 0; !st.Failed() && allocSum < memoryMax+valueTrackerOverhead && nSum < nMax && time.Since(startNano) < timeMax; {
+	for prevN := 0; !st.Failed() && allocSum < memoryMax+valueTrackerOverhead && nSum < nMax && time.Since(startTime) < timeMax; {
 	retry:
 		prevMemory := allocSum
-=======
-	st.N = 0
-	nSum = 0
-
-	for n := uint64(0); !st.Failed() && memoryUsed < memoryMax+valueTrackerOverhead && n < nMax && time.Since(startTime) < timeMax; {
-		last := n
-		prevIters := uint64(st.N)
-		prevMemory := memoryUsed
->>>>>>> 15cadcf5
 		if prevMemory <= 0 {
 			prevMemory = 1
 		}
 		n := int(uint64(memoryMax) * uint64(prevN) / prevMemory)
 		n += n / 5
-<<<<<<< HEAD
 		maxGrowth := prevN * 2
 		minGrowth := prevN + 1
-=======
-		maxGrowth := last * 2
-		minGrowth := last + 1
->>>>>>> 15cadcf5
 		if n > maxGrowth {
 			n = maxGrowth
 		} else if n < minGrowth {
@@ -416,18 +383,13 @@
 			n = nMax
 		}
 
-<<<<<<< HEAD
+		alive := make([]interface{}, 0, n)
+		st.alive = alive
 		st.elapsed = 0
 		st.N = n
 
 		prevAllocs := thread.Allocs()
 		prevSteps := thread.ExecutionSteps()
-=======
-		st.N = int(n)
-		alive := make([]interface{}, 0, n)
-		st.alive = alive
-		nSum += n
->>>>>>> 15cadcf5
 
 		var before, after runtime.MemStats
 		runtime.GC()
@@ -445,7 +407,6 @@
 		runtime.ReadMemStats(&after)
 		runtime.KeepAlive(alive)
 
-<<<<<<< HEAD
 		elapsed := float64(st.elapsed)
 
 		if st.requiredSafety.Contains(starlark.CPUSafe) && prevN > 1 {
@@ -475,14 +436,19 @@
 		ns = append(ns, n)
 		retried = false
 
-		if measuredAllocs := int64(after.Alloc - before.Alloc); measuredAllocs > 0 {
-			allocSum += uint64(measuredAllocs)
+		if after.Alloc > before.Alloc {
+			allocSum += after.Alloc - before.Alloc
 		}
 
 		nSum += uint64(n)
 		prevN = n
 		lastElapsed = elapsed
-		valueTrackerOverhead += uint64(starlark.EstimateMakeSize([]interface{}{}, cap(st.alive)))
+		// If st.alive was reallocated, the cost of its new memory block is
+		// included in the measurement. This overhead must be discounted
+		// when reasoning about the measurement.
+		if cap(st.alive) != cap(alive) {
+			valueTrackerOverhead += uint64(starlark.EstimateMakeSize([]interface{}{}, cap(st.alive)))
+		}
 		st.alive = nil
 	}
 
@@ -491,18 +457,7 @@
 		maxNegligibleElapsed := float64(filtered[i-1]) * math.Log(float64(ns[i])) / math.Log(float64(ns[i-1]))
 		if filtered[i] > maxNegligibleElapsed {
 			cpuDangerous = true
-=======
-		if after.Alloc > before.Alloc {
-			memoryUsed += after.Alloc - before.Alloc
-		}
-		// If st.alive was reallocated, the cost of its new memory block is
-		// included in the measurement. This overhead must be discounted
-		// when reasoning about the measurement.
-		if cap(st.alive) != cap(alive) {
-			valueTrackerOverhead += uint64(starlark.EstimateMakeSize([]interface{}{}, cap(st.alive)))
->>>>>>> 15cadcf5
-		}
-		st.alive = nil
+		}
 	}
 
 	if st.Failed() {
