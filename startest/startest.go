// Package startest provides a framework to test Starlark code, environments
// and their safety.
//
// This framework is designed to hook into existing test frameworks, such as
// testing and go-check, so it can be used to write unit tests for Starlark
// usage.
//
// When a test is run, the startest instance exposes an integer N which must be
// used to scale the total resources used by the test. All checks are done in
// terms of this N, so for example, calling SetMaxAllocs(100) on a startest
// instance will cause it to check that no more than 100 allocations are made
// per given N. Tests are repeated with different values of N to reduce the
// effect of noise on measurements.
//
// To create a new startest instance, use From. To test a string of Starlark
// code, use the instances's RunString method. To directly test Starlark (or
// something more expressible in Go), use the RunThread method. To simulate the
// running environment of a Starlark script, use the AddValue, AddBuiltin and
// AddLocal methods. All safety conditions are required by default; to instead
// test a specific subset of safety conditions, use the RequireSafety method.
// To test resource usage, use the SetMaxAllocs method. To count the memory
// cost of a value in a test, use the KeepAlive method. The Error, Errorf,
// Fatal, Fatalf, Log and Logf methods are inherited from the test's base.
//
// When executing Starlark code, the startest instance can be accessed through
// the global st. To access the exposed N, use st.n. To count the memory cost
// of a particular value, use st.keep_alive. To report errors, use st.error or
// st.fatal. To write to the log, use the print builtin. To ergonomically make
// assertions, use the provided assert global which provides functions such as
// assert.eq, assert.true and assert.fails.
package startest

import (
	"errors"
	"fmt"
	"math"
	"runtime"
	"strings"
	"testing"
	"time"
	"unsafe"

	"github.com/canonical/starlark/resolve"
	"github.com/canonical/starlark/starlark"
	"github.com/canonical/starlark/starlarktest"
	"gopkg.in/check.v1"
)

type TestBase interface {
	Error(args ...interface{})
	Errorf(format string, args ...interface{})
	Fatal(args ...interface{})
	Fatalf(format string, args ...interface{})
	Failed() bool
	Log(args ...interface{})
	Logf(fmt string, args ...interface{})
}

type ST struct {
	maxAllocs         uint64
	maxExecutionSteps uint64
	alive             []interface{}
	N                 int
	requiredSafety    starlark.Safety
	safetyGiven       bool
	predecls          starlark.StringDict
	locals            map[string]interface{}
	TestBase
}

const stSafe = starlark.CPUSafe | starlark.MemSafe | starlark.TimeSafe | starlark.IOSafe

var _ starlark.Value = &ST{}
var _ starlark.HasAttrs = &ST{}

var _ TestBase = &testing.T{}
var _ TestBase = &testing.B{}
var _ TestBase = &check.C{}

// From returns a new starTest instance with a given test base.
func From(base TestBase) *ST {
	return &ST{
		TestBase:          base,
		maxAllocs:         math.MaxUint64,
		maxExecutionSteps: math.MaxUint64,
	}
}

// SetMaxAllocs optionally sets the max allocations allowed per st.N.
func (st *ST) SetMaxAllocs(maxAllocs uint64) {
	st.maxAllocs = maxAllocs
}

// SetMaxExecutionSteps optionally sets the max execution steps allowed per st.N.
func (st *ST) SetMaxExecutionSteps(maxExecutionSteps uint64) {
	st.maxExecutionSteps = maxExecutionSteps
}

// RequireSafety optionally sets the required safety of tested code.
func (st *ST) RequireSafety(safety starlark.Safety) {
	st.requiredSafety |= safety
	st.safetyGiven = true
}

// AddValue makes the given value accessible under the given name in the
// starlark environment used by RunString.
func (st *ST) AddValue(name string, value starlark.Value) {
	if value == nil {
		st.Errorf("AddValue expected a value: got %T", value)
		return
	}

	st.addValueUnchecked(name, value)
}

// AddBuiltin makes the given builtin available under the name specified in its
// Name method in the starlark environment used by RunString.
func (st *ST) AddBuiltin(fn starlark.Value) {
	builtin, ok := fn.(*starlark.Builtin)
	if !ok {
		st.Errorf("AddBuiltin expected a builtin: got %v", fn)
		return
	}

	st.addValueUnchecked(builtin.Name(), builtin)
}

func (st *ST) addValueUnchecked(name string, value starlark.Value) {
	if st.predecls == nil {
		st.predecls = make(starlark.StringDict)
	}
	st.predecls[name] = value
}

// AddLocal adds the given object into the local values available to spawned
// threads.
func (st *ST) AddLocal(name string, value interface{}) {
	if st.locals == nil {
		st.locals = make(map[string]interface{})
	}
	st.locals[name] = value
}

// RunString tests a string of starlark code. On unexpected error, reports it,
// marks the test as failed and returns !ok. Otherwise returns ok.
func (st *ST) RunString(code string) (ok bool) {
	if code = strings.TrimRight(code, " \t\r\n"); code == "" {
		return true
	}
	code, err := Reindent(code)
	if err != nil {
		st.Error(err)
		return false
	}

	allowGlobalReassign := resolve.AllowGlobalReassign
	defer func() {
		resolve.AllowGlobalReassign = allowGlobalReassign
	}()
	resolve.AllowGlobalReassign = true

	assertMembers, err := starlarktest.LoadAssertModule()
	if err != nil {
		st.Errorf("internal error: %v", err)
		return false
	}
	assert, ok := assertMembers["assert"]
	if !ok {
		st.Errorf("internal error: no 'assert' defined in assert module")
		return false
	}

	st.AddValue("st", st)
	st.AddLocal("Reporter", st) // Set starlarktest reporter outside of RunThread
	st.AddValue("assert", assert)

	_, mod, err := starlark.SourceProgram("startest.RunString", code, func(name string) bool {
		_, ok := st.predecls[name]
		return ok
	})
	if err != nil {
		st.Error(err)
		return false
	}

	var codeErr error
	st.RunThread(func(thread *starlark.Thread) {
		// Continue RunThread's test loop
		if codeErr != nil {
			return
		}
		_, codeErr = mod.Init(thread, st.predecls)
	})
	if codeErr != nil {
		st.Error(codeErr)
	}
	return codeErr == nil
}

// RunThread tests a function which has access to a starlark thread.
func (st *ST) RunThread(fn func(*starlark.Thread)) {
	if !st.safetyGiven {
		st.requiredSafety = stSafe
	}

	thread := &starlark.Thread{}
	thread.RequireSafety(st.requiredSafety)
	thread.Print = func(_ *starlark.Thread, msg string) {
		st.Log(msg)
	}
	for k, v := range st.locals {
		thread.SetLocal(k, v)
	}

	allocSum, nSum := st.measureMemory(func() {
		fn(thread)
	})

	if st.Failed() {
		return
	}

<<<<<<< HEAD
	meanMeasuredAllocs := allocSum / nSum
	meanDeclaredAllocs := thread.Allocs() / nSum
=======
	meanMeasured := memorySum / nSum
	meanDeclared := thread.Allocs() / nSum
	meanExecutionSteps := thread.ExecutionSteps() / nSum
>>>>>>> efaf1ccc

	if st.maxAllocs != math.MaxUint64 && meanMeasuredAllocs > st.maxAllocs {
		st.Errorf("measured memory is above maximum (%d > %d)", meanMeasuredAllocs, st.maxAllocs)
	}

	if st.requiredSafety.Contains(starlark.MemSafe) {
		if meanDeclaredAllocs > st.maxAllocs {
			st.Errorf("declared allocations are above maximum (%d > %d)", meanDeclaredAllocs, st.maxAllocs)
		}

		if meanMeasuredAllocs > meanDeclaredAllocs {
			st.Errorf("measured memory is above declared allocations (%d > %d)", meanMeasuredAllocs, meanDeclaredAllocs)
		}
	}

	if st.maxExecutionSteps != math.MaxUint64 && meanExecutionSteps > st.maxExecutionSteps {
		st.Errorf("execution steps are above maximum (%d > %d)", meanExecutionSteps, st.maxExecutionSteps)
	}
}

// KeepAlive causes the memory of the passed objects to be measured.
func (st *ST) KeepAlive(values ...interface{}) {
	st.alive = append(st.alive, values...)
}

func (st *ST) measureMemory(fn func()) (allocSum, nSum uint64) {
	startNano := time.Now().Nanosecond()

	const nMax = 100_000
	const memoryMax = 100 * 2 << 20
	const timeMax = 1e9

	var memoryUsed uint64
	var valueTrackerOverhead uint64
	st.N = 0
	nSum = 0

	for n := uint64(0); !st.Failed() && memoryUsed-valueTrackerOverhead < memoryMax && n < nMax && (time.Now().Nanosecond()-startNano) < timeMax; {
		last := n
		prevIters := uint64(st.N)
		prevMemory := memoryUsed
		if prevMemory <= 0 {
			prevMemory = 1
		}
		n = memoryMax * prevIters / prevMemory
		n += n / 5
		maxGrowth := last * 100
		minGrowth := last + 1
		if n > maxGrowth {
			n = maxGrowth
		} else if n < minGrowth {
			n = minGrowth
		}

		if n > nMax {
			n = nMax
		}

		st.N = int(n)
		nSum += n

		var before, after runtime.MemStats
		runtime.GC()
		runtime.GC()
		runtime.ReadMemStats(&before)

		fn()

		runtime.GC()
		runtime.GC()
		runtime.ReadMemStats(&after)

		iterationMeasure := int64(after.Alloc - before.Alloc)
		valueTrackerOverhead += uint64(cap(st.alive)) * uint64(unsafe.Sizeof(interface{}(nil)))
		st.alive = nil
		if iterationMeasure > 0 {
			memoryUsed += uint64(iterationMeasure)
		}
	}

	if st.Failed() {
		return 0, 1
	}

	if valueTrackerOverhead > memoryUsed {
		memoryUsed = 0
	} else {
		memoryUsed -= valueTrackerOverhead
	}

	return memoryUsed, nSum
}

func (st *ST) String() string        { return "<startest.ST>" }
func (st *ST) Type() string          { return "startest.ST" }
func (st *ST) Freeze()               { st.predecls.Freeze() }
func (st *ST) Truth() starlark.Bool  { return starlark.True }
func (st *ST) Hash() (uint32, error) { return 0, errors.New("unhashable type: startest.ST") }

var errorMethod = starlark.NewBuiltinWithSafety("error", stSafe, st_error)
var fatalMethod = starlark.NewBuiltinWithSafety("fatal", stSafe, st_fatal)
var keepAliveMethod = starlark.NewBuiltinWithSafety("keep_alive", stSafe, st_keep_alive)

func (st *ST) Attr(name string) (starlark.Value, error) {
	switch name {
	case "error":
		return errorMethod.BindReceiver(st), nil
	case "fatal":
		return fatalMethod.BindReceiver(st), nil
	case "keep_alive":
		return keepAliveMethod.BindReceiver(st), nil
	case "n":
		return starlark.MakeInt(st.N), nil
	}
	return nil, nil
}

func (st *ST) AttrNames() []string {
	return []string{
		"error",
		"fatal",
		"keep_alive",
		"n",
	}
}

// st_error logs the passed starlark objects as errors in the current test.
func st_error(_ *starlark.Thread, b *starlark.Builtin, args starlark.Tuple, kwargs []starlark.Tuple) (starlark.Value, error) {
	if len(kwargs) != 0 {
		return nil, fmt.Errorf("%s: unexpected keyword arguments", b.Name())
	}

	recv := b.Receiver().(*ST)
	recv.Error(errReprs(args)...)
	return starlark.None, nil
}

// st_fatal logs the passed starlark objects as errors in the current test
// before aborting it.
func st_fatal(_ *starlark.Thread, b *starlark.Builtin, args starlark.Tuple, kwargs []starlark.Tuple) (starlark.Value, error) {
	if len(kwargs) != 0 {
		return nil, fmt.Errorf("%s: unexpected keyword arguments", b.Name())
	}

	recv := b.Receiver().(*ST)
	recv.Fatal(errReprs(args)...)
	panic(fmt.Sprintf("internal error: %T.Fatal returned", recv))
}

func errReprs(args []starlark.Value) []interface{} {
	reprs := make([]interface{}, 0, len(args))
	for _, arg := range args {
		var repr string
		if s, ok := arg.(starlark.String); ok {
			repr = s.GoString()
		} else {
			repr = arg.String()
		}
		reprs = append(reprs, repr)
	}
	return reprs
}

// st_keep_alive prevents the memory of the passed starlark objects being
// freed. This forces the current test to measure these objects' memory.
func st_keep_alive(_ *starlark.Thread, b *starlark.Builtin, args starlark.Tuple, kwargs []starlark.Tuple) (starlark.Value, error) {
	if len(kwargs) > 0 {
		return nil, fmt.Errorf("%s: unexpected keyword arguments", b.Name())
	}

	recv := b.Receiver().(*ST)
	for _, arg := range args {
		recv.KeepAlive(arg)
	}

	return starlark.None, nil
}<|MERGE_RESOLUTION|>--- conflicted
+++ resolved
@@ -220,14 +220,9 @@
 		return
 	}
 
-<<<<<<< HEAD
 	meanMeasuredAllocs := allocSum / nSum
 	meanDeclaredAllocs := thread.Allocs() / nSum
-=======
-	meanMeasured := memorySum / nSum
-	meanDeclared := thread.Allocs() / nSum
 	meanExecutionSteps := thread.ExecutionSteps() / nSum
->>>>>>> efaf1ccc
 
 	if st.maxAllocs != math.MaxUint64 && meanMeasuredAllocs > st.maxAllocs {
 		st.Errorf("measured memory is above maximum (%d > %d)", meanMeasuredAllocs, st.maxAllocs)
