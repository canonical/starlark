--- conflicted
+++ resolved
@@ -857,12 +857,8 @@
 		})
 
 		st := startest.From(t)
-<<<<<<< HEAD
 		st.RequireSafety(starlark.MemSafe)
-		st.SetMaxAllocs(128)
-=======
 		st.SetMaxAllocs(uint64(allocateResultSize))
->>>>>>> 7d116b14
 		st.AddBuiltin(allocate)
 		ok := st.RunString(`
 			for _ in st.ntimes():
