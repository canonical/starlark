package startest_test

import (
	"errors"
	"fmt"
	"regexp"
	"strings"
	"testing"

	"github.com/canonical/starlark/starlark"
	"github.com/canonical/starlark/startest"
)

type dummyBase struct {
	failed bool
	errors *strings.Builder
	logs   *strings.Builder
}

var _ startest.TestBase = &dummyBase{}

func (db *dummyBase) Error(errs ...interface{}) {
	db.failed = true

	if db.errors == nil {
		db.errors = &strings.Builder{}
	}

	if db.errors.Len() != 0 {
		db.errors.WriteRune('\n')
	}
	for i, err := range errs {
		if i > 0 {
			db.errors.WriteRune(' ')
		}
		db.errors.WriteString(fmt.Sprintf("%v", err))
	}
}

func (db *dummyBase) Errorf(format string, args ...interface{}) {
	db.failed = true

	if db.errors == nil {
		db.errors = &strings.Builder{}
	}

	if db.errors.Len() != 0 {
		db.errors.WriteRune('\n')
	}
	db.errors.WriteString(fmt.Errorf(format, args...).Error())
}

type dummyFatalError struct{}

func (e dummyFatalError) Error() string { return "dummy fatal error" }

func (db *dummyBase) Fatal(args ...interface{}) {
	db.Error(args...)
	panic(dummyFatalError{})
}

func (db *dummyBase) Fatalf(format string, args ...interface{}) {
	db.Errorf(format, args...)
	panic(dummyFatalError{})
}

func (db *dummyBase) Log(args ...interface{}) {
	if db.logs == nil {
		db.logs = &strings.Builder{}
	}

	if db.logs.Len() != 0 {
		db.logs.WriteRune('\n')
	}
	for i, arg := range args {
		if i > 0 {
			db.logs.WriteRune(' ')
		}
		db.logs.WriteString(fmt.Sprintf("%v", arg))
	}
}

func (db *dummyBase) Logf(format string, args ...interface{}) {
	if db.logs == nil {
		db.logs = &strings.Builder{}
	}

	if db.logs.Len() != 0 {
		db.logs.WriteRune('\n')
	}
	db.logs.WriteString(fmt.Sprintf(format, args...))
}

func (db *dummyBase) Failed() bool { return db.failed }

func (db *dummyBase) Errors() string {
	if db.errors == nil {
		return ""
	}
	return db.errors.String()
}

func (db *dummyBase) Logs() string {
	if db.logs == nil {
		return ""
	}
	return db.logs.String()
}

func TestKeepAlive(t *testing.T) {
	// Check for a non-allocating routine
	t.Run("check=non-allocating", func(t *testing.T) {
		st := startest.From(t)
		st.SetMaxAllocs(0)
		st.RunThread(func(thread *starlark.Thread) {
			for i := 0; i < st.N; i++ {
				st.KeepAlive(nil)
			}
		})
	})

	// Check for exact measuring
	t.Run("check=exact", func(t *testing.T) {
		st := startest.From(t)
		st.SetMaxAllocs(4)
		st.RunThread(func(thread *starlark.Thread) {
			for i := 0; i < st.N; i++ {
				st.KeepAlive(new(int32))
				thread.AddAllocs(4)
			}
		})
	})

	// Check for over estimations
	t.Run("check=over-estimation", func(t *testing.T) {
		const expected = "declared allocations are above maximum (20 > 4)"

		dummy := &dummyBase{}
		st := startest.From(dummy)
		st.SetMaxAllocs(4)
		st.RunThread(func(thread *starlark.Thread) {
			for i := 0; i < st.N; i++ {
				st.KeepAlive(new(int32))
				thread.AddAllocs(20)
			}
		})
		if errLog := dummy.Errors(); errLog != expected {
			t.Errorf("unexpected error(s): %s", errLog)
		}
	})

	// Check for too many allocs
	t.Run("check=over-allocation", func(t *testing.T) {
		const expected = "measured memory is above maximum"

		dummy := &dummyBase{}
		st := startest.From(dummy)
		st.SetMaxAllocs(4)
		st.RunThread(func(thread *starlark.Thread) {
			for i := 0; i < st.N; i++ {
				st.KeepAlive(make([]int32, 10))
				if err := thread.AddAllocs(4); err != nil {
					t.Errorf("unexpected error: %v", err)
					return
				}
			}
		})
		if errLog := dummy.Errors(); !strings.HasPrefix(errLog, expected) {
			t.Errorf("unexpected error(s): %s", errLog)
		}
	})

	t.Run("check=means-compared", func(t *testing.T) {
		const expected = "measured memory is above declared allocations (4 > 1)"

		dummy := &dummyBase{}
		st := startest.From(dummy)
		st.SetMaxAllocs(4)
		st.RunThread(func(thread *starlark.Thread) {
			for i := 0; i < st.N; i++ {
				st.KeepAlive(new(int32))
				thread.AddAllocs(1)
			}
		})
		if errLog := dummy.Errors(); errLog != expected {
			t.Errorf("unexpected error(s): %s", errLog)
		}
	})

	t.Run("check=not-safe", func(t *testing.T) {
		st := startest.From(t)
		st.RequireSafety(starlark.NotSafe)
		st.RunThread(func(thread *starlark.Thread) {
			for i := 0; i < st.N; i++ {
				st.KeepAlive(new(int32))
			}
		})
	})

	t.Run("check=not-safe-capped-allocs", func(t *testing.T) {
		const expected = "measured memory is above maximum (4 > 0)\nmeasured memory is above declared allocations (4 > 0)"

		dummy := &dummyBase{}
		st := startest.From(dummy)
		st.SetMaxAllocs(0)
		st.RunThread(func(thread *starlark.Thread) {
			for i := 0; i < st.N; i++ {
				st.KeepAlive(new(int32))
			}
		})

		if !st.Failed() {
			t.Error("expected failure")
		}
		if errLog := dummy.Errors(); errLog != expected {
			t.Errorf("unexpected error(s): %s", errLog)
		}
	})
}

func TestStepBounding(t *testing.T) {
	t.Run("steps=safe", func(t *testing.T) {
		st := startest.From(t)
<<<<<<< HEAD
		st.SetMaxExecutionSteps(1000)
=======
		st.SetMaxExecutionSteps(10)
>>>>>>> 731075e8

		st.RunString(`
			for _ in st.ntimes():
				pass
		`)
	})

	t.Run("steps=not-safe", func(t *testing.T) {
		expected := regexp.MustCompile(`execution steps are above maximum \(\d+ > 1\)`)

		dummy := &dummyBase{}
		st := startest.From(dummy)
		st.SetMaxExecutionSteps(1)
		st.RunString(`
<<<<<<< HEAD
			for _ in st.ntimes():
				pass
			for _ in st.ntimes():
				pass
=======
			i = 0
			for _ in st.ntimes():
				i += 1
				i += 1
>>>>>>> 731075e8
		`)

		if !st.Failed() {
			t.Error("expected failure")
		}
		if errLog := dummy.Errors(); !expected.Match([]byte(errLog)) {
			t.Errorf("unexpected error(s): %s", errLog)
		}
	})
}

func TestThread(t *testing.T) {
	st := startest.From(t)
	st.RunThread(func(thread *starlark.Thread) {
		if thread == nil {
			st.Error("received a nil thread")
		}
	})
}

func TestFailed(t *testing.T) {
	dummy := &dummyBase{}
	st := startest.From(dummy)

	if st.Failed() {
		t.Error("startest reported that it failed prematurely")
	}

	st.Log("foobar")

	if st.Failed() {
		t.Error("startest reported that it failed prematurely")
	}
	if log := dummy.Logs(); log != "foobar" {
		t.Errorf("unexpected log output: %s", log)
	}
	if errLog := dummy.Errors(); errLog != "" {
		t.Errorf("unexpected error logged: %s", errLog)
	}

	st.Error("snafu")

	if !st.Failed() {
		t.Error("startest did not report that it had failed")
	}
	if log := dummy.Logs(); log != "foobar" {
		t.Errorf("unexpected log output: %s", log)
	}
	if errLog := dummy.Errors(); errLog != "snafu" {
		t.Errorf("unexpected error logged: %s", errLog)
	}
}

func TestRequireSafety(t *testing.T) {
	t.Run("method=RunThread", func(t *testing.T) {
		t.Run("safety=safe", func(t *testing.T) {
			builtin := starlark.NewBuiltinWithSafety("fn", starlark.MemSafe|starlark.IOSafe, func(_ *starlark.Thread, _ *starlark.Builtin, _ starlark.Tuple, _ []starlark.Tuple) (starlark.Value, error) {
				return starlark.None, nil
			})

			st := startest.From(t)
			st.RequireSafety(starlark.MemSafe | starlark.IOSafe)
			st.RunThread(func(thread *starlark.Thread) {
				if _, err := starlark.Call(thread, builtin, nil, nil); err != nil {
					st.Errorf("unexpected error: %v", err)
				}
			})
		})

		t.Run("safety=unsafe", func(t *testing.T) {
			builtin := starlark.NewBuiltin("fn", func(_ *starlark.Thread, _ *starlark.Builtin, _ starlark.Tuple, _ []starlark.Tuple) (starlark.Value, error) {
				return starlark.None, nil
			})

			st := startest.From(t)
			st.RequireSafety(starlark.MemSafe | starlark.IOSafe)
			st.RunThread(func(thread *starlark.Thread) {
				if _, err := starlark.Call(thread, builtin, nil, nil); err == nil {
					st.Error("expected error")
				} else if err.Error() != "cannot call builtin 'fn': feature unavailable to the sandbox" {
					st.Errorf("unexpected error: %v", err)
				}
			})
		})
	})

	t.Run("method=RunString", func(t *testing.T) {
		t.Run("safety=safe", func(t *testing.T) {
			fn := starlark.NewBuiltinWithSafety("fn", starlark.MemSafe|starlark.TimeSafe, func(*starlark.Thread, *starlark.Builtin, starlark.Tuple, []starlark.Tuple) (starlark.Value, error) {
				return starlark.None, nil
			})

			st := startest.From(t)
			st.RequireSafety(starlark.MemSafe)
			st.AddBuiltin(fn)
			if ok := st.RunString(`fn()`); !ok {
				st.Error("RunString returned false")
			}
		})

		t.Run("safety=unsafe", func(t *testing.T) {
			const expected = "cannot call builtin 'fn': feature unavailable to the sandbox"

			fn := starlark.NewBuiltin("fn", func(*starlark.Thread, *starlark.Builtin, starlark.Tuple, []starlark.Tuple) (starlark.Value, error) {
				return starlark.None, nil
			})

			dummy := &dummyBase{}
			st := startest.From(dummy)
			st.RequireSafety(starlark.MemSafe | starlark.CPUSafe | starlark.IOSafe)
			st.AddBuiltin(fn)

			if ok := st.RunString(`fn()`); ok {
				t.Errorf("RunString returned true")
			}
			if errLog := dummy.Errors(); errLog != expected {
				t.Errorf("unexpected error(s): %#v", errLog)
			}
		})

		t.Run("safety=undeclared", func(t *testing.T) {
			const expected = "cannot call builtin 'fn': feature unavailable to the sandbox"
			fn := starlark.NewBuiltin("fn", func(_ *starlark.Thread, _ *starlark.Builtin, _ starlark.Tuple, _ []starlark.Tuple) (starlark.Value, error) {
				return starlark.None, nil
			})

			dummy := &dummyBase{}
			st := startest.From(dummy)
			st.AddBuiltin(fn)
			if ok := st.RunString(`fn()`); ok {
				t.Error("RunString returned true")
			}
			if errLog := dummy.Errors(); errLog != expected {
				t.Errorf("unexpected error(s): %#v", errLog)
			}
		})
	})
}

var newlines = []struct {
	name string
	code string
}{{"CR", "\r"}, {"LF", "\n"}, {"CRLF", "\r\n"}}

func TestRunStringSyntax(t *testing.T) {
	type formattingTest struct {
		name   string
		src    string
		expect string
	}

	testFormatting := func(t *testing.T, tests []formattingTest) {
		for _, test := range tests {
			for _, newline := range newlines {
				name := fmt.Sprintf("%s (newline=%s)", test.name, newline.name)
				src := strings.ReplaceAll(test.src, "{}", newline.code)

				dummy := &dummyBase{}
				st := startest.From(dummy)
				ok := st.RunString(src)
				if ok != (test.expect == "") {
					t.Errorf("%s: RunString returned %t", name, ok)
				}

				if errLog := dummy.Errors(); !strings.Contains(errLog, test.expect) {
					if errLog == "" {
						t.Errorf("%s: expected error", name)
					} else {
						t.Errorf("%s: unexpected error(s): %#v", name, errLog)
					}
				}
			}
		}
	}

	t.Run("formatting=valid", func(t *testing.T) {
		tests := []formattingTest{{
			name: "empty",
			src:  "",
		}, {
			name: "trivial",
			src:  "a=1",
		}, {
			name: "preceding newline",
			src:  "{}a=1",
		}, {
			name: "surrounding newlines",
			src:  "{}a=1{}",
		}, {
			name: "if block with space indent",
			src:  "{}if True:{} a=1",
		}, {
			name: "if block with tab indent",
			src:  "{}if True:{}\ta=1",
		}, {
			name: "tab-indented if block with tab indent",
			src:  "{}\tif True:{}\t\ta=1",
		}, {
			name: "space-indented if block with tab indent",
			src:  "{}    if True:{}        a=1",
		}, {
			name: "mixed-indented if block with tab indent",
			src:  "{}  \t  if True:{}  \t      a=1",
		}}
		testFormatting(t, tests)
	})

	t.Run("formatting=mistake-prone", func(t *testing.T) {
		tests := []formattingTest{{
			name: "sequence",
			src:  "a=1{}b=2",
		}, {
			name: "branch",
			src:  "if True:{}\ta=1",
		}, {
			name: "indented",
			src:  "\ta=1{}\tb=2",
		}}
		testFormatting(t, tests)
	})

	t.Run("formatting=invalid", func(t *testing.T) {
		tests := []formattingTest{{
			name:   "unnecessary indent",
			src:    "a=1{}\tb=1",
			expect: "got indent, want primary expression",
		}, {
			name:   "indented unnecessary indent",
			src:    "\ta=1{}\t\tb=2",
			expect: "got indent, want primary expression",
		}, {
			name:   "missing indent",
			src:    "if True:{}a=1",
			expect: "got identifier, want indent",
		}}
		testFormatting(t, tests)
	})
}

func TestStringFail(t *testing.T) {
	const expected = "fail: oh no!"

	dummy := &dummyBase{}
	st := startest.From(dummy)
	st.RequireSafety(starlark.NotSafe)
	if ok := st.RunString(`fail("oh no!")`); ok {
		st.Errorf("RunString returned true")
	}
	if errLog := dummy.Errors(); errLog != expected {
		st.Errorf("unexpected error(s): %#v", errLog)
	}
}

func TestRequireSafetyDefault(t *testing.T) {
	const safe = starlark.CPUSafe | starlark.IOSafe | starlark.MemSafe | starlark.TimeSafe

	t.Run("safety=safe", func(t *testing.T) {
		t.Run("method=RunThread", func(t *testing.T) {
			st := startest.From(t)
			st.RunThread(func(thread *starlark.Thread) {
				if err := thread.CheckPermits(safe); err != nil {
					st.Error(err)
				}
			})
		})

		t.Run("method=RunString", func(t *testing.T) {
			fn := starlark.NewBuiltinWithSafety("fn", safe, func(*starlark.Thread, *starlark.Builtin, starlark.Tuple, []starlark.Tuple) (starlark.Value, error) {
				return starlark.None, nil
			})

			st := startest.From(t)
			st.AddBuiltin(fn)
			if ok := st.RunString(`fn()`); !ok {
				t.Errorf("RunString returned false")
			}
		})
	})

	t.Run("safety=insufficient", func(t *testing.T) {
		safetyTest := func(t *testing.T, toTest func(starlark.Safety)) {
			for flag := starlark.Safety(1); flag < safe; flag <<= 1 {
				toTest(safe &^ flag)
			}
		}

		t.Run("method=RunThread", func(t *testing.T) {
			safetyTest(t, func(safety starlark.Safety) {
				st := startest.From(t)
				st.RunThread(func(thread *starlark.Thread) {
					if err := thread.CheckPermits(safety); err == nil {
						t.Errorf("expected safety error checking %v", safety)
					}
				})
			})
		})

		t.Run("method=RunString", func(t *testing.T) {
			safetyTest(t, func(safety starlark.Safety) {
				const expected = "cannot call builtin 'fn': feature unavailable to the sandbox"

				fn := starlark.NewBuiltinWithSafety("fn", safety, func(*starlark.Thread, *starlark.Builtin, starlark.Tuple, []starlark.Tuple) (starlark.Value, error) {
					return starlark.None, nil
				})

				dummy := &dummyBase{}
				st := startest.From(dummy)
				st.AddBuiltin(fn)
				if ok := st.RunString(`fn()`); ok {
					t.Errorf("RunString returned true testing %v", safety)
				}
				if errLog := dummy.Errors(); errLog != expected {
					t.Errorf("unexpected error(s) testing %v: %#v", safety, errLog)
				}
			})
		})
	})
}

func TestRequireSafetyDoesNotUnsetFlags(t *testing.T) {
	const initialSafety = starlark.CPUSafe
	const newSafety = starlark.IOSafe | starlark.TimeSafe
	const expectedSafety = initialSafety | newSafety

	st := startest.From(t)
	st.RequireSafety(initialSafety)
	st.RequireSafety(newSafety)

	if safety := startest.STSafety(st); safety != expectedSafety {
		missing := safety &^ expectedSafety
		t.Errorf("missing safety flags %v, expected %v", missing.String(), expectedSafety.String())
	}

	st.RunThread(func(thread *starlark.Thread) {
		if err := thread.CheckPermits(expectedSafety); err != nil {
			st.Error(err)
		}
	})
}

func TestRunStringError(t *testing.T) {
	tests := []struct {
		name   string
		src    string
		expect string
	}{{
		name:   "empty",
		src:    "",
		expect: "",
	}, {
		name:   "string",
		src:    "'hello, world'",
		expect: "hello, world",
	}, {
		name:   "int",
		src:    "1",
		expect: "1",
	}, {
		name:   "list",
		src:    "['a', 'b']",
		expect: `["a", "b"]`,
	}, {
		name:   "multiple-strings",
		src:    "'hello', 'world'",
		expect: "hello world",
	}}

	for _, test := range tests {
		dummy := &dummyBase{}
		st := startest.From(dummy)
		ok := st.RunString(fmt.Sprintf("st.error(%s)", test.src))
		if !ok {
			t.Errorf("%s: RunString returned false", test.name)
		}
		if !st.Failed() {
			t.Errorf("%s: expected failure", test.name)
		}

		if errLog := dummy.Errors(); errLog != test.expect {
			t.Errorf("%s: unexpected error(s): expected %#v but got %#v", test.name, test.expect, errLog)
		}
		if log := dummy.Logs(); log != "" {
			t.Errorf("%s: unexpected log output: %s", test.name, log)
		}
	}
}

func TestRunStringPrint(t *testing.T) {
	tests := []struct {
		name   string
		args   string
		expect string
	}{{
		name:   "empty",
		args:   "",
		expect: "",
	}, {
		name:   "string",
		args:   "'hello, world'",
		expect: "hello, world",
	}, {
		name:   "int",
		args:   "1",
		expect: "1",
	}, {
		name:   "list",
		args:   "['a', 'b']",
		expect: `["a", "b"]`,
	}, {
		name:   "multiple-strings",
		args:   "'hello', 'world'",
		expect: "hello world",
	}}

	for _, test := range tests {
		dummy := &dummyBase{}
		st := startest.From(dummy)
		st.RequireSafety(starlark.NotSafe)
		ok := st.RunString(fmt.Sprintf("print(%s)", test.args))
		if !ok {
			t.Errorf("%s: RunString returned false", test.name)
		}
		if st.Failed() {
			t.Errorf("%s: unexpected failure", test.name)
		}

		if errLog := dummy.Errors(); errLog != "" {
			t.Errorf("%s: unexpected error(s): %#v", test.name, errLog)
		}
		if log := dummy.Logs(); !strings.Contains(log, test.expect) {
			t.Errorf("%s: incorrect log output: must contain %#v but got %#v", test.name, test.expect, log)
		}
	}
}

func TestRunStringPredecls(t *testing.T) {
	t.Run("method=AddValue", func(t *testing.T) {
		t.Run("input=valid", func(t *testing.T) {
			tests := []struct {
				name  string
				value starlark.Value
				repr  string
			}{{
				name:  "string",
				value: starlark.String("foo"),
				repr:  `"foo"`,
			}, {
				name: "builtin",
				value: starlark.NewBuiltin("value", func(*starlark.Thread, *starlark.Builtin, starlark.Tuple, []starlark.Tuple) (starlark.Value, error) {
					return starlark.None, nil
				}),
				repr: "<built-in function value>",
			}}

			for _, test := range tests {
				st := startest.From(t)
				st.RequireSafety(starlark.NotSafe)
				st.AddValue("value", test.value)
				if ok := st.RunString(fmt.Sprintf("assert.eq(repr(value), %#v)", test.repr)); !ok {
					t.Errorf("%s: RunString returned false", test.name)
				}
			}
		})

		t.Run("input=invalid", func(t *testing.T) {
			const expected = "AddValue expected a value: got <nil>"

			dummy := &dummyBase{}
			st := startest.From(dummy)
			st.AddValue("value", nil)
			if !st.Failed() {
				t.Errorf("expected failure adding nil value")
			}

			if errLog := dummy.Errors(); errLog != expected {
				t.Errorf("unexpected error(s): %#v", errLog)
			}
		})
	})
	t.Run("method=AddBuiltin", func(t *testing.T) {
		t.Run("input=valid", func(t *testing.T) {
			builtinCalled := false

			fn := starlark.NewBuiltin("fn", func(*starlark.Thread, *starlark.Builtin, starlark.Tuple, []starlark.Tuple) (starlark.Value, error) {
				builtinCalled = true
				return starlark.None, nil
			})

			st := startest.From(t)
			st.RequireSafety(starlark.NotSafe)
			st.AddBuiltin(fn)
			if ok := st.RunString(`fn()`); !ok {
				t.Errorf("RunString returned false")
			}

			if !builtinCalled {
				t.Error("builtin was not called")
			}
		})

		t.Run("input=invalid", func(t *testing.T) {
			tests := []struct {
				name   string
				input  starlark.Value
				expect string
			}{{
				name:   "nil",
				input:  nil,
				expect: "AddBuiltin expected a builtin: got <nil>",
			}, {
				name:   "string",
				input:  starlark.String("spanner"),
				expect: `AddBuiltin expected a builtin: got "spanner"`,
			}}

			for _, test := range tests {
				dummy := &dummyBase{}
				st := startest.From(dummy)
				st.AddBuiltin(test.input)
				if !st.Failed() {
					t.Errorf("%s: expected failure with input %v", test.name, test.input)
				}

				if errLog := dummy.Errors(); errLog != test.expect {
					t.Errorf("%s: unexpected error(s): %#v", test.name, errLog)
				}
			}
		})
	})
}

func TestLocals(t *testing.T) {
	const localName = "foo"
	const expected = "bar"

	testLocals := func(t *testing.T, thread *starlark.Thread) {
		if local := thread.Local(localName); local == nil {
			t.Error("local was not set")
		} else if actual, ok := local.(string); !ok {
			t.Errorf("expected a string, got a %T", local)
		} else if actual != expected {
			t.Errorf("incorrect local: expected '%v' but got '%v'", expected, actual)
		}
	}

	t.Run("method=RunThread", func(t *testing.T) {
		st := startest.From(t)
		st.AddLocal(localName, expected)
		st.RunThread(func(thread *starlark.Thread) {
			testLocals(t, thread)
		})
	})

	t.Run("method=RunString", func(t *testing.T) {
		testlocals := starlark.NewBuiltinWithSafety("testlocals", startest.STSafe, func(thread *starlark.Thread, _ *starlark.Builtin, _ starlark.Tuple, _ []starlark.Tuple) (starlark.Value, error) {
			testLocals(t, thread)
			return starlark.None, nil
		})

		st := startest.From(t)
		st.AddLocal(localName, expected)
		st.AddBuiltin(testlocals)
		if ok := st.RunString(`testlocals()`); !ok {
			t.Error("RunString returned false")
		}
	})
}

type dummyRange struct{ max int }
type dummyRangeIterator struct {
	current int
	dummyRange
}

var _ starlark.Value = &dummyRange{}
var _ starlark.Iterable = &dummyRange{}
var _ starlark.Iterator = &dummyRangeIterator{}

func (dr *dummyRange) String() string             { return "dummyRange" }
func (dr *dummyRange) Type() string               { return "dummyRange" }
func (dr *dummyRange) Freeze()                    {}
func (dr *dummyRange) Truth() starlark.Bool       { return starlark.True }
func (dr *dummyRange) Hash() (uint32, error)      { return 0, errors.New("unhashable type: dummyRange") }
func (dr *dummyRange) Iterate() starlark.Iterator { return &dummyRangeIterator{0, *dr} }

func (iter *dummyRangeIterator) Next(p *starlark.Value) bool {
	if iter.current < iter.max {
		*p = starlark.MakeInt(iter.current)
		iter.current++
		return true
	}
	return false
}

func (iter *dummyRangeIterator) Done()      {}
func (iter *dummyRangeIterator) Err() error { return nil }

func TestRunStringMemSafety(t *testing.T) {
	t.Run("safety=safe", func(t *testing.T) {
		allocate := starlark.NewBuiltinWithSafety("allocate", startest.STSafe, func(thread *starlark.Thread, _ *starlark.Builtin, _ starlark.Tuple, _ []starlark.Tuple) (starlark.Value, error) {
			return starlark.String(make([]byte, 100)), thread.AddAllocs(128)
		})

		st := startest.From(t)
		st.SetMaxAllocs(128)
		st.AddBuiltin(allocate)
		ok := st.RunString(`
			for _ in st.ntimes():
				st.keep_alive(allocate())
		`)
		if !ok {
			st.Errorf("RunString returned false")
		}
	})

	t.Run("safety=unsafe", func(t *testing.T) {
		const expected = "measured memory is above declared allocations"

		overallocate := starlark.NewBuiltinWithSafety("overallocate", startest.STSafe, func(thread *starlark.Thread, _ *starlark.Builtin, _ starlark.Tuple, _ []starlark.Tuple) (starlark.Value, error) {
			return starlark.String(make([]byte, 100)), nil
		})

		dummy := &dummyBase{}
		st := startest.From(dummy)
		st.SetMaxAllocs(128)
		st.AddBuiltin(overallocate)
		ok := st.RunString(`
			for _ in st.ntimes():
				st.keep_alive(overallocate())
		`)
		if !ok {
			t.Errorf("RunString returned false")
		}

		if !st.Failed() {
			t.Error("expected failure")
		}

		if errLog := dummy.Errors(); !strings.HasPrefix(errLog, expected) {
			t.Errorf("unexpected error(s): %#v", errLog)
		}
	})

	t.Run("safety=notsafe", func(t *testing.T) {
		overallocate := starlark.NewBuiltinWithSafety("overallocate", startest.STSafe, func(thread *starlark.Thread, _ *starlark.Builtin, _ starlark.Tuple, _ []starlark.Tuple) (starlark.Value, error) {
			return starlark.String(make([]byte, 100)), nil
		})

		st := startest.From(t)
		st.RequireSafety(starlark.NotSafe)
		st.AddBuiltin(overallocate)
		ok := st.RunString(`
			for _ in st.ntimes():
				st.keep_alive(overallocate())
		`)
		if !ok {
			t.Errorf("RunString returned false")
		}
	})
}

func TestAssertModuleIntegration(t *testing.T) {
	t.Run("assertions=pass", func(t *testing.T) {
		passingTests := []string{
			`assert.eq(1,1)`,
			`assert.ne(1,2)`,
			`assert.true('str')`,
			`assert.lt(1,2)`,
			`assert.contains([1,2],2)`,
			`assert.fails(lambda: fail("don't touch anything"), "fail: don't touch anything")`,
		}

		failValue, ok := starlark.Universe["fail"]
		if !ok {
			t.Error("no such builtin: fail")
		}
		fail, ok := failValue.(*starlark.Builtin)
		if !ok {
			t.Errorf("fail is not a builtin: got a %T", failValue)
		}
		safeFail := *fail
		safeFail.DeclareSafety(startest.STSafe)

		for _, passingTest := range passingTests {
			st := startest.From(t)
			st.AddValue("fail", &safeFail)
			if ok := st.RunString(passingTest); !ok {
				t.Errorf("RunString returned false")
			}
		}
	})

	t.Run("assertions=fail", func(t *testing.T) {
		no_error := starlark.NewBuiltinWithSafety("no_error", startest.STSafe, func(*starlark.Thread, *starlark.Builtin, starlark.Tuple, []starlark.Tuple) (starlark.Value, error) {
			return starlark.None, nil
		})

		tests := []struct {
			name   string
			input  string
			expect string
		}{{
			name:   "fail",
			input:  `assert.fail('oh no')`,
			expect: "oh no",
		}, {
			name:   "eq",
			input:  `assert.eq(1,2)`,
			expect: "1 != 2",
		}, {
			name:   "ne",
			input:  `assert.ne(1,1)`,
			expect: "1 == 1",
		}, {
			name:   "true",
			input:  `assert.true('')`,
			expect: "assertion failed",
		}, {
			name:   "lt",
			input:  `assert.lt(1,1)`,
			expect: "1 is not less than 1",
		}, {
			name:   "contains",
			input:  `assert.contains([],1)`,
			expect: "[] does not contain 1",
		}, {
			name:   "fails",
			input:  `assert.fails(lambda: no_error(), 'some expected error')`,
			expect: `evaluation succeeded unexpectedly (want error matching "some expected error")`,
		}}

		for _, test := range tests {
			dummy := &dummyBase{}
			st := startest.From(dummy)
			st.AddBuiltin(no_error)
			if ok := st.RunString(test.input); !ok {
				t.Errorf("%s: RunString returned false on '%s'", test.name, test.input)
			}

			if !st.Failed() {
				t.Errorf("%s: expected failure when running '%s'", test.name, test.input)
			}

			if errLog := dummy.Errors(); errLog == test.expect {
				t.Errorf("%s: unexpected error(s): %#v", test.name, errLog)
			}
		}
	})
}

func TestRunStringErrorPositions(t *testing.T) {
	type test struct {
		name        string
		src         string
		expect_line int
	}

	tests := []test{{
		name:        "beginning of sole line",
		src:         "=1",
		expect_line: 1,
	}, {
		name:        "middle of sole line",
		src:         "a=1=1",
		expect_line: 1,
	}, {
		name:        "end of sole line",
		src:         "a=",
		expect_line: 1,
	}, {
		name:        "beginning of sole line after blanks",
		src:         "{}{}{}{}{}{}{}=1",
		expect_line: 7,
	}}

	multiLineTests := []test{{
		name:        "beginning of multi-line",
		src:         "=1{}b=2",
		expect_line: 1,
	}, {
		name:        "beginning of later line",
		src:         "a=1{}b=2{}=3{}d=4",
		expect_line: 3,
	}, {
		name:        "middle of later line",
		src:         "a=1{}b=2=2{}c=3",
		expect_line: 2,
	}, {
		name:        "end of later line",
		src:         "a=1{}b={}c=3",
		expect_line: 3,
	}, {
		name:        "missing indent",
		src:         "if True:{}a=1",
		expect_line: 2,
	}, {
		name:        "in block",
		src:         "if True:{}\t=2",
		expect_line: 2,
	}}

	for _, test := range multiLineTests {
		tests = append(tests, test)

		prettyTest := test
		prettyTest.name = fmt.Sprintf("%s (with pretty newline)", test.name)
		prettyTest.src = "{}" + prettyTest.src
		tests = append(tests, prettyTest)
	}

	for _, test := range tests {
		for _, newline := range newlines {
			name := fmt.Sprintf("%s (newline=%s)", test.name, newline.name)
			src := strings.ReplaceAll(test.src, "{}", newline.code)

			dummy := &dummyBase{}
			st := startest.From(dummy)
			ok := st.RunString(src)
			if ok {
				t.Errorf("%s: RunString returned true", name)
			}

			expectedLoc := fmt.Sprintf("startest.RunString:%d:", test.expect_line)
			if errLog := dummy.Errors(); !strings.HasPrefix(errLog, expectedLoc) {
				t.Errorf("%s: expected error at %s but got %#v", name, expectedLoc, errLog)
			}
		}
	}
}<|MERGE_RESOLUTION|>--- conflicted
+++ resolved
@@ -221,11 +221,7 @@
 func TestStepBounding(t *testing.T) {
 	t.Run("steps=safe", func(t *testing.T) {
 		st := startest.From(t)
-<<<<<<< HEAD
-		st.SetMaxExecutionSteps(1000)
-=======
 		st.SetMaxExecutionSteps(10)
->>>>>>> 731075e8
 
 		st.RunString(`
 			for _ in st.ntimes():
@@ -240,17 +236,10 @@
 		st := startest.From(dummy)
 		st.SetMaxExecutionSteps(1)
 		st.RunString(`
-<<<<<<< HEAD
-			for _ in st.ntimes():
-				pass
-			for _ in st.ntimes():
-				pass
-=======
 			i = 0
 			for _ in st.ntimes():
 				i += 1
 				i += 1
->>>>>>> 731075e8
 		`)
 
 		if !st.Failed() {
